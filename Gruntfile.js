/*eslint-env node */

module.exports = function(grunt) {
  "use strict";

  var tsConfig = {
    dev: {
      src: ["src/**/*.ts", "typings/**/*.d.ts"],
      outDir: "build/src/",
      options: {
        target: "es5",
        noImplicitAny: true,
        sourceMap: false,
        declaration: true,
        compiler: "./node_modules/typescript/bin/tsc",
        removeComments: false
      }
    },
    test: {
      src: ["test/**/*.ts", "typings/**/*.d.ts", "build/plottable.d.ts"],
      outDir: "build/test/",
      options: {
        target: "es5",
        sourceMap: false,
        noImplicitAny: true,
        declaration: false,
        compiler: "./node_modules/typescript/bin/tsc",
        removeComments: false
      }
    },
    verifyDefinitionFiles: {
      src: [
        "typings/d3/d3.d.ts",
        "plottable.d.ts",
        "bower_components/svg-typewriter/svgtypewriter.d.ts"
      ],
      options: {
        compiler: "./node_modules/typescript/bin/tsc"
      }
    }
  };

  var bumpConfig = {
    options: {
      files: ["package.json", "bower.json"],
      updateConfigs: ["pkg"],
      commit: false,
      createTag: false,
      push: false,
      prereleaseName: "rc"
    }
  };

<<<<<<< HEAD
  var regexLF = (grunt.util.linefeed === "\r\n" ? "(\\u000D\\n)" : "\\n"); //get the correct Lf for the operating system
  var prefixMatch = "\\n *(function |var |static )?".replace("\\n", regexLF);
  var varNameMatch = "[^(:;]*(\\([^)]*\\))?"; // catch function args too
  var nestedBraceMatch = ": \\{[^{}]*\\}";
  var typeNameMatch = ": [^;]*";
  var finalMatch = "((" + nestedBraceMatch + ")|(" + typeNameMatch + "))?\\n?;".replace("\\n", regexLF);
  var jsdocInit = "\\n *\\/\\*\\* *\\n".replace("\\n", regexLF);
  var jsdocMid = "( *\\*[^\\n]*\\n)+".replace("\\n", regexLF);
  var jsdocEnd = " *\\*\\/ *";
  var jsdoc = "(" + jsdocInit + jsdocMid + jsdocEnd + ")?";

=======
>>>>>>> 442b5cf8
  var sedConfig = {
    definitions: {
      pattern: '/// *<reference path=[\'"].*[\'"] */>',
      replacement: "",
      path: "build/plottable.d.ts"
    },
    versionNumber: {
      pattern: "@VERSION",
      replacement: "<%= pkg.version %>",
      path: "plottable.js"
    }
  };

  // e.g. ["components/foo.ts", ...]
  // the important thing is that they are sorted by hierarchy,
  // leaves first, roots last
  var tsFiles;
  // since src/reference.ts might have changed, I need to update this
  // on each recompile
  var updateTsFiles = function() {
    tsFiles = grunt.file.read("src/reference.ts")
      .split(grunt.util.linefeed)
      .filter(function(s) {
        return s !== "";
      }).map(function(s) {
        return s.match(/"(.*\.ts)"/)[1];
      });
  };
  updateTsFiles();

  var testTsFiles;
  var updateTestTsFiles = function() {
    testTsFiles = grunt.file.read("test/testReference.ts")
      .split(grunt.util.linefeed)
      .filter(function(s) {
        return s !== "";
      }).map(function(s) {
        return s.match(/"(.*\.ts)"/)[1];
      });
  };
  updateTestTsFiles();

  var umdConfig = {
    all: {
      src: "plottable.js",
      template: "unit",
      objectToExport: "Plottable"
    }
  };

  var concatConfig = {
    header: {
      src: ["license_header.txt", "plottable.js"],
      dest: "plottable.js"
    },
    plottable: {
      src: tsFiles.map(function(s) {
        return "build/src/" + s.replace(".ts", ".js");
      }),
      dest: "plottable.js"
    },
    tests: {
      src: testTsFiles.map(function(s) {
        return "build/test/" + s.replace(".ts", ".js");
      }),
      dest: "test/tests.js"
    },
    definitions: {
      src: tsFiles.map(function(s) {
        return "build/src/" + s.replace(".ts", ".d.ts");
      }),
      dest: "build/plottable.d.ts"
    },
    svgtypewriter: {
      src: ["plottable.js", "bower_components/svg-typewriter/svgtypewriter.js"],
      dest: "plottable.js"
    }
  };

  var tslintConfig = {
    options: {
      configuration: grunt.file.readJSON(".tslintrc")
    },
    all: {
      src: ["src/**/*.ts", "test/**/*.ts"]
    }
  };

  var jscsConfig = {
    files: ["Gruntfile.js", "quicktests/**/*.js"],
    options: {
      config: ".jscsrc"
    }
  };

  var eslintConfig = {
    target: ["Gruntfile.js", "quicktests/**/*.js"],
    options: {
      configFile: ".eslintrc"
    }
  };

  var parallelizeConfig = {
    tslint: {
      all: 4
    }
  };

  var watchConfig = {
    options: {
      livereload: true,
      spawn: false
    },
    rebuild: {
      tasks: ["src-compile"],
      files: ["src/**/*.ts"]
    },
    tests: {
      tasks: ["test-compile"],
      files: ["test/**/*.ts"]
    },
    quicktests: {
      tasks: ["update-quicktests"],
      files: ["quicktests/overlaying/tests/**/*.js"]
    }
  };

  var blanketMochaConfig = {
    all: ["test/coverage.html"],
    options: {
      threshold: 70
    }
  };

  var connectConfig = {
    server: {
      options: {
        port: 9999,
        hostname: "*",
        base: "",
        livereload: true
      }
    }
  };

  var cleanConfig = {
    tscommand: ["tscommand*.tmp.txt"]
  };

  var FILES_TO_COMMIT = [
    "plottable.js",
    "plottable.min.js",
    "plottable.d.ts",
    "plottable.css",
    "plottable.zip",
    "bower.json",
    "package.json"
  ];

  var gitcommitConfig = {
    version: {
      options: {
        message: "Release version <%= pkg.version %>"
      },
      files: {
        src: FILES_TO_COMMIT
      }
    },
    built: {
      options: {
        message: "Update built files"
      },
      files: {
        src: FILES_TO_COMMIT
      }
    }
  };

  var compressConfig = {
    main: {
      options: {
        archive: "plottable.zip"
      },
      files: [
        {src: "plottable.js",     dest: "."},
        {src: "plottable.min.js", dest: "."},
        {src: "plottable.d.ts",   dest: "."},
        {src: "plottable.css",    dest: "."},
        {src: "README.md",        dest: "."},
        {src: "LICENSE",          dest: "."}
      ]
    }
  };

  var uglifyConfig = {
    main: {
      files: {"plottable.min.js": ["plottable.js"]}
    }
  };

  var saucelabsMochaConfig = {
    all: {
      options: {
        urls: ["http://127.0.0.1:9999/test/tests.html"],
        testname: "Plottable Sauce Unit Tests",
        pollInterval: 5000,
        statusCheckAttempts: 60,
        browsers: [{
          browserName: "firefox",
          platform: "linux"
        }, {
          browserName: "chrome",
          platform: "linux"
        }, {
          browserName: "internet explorer",
          version: "9",
          platform: "WIN7"
        }, {
          browserName: "iphone",
          platform: "OS X 10.10",
          version: "8.0",
          deviceName: "iPad Simulator",
          deviceOrientation: "portrait"
        }],
        build: process.env.TRAVIS_JOB_ID,
        "tunnel-identifier": process.env.TRAVIS_JOB_NUMBER
      }
    }
  };

  grunt.initConfig({
    pkg: grunt.file.readJSON("package.json"),
    bump: bumpConfig,
    umd: umdConfig,
    concat: concatConfig,
    ts: tsConfig,
    tslint: tslintConfig,
    jscs: jscsConfig,
    eslint: eslintConfig,
    parallelize: parallelizeConfig,
    watch: watchConfig,
    "blanket_mocha": blanketMochaConfig,
    connect: connectConfig,
    clean: cleanConfig,
    sed: sedConfig,
    gitcommit: gitcommitConfig,
    compress: compressConfig,
    uglify: uglifyConfig,
    "saucelabs-mocha": saucelabsMochaConfig
  });

  // Loads the tasks specified in package.json
  require("load-grunt-tasks")(grunt);

  grunt.registerTask("update_ts_files", updateTsFiles);
  grunt.registerTask("update_test_ts_files", updateTestTsFiles);

  grunt.registerTask("definitions_prod", function() {
    grunt.file.copy("build/plottable.d.ts", "plottable.d.ts");
  });

  grunt.registerTask("test-compile", ["ts:test", "concat:tests"]);
  grunt.registerTask("src-compile", ["ts:dev", "generateJS"]);

  grunt.registerTask("dev-compile", [
    "update_ts_files",
    "update_test_ts_files",
    "src-compile",
    "test-compile",
    "clean:tscommand",
    "update-quicktests"
  ]);

  grunt.registerTask("generateJS", [
    "concat:plottable",
    "concat:svgtypewriter",
    "concat:definitions",
    "sed:definitions",
    "umd:all",
    "concat:header",
    "sed:versionNumber",
    "definitions_prod"
  ]);

  grunt.registerTask("release:patch", ["bump:patch", "dist-compile", "gitcommit:version"]);
  grunt.registerTask("release:minor", ["bump:minor", "dist-compile", "gitcommit:version"]);
  grunt.registerTask("release:major", ["bump:major", "dist-compile", "gitcommit:version"]);

  grunt.registerTask("dist-compile", ["test", "uglify", "compress"]);

  grunt.registerTask("commitjs", ["dist-compile", "gitcommit:built"]);
  grunt.registerTask("default", ["connect", "dev-compile", "watch-silent"]);

  grunt.registerTask("test", ["dev-compile", "test-local"]);
  grunt.registerTask("test-local", ["blanket_mocha", "ts:verifyDefinitionFiles", "lint"]);
  grunt.registerTask("test-sauce", ["connect", "saucelabs-mocha"]);

  grunt.registerTask("watch-silent", function() {
    // Surpresses the "Running 'foo' task" messages
    grunt.log.header = function() {};
    grunt.task.run(["watch"]);
  });

  grunt.registerTask("lint", ["parallelize:tslint", "jscs", "eslint"]);

  // Disable saucelabs on dev environments by checking if SAUCE_USERNAME is an environment variable
  if (process.env.SAUCE_USERNAME) {
    grunt.registerTask("test-travis", ["dev-compile", "test-local", "test-sauce"]);
  } else {
    grunt.registerTask("test-travis", ["dev-compile", "test-local"]);
  }

  grunt.registerTask("update-quicktests", function() {
    var qtJSON = [];
    var rawtests = grunt.file.expand("quicktests/overlaying/tests/**/*.js");
    rawtests.forEach(function(value) {
      qtJSON.push({ path: value });
    });
    qtJSON = JSON.stringify(qtJSON);
    qtJSON = qtJSON.split(",").join(",\n") + "\n";
    grunt.file.write("quicktests/overlaying/list_of_quicktests.json", qtJSON);
  });

};<|MERGE_RESOLUTION|>--- conflicted
+++ resolved
@@ -51,20 +51,6 @@
     }
   };
 
-<<<<<<< HEAD
-  var regexLF = (grunt.util.linefeed === "\r\n" ? "(\\u000D\\n)" : "\\n"); //get the correct Lf for the operating system
-  var prefixMatch = "\\n *(function |var |static )?".replace("\\n", regexLF);
-  var varNameMatch = "[^(:;]*(\\([^)]*\\))?"; // catch function args too
-  var nestedBraceMatch = ": \\{[^{}]*\\}";
-  var typeNameMatch = ": [^;]*";
-  var finalMatch = "((" + nestedBraceMatch + ")|(" + typeNameMatch + "))?\\n?;".replace("\\n", regexLF);
-  var jsdocInit = "\\n *\\/\\*\\* *\\n".replace("\\n", regexLF);
-  var jsdocMid = "( *\\*[^\\n]*\\n)+".replace("\\n", regexLF);
-  var jsdocEnd = " *\\*\\/ *";
-  var jsdoc = "(" + jsdocInit + jsdocMid + jsdocEnd + ")?";
-
-=======
->>>>>>> 442b5cf8
   var sedConfig = {
     definitions: {
       pattern: '/// *<reference path=[\'"].*[\'"] */>',
@@ -86,7 +72,7 @@
   // on each recompile
   var updateTsFiles = function() {
     tsFiles = grunt.file.read("src/reference.ts")
-      .split(grunt.util.linefeed)
+      .split("\n")
       .filter(function(s) {
         return s !== "";
       }).map(function(s) {
@@ -98,7 +84,7 @@
   var testTsFiles;
   var updateTestTsFiles = function() {
     testTsFiles = grunt.file.read("test/testReference.ts")
-      .split(grunt.util.linefeed)
+      .split("\n")
       .filter(function(s) {
         return s !== "";
       }).map(function(s) {
