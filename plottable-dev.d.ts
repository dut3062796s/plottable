--- conflicted
+++ resolved
@@ -53,17 +53,10 @@
              * Populates a map from an array of keys and a transformation function.
              *
              * @param {string[]} keys The array of keys.
-<<<<<<< HEAD
-             * @param {(string) => T} transform A transformation function to apply to the keys.
-             * @return {D3.Map<T>} A map mapping keys to their transformed values.
-             */
-            function populateMap<T>(keys: string[], transform: (key: string) => T): D3.Map<T>;
-=======
              * @param {(string, number) => T} transform A transformation function to apply to the keys.
              * @return {D3.Map<T>} A map mapping keys to their transformed values.
              */
             function populateMap<T>(keys: string[], transform: (key: string, index: number) => T): D3.Map<T>;
->>>>>>> 13f90fc0
             /**
              * Take an accessor object, activate it, and partially apply it to a Plot's datasource's metadata
              */
@@ -1842,10 +1835,7 @@
                 y2: any;
             };
             _invalidateLayout(): void;
-<<<<<<< HEAD
-=======
             _setDefaultAlignment(): void;
->>>>>>> 13f90fc0
             /**
              * Gets the current formatter on the axis. Data is passed through the
              * formatter before being displayed.
@@ -2097,11 +2087,7 @@
              *
              * @constructor
              * @param {string} displayText The text of the Label (default = "").
-<<<<<<< HEAD
-             * @param {string} orientation The orientation of the Label (horizontal/vertical-left/vertical-right) (default = "horizontal").
-=======
              * @param {string} orientation The orientation of the Label (horizontal/left/right) (default = "horizontal").
->>>>>>> 13f90fc0
              */
             constructor(displayText?: string, orientation?: string);
             /**
@@ -2145,11 +2131,7 @@
              * Sets the orientation of the Label.
              *
              * @param {string} newOrientation If provided, the desired orientation
-<<<<<<< HEAD
-             * (horizontal/vertical-left/vertical-right).
-=======
              * (horizontal/left/right).
->>>>>>> 13f90fc0
              * @returns {Label} The calling Label.
              */
             orient(newOrientation: string): Label;
