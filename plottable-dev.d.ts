
declare module Plottable {
    module _Util {
        module Methods {
            function inRange(x: number, a: number, b: number): boolean;
            function warn(warning: string): void;
            function addArrays(alist: number[], blist: number[]): number[];
            function intersection<T>(set1: D3.Set<T>, set2: D3.Set<T>): D3.Set<string>;
            function accessorize(accessor: any): _IAccessor;
            function union<T>(set1: D3.Set<T>, set2: D3.Set<T>): D3.Set<string>;
            function populateMap<T>(keys: string[], transform: (key: string) => T): D3.Map<T>;
<<<<<<< HEAD
=======
            function _applyAccessor(accessor: _IAccessor, plot: Plottable.Abstract.Plot): (d: any, i: number) => any;
>>>>>>> 48ee0135
            function uniq<T>(arr: T[]): T[];
            function createFilledArray<T>(value: T, count: number): T[];
            function createFilledArray<T>(func: (index?: number) => T, count: number): T[];
            function flatten<T>(a: T[][]): T[];
            function arrayEq<T>(a: T[], b: T[]): boolean;
            function objEq(a: any, b: any): boolean;
            function max(arr: number[], default_val?: number): number;
            function max<T>(arr: T[], acc: (x: T) => number, default_val?: number): number;
            function min(arr: number[], default_val?: number): number;
            function min<T>(arr: T[], acc: (x: T) => number, default_val?: number): number;
        }
    }
}


declare module Plottable {
    module _Util {
        module OpenSource {
            function sortedIndex(val: number, arr: number[]): number;
            function sortedIndex(val: number, arr: any[], accessor: _IAccessor): number;
        }
    }
}


declare module Plottable {
    module _Util {
        class IDCounter {
            increment(id: any): number;
            decrement(id: any): number;
            get(id: any): number;
        }
    }
}


declare module Plottable {
    module _Util {
        class StrictEqualityAssociativeArray {
            set(key: any, value: any): boolean;
            get(key: any): any;
            has(key: any): boolean;
            values(): any[];
            keys(): any[];
            map(cb: (key?: any, val?: any, index?: number) => any): any[];
            delete(key: any): boolean;
        }
    }
}


declare module Plottable {
    module _Util {
        class Cache<T> {
            constructor(compute: (k: string) => T, canonicalKey?: string, valueEq?: (v: T, w: T) => boolean);
            get(k: string): T;
            clear(): Cache<T>;
        }
    }
}


declare module Plottable {
    module _Util {
        module Text {
            var HEIGHT_TEXT: string;
            interface Dimensions {
                width: number;
                height: number;
            }
            interface TextMeasurer {
                (s: string): Dimensions;
            }
            function getTextMeasurer(selection: D3.Selection): TextMeasurer;
            class CachingCharacterMeasurer {
                measure: TextMeasurer;
                constructor(textSelection: D3.Selection);
                clear(): CachingCharacterMeasurer;
            }
            function getTruncatedText(text: string, availableWidth: number, measurer: TextMeasurer): string;
            function addEllipsesToLine(line: string, width: number, measureText: TextMeasurer): string;
            function writeLineHorizontally(line: string, g: D3.Selection, width: number, height: number, xAlign?: string, yAlign?: string): {
                width: number;
                height: number;
            };
            function writeLineVertically(line: string, g: D3.Selection, width: number, height: number, xAlign?: string, yAlign?: string, rotation?: string): {
                width: number;
                height: number;
            };
            interface IWriteTextResult {
                textFits: boolean;
                usedWidth: number;
                usedHeight: number;
            }
            interface IWriteOptions {
                g: D3.Selection;
                xAlign: string;
                yAlign: string;
            }
            function writeText(text: string, width: number, height: number, tm: TextMeasurer, horizontally?: boolean, write?: IWriteOptions): IWriteTextResult;
        }
    }
}


declare module Plottable {
    module _Util {
        module WordWrap {
            interface IWrappedText {
                originalText: string;
                lines: string[];
                textFits: boolean;
            }
            function breakTextToFitRect(text: string, width: number, height: number, measureText: Text.TextMeasurer): IWrappedText;
            function canWrapWithoutBreakingWords(text: string, width: number, widthMeasure: (s: string) => number): boolean;
        }
    }
}

declare module Plottable {
    module _Util {
        module DOM {
            function getBBox(element: D3.Selection): SVGRect;
            var POLYFILL_TIMEOUT_MSEC: number;
            function requestAnimationFramePolyfill(fn: () => any): void;
            function isSelectionRemovedFromSVG(selection: D3.Selection): boolean;
            function getElementWidth(elem: HTMLScriptElement): number;
            function getElementHeight(elem: HTMLScriptElement): number;
            function getSVGPixelWidth(svg: D3.Selection): number;
            function translate(s: D3.Selection, x?: number, y?: number): any;
            function boxesOverlap(boxA: ClientRect, boxB: ClientRect): boolean;
        }
    }
}


declare module Plottable {
    interface Formatter {
        (d: any): string;
    }
    var MILLISECONDS_IN_ONE_DAY: number;
    module Formatters {
        function currency(precision?: number, symbol?: string, prefix?: boolean, onlyShowUnchanged?: boolean): (d: any) => string;
        function fixed(precision?: number, onlyShowUnchanged?: boolean): (d: any) => string;
        function general(precision?: number, onlyShowUnchanged?: boolean): (d: any) => string;
        function identity(): (d: any) => string;
        function percentage(precision?: number, onlyShowUnchanged?: boolean): (d: any) => string;
        function siSuffix(precision?: number): (d: any) => string;
        function time(): (d: any) => string;
        function relativeDate(baseValue?: number, increment?: number, label?: string): (d: any) => string;
    }
}


declare module Plottable {
    var version: string;
}


declare module Plottable {
    module Core {
        class Colors {
            static CORAL_RED: string;
            static INDIGO: string;
            static ROBINS_EGG_BLUE: string;
            static FERN: string;
            static BURNING_ORANGE: string;
            static ROYAL_HEATH: string;
            static CONIFER: string;
            static CERISE_RED: string;
            static BRIGHT_SUN: string;
            static JACARTA: string;
            static PLOTTABLE_COLORS: string[];
        }
    }
}


declare module Plottable {
    module Abstract {
        class PlottableObject {
            _plottableID: number;
        }
    }
}


declare module Plottable {
    module Core {
        interface IListenable {
            broadcaster: Broadcaster;
        }
        interface IBroadcasterCallback {
            (listenable: IListenable, ...args: any[]): any;
        }
        class Broadcaster extends Plottable.Abstract.PlottableObject {
            listenable: IListenable;
            constructor(listenable: IListenable);
            registerListener(key: any, callback: IBroadcasterCallback): Broadcaster;
            broadcast(...args: any[]): Broadcaster;
            deregisterListener(key: any): Broadcaster;
            deregisterAllListeners(): void;
        }
    }
}


declare module Plottable {
    class Dataset extends Plottable.Abstract.PlottableObject implements Plottable.Core.IListenable {
        broadcaster: any;
        constructor(data?: any[], metadata?: any);
        data(): any[];
        data(data: any[]): Dataset;
        metadata(): any;
        metadata(metadata: any): Dataset;
        _getExtent(accessor: _IAccessor, typeCoercer: (d: any) => any): any[];
    }
}


declare module Plottable {
    module Core {
        module RenderController {
            module RenderPolicy {
                interface IRenderPolicy {
                    render(): any;
                }
                class Immediate implements IRenderPolicy {
                    render(): void;
                }
                class AnimationFrame implements IRenderPolicy {
                    render(): void;
                }
                class Timeout implements IRenderPolicy {
                    _timeoutMsec: number;
                    render(): void;
                }
            }
        }
    }
}


declare module Plottable {
    module Core {
        module RenderController {
            var _renderPolicy: RenderPolicy.IRenderPolicy;
            function setRenderPolicy(policy: string): void;
            function setRenderPolicy(policy: RenderPolicy.IRenderPolicy): void;
            function registerToRender(c: Plottable.Abstract.Component): void;
            function registerToComputeLayout(c: Plottable.Abstract.Component): void;
            function flush(): void;
        }
    }
}


declare module Plottable {
    module Core {
        module ResizeBroadcaster {
            function resizing(): boolean;
            function clearResizing(): void;
            function register(c: Plottable.Abstract.Component): void;
            function deregister(c: Plottable.Abstract.Component): void;
        }
    }
}

declare module Plottable {
    interface IDataset {
        data: any[];
        metadata: IMetadata;
    }
    interface IMetadata {
        cssClass?: string;
        color?: string;
    }
    interface _IAccessor {
        (datum: any, index?: number, metadata?: any): any;
    }
    interface IAppliedAccessor {
        (datum: any, index: number): any;
    }
    interface _IProjector {
        accessor: _IAccessor;
        scale?: Plottable.Abstract.Scale<any, any>;
        attribute: string;
    }
    interface IAttributeToProjector {
        [attrToSet: string]: IAppliedAccessor;
    }
    interface SelectionArea {
        xMin: number;
        xMax: number;
        yMin: number;
        yMax: number;
    }
    interface _ISpaceRequest {
        width: number;
        height: number;
        wantsWidth: boolean;
        wantsHeight: boolean;
    }
    interface _IPixelArea {
        xMin: number;
        xMax: number;
        yMin: number;
        yMax: number;
    }
    interface IExtent {
        min: number;
        max: number;
    }
    interface Point {
        x: number;
        y: number;
    }
    interface DatasetDrawerKey {
        dataset: Dataset;
        drawer: Plottable.Abstract._Drawer;
        key: string;
    }
}


declare module Plottable {
    class Domainer {
        constructor(combineExtents?: (extents: any[][]) => any[]);
        computeDomain(extents: any[][], scale: Plottable.Abstract.QuantitativeScale<any>): any[];
        pad(padProportion?: number): Domainer;
        addPaddingException(exception: any, key?: string): Domainer;
        removePaddingException(keyOrException: any): Domainer;
        addIncludedValue(value: any, key?: string): Domainer;
        removeIncludedValue(valueOrKey: any): Domainer;
        nice(count?: number): Domainer;
    }
}


declare module Plottable {
    module Abstract {
        class Scale<D, R> extends PlottableObject implements Plottable.Core.IListenable {
            _d3Scale: D3.Scale.Scale;
            _autoDomainAutomatically: boolean;
            broadcaster: any;
            _rendererAttrID2Extent: {
                [x: string]: D[];
            };
            _typeCoercer: (d: any) => any;
            constructor(scale: D3.Scale.Scale);
            _getAllExtents(): D[][];
            _getExtent(): D[];
            autoDomain(): Scale<D, R>;
            _autoDomainIfAutomaticMode(): void;
            scale(value: D): R;
            domain(): D[];
            domain(values: D[]): Scale<D, R>;
            _getDomain(): any[];
            _setDomain(values: D[]): void;
            range(): R[];
            range(values: R[]): Scale<D, R>;
            copy(): Scale<D, R>;
            _updateExtent(plotProvidedKey: string, attr: string, extent: D[]): Scale<D, R>;
            _removeExtent(plotProvidedKey: string, attr: string): Scale<D, R>;
        }
    }
}


declare module Plottable {
    module Abstract {
        class QuantitativeScale<D> extends Scale<D, number> {
            _d3Scale: D3.Scale.QuantitativeScale;
            _numTicks: number;
            _PADDING_FOR_IDENTICAL_DOMAIN: number;
            _userSetDomainer: boolean;
            _domainer: Domainer;
            _typeCoercer: (d: any) => number;
            constructor(scale: D3.Scale.QuantitativeScale);
            _getExtent(): D[];
            invert(value: number): D;
            copy(): QuantitativeScale<D>;
            domain(): D[];
            domain(values: D[]): QuantitativeScale<D>;
            _setDomain(values: D[]): void;
            interpolate(): D3.Transition.Interpolate;
            interpolate(factory: D3.Transition.Interpolate): QuantitativeScale<D>;
            rangeRound(values: number[]): QuantitativeScale<D>;
            clamp(): boolean;
            clamp(clamp: boolean): QuantitativeScale<D>;
            ticks(count?: number): any[];
            numTicks(): number;
            numTicks(count: number): QuantitativeScale<D>;
            _niceDomain(domain: any[], count?: number): any[];
            domainer(): Domainer;
            domainer(domainer: Domainer): QuantitativeScale<D>;
            _defaultExtent(): any[];
        }
    }
}


declare module Plottable {
    module Scale {
        class Linear extends Plottable.Abstract.QuantitativeScale<number> {
            constructor();
            constructor(scale: D3.Scale.LinearScale);
            copy(): Linear;
        }
    }
}


declare module Plottable {
    module Scale {
        class Log extends Plottable.Abstract.QuantitativeScale<number> {
            constructor();
            constructor(scale: D3.Scale.LogScale);
            copy(): Log;
            _defaultExtent(): number[];
        }
    }
}


declare module Plottable {
    module Scale {
        class ModifiedLog extends Plottable.Abstract.QuantitativeScale<number> {
            constructor(base?: number);
            scale(x: number): number;
            invert(x: number): number;
            _getDomain(): number[];
            _setDomain(values: number[]): void;
            ticks(count?: number): number[];
            copy(): ModifiedLog;
            _niceDomain(domain: any[], count?: number): any[];
            showIntermediateTicks(): boolean;
            showIntermediateTicks(show: boolean): ModifiedLog;
        }
    }
}


declare module Plottable {
    module Scale {
        class Ordinal extends Plottable.Abstract.Scale<string, number> {
            _d3Scale: D3.Scale.OrdinalScale;
            _typeCoercer: (d: any) => any;
            constructor(scale?: D3.Scale.OrdinalScale);
            _getExtent(): string[];
            domain(): string[];
            domain(values: string[]): Ordinal;
            _setDomain(values: string[]): void;
            range(): number[];
            range(values: number[]): Ordinal;
            rangeBand(): number;
            innerPadding(): number;
            fullBandStartAndWidth(v: string): number[];
            rangeType(): string;
            rangeType(rangeType: string, outerPadding?: number, innerPadding?: number): Ordinal;
            copy(): Ordinal;
        }
    }
}


declare module Plottable {
    module Scale {
        class Color extends Plottable.Abstract.Scale<string, string> {
            constructor(scaleType?: string);
            _getExtent(): string[];
        }
    }
}


declare module Plottable {
    module Scale {
        class Time extends Plottable.Abstract.QuantitativeScale<any> {
            _typeCoercer: (d: any) => any;
            constructor();
            constructor(scale: D3.Scale.LinearScale);
            _tickInterval(interval: D3.Time.Interval, step?: number): any[];
            _setDomain(values: any[]): void;
            copy(): Time;
            _defaultExtent(): any[];
        }
    }
}


declare module Plottable {
    module Scale {
        class InterpolatedColor extends Plottable.Abstract.Scale<number, string> {
            constructor(colorRange?: any, scaleType?: string);
            colorRange(): string[];
            colorRange(colorRange: any): InterpolatedColor;
            scaleType(): string;
            scaleType(scaleType: string): InterpolatedColor;
            autoDomain(): InterpolatedColor;
        }
    }
}


declare module Plottable {
    module _Util {
        class ScaleDomainCoordinator<D> {
            constructor(scales: Plottable.Abstract.Scale<D, any>[]);
            rescale(scale: Plottable.Abstract.Scale<D, any>): void;
        }
    }
}


declare module Plottable {
    module Abstract {
        class _Drawer {
            _renderArea: D3.Selection;
            key: string;
            constructor(key: string);
            remove(): void;
            draw(data: any[], attrToProjector: IAttributeToProjector, animator?: Plottable.Animator.Null): void;
        }
    }
}


declare module Plottable {
    module _Drawer {
        class Arc extends Plottable.Abstract._Drawer {
            draw(data: any[], attrToProjector: IAttributeToProjector, animator?: Plottable.Animator.Null): void;
        }
    }
}


declare module Plottable {
    module _Drawer {
        class Area extends Plottable.Abstract._Drawer {
            draw(data: any[], attrToProjector: IAttributeToProjector): void;
        }
    }
}


declare module Plottable {
    module _Drawer {
        class Rect extends Plottable.Abstract._Drawer {
            draw(data: any[], attrToProjector: IAttributeToProjector, animator?: Plottable.Animator.Null): void;
        }
    }
}


declare module Plottable {
    module Abstract {
        class Component extends PlottableObject {
            static AUTORESIZE_BY_DEFAULT: boolean;
            _element: D3.Selection;
            _content: D3.Selection;
            _backgroundContainer: D3.Selection;
            _foregroundContainer: D3.Selection;
            clipPathEnabled: boolean;
            _parent: ComponentContainer;
            _xAlignProportion: number;
            _yAlignProportion: number;
            _fixedHeightFlag: boolean;
            _fixedWidthFlag: boolean;
            _isSetup: boolean;
            _isAnchored: boolean;
            _anchor(element: D3.Selection): void;
            _setup(): void;
            _requestedSpace(availableWidth: number, availableHeight: number): _ISpaceRequest;
            _computeLayout(xOrigin?: number, yOrigin?: number, availableWidth?: number, availableHeight?: number): void;
            _render(): void;
            _scheduleComputeLayout(): void;
            _doRender(): void;
            _invalidateLayout(): void;
            renderTo(selector: String): Component;
            renderTo(element: D3.Selection): Component;
            resize(width?: number, height?: number): Component;
            autoResize(flag: boolean): Component;
            xAlign(alignment: string): Component;
            yAlign(alignment: string): Component;
            xOffset(offset: number): Component;
            yOffset(offset: number): Component;
            registerInteraction(interaction: Interaction): Component;
            classed(cssClass: string): boolean;
            classed(cssClass: string, addClass: boolean): Component;
            _isFixedWidth(): boolean;
            _isFixedHeight(): boolean;
            merge(c: Component): Plottable.Component.Group;
            detach(): Component;
            remove(): void;
            width(): number;
            height(): number;
        }
    }
}


declare module Plottable {
    module Abstract {
        class ComponentContainer extends Component {
            _components: Component[];
            _anchor(element: D3.Selection): void;
            _render(): void;
            _removeComponent(c: Component): void;
            _addComponent(c: Component, prepend?: boolean): boolean;
            components(): Component[];
            empty(): boolean;
            detachAll(): ComponentContainer;
            remove(): void;
        }
    }
}


declare module Plottable {
    module Component {
        class Group extends Plottable.Abstract.ComponentContainer {
            constructor(components?: Plottable.Abstract.Component[]);
            _requestedSpace(offeredWidth: number, offeredHeight: number): _ISpaceRequest;
            merge(c: Plottable.Abstract.Component): Group;
            _computeLayout(xOrigin?: number, yOrigin?: number, availableWidth?: number, availableHeight?: number): Group;
            _isFixedWidth(): boolean;
            _isFixedHeight(): boolean;
        }
    }
}


declare module Plottable {
    module Abstract {
        class Axis extends Component {
            static END_TICK_MARK_CLASS: string;
            static TICK_MARK_CLASS: string;
            static TICK_LABEL_CLASS: string;
            _tickMarkContainer: D3.Selection;
            _tickLabelContainer: D3.Selection;
            _baseline: D3.Selection;
            _scale: Scale<any, number>;
            _formatter: Formatter;
            _orientation: string;
            _computedWidth: number;
            _computedHeight: number;
            constructor(scale: Scale<any, number>, orientation: string, formatter?: (d: any) => string);
            remove(): void;
            _isHorizontal(): boolean;
            _computeWidth(): number;
            _computeHeight(): number;
            _requestedSpace(offeredWidth: number, offeredHeight: number): _ISpaceRequest;
            _isFixedHeight(): boolean;
            _isFixedWidth(): boolean;
            _rescale(): void;
            _computeLayout(xOffset?: number, yOffset?: number, availableWidth?: number, availableHeight?: number): void;
            _setup(): void;
            _getTickValues(): any[];
            _doRender(): void;
            _generateBaselineAttrHash(): {
                x1: number;
                y1: number;
                x2: number;
                y2: number;
            };
            _generateTickMarkAttrHash(isEndTickMark?: boolean): {
                x1: any;
                y1: any;
                x2: any;
                y2: any;
            };
            _invalidateLayout(): void;
            formatter(): Formatter;
            formatter(formatter: Formatter): Axis;
            tickLength(): number;
            tickLength(length: number): Axis;
            endTickLength(): number;
            endTickLength(length: number): Axis;
            _maxLabelTickLength(): number;
            tickLabelPadding(): number;
            tickLabelPadding(padding: number): Axis;
            gutter(): number;
            gutter(size: number): Axis;
            orient(): string;
            orient(newOrientation: string): Axis;
            showEndTickLabels(): boolean;
            showEndTickLabels(show: boolean): Axis;
            _hideEndTickLabels(): void;
            _hideOverlappingTickLabels(): void;
        }
    }
}


declare module Plottable {
    module Axis {
        interface _ITimeInterval {
            timeUnit: D3.Time.Interval;
            step: number;
            formatString: string;
        }
        class Time extends Plottable.Abstract.Axis {
            _majorTickLabels: D3.Selection;
            _minorTickLabels: D3.Selection;
            _scale: Plottable.Scale.Time;
            static _minorIntervals: _ITimeInterval[];
            static _majorIntervals: _ITimeInterval[];
            constructor(scale: Plottable.Scale.Time, orientation: string);
            _computeHeight(): number;
            _setup(): void;
            _getTickIntervalValues(interval: _ITimeInterval): any[];
            _getTickValues(): any[];
            _measureTextHeight(container: D3.Selection): number;
            _doRender(): Time;
        }
    }
}


declare module Plottable {
    module Axis {
        class Numeric extends Plottable.Abstract.Axis {
            _scale: Plottable.Abstract.QuantitativeScale<number>;
            constructor(scale: Plottable.Abstract.QuantitativeScale<number>, orientation: string, formatter?: (d: any) => string);
            _setup(): void;
            _computeWidth(): number;
            _computeHeight(): number;
            _getTickValues(): any[];
            _rescale(): void;
            _doRender(): void;
            tickLabelPosition(): string;
            tickLabelPosition(position: string): Numeric;
            showEndTickLabel(orientation: string): boolean;
            showEndTickLabel(orientation: string, show: boolean): Numeric;
        }
    }
}


declare module Plottable {
    module Axis {
        class Category extends Plottable.Abstract.Axis {
            _scale: Plottable.Scale.Ordinal;
            constructor(scale: Plottable.Scale.Ordinal, orientation?: string, formatter?: (d: any) => string);
            _setup(): void;
            _rescale(): void;
            _requestedSpace(offeredWidth: number, offeredHeight: number): _ISpaceRequest;
            _getTickValues(): string[];
            _doRender(): Category;
            _computeLayout(xOrigin?: number, yOrigin?: number, availableWidth?: number, availableHeight?: number): void;
        }
    }
}


declare module Plottable {
    module Component {
        class Label extends Plottable.Abstract.Component {
            constructor(displayText?: string, orientation?: string);
            xAlign(alignment: string): Label;
            yAlign(alignment: string): Label;
            _requestedSpace(offeredWidth: number, offeredHeight: number): _ISpaceRequest;
            _setup(): void;
            text(): string;
            text(displayText: string): Label;
            _doRender(): void;
            _computeLayout(xOffset?: number, yOffset?: number, availableWidth?: number, availableHeight?: number): Label;
        }
        class TitleLabel extends Label {
            constructor(text?: string, orientation?: string);
        }
        class AxisLabel extends Label {
            constructor(text?: string, orientation?: string);
        }
    }
}


declare module Plottable {
    module Component {
        interface ToggleCallback {
            (datum: string, newState: boolean): any;
        }
        interface HoverCallback {
            (datum?: string): any;
        }
        class Legend extends Plottable.Abstract.Component {
            static SUBELEMENT_CLASS: string;
            constructor(colorScale?: Plottable.Scale.Color);
            remove(): void;
            toggleCallback(): ToggleCallback;
            toggleCallback(callback: ToggleCallback): Legend;
            hoverCallback(): HoverCallback;
            hoverCallback(callback: HoverCallback): Legend;
            scale(): Plottable.Scale.Color;
            scale(scale: Plottable.Scale.Color): Legend;
            _computeLayout(xOrigin?: number, yOrigin?: number, availableWidth?: number, availableHeight?: number): void;
            _requestedSpace(offeredWidth: number, offeredHeight: number): _ISpaceRequest;
            _doRender(): void;
        }
    }
}


declare module Plottable {
    module Component {
        class HorizontalLegend extends Plottable.Abstract.Component {
            static LEGEND_ROW_CLASS: string;
            static LEGEND_ENTRY_CLASS: string;
            constructor(colorScale: Plottable.Scale.Color);
            remove(): void;
            _requestedSpace(offeredWidth: number, offeredHeight: number): _ISpaceRequest;
            _doRender(): void;
        }
    }
}


declare module Plottable {
    module Component {
        class Gridlines extends Plottable.Abstract.Component {
            constructor(xScale: Plottable.Abstract.QuantitativeScale<any>, yScale: Plottable.Abstract.QuantitativeScale<any>);
            remove(): Gridlines;
            _setup(): void;
            _doRender(): void;
        }
    }
}


declare module Plottable {
    module Component {
        interface _IterateLayoutResult {
            colProportionalSpace: number[];
            rowProportionalSpace: number[];
            guaranteedWidths: number[];
            guaranteedHeights: number[];
            wantsWidth: boolean;
            wantsHeight: boolean;
        }
        class Table extends Plottable.Abstract.ComponentContainer {
            constructor(rows?: Plottable.Abstract.Component[][]);
            addComponent(row: number, col: number, component: Plottable.Abstract.Component): Table;
            _removeComponent(component: Plottable.Abstract.Component): void;
            _requestedSpace(offeredWidth: number, offeredHeight: number): _ISpaceRequest;
            _computeLayout(xOffset?: number, yOffset?: number, availableWidth?: number, availableHeight?: number): void;
            padding(rowPadding: number, colPadding: number): Table;
            rowWeight(index: number, weight: number): Table;
            colWeight(index: number, weight: number): Table;
            _isFixedWidth(): boolean;
            _isFixedHeight(): boolean;
        }
    }
}


declare module Plottable {
    module Abstract {
        class Plot extends Component {
            _dataChanged: boolean;
            _key2DatasetDrawerKey: D3.Map<DatasetDrawerKey>;
            _datasetKeysInOrder: string[];
            _renderArea: D3.Selection;
            _animate: boolean;
            _animators: Plottable.Animator.IPlotAnimatorMap;
            _ANIMATION_DURATION: number;
            _projectors: {
                [x: string]: _IProjector;
            };
            constructor();
            _anchor(element: D3.Selection): void;
            _setup(): void;
            remove(): void;
<<<<<<< HEAD
            addDataset(key: string, dataset: Dataset): Plot;
            addDataset(key: string, dataset: any[]): Plot;
            addDataset(dataset: Dataset): Plot;
            addDataset(dataset: any[]): Plot;
            _addDataset(key: string, dataset: Dataset): void;
            _getDrawer(key: string): _Drawer;
            _getAnimator(drawer: _Drawer, index: number): Plottable.Animator.IPlotAnimator;
=======
            dataset(): Dataset;
            dataset(dataset: Dataset): Plot;
>>>>>>> 48ee0135
            _onDatasetUpdate(): void;
            attr(attrToSet: string, accessor: any, scale?: Scale<any, any>): Plot;
            project(attrToSet: string, accessor: any, scale?: Scale<any, any>): Plot;
            _generateAttrToProjector(): IAttributeToProjector;
            _doRender(): void;
<<<<<<< HEAD
=======
            _paint(): void;
            _setup(): void;
>>>>>>> 48ee0135
            animate(enabled: boolean): Plot;
            detach(): Plot;
            _updateScaleExtents(): void;
            _updateScaleExtent(attr: string): void;
            _applyAnimatedAttributes(selection: any, animatorKey: string, attrToProjector: IAttributeToProjector): any;
            animator(animatorKey: string): Plottable.Animator.IPlotAnimator;
            animator(animatorKey: string, animator: Plottable.Animator.IPlotAnimator): Plot;
<<<<<<< HEAD
            datasetOrder(): string[];
            datasetOrder(order: string[]): Plot;
            removeDataset(key: string): Plot;
            _getDatasetsInOrder(): Dataset[];
            _getDrawersInOrder(): _Drawer[];
            _paint(): void;
=======
>>>>>>> 48ee0135
        }
    }
}


declare module Plottable {
    module Plot {
        class Pie extends Plottable.Abstract.Plot {
<<<<<<< HEAD
=======
            _key2DatasetDrawerKey: D3.Map<DatasetDrawerKey>;
            _datasetKeysInOrder: string[];
>>>>>>> 48ee0135
            constructor();
            _computeLayout(xOffset?: number, yOffset?: number, availableWidth?: number, availableHeight?: number): void;
<<<<<<< HEAD
            _addDataset(key: string, dataset: Dataset): void;
            _generateAttrToProjector(): IAttributeToProjector;
            _getDrawer(key: string): Plottable.Abstract._Drawer;
=======
            addDataset(key: string, dataset: Dataset): Pie;
            addDataset(key: string, dataset: any[]): Pie;
            addDataset(dataset: Dataset): Pie;
            addDataset(dataset: any[]): Pie;
            _addDataset(key: string, dataset: Dataset): void;
            removeDataset(key: string): Pie;
            _generateAttrToProjector(): IAttributeToProjector;
            _getAnimator(drawer: Plottable.Abstract._Drawer, index: number): Plottable.Animator.IPlotAnimator;
            _getDrawer(key: string): Plottable.Abstract._Drawer;
            _getDatasetsInOrder(): Dataset[];
            _getDrawersInOrder(): Plottable.Abstract._Drawer[];
            _updateScaleExtent(attr: string): void;
>>>>>>> 48ee0135
            _paint(): void;
        }
    }
}


declare module Plottable {
    module Abstract {
        class XYPlot<X, Y> extends Plot {
            _xScale: Scale<X, number>;
            _yScale: Scale<Y, number>;
<<<<<<< HEAD
            constructor(xScale: Scale<X, number>, yScale: Scale<Y, number>);
=======
            constructor(dataset: any, xScale: Scale<X, number>, yScale: Scale<Y, number>);
>>>>>>> 48ee0135
            project(attrToSet: string, accessor: any, scale?: Scale<any, any>): XYPlot<X, Y>;
            _computeLayout(xOffset?: number, yOffset?: number, availableWidth?: number, availableHeight?: number): void;
            _updateXDomainer(): void;
            _updateYDomainer(): void;
        }
    }
}


declare module Plottable {
<<<<<<< HEAD
    module Plot {
        class Scatter<X, Y> extends Plottable.Abstract.XYPlot<X, Y> {
            _animators: Plottable.Animator.IPlotAnimatorMap;
            constructor(xScale: Plottable.Abstract.Scale<X, number>, yScale: Plottable.Abstract.Scale<Y, number>);
            project(attrToSet: string, accessor: any, scale?: Plottable.Abstract.Scale<any, any>): Scatter<X, Y>;
            _generateAttrToProjector(): IAttributeToProjector;
=======
    module Abstract {
        class NewStylePlot<X, Y> extends XYPlot<X, Y> {
            _key2DatasetDrawerKey: D3.Map<DatasetDrawerKey>;
            _datasetKeysInOrder: string[];
            constructor(xScale?: Scale<X, number>, yScale?: Scale<Y, number>);
            _setup(): void;
            remove(): void;
            addDataset(key: string, dataset: Dataset): NewStylePlot<X, Y>;
            addDataset(key: string, dataset: any[]): NewStylePlot<X, Y>;
            addDataset(dataset: Dataset): NewStylePlot<X, Y>;
            addDataset(dataset: any[]): NewStylePlot<X, Y>;
            _addDataset(key: string, dataset: Dataset): void;
            _getDrawer(key: string): _Drawer;
            _getAnimator(drawer: _Drawer, index: number): Plottable.Animator.IPlotAnimator;
            _updateScaleExtent(attr: string): void;
            datasetOrder(): string[];
            datasetOrder(order: string[]): NewStylePlot<X, Y>;
            removeDataset(key: string): NewStylePlot<X, Y>;
            _getDatasetsInOrder(): Dataset[];
            _getDrawersInOrder(): _Drawer[];
            _paint(): void;
        }
    }
}


declare module Plottable {
    module Plot {
        class Scatter<X, Y> extends Plottable.Abstract.XYPlot<X, Y> {
            _animators: Plottable.Animator.IPlotAnimatorMap;
            constructor(dataset: any, xScale: Plottable.Abstract.Scale<X, number>, yScale: Plottable.Abstract.Scale<Y, number>);
            project(attrToSet: string, accessor: any, scale?: Plottable.Abstract.Scale<any, any>): Scatter<X, Y>;
>>>>>>> 48ee0135
            _paint(): void;
        }
    }
}


declare module Plottable {
    module Plot {
        class Grid extends Plottable.Abstract.XYPlot<string, string> {
            _colorScale: Plottable.Abstract.Scale<any, string>;
            _xScale: Plottable.Scale.Ordinal;
            _yScale: Plottable.Scale.Ordinal;
            _animators: Plottable.Animator.IPlotAnimatorMap;
<<<<<<< HEAD
            constructor(xScale: Plottable.Scale.Ordinal, yScale: Plottable.Scale.Ordinal, colorScale: Plottable.Abstract.Scale<any, string>);
            _addDataset(key: string, dataset: Dataset): void;
=======
            constructor(dataset: any, xScale: Plottable.Scale.Ordinal, yScale: Plottable.Scale.Ordinal, colorScale: Plottable.Abstract.Scale<any, string>);
>>>>>>> 48ee0135
            project(attrToSet: string, accessor: any, scale?: Plottable.Abstract.Scale<any, any>): Grid;
            _paint(): void;
        }
    }
}


declare module Plottable {
    module Abstract {
        class BarPlot<X, Y> extends XYPlot<X, Y> {
            static _BarAlignmentToFactor: {
                [x: string]: number;
            };
            _baseline: D3.Selection;
            _baselineValue: number;
            _barAlignmentFactor: number;
            _isVertical: boolean;
            _animators: Plottable.Animator.IPlotAnimatorMap;
<<<<<<< HEAD
            constructor(xScale: Scale<X, number>, yScale: Scale<Y, number>);
            _getDrawer(key: string): Plottable._Drawer.Rect;
=======
            constructor(dataset: any, xScale: Scale<X, number>, yScale: Scale<Y, number>);
>>>>>>> 48ee0135
            _setup(): void;
            _paint(): void;
            baseline(value: number): BarPlot<X, Y>;
            barAlignment(alignment: string): BarPlot<X, Y>;
            selectBar(xValOrExtent: IExtent, yValOrExtent: IExtent, select?: boolean): D3.Selection;
            selectBar(xValOrExtent: number, yValOrExtent: IExtent, select?: boolean): D3.Selection;
            selectBar(xValOrExtent: IExtent, yValOrExtent: number, select?: boolean): D3.Selection;
            selectBar(xValOrExtent: number, yValOrExtent: number, select?: boolean): D3.Selection;
            deselectAll(): BarPlot<X, Y>;
            _updateDomainer(scale: Scale<any, number>): void;
            _updateYDomainer(): void;
            _updateXDomainer(): void;
            _generateAttrToProjector(): IAttributeToProjector;
        }
    }
}


declare module Plottable {
    module Plot {
        class VerticalBar<X> extends Plottable.Abstract.BarPlot<X, number> {
            static _BarAlignmentToFactor: {
                [x: string]: number;
            };
<<<<<<< HEAD
            constructor(xScale: Plottable.Abstract.Scale<X, number>, yScale: Plottable.Abstract.QuantitativeScale<number>);
=======
            constructor(dataset: any, xScale: Plottable.Abstract.Scale<X, number>, yScale: Plottable.Abstract.QuantitativeScale<number>);
>>>>>>> 48ee0135
            _updateYDomainer(): void;
        }
    }
}


declare module Plottable {
    module Plot {
        class HorizontalBar<Y> extends Plottable.Abstract.BarPlot<number, Y> {
            static _BarAlignmentToFactor: {
                [x: string]: number;
            };
<<<<<<< HEAD
            constructor(xScale: Plottable.Abstract.QuantitativeScale<number>, yScale: Plottable.Abstract.Scale<Y, number>);
=======
            constructor(dataset: any, xScale: Plottable.Abstract.QuantitativeScale<number>, yScale: Plottable.Abstract.Scale<Y, number>);
>>>>>>> 48ee0135
            _updateXDomainer(): void;
            _generateAttrToProjector(): IAttributeToProjector;
        }
    }
}


declare module Plottable {
    module Plot {
        class Line<X> extends Plottable.Abstract.XYPlot<X, number> {
            _yScale: Plottable.Abstract.QuantitativeScale<number>;
            _animators: Plottable.Animator.IPlotAnimatorMap;
<<<<<<< HEAD
            constructor(xScale: Plottable.Abstract.QuantitativeScale<X>, yScale: Plottable.Abstract.QuantitativeScale<number>);
=======
            constructor(dataset: any, xScale: Plottable.Abstract.QuantitativeScale<X>, yScale: Plottable.Abstract.QuantitativeScale<number>);
            _setup(): void;
            _appendPath(): void;
>>>>>>> 48ee0135
            _getResetYFunction(): (d: any, i: number) => number;
            _generateAttrToProjector(): IAttributeToProjector;
            _paint(): void;
            _wholeDatumAttributes(): string[];
        }
    }
}


declare module Plottable {
    module Plot {
        class Area<X> extends Line<X> {
<<<<<<< HEAD
            constructor(xScale: Plottable.Abstract.QuantitativeScale<X>, yScale: Plottable.Abstract.QuantitativeScale<number>);
=======
            constructor(dataset: any, xScale: Plottable.Abstract.QuantitativeScale<X>, yScale: Plottable.Abstract.QuantitativeScale<number>);
            _appendPath(): void;
>>>>>>> 48ee0135
            _onDatasetUpdate(): void;
            _updateYDomainer(): void;
            project(attrToSet: string, accessor: any, scale?: Plottable.Abstract.Scale<any, any>): Area<X>;
            _getResetYFunction(): IAppliedAccessor;
            _paint(): void;
            _wholeDatumAttributes(): string[];
        }
    }
}


declare module Plottable {
<<<<<<< HEAD
    module Plot {
        class ClusteredBar<X, Y> extends Plottable.Abstract.BarPlot<X, Y> {
=======
    module Abstract {
        class NewStyleBarPlot<X, Y> extends NewStylePlot<X, Y> {
            static _barAlignmentToFactor: {
                [x: string]: number;
            };
            _baseline: D3.Selection;
            _baselineValue: number;
            _barAlignmentFactor: number;
            _isVertical: boolean;
            _animators: Plottable.Animator.IPlotAnimatorMap;
            constructor(xScale: Scale<X, number>, yScale: Scale<Y, number>);
            _getDrawer(key: string): Plottable._Drawer.Rect;
            _setup(): void;
            _paint(): void;
            baseline(value: number): any;
            _updateDomainer(scale: Scale<any, number>): any;
            _generateAttrToProjector(): IAttributeToProjector;
            _updateXDomainer(): any;
            _updateYDomainer(): any;
        }
    }
}


declare module Plottable {
    module Plot {
        class ClusteredBar<X, Y> extends Plottable.Abstract.NewStyleBarPlot<X, Y> {
>>>>>>> 48ee0135
            constructor(xScale: Plottable.Abstract.Scale<X, number>, yScale: Plottable.Abstract.Scale<Y, number>, isVertical?: boolean);
            _generateAttrToProjector(): IAttributeToProjector;
            _paint(): void;
        }
    }
}


declare module Plottable {
    module Abstract {
        class Stacked<X, Y> extends XYPlot<X, Y> {
            _isVertical: boolean;
            _onDatasetUpdate(): void;
            _updateScaleExtents(): void;
        }
    }
}


declare module Plottable {
    module Plot {
        class StackedArea<X> extends Plottable.Abstract.Stacked<X, number> {
            _baseline: D3.Selection;
            _baselineValue: number;
            constructor(xScale: Plottable.Abstract.QuantitativeScale<X>, yScale: Plottable.Abstract.QuantitativeScale<number>);
            _getDrawer(key: string): Plottable._Drawer.Area;
            _setup(): void;
            _paint(): void;
            _updateYDomainer(): void;
            _onDatasetUpdate(): void;
            _generateAttrToProjector(): IAttributeToProjector;
        }
    }
}


declare module Plottable {
    module Plot {
        class StackedBar<X, Y> extends Plottable.Abstract.Stacked<X, Y> {
            _baselineValue: number;
            _baseline: D3.Selection;
            _barAlignmentFactor: number;
            constructor(xScale?: Plottable.Abstract.Scale<X, number>, yScale?: Plottable.Abstract.Scale<Y, number>, isVertical?: boolean);
<<<<<<< HEAD
=======
            _setup(): void;
>>>>>>> 48ee0135
            _getAnimator(drawer: Plottable.Abstract._Drawer, index: number): Plottable.Animator.Rect;
            _getDrawer(key: string): any;
            _generateAttrToProjector(): any;
            _paint(): void;
            baseline(value: number): any;
            _updateDomainer(scale: Plottable.Abstract.Scale<any, number>): any;
            _updateXDomainer(): any;
            _updateYDomainer(): any;
        }
    }
}


declare module Plottable {
    module Animator {
        interface IPlotAnimator {
            animate(selection: any, attrToProjector: IAttributeToProjector): D3.Selection;
        }
        interface IPlotAnimatorMap {
            [animatorKey: string]: IPlotAnimator;
        }
    }
}


declare module Plottable {
    module Animator {
        class Null implements IPlotAnimator {
            animate(selection: any, attrToProjector: IAttributeToProjector): D3.Selection;
        }
    }
}


declare module Plottable {
    module Animator {
        class Base implements IPlotAnimator {
            static DEFAULT_DURATION_MILLISECONDS: number;
            static DEFAULT_DELAY_MILLISECONDS: number;
            static DEFAULT_EASING: string;
            constructor();
            animate(selection: any, attrToProjector: IAttributeToProjector): D3.Selection;
            duration(): number;
            duration(duration: number): Base;
            delay(): number;
            delay(delay: number): Base;
            easing(): string;
            easing(easing: string): Base;
        }
    }
}


declare module Plottable {
    module Animator {
        class IterativeDelay extends Base {
            static DEFAULT_ITERATIVE_DELAY_MILLISECONDS: number;
            constructor();
            animate(selection: any, attrToProjector: IAttributeToProjector): D3.Selection;
            iterativeDelay(): number;
            iterativeDelay(iterDelay: number): IterativeDelay;
        }
    }
}


declare module Plottable {
    module Animator {
        class Rect extends Base {
            static ANIMATED_ATTRIBUTES: string[];
            isVertical: boolean;
            isReverse: boolean;
            constructor(isVertical?: boolean, isReverse?: boolean);
            animate(selection: any, attrToProjector: IAttributeToProjector): any;
            _startMovingProjector(attrToProjector: IAttributeToProjector): IAppliedAccessor;
        }
    }
}


declare module Plottable {
    module Core {
        interface IKeyEventListenerCallback {
            (e: D3.D3Event): any;
        }
        module KeyEventListener {
            function initialize(): void;
            function addCallback(keyCode: number, cb: IKeyEventListenerCallback): void;
        }
    }
}


declare module Plottable {
    module Abstract {
        class Interaction extends PlottableObject {
            _hitBox: D3.Selection;
            _componentToListenTo: Component;
            _anchor(component: Component, hitBox: D3.Selection): void;
        }
    }
}


declare module Plottable {
    module Interaction {
        class Click extends Plottable.Abstract.Interaction {
            _anchor(component: Plottable.Abstract.Component, hitBox: D3.Selection): void;
            _listenTo(): string;
            callback(cb: (p: Point) => any): Click;
        }
        class DoubleClick extends Click {
            _listenTo(): string;
        }
    }
}


declare module Plottable {
    module Interaction {
        class Key extends Plottable.Abstract.Interaction {
            constructor(keyCode: number);
            _anchor(component: Plottable.Abstract.Component, hitBox: D3.Selection): void;
            callback(cb: () => any): Key;
        }
    }
}


declare module Plottable {
    module Interaction {
        class PanZoom extends Plottable.Abstract.Interaction {
            _xScale: Plottable.Abstract.QuantitativeScale<any>;
            _yScale: Plottable.Abstract.QuantitativeScale<any>;
            constructor(xScale?: Plottable.Abstract.QuantitativeScale<any>, yScale?: Plottable.Abstract.QuantitativeScale<any>);
            resetZoom(): void;
            _anchor(component: Plottable.Abstract.Component, hitBox: D3.Selection): void;
        }
    }
}


declare module Plottable {
    module Interaction {
        class BarHover extends Plottable.Abstract.Interaction {
            _componentToListenTo: Plottable.Abstract.BarPlot<any, any>;
            _anchor(barPlot: Plottable.Abstract.BarPlot<any, any>, hitBox: D3.Selection): void;
            hoverMode(): string;
            hoverMode(mode: string): BarHover;
            onHover(callback: (datum: any, bar: D3.Selection) => any): BarHover;
            onUnhover(callback: (datum: any, bar: D3.Selection) => any): BarHover;
        }
    }
}


declare module Plottable {
    module Interaction {
        class Drag extends Plottable.Abstract.Interaction {
            _origin: number[];
            _location: number[];
            constructor();
            dragstart(): (startLocation: Point) => void;
            dragstart(cb: (startLocation: Point) => any): Drag;
            drag(): (startLocation: Point, endLocation: Point) => void;
            drag(cb: (startLocation: Point, endLocation: Point) => any): Drag;
            dragend(): (startLocation: Point, endLocation: Point) => void;
            dragend(cb: (startLocation: Point, endLocation: Point) => any): Drag;
            _dragstart(): void;
            _doDragstart(): void;
            _drag(): void;
            _doDrag(): void;
            _dragend(): void;
            _doDragend(): void;
            _anchor(component: Plottable.Abstract.Component, hitBox: D3.Selection): Drag;
            setupZoomCallback(xScale?: Plottable.Abstract.QuantitativeScale<any>, yScale?: Plottable.Abstract.QuantitativeScale<any>): Drag;
        }
    }
}


declare module Plottable {
    module Interaction {
        class DragBox extends Drag {
            dragBox: D3.Selection;
            boxIsDrawn: boolean;
            _dragstart(): void;
            clearBox(): DragBox;
            setBox(x0: number, x1: number, y0: number, y1: number): DragBox;
            _anchor(component: Plottable.Abstract.Component, hitBox: D3.Selection): DragBox;
        }
    }
}


declare module Plottable {
    module Interaction {
        class XDragBox extends DragBox {
            _drag(): void;
            setBox(x0: number, x1: number): XDragBox;
        }
    }
}


declare module Plottable {
    module Interaction {
        class XYDragBox extends DragBox {
            _drag(): void;
        }
    }
}


declare module Plottable {
    module Interaction {
        class YDragBox extends DragBox {
            _drag(): void;
            setBox(y0: number, y1: number): YDragBox;
        }
    }
}


declare module Plottable {
    module Abstract {
        class Dispatcher extends PlottableObject {
            _target: D3.Selection;
            _event2Callback: {
                [x: string]: () => any;
            };
            constructor(target: D3.Selection);
            target(): D3.Selection;
            target(targetElement: D3.Selection): Dispatcher;
            connect(): Dispatcher;
            disconnect(): Dispatcher;
        }
    }
}


declare module Plottable {
    module Dispatcher {
        class Mouse extends Plottable.Abstract.Dispatcher {
            constructor(target: D3.Selection);
            mouseover(): (location: Point) => any;
            mouseover(callback: (location: Point) => any): Mouse;
            mousemove(): (location: Point) => any;
            mousemove(callback: (location: Point) => any): Mouse;
            mouseout(): (location: Point) => any;
            mouseout(callback: (location: Point) => any): Mouse;
        }
    }
}<|MERGE_RESOLUTION|>--- conflicted
+++ resolved
@@ -9,10 +9,6 @@
             function accessorize(accessor: any): _IAccessor;
             function union<T>(set1: D3.Set<T>, set2: D3.Set<T>): D3.Set<string>;
             function populateMap<T>(keys: string[], transform: (key: string) => T): D3.Map<T>;
-<<<<<<< HEAD
-=======
-            function _applyAccessor(accessor: _IAccessor, plot: Plottable.Abstract.Plot): (d: any, i: number) => any;
->>>>>>> 48ee0135
             function uniq<T>(arr: T[]): T[];
             function createFilledArray<T>(value: T, count: number): T[];
             function createFilledArray<T>(func: (index?: number) => T, count: number): T[];
@@ -887,7 +883,6 @@
             _anchor(element: D3.Selection): void;
             _setup(): void;
             remove(): void;
-<<<<<<< HEAD
             addDataset(key: string, dataset: Dataset): Plot;
             addDataset(key: string, dataset: any[]): Plot;
             addDataset(dataset: Dataset): Plot;
@@ -895,20 +890,11 @@
             _addDataset(key: string, dataset: Dataset): void;
             _getDrawer(key: string): _Drawer;
             _getAnimator(drawer: _Drawer, index: number): Plottable.Animator.IPlotAnimator;
-=======
-            dataset(): Dataset;
-            dataset(dataset: Dataset): Plot;
->>>>>>> 48ee0135
             _onDatasetUpdate(): void;
             attr(attrToSet: string, accessor: any, scale?: Scale<any, any>): Plot;
             project(attrToSet: string, accessor: any, scale?: Scale<any, any>): Plot;
             _generateAttrToProjector(): IAttributeToProjector;
             _doRender(): void;
-<<<<<<< HEAD
-=======
-            _paint(): void;
-            _setup(): void;
->>>>>>> 48ee0135
             animate(enabled: boolean): Plot;
             detach(): Plot;
             _updateScaleExtents(): void;
@@ -916,15 +902,12 @@
             _applyAnimatedAttributes(selection: any, animatorKey: string, attrToProjector: IAttributeToProjector): any;
             animator(animatorKey: string): Plottable.Animator.IPlotAnimator;
             animator(animatorKey: string, animator: Plottable.Animator.IPlotAnimator): Plot;
-<<<<<<< HEAD
             datasetOrder(): string[];
             datasetOrder(order: string[]): Plot;
             removeDataset(key: string): Plot;
             _getDatasetsInOrder(): Dataset[];
             _getDrawersInOrder(): _Drawer[];
             _paint(): void;
-=======
->>>>>>> 48ee0135
         }
     }
 }
@@ -933,31 +916,11 @@
 declare module Plottable {
     module Plot {
         class Pie extends Plottable.Abstract.Plot {
-<<<<<<< HEAD
-=======
-            _key2DatasetDrawerKey: D3.Map<DatasetDrawerKey>;
-            _datasetKeysInOrder: string[];
->>>>>>> 48ee0135
             constructor();
             _computeLayout(xOffset?: number, yOffset?: number, availableWidth?: number, availableHeight?: number): void;
-<<<<<<< HEAD
             _addDataset(key: string, dataset: Dataset): void;
             _generateAttrToProjector(): IAttributeToProjector;
             _getDrawer(key: string): Plottable.Abstract._Drawer;
-=======
-            addDataset(key: string, dataset: Dataset): Pie;
-            addDataset(key: string, dataset: any[]): Pie;
-            addDataset(dataset: Dataset): Pie;
-            addDataset(dataset: any[]): Pie;
-            _addDataset(key: string, dataset: Dataset): void;
-            removeDataset(key: string): Pie;
-            _generateAttrToProjector(): IAttributeToProjector;
-            _getAnimator(drawer: Plottable.Abstract._Drawer, index: number): Plottable.Animator.IPlotAnimator;
-            _getDrawer(key: string): Plottable.Abstract._Drawer;
-            _getDatasetsInOrder(): Dataset[];
-            _getDrawersInOrder(): Plottable.Abstract._Drawer[];
-            _updateScaleExtent(attr: string): void;
->>>>>>> 48ee0135
             _paint(): void;
         }
     }
@@ -969,11 +932,7 @@
         class XYPlot<X, Y> extends Plot {
             _xScale: Scale<X, number>;
             _yScale: Scale<Y, number>;
-<<<<<<< HEAD
             constructor(xScale: Scale<X, number>, yScale: Scale<Y, number>);
-=======
-            constructor(dataset: any, xScale: Scale<X, number>, yScale: Scale<Y, number>);
->>>>>>> 48ee0135
             project(attrToSet: string, accessor: any, scale?: Scale<any, any>): XYPlot<X, Y>;
             _computeLayout(xOffset?: number, yOffset?: number, availableWidth?: number, availableHeight?: number): void;
             _updateXDomainer(): void;
@@ -984,47 +943,12 @@
 
 
 declare module Plottable {
-<<<<<<< HEAD
     module Plot {
         class Scatter<X, Y> extends Plottable.Abstract.XYPlot<X, Y> {
             _animators: Plottable.Animator.IPlotAnimatorMap;
             constructor(xScale: Plottable.Abstract.Scale<X, number>, yScale: Plottable.Abstract.Scale<Y, number>);
             project(attrToSet: string, accessor: any, scale?: Plottable.Abstract.Scale<any, any>): Scatter<X, Y>;
             _generateAttrToProjector(): IAttributeToProjector;
-=======
-    module Abstract {
-        class NewStylePlot<X, Y> extends XYPlot<X, Y> {
-            _key2DatasetDrawerKey: D3.Map<DatasetDrawerKey>;
-            _datasetKeysInOrder: string[];
-            constructor(xScale?: Scale<X, number>, yScale?: Scale<Y, number>);
-            _setup(): void;
-            remove(): void;
-            addDataset(key: string, dataset: Dataset): NewStylePlot<X, Y>;
-            addDataset(key: string, dataset: any[]): NewStylePlot<X, Y>;
-            addDataset(dataset: Dataset): NewStylePlot<X, Y>;
-            addDataset(dataset: any[]): NewStylePlot<X, Y>;
-            _addDataset(key: string, dataset: Dataset): void;
-            _getDrawer(key: string): _Drawer;
-            _getAnimator(drawer: _Drawer, index: number): Plottable.Animator.IPlotAnimator;
-            _updateScaleExtent(attr: string): void;
-            datasetOrder(): string[];
-            datasetOrder(order: string[]): NewStylePlot<X, Y>;
-            removeDataset(key: string): NewStylePlot<X, Y>;
-            _getDatasetsInOrder(): Dataset[];
-            _getDrawersInOrder(): _Drawer[];
-            _paint(): void;
-        }
-    }
-}
-
-
-declare module Plottable {
-    module Plot {
-        class Scatter<X, Y> extends Plottable.Abstract.XYPlot<X, Y> {
-            _animators: Plottable.Animator.IPlotAnimatorMap;
-            constructor(dataset: any, xScale: Plottable.Abstract.Scale<X, number>, yScale: Plottable.Abstract.Scale<Y, number>);
-            project(attrToSet: string, accessor: any, scale?: Plottable.Abstract.Scale<any, any>): Scatter<X, Y>;
->>>>>>> 48ee0135
             _paint(): void;
         }
     }
@@ -1038,12 +962,8 @@
             _xScale: Plottable.Scale.Ordinal;
             _yScale: Plottable.Scale.Ordinal;
             _animators: Plottable.Animator.IPlotAnimatorMap;
-<<<<<<< HEAD
             constructor(xScale: Plottable.Scale.Ordinal, yScale: Plottable.Scale.Ordinal, colorScale: Plottable.Abstract.Scale<any, string>);
             _addDataset(key: string, dataset: Dataset): void;
-=======
-            constructor(dataset: any, xScale: Plottable.Scale.Ordinal, yScale: Plottable.Scale.Ordinal, colorScale: Plottable.Abstract.Scale<any, string>);
->>>>>>> 48ee0135
             project(attrToSet: string, accessor: any, scale?: Plottable.Abstract.Scale<any, any>): Grid;
             _paint(): void;
         }
@@ -1062,12 +982,8 @@
             _barAlignmentFactor: number;
             _isVertical: boolean;
             _animators: Plottable.Animator.IPlotAnimatorMap;
-<<<<<<< HEAD
             constructor(xScale: Scale<X, number>, yScale: Scale<Y, number>);
             _getDrawer(key: string): Plottable._Drawer.Rect;
-=======
-            constructor(dataset: any, xScale: Scale<X, number>, yScale: Scale<Y, number>);
->>>>>>> 48ee0135
             _setup(): void;
             _paint(): void;
             baseline(value: number): BarPlot<X, Y>;
@@ -1092,11 +1008,7 @@
             static _BarAlignmentToFactor: {
                 [x: string]: number;
             };
-<<<<<<< HEAD
             constructor(xScale: Plottable.Abstract.Scale<X, number>, yScale: Plottable.Abstract.QuantitativeScale<number>);
-=======
-            constructor(dataset: any, xScale: Plottable.Abstract.Scale<X, number>, yScale: Plottable.Abstract.QuantitativeScale<number>);
->>>>>>> 48ee0135
             _updateYDomainer(): void;
         }
     }
@@ -1109,11 +1021,7 @@
             static _BarAlignmentToFactor: {
                 [x: string]: number;
             };
-<<<<<<< HEAD
             constructor(xScale: Plottable.Abstract.QuantitativeScale<number>, yScale: Plottable.Abstract.Scale<Y, number>);
-=======
-            constructor(dataset: any, xScale: Plottable.Abstract.QuantitativeScale<number>, yScale: Plottable.Abstract.Scale<Y, number>);
->>>>>>> 48ee0135
             _updateXDomainer(): void;
             _generateAttrToProjector(): IAttributeToProjector;
         }
@@ -1126,13 +1034,7 @@
         class Line<X> extends Plottable.Abstract.XYPlot<X, number> {
             _yScale: Plottable.Abstract.QuantitativeScale<number>;
             _animators: Plottable.Animator.IPlotAnimatorMap;
-<<<<<<< HEAD
             constructor(xScale: Plottable.Abstract.QuantitativeScale<X>, yScale: Plottable.Abstract.QuantitativeScale<number>);
-=======
-            constructor(dataset: any, xScale: Plottable.Abstract.QuantitativeScale<X>, yScale: Plottable.Abstract.QuantitativeScale<number>);
-            _setup(): void;
-            _appendPath(): void;
->>>>>>> 48ee0135
             _getResetYFunction(): (d: any, i: number) => number;
             _generateAttrToProjector(): IAttributeToProjector;
             _paint(): void;
@@ -1145,12 +1047,7 @@
 declare module Plottable {
     module Plot {
         class Area<X> extends Line<X> {
-<<<<<<< HEAD
             constructor(xScale: Plottable.Abstract.QuantitativeScale<X>, yScale: Plottable.Abstract.QuantitativeScale<number>);
-=======
-            constructor(dataset: any, xScale: Plottable.Abstract.QuantitativeScale<X>, yScale: Plottable.Abstract.QuantitativeScale<number>);
-            _appendPath(): void;
->>>>>>> 48ee0135
             _onDatasetUpdate(): void;
             _updateYDomainer(): void;
             project(attrToSet: string, accessor: any, scale?: Plottable.Abstract.Scale<any, any>): Area<X>;
@@ -1163,38 +1060,8 @@
 
 
 declare module Plottable {
-<<<<<<< HEAD
     module Plot {
         class ClusteredBar<X, Y> extends Plottable.Abstract.BarPlot<X, Y> {
-=======
-    module Abstract {
-        class NewStyleBarPlot<X, Y> extends NewStylePlot<X, Y> {
-            static _barAlignmentToFactor: {
-                [x: string]: number;
-            };
-            _baseline: D3.Selection;
-            _baselineValue: number;
-            _barAlignmentFactor: number;
-            _isVertical: boolean;
-            _animators: Plottable.Animator.IPlotAnimatorMap;
-            constructor(xScale: Scale<X, number>, yScale: Scale<Y, number>);
-            _getDrawer(key: string): Plottable._Drawer.Rect;
-            _setup(): void;
-            _paint(): void;
-            baseline(value: number): any;
-            _updateDomainer(scale: Scale<any, number>): any;
-            _generateAttrToProjector(): IAttributeToProjector;
-            _updateXDomainer(): any;
-            _updateYDomainer(): any;
-        }
-    }
-}
-
-
-declare module Plottable {
-    module Plot {
-        class ClusteredBar<X, Y> extends Plottable.Abstract.NewStyleBarPlot<X, Y> {
->>>>>>> 48ee0135
             constructor(xScale: Plottable.Abstract.Scale<X, number>, yScale: Plottable.Abstract.Scale<Y, number>, isVertical?: boolean);
             _generateAttrToProjector(): IAttributeToProjector;
             _paint(): void;
@@ -1238,10 +1105,7 @@
             _baseline: D3.Selection;
             _barAlignmentFactor: number;
             constructor(xScale?: Plottable.Abstract.Scale<X, number>, yScale?: Plottable.Abstract.Scale<Y, number>, isVertical?: boolean);
-<<<<<<< HEAD
-=======
             _setup(): void;
->>>>>>> 48ee0135
             _getAnimator(drawer: Plottable.Abstract._Drawer, index: number): Plottable.Animator.Rect;
             _getDrawer(key: string): any;
             _generateAttrToProjector(): any;
