
declare module Plottable {
    module Util {
        module Methods {
            function inRange(x: number, a: number, b: number): boolean;
            function warn(warning: string): void;
            function addArrays(alist: number[], blist: number[]): number[];
            function intersection<T>(set1: D3.Set<T>, set2: D3.Set<T>): D3.Set<string>;
            function _accessorize(accessor: any): IAccessor;
            function union<T>(set1: D3.Set<T>, set2: D3.Set<T>): D3.Set<string>;
            function populateMap<T>(keys: string[], transform: (key: string) => T): D3.Map<T>;
            function _applyAccessor(accessor: IAccessor, plot: Plottable.Abstract.Plot): (d: any, i: number) => any;
            function uniq<T>(arr: T[]): T[];
            function createFilledArray<T>(value: T, count: number): T[];
            function createFilledArray<T>(func: (index?: number) => T, count: number): T[];
            function flatten<T>(a: T[][]): T[];
            function arrayEq<T>(a: T[], b: T[]): boolean;
            function objEq(a: any, b: any): boolean;
            function max(arr: number[], default_val?: number): number;
            function max<T>(arr: T[], acc: (x: T) => number, default_val?: number): number;
            function min(arr: number[], default_val?: number): number;
            function min<T>(arr: T[], acc: (x: T) => number, default_val?: number): number;
        }
    }
}


declare module Plottable {
    module Util {
        module OpenSource {
            function sortedIndex(val: number, arr: number[]): number;
            function sortedIndex(val: number, arr: any[], accessor: IAccessor): number;
        }
    }
}


declare module Plottable {
    module Util {
        class IDCounter {
            increment(id: any): number;
            decrement(id: any): number;
            get(id: any): number;
        }
    }
}


declare module Plottable {
    module Util {
        class StrictEqualityAssociativeArray {
            set(key: any, value: any): boolean;
            get(key: any): any;
            has(key: any): boolean;
            values(): any[];
            keys(): any[];
            map(cb: (key?: any, val?: any, index?: number) => any): any[];
            delete(key: any): boolean;
        }
    }
}


declare module Plottable {
    module Util {
        class Cache<T> {
            constructor(compute: (k: string) => T, canonicalKey?: string, valueEq?: (v: T, w: T) => boolean);
            get(k: string): T;
            clear(): Cache<T>;
        }
    }
}


declare module Plottable {
    module Util {
        module Text {
            var HEIGHT_TEXT: string;
            interface Dimensions {
                width: number;
                height: number;
            }
            interface TextMeasurer {
                (s: string): Dimensions;
            }
            function getTextMeasurer(selection: D3.Selection): TextMeasurer;
            class CachingCharacterMeasurer {
                measure: TextMeasurer;
                constructor(textSelection: D3.Selection);
                clear(): CachingCharacterMeasurer;
            }
            function getTruncatedText(text: string, availableWidth: number, measurer: TextMeasurer): string;
            function _addEllipsesToLine(line: string, width: number, measureText: TextMeasurer): string;
            function writeLineHorizontally(line: string, g: D3.Selection, width: number, height: number, xAlign?: string, yAlign?: string): {
                width: number;
                height: number;
            };
            function writeLineVertically(line: string, g: D3.Selection, width: number, height: number, xAlign?: string, yAlign?: string, rotation?: string): {
                width: number;
                height: number;
            };
            interface IWriteTextResult {
                textFits: boolean;
                usedWidth: number;
                usedHeight: number;
            }
            interface IWriteOptions {
                g: D3.Selection;
                xAlign: string;
                yAlign: string;
            }
            function writeText(text: string, width: number, height: number, tm: TextMeasurer, horizontally?: boolean, write?: IWriteOptions): IWriteTextResult;
        }
    }
}


declare module Plottable {
    module Util {
        module WordWrap {
            interface IWrappedText {
                originalText: string;
                lines: string[];
                textFits: boolean;
            }
            function breakTextToFitRect(text: string, width: number, height: number, measureText: Text.TextMeasurer): IWrappedText;
            function canWrapWithoutBreakingWords(text: string, width: number, widthMeasure: (s: string) => number): boolean;
        }
    }
}

declare module Plottable {
    module Util {
        module DOM {
            function getBBox(element: D3.Selection): SVGRect;
            var POLYFILL_TIMEOUT_MSEC: number;
            function requestAnimationFramePolyfill(fn: () => any): void;
            function isSelectionRemovedFromSVG(selection: D3.Selection): boolean;
            function getElementWidth(elem: HTMLScriptElement): number;
            function getElementHeight(elem: HTMLScriptElement): number;
            function getSVGPixelWidth(svg: D3.Selection): number;
            function translate(s: D3.Selection, x?: number, y?: number): any;
            function boxesOverlap(boxA: ClientRect, boxB: ClientRect): boolean;
        }
    }
}


declare module Plottable {
    interface Formatter {
        (d: any): string;
    }
    var MILLISECONDS_IN_ONE_DAY: number;
    class Formatters {
        static currency(precision?: number, symbol?: string, prefix?: boolean, onlyShowUnchanged?: boolean): (d: any) => string;
        static fixed(precision?: number, onlyShowUnchanged?: boolean): (d: any) => string;
        static general(precision?: number, onlyShowUnchanged?: boolean): (d: any) => string;
        static identity(): (d: any) => string;
        static percentage(precision?: number, onlyShowUnchanged?: boolean): (d: any) => string;
        static siSuffix(precision?: number): (d: any) => string;
        static time(): (d: any) => string;
        static relativeDate(baseValue?: number, increment?: number, label?: string): (d: any) => string;
    }
}


declare module Plottable {
    var version: string;
}


declare module Plottable {
    module Core {
        class Colors {
            static CORAL_RED: string;
            static INDIGO: string;
            static ROBINS_EGG_BLUE: string;
            static FERN: string;
            static BURNING_ORANGE: string;
            static ROYAL_HEATH: string;
            static CONIFER: string;
            static CERISE_RED: string;
            static BRIGHT_SUN: string;
            static JACARTA: string;
            static PLOTTABLE_COLORS: string[];
        }
    }
}


declare module Plottable {
    module Abstract {
        class PlottableObject {
            _plottableID: number;
        }
    }
}


declare module Plottable {
    module Core {
        interface IListenable {
            broadcaster: Broadcaster;
        }
        interface IBroadcasterCallback {
            (listenable: IListenable, ...args: any[]): any;
        }
        class Broadcaster extends Plottable.Abstract.PlottableObject {
            listenable: IListenable;
            constructor(listenable: IListenable);
            registerListener(key: any, callback: IBroadcasterCallback): Broadcaster;
            broadcast(...args: any[]): Broadcaster;
            deregisterListener(key: any): Broadcaster;
            deregisterAllListeners(): void;
        }
    }
}


declare module Plottable {
    class DataSource extends Plottable.Abstract.PlottableObject implements Plottable.Core.IListenable {
        broadcaster: any;
        constructor(data?: any[], metadata?: any);
        data(): any[];
        data(data: any[]): DataSource;
        metadata(): any;
        metadata(metadata: any): DataSource;
        _getExtent(accessor: IAccessor): any[];
    }
}


declare module Plottable {
    module Abstract {
        class Component extends PlottableObject {
            static AUTORESIZE_BY_DEFAULT: boolean;
            element: D3.Selection;
            content: D3.Selection;
            backgroundContainer: D3.Selection;
            foregroundContainer: D3.Selection;
            clipPathEnabled: boolean;
            xOrigin: number;
            yOrigin: number;
            _parent: ComponentContainer;
            _xAlignProportion: number;
            _yAlignProportion: number;
            _fixedHeightFlag: boolean;
            _fixedWidthFlag: boolean;
            _isSetup: boolean;
            _isAnchored: boolean;
            _anchor(element: D3.Selection): void;
            _setup(): void;
            _requestedSpace(availableWidth: number, availableHeight: number): ISpaceRequest;
            _computeLayout(xOrigin?: number, yOrigin?: number, availableWidth?: number, availableHeight?: number): void;
            _render(): void;
            _scheduleComputeLayout(): void;
            _doRender(): void;
            _invalidateLayout(): void;
            renderTo(element: any): Component;
            resize(width?: number, height?: number): Component;
            autoResize(flag: boolean): Component;
            xAlign(alignment: string): Component;
            yAlign(alignment: string): Component;
            xOffset(offset: number): Component;
            yOffset(offset: number): Component;
            registerInteraction(interaction: Interaction): Component;
            classed(cssClass: string): boolean;
            classed(cssClass: string, addClass: boolean): Component;
            _isFixedWidth(): boolean;
            _isFixedHeight(): boolean;
            merge(c: Component): Plottable.Component.Group;
            detach(): Component;
            remove(): void;
            width(): number;
            height(): number;
        }
    }
}


declare module Plottable {
    module Abstract {
        class ComponentContainer extends Component {
            _components: Component[];
            _anchor(element: D3.Selection): void;
            _render(): void;
            _removeComponent(c: Component): void;
            _addComponent(c: Component, prepend?: boolean): boolean;
            components(): Component[];
            empty(): boolean;
            detachAll(): ComponentContainer;
            remove(): void;
        }
    }
}


declare module Plottable {
    module Component {
        class Group extends Plottable.Abstract.ComponentContainer {
            constructor(components?: Plottable.Abstract.Component[]);
            _requestedSpace(offeredWidth: number, offeredHeight: number): ISpaceRequest;
            merge(c: Plottable.Abstract.Component): Group;
            _computeLayout(xOrigin?: number, yOrigin?: number, availableWidth?: number, availableHeight?: number): Group;
            _isFixedWidth(): boolean;
            _isFixedHeight(): boolean;
        }
    }
}


declare module Plottable {
    module Component {
        interface IterateLayoutResult {
            colProportionalSpace: number[];
            rowProportionalSpace: number[];
            guaranteedWidths: number[];
            guaranteedHeights: number[];
            wantsWidth: boolean;
            wantsHeight: boolean;
        }
        class Table extends Plottable.Abstract.ComponentContainer {
            constructor(rows?: Plottable.Abstract.Component[][]);
            addComponent(row: number, col: number, component: Plottable.Abstract.Component): Table;
            _removeComponent(component: Plottable.Abstract.Component): void;
            _requestedSpace(offeredWidth: number, offeredHeight: number): ISpaceRequest;
            _computeLayout(xOffset?: number, yOffset?: number, availableWidth?: number, availableHeight?: number): void;
            padding(rowPadding: number, colPadding: number): Table;
            rowWeight(index: number, weight: number): Table;
            colWeight(index: number, weight: number): Table;
            _isFixedWidth(): boolean;
            _isFixedHeight(): boolean;
        }
    }
}


declare module Plottable {
    module Abstract {
        class Scale<D, R> extends PlottableObject implements Plottable.Core.IListenable {
            _d3Scale: D3.Scale.Scale;
            _autoDomainAutomatically: boolean;
            broadcaster: any;
            _rendererAttrID2Extent: {
                [x: string]: D[];
            };
            constructor(scale: D3.Scale.Scale);
            _getAllExtents(): D[][];
            _getExtent(): D[];
            autoDomain(): Scale<D, R>;
            _autoDomainIfAutomaticMode(): void;
            scale(value: D): R;
            domain(): D[];
            domain(values: D[]): Scale<D, R>;
            _getDomain(): any[];
            _setDomain(values: D[]): void;
            range(): R[];
            range(values: R[]): Scale<D, R>;
            copy(): Scale<D, R>;
            updateExtent(plotProvidedKey: string, attr: string, extent: D[]): Scale<D, R>;
            removeExtent(plotProvidedKey: string, attr: string): Scale<D, R>;
        }
    }
}


declare module Plottable {
    module Abstract {
        class Plot extends Component {
            _dataSource: DataSource;
            _dataChanged: boolean;
            renderArea: D3.Selection;
            element: D3.Selection;
            _animate: boolean;
            _animators: Plottable.Animator.IPlotAnimatorMap;
            _ANIMATION_DURATION: number;
            _projectors: {
                [x: string]: _IProjector;
            };
            constructor();
            constructor(dataset: any[]);
            constructor(dataset: DataSource);
            _anchor(element: D3.Selection): void;
            remove(): void;
            dataSource(): DataSource;
            dataSource(source: DataSource): Plot;
            _onDataSourceUpdate(): void;
            project(attrToSet: string, accessor: any, scale?: Scale<any, any>): Plot;
            _generateAttrToProjector(): IAttributeToProjector;
            _doRender(): void;
            _paint(): void;
            _setup(): void;
            animate(enabled: boolean): Plot;
            detach(): Plot;
            _updateAllProjectors(): void;
            _updateProjector(attr: string): void;
            _applyAnimatedAttributes(selection: any, animatorKey: string, attrToProjector: IAttributeToProjector): any;
            animator(animatorKey: string): Plottable.Animator.IPlotAnimator;
            animator(animatorKey: string, animator: Plottable.Animator.IPlotAnimator): Plot;
        }
    }
}


declare module Plottable {
    module Abstract {
        class XYPlot extends Plot {
            xScale: Scale<any, number>;
            yScale: Scale<any, number>;
            constructor(dataset: any, xScale: Scale<any, number>, yScale: Scale<any, number>);
            project(attrToSet: string, accessor: any, scale?: Scale<any, any>): XYPlot;
            _computeLayout(xOffset?: number, yOffset?: number, availableWidth?: number, availableHeight?: number): void;
            _updateXDomainer(): void;
            _updateYDomainer(): void;
        }
    }
}


declare module Plottable {
    interface DatasetDrawerKey {
        dataset: DataSource;
        drawer: Plottable.Abstract._Drawer;
        key: string;
    }
    module Abstract {
        class NewStylePlot extends XYPlot {
            _key2DatasetDrawerKey: D3.Map<DatasetDrawerKey>;
            _datasetKeysInOrder: string[];
            constructor(xScale?: Scale<any, number>, yScale?: Scale<any, number>);
            _setup(): void;
            remove(): void;
            addDataset(key: string, dataset: DataSource): NewStylePlot;
            addDataset(key: string, dataset: any[]): NewStylePlot;
            addDataset(dataset: DataSource): NewStylePlot;
            addDataset(dataset: any[]): NewStylePlot;
            _addDataset(key: string, dataset: DataSource): void;
            _getDrawer(key: string): _Drawer;
            _updateProjector(attr: string): void;
            datasetOrder(): string[];
            datasetOrder(order: string[]): NewStylePlot;
            removeDataset(key: string): NewStylePlot;
            _getDatasetsInOrder(): DataSource[];
            _getDrawersInOrder(): _Drawer[];
        }
    }
}


declare module Plottable {
    module Core {
        module RenderController {
            module RenderPolicy {
                interface IRenderPolicy {
                    render(): any;
                }
                class Immediate implements IRenderPolicy {
                    render(): void;
                }
                class AnimationFrame implements IRenderPolicy {
                    render(): void;
                }
                class Timeout implements IRenderPolicy {
                    _timeoutMsec: number;
                    render(): void;
                }
            }
        }
    }
}


declare module Plottable {
    module Core {
        module RenderController {
            var _renderPolicy: RenderPolicy.IRenderPolicy;
            function setRenderPolicy(policy: RenderPolicy.IRenderPolicy): any;
            function registerToRender(c: Plottable.Abstract.Component): void;
            function registerToComputeLayout(c: Plottable.Abstract.Component): void;
            function flush(): void;
        }
    }
}


declare module Plottable {
    module Core {
        module ResizeBroadcaster {
            function resizing(): boolean;
            function clearResizing(): any;
            function register(c: Plottable.Abstract.Component): void;
            function deregister(c: Plottable.Abstract.Component): void;
        }
    }
}


declare module Plottable {
    module Animator {
        interface IPlotAnimator {
            animate(selection: any, attrToProjector: IAttributeToProjector): D3.Selection;
        }
        interface IPlotAnimatorMap {
            [animatorKey: string]: IPlotAnimator;
        }
    }
}

declare module Plottable {
    interface IDataset {
        data: any[];
        metadata: IMetadata;
    }
    interface IMetadata {
        cssClass?: string;
        color?: string;
    }
    interface IAccessor {
        (datum: any, index?: number, metadata?: any): any;
    }
    interface IAppliedAccessor {
        (datum: any, index: number): any;
    }
    interface _IProjector {
        accessor: IAccessor;
        scale?: Plottable.Abstract.Scale<any, any>;
        attribute: string;
    }
    interface IAttributeToProjector {
        [attrToSet: string]: IAppliedAccessor;
    }
    interface SelectionArea {
        xMin: number;
        xMax: number;
        yMin: number;
        yMax: number;
    }
    interface FullSelectionArea {
        pixel: SelectionArea;
        data: SelectionArea;
    }
    interface ISpaceRequest {
        width: number;
        height: number;
        wantsWidth: boolean;
        wantsHeight: boolean;
    }
    interface IExtent {
        min: number;
        max: number;
    }
    interface Point {
        x: number;
        y: number;
    }
}


declare module Plottable {
    class Domainer {
        constructor(combineExtents?: (extents: any[][]) => any[]);
        computeDomain(extents: any[][], scale: Plottable.Abstract.QuantitativeScale<any>): any[];
        pad(padProportion?: number): Domainer;
        addPaddingException(exception: any, key?: string): Domainer;
        removePaddingException(keyOrException: any): Domainer;
        addIncludedValue(value: any, key?: string): Domainer;
        removeIncludedValue(valueOrKey: any): Domainer;
        nice(count?: number): Domainer;
    }
}


declare module Plottable {
    module Abstract {
        class QuantitativeScale<D> extends Scale<D, number> {
            _d3Scale: D3.Scale.QuantitativeScale;
            _lastRequestedTickCount: number;
            _PADDING_FOR_IDENTICAL_DOMAIN: number;
            _userSetDomainer: boolean;
            _domainer: Domainer;
            constructor(scale: D3.Scale.QuantitativeScale);
            _getExtent(): D[];
            invert(value: number): D;
            copy(): QuantitativeScale<D>;
            domain(): D[];
            domain(values: D[]): QuantitativeScale<D>;
            _setDomain(values: D[]): void;
            interpolate(): D3.Transition.Interpolate;
            interpolate(factory: D3.Transition.Interpolate): QuantitativeScale<D>;
            rangeRound(values: number[]): QuantitativeScale<D>;
            clamp(): boolean;
            clamp(clamp: boolean): QuantitativeScale<D>;
            ticks(count?: number): any[];
            tickFormat(count: number, format?: string): (n: number) => string;
            _niceDomain(domain: any[], count?: number): any[];
            domainer(): Domainer;
            domainer(domainer: Domainer): QuantitativeScale<D>;
            _defaultExtent(): any[];
        }
    }
}


declare module Plottable {
    module Scale {
        class Linear extends Plottable.Abstract.QuantitativeScale<number> {
            constructor();
            constructor(scale: D3.Scale.LinearScale);
            copy(): Linear;
        }
    }
}


declare module Plottable {
    module Scale {
        class Log extends Plottable.Abstract.QuantitativeScale<number> {
            constructor();
            constructor(scale: D3.Scale.LogScale);
            copy(): Log;
            _defaultExtent(): number[];
        }
    }
}


declare module Plottable {
    module Scale {
        class ModifiedLog extends Plottable.Abstract.QuantitativeScale<number> {
            constructor(base?: number);
            scale(x: number): number;
            invert(x: number): number;
            _getDomain(): number[];
            _setDomain(values: number[]): void;
            ticks(count?: number): number[];
            copy(): ModifiedLog;
            _niceDomain(domain: any[], count?: number): any[];
            showIntermediateTicks(): boolean;
            showIntermediateTicks(show: boolean): ModifiedLog;
        }
    }
}


declare module Plottable {
    module Scale {
        class Ordinal extends Plottable.Abstract.Scale<string, number> {
            _d3Scale: D3.Scale.OrdinalScale;
            constructor(scale?: D3.Scale.OrdinalScale);
            _getExtent(): any[];
            domain(): any[];
            domain(values: any[]): Ordinal;
            _setDomain(values: any[]): void;
            range(): number[];
            range(values: number[]): Ordinal;
            rangeBand(): number;
            innerPadding(): number;
            fullBandStartAndWidth(v: any): number[];
            rangeType(): string;
            rangeType(rangeType: string, outerPadding?: number, innerPadding?: number): Ordinal;
            copy(): Ordinal;
        }
    }
}


declare module Plottable {
    module Scale {
        class Color extends Plottable.Abstract.Scale<string, string> {
            constructor(scaleType?: string);
            _getExtent(): string[];
        }
    }
}


declare module Plottable {
    module Scale {
        class Time extends Plottable.Abstract.QuantitativeScale<any> {
            constructor();
            constructor(scale: D3.Scale.LinearScale);
            tickInterval(interval: D3.Time.Interval, step?: number): any[];
            domain(): any[];
            domain(values: any[]): Time;
            copy(): Time;
            _defaultExtent(): any[];
        }
    }
}


declare module Plottable {
    module Scale {
        class InterpolatedColor extends Plottable.Abstract.Scale<number, string> {
            constructor(colorRange?: any, scaleType?: string);
            colorRange(): string[];
            colorRange(colorRange: any): InterpolatedColor;
            scaleType(): string;
            scaleType(scaleType: string): InterpolatedColor;
            autoDomain(): InterpolatedColor;
        }
    }
}


declare module Plottable {
    module Util {
        class ScaleDomainCoordinator<D> {
            constructor(scales: Plottable.Abstract.Scale<D, any>[]);
            rescale(scale: Plottable.Abstract.Scale<D, any>): void;
        }
    }
}


declare module Plottable {
    module Abstract {
        class _Drawer {
            renderArea: D3.Selection;
            key: string;
            constructor(key: string);
            remove(): void;
            draw(data: any[][], attrToProjector: IAttributeToProjector, animator?: Plottable.Animator.Null): void;
        }
    }
}


declare module Plottable {
    module _Drawer {
        class Area extends Plottable.Abstract._Drawer {
            draw(data: any[][], attrToProjector: IAttributeToProjector): void;
        }
    }
}


declare module Plottable {
    module _Drawer {
        class Rect extends Plottable.Abstract._Drawer {
            draw(data: any[][], attrToProjector: IAttributeToProjector, animator?: Plottable.Animator.Null): void;
        }
    }
}


declare module Plottable {
    module Abstract {
        class Axis extends Component {
            static END_TICK_MARK_CLASS: string;
            static TICK_MARK_CLASS: string;
            static TICK_LABEL_CLASS: string;
            _tickMarkContainer: D3.Selection;
            _tickLabelContainer: D3.Selection;
            _baseline: D3.Selection;
            _scale: Scale<any, number>;
            _formatter: Formatter;
            _orientation: string;
            _userRequestedWidth: any;
            _userRequestedHeight: any;
            _computedWidth: number;
            _computedHeight: number;
            constructor(scale: Scale<any, number>, orientation: string, formatter?: (d: any) => string);
            remove(): void;
            _isHorizontal(): boolean;
            _computeWidth(): number;
            _computeHeight(): number;
            _requestedSpace(offeredWidth: number, offeredHeight: number): ISpaceRequest;
            _isFixedHeight(): boolean;
            _isFixedWidth(): boolean;
            _rescale(): void;
            _computeLayout(xOffset?: number, yOffset?: number, availableWidth?: number, availableHeight?: number): void;
            _setup(): void;
            _getTickValues(): any[];
            _doRender(): void;
            _generateBaselineAttrHash(): {
                x1: number;
                y1: number;
                x2: number;
                y2: number;
            };
            _generateTickMarkAttrHash(isEndTickMark?: boolean): {
                x1: any;
                y1: any;
                x2: any;
                y2: any;
            };
            _invalidateLayout(): void;
            width(): number;
            width(w: any): Axis;
            height(): number;
            height(h: any): Axis;
            formatter(): Formatter;
            formatter(formatter: Formatter): Axis;
            tickLength(): number;
            tickLength(length: number): Axis;
            endTickLength(): number;
            endTickLength(length: number): Axis;
            _maxLabelTickLength(): number;
            tickLabelPadding(): number;
            tickLabelPadding(padding: number): Axis;
            gutter(): number;
            gutter(size: number): Axis;
            orient(): string;
            orient(newOrientation: string): Axis;
            showEndTickLabels(): boolean;
            showEndTickLabels(show: boolean): Axis;
            _hideEndTickLabels(): void;
            _hideOverlappingTickLabels(): void;
        }
    }
}


declare module Plottable {
    module Axis {
        interface ITimeInterval {
            timeUnit: D3.Time.Interval;
            step: number;
            formatString: string;
        }
        class Time extends Plottable.Abstract.Axis {
            _majorTickLabels: D3.Selection;
            _minorTickLabels: D3.Selection;
            _scale: Plottable.Scale.Time;
            static minorIntervals: ITimeInterval[];
            static majorIntervals: ITimeInterval[];
            constructor(scale: Plottable.Scale.Time, orientation: string);
            _computeHeight(): number;
            _setup(): void;
            _getTickIntervalValues(interval: ITimeInterval): any[];
            _getTickValues(): any[];
            _measureTextHeight(container: D3.Selection): number;
            _doRender(): void;
        }
    }
}


declare module Plottable {
    module Axis {
        class Numeric extends Plottable.Abstract.Axis {
            _scale: Plottable.Abstract.QuantitativeScale<number>;
            constructor(scale: Plottable.Abstract.QuantitativeScale<number>, orientation: string, formatter?: (d: any) => string);
            _setup(): void;
            _computeWidth(): number;
            _computeHeight(): number;
            _getTickValues(): any[];
            _rescale(): void;
            _doRender(): void;
            tickLabelPosition(): string;
            tickLabelPosition(position: string): Numeric;
            showEndTickLabel(orientation: string): boolean;
            showEndTickLabel(orientation: string, show: boolean): Numeric;
        }
    }
}


declare module Plottable {
    module Axis {
        class Category extends Plottable.Abstract.Axis {
            _scale: Plottable.Scale.Ordinal;
            constructor(scale: Plottable.Scale.Ordinal, orientation?: string, formatter?: (d: any) => string);
            _setup(): void;
            _rescale(): void;
            _requestedSpace(offeredWidth: number, offeredHeight: number): ISpaceRequest;
            _getTickValues(): string[];
            _doRender(): void;
            _computeLayout(xOrigin?: number, yOrigin?: number, availableWidth?: number, availableHeight?: number): void;
        }
    }
}


declare module Plottable {
    module Component {
        class Label extends Plottable.Abstract.Component {
            constructor(displayText?: string, orientation?: string);
            xAlign(alignment: string): Label;
            yAlign(alignment: string): Label;
            _requestedSpace(offeredWidth: number, offeredHeight: number): ISpaceRequest;
            _setup(): void;
            text(): string;
            text(displayText: string): Label;
            _doRender(): void;
            _computeLayout(xOffset?: number, yOffset?: number, availableWidth?: number, availableHeight?: number): Label;
        }
        class TitleLabel extends Label {
            constructor(text?: string, orientation?: string);
        }
        class AxisLabel extends Label {
            constructor(text?: string, orientation?: string);
        }
    }
}


declare module Plottable {
    module Component {
        interface ToggleCallback {
            (datum: string, newState: boolean): any;
        }
        interface HoverCallback {
            (datum?: string): any;
        }
        class Legend extends Plottable.Abstract.Component {
            static SUBELEMENT_CLASS: string;
            constructor(colorScale?: Plottable.Scale.Color);
            remove(): void;
            toggleCallback(callback: ToggleCallback): Legend;
            toggleCallback(): ToggleCallback;
            hoverCallback(callback: HoverCallback): Legend;
            hoverCallback(): HoverCallback;
            scale(scale: Plottable.Scale.Color): Legend;
            scale(): Plottable.Scale.Color;
            _computeLayout(xOrigin?: number, yOrigin?: number, availableWidth?: number, availableHeight?: number): void;
            _requestedSpace(offeredWidth: number, offeredHeight: number): ISpaceRequest;
            _doRender(): void;
        }
    }
}


declare module Plottable {
    module Component {
        class HorizontalLegend extends Plottable.Abstract.Component {
            static LEGEND_ROW_CLASS: string;
            static LEGEND_ENTRY_CLASS: string;
            constructor(colorScale: Plottable.Scale.Color);
            remove(): void;
            _requestedSpace(offeredWidth: number, offeredHeight: number): ISpaceRequest;
            _doRender(): void;
        }
    }
}


declare module Plottable {
    module Component {
        class Gridlines extends Plottable.Abstract.Component {
            constructor(xScale: Plottable.Abstract.QuantitativeScale<any>, yScale: Plottable.Abstract.QuantitativeScale<any>);
            remove(): Gridlines;
            _setup(): void;
            _doRender(): void;
        }
    }
}


declare module Plottable {
    module Plot {
        class Scatter extends Plottable.Abstract.XYPlot {
            _animators: Plottable.Animator.IPlotAnimatorMap;
            constructor(dataset: any, xScale: Plottable.Abstract.Scale<any, number>, yScale: Plottable.Abstract.Scale<any, number>);
            project(attrToSet: string, accessor: any, scale?: Plottable.Abstract.Scale<any, any>): Scatter;
            _paint(): void;
        }
    }
}


declare module Plottable {
    module Plot {
        class Grid extends Plottable.Abstract.XYPlot {
            colorScale: Plottable.Abstract.Scale<any, string>;
            xScale: Plottable.Scale.Ordinal;
            yScale: Plottable.Scale.Ordinal;
            _animators: Plottable.Animator.IPlotAnimatorMap;
            constructor(dataset: any, xScale: Plottable.Scale.Ordinal, yScale: Plottable.Scale.Ordinal, colorScale: Plottable.Abstract.Scale<any, string>);
            project(attrToSet: string, accessor: any, scale?: Plottable.Abstract.Scale<any, any>): Grid;
            _paint(): void;
        }
    }
}


declare module Plottable {
    module Abstract {
        class BarPlot extends XYPlot {
            _bars: D3.UpdateSelection;
            _baseline: D3.Selection;
            _baselineValue: number;
            _barAlignmentFactor: number;
            static _BarAlignmentToFactor: {
                [x: string]: number;
            };
            _isVertical: boolean;
            _animators: Plottable.Animator.IPlotAnimatorMap;
            constructor(dataset: any, xScale: Scale<any, number>, yScale: Scale<any, number>);
            _setup(): void;
            _paint(): void;
            baseline(value: number): BarPlot;
            barAlignment(alignment: string): BarPlot;
            selectBar(xValOrExtent: IExtent, yValOrExtent: IExtent, select?: boolean): D3.Selection;
            selectBar(xValOrExtent: number, yValOrExtent: IExtent, select?: boolean): D3.Selection;
            selectBar(xValOrExtent: IExtent, yValOrExtent: number, select?: boolean): D3.Selection;
            selectBar(xValOrExtent: number, yValOrExtent: number, select?: boolean): D3.Selection;
            deselectAll(): BarPlot;
            _updateDomainer(scale: Scale<any, number>): void;
            _updateYDomainer(): void;
            _updateXDomainer(): void;
            _generateAttrToProjector(): IAttributeToProjector;
        }
    }
}


declare module Plottable {
    module Plot {
        class VerticalBar extends Plottable.Abstract.BarPlot {
            static _BarAlignmentToFactor: {
                [x: string]: number;
            };
            _isVertical: boolean;
            constructor(dataset: any, xScale: Plottable.Abstract.Scale<any, number>, yScale: Plottable.Abstract.QuantitativeScale<number>);
            _updateYDomainer(): void;
        }
    }
}


declare module Plottable {
    module Plot {
        class HorizontalBar extends Plottable.Abstract.BarPlot {
            static _BarAlignmentToFactor: {
                [x: string]: number;
            };
            isVertical: boolean;
            constructor(dataset: any, xScale: Plottable.Abstract.QuantitativeScale<number>, yScale: Plottable.Abstract.Scale<any, number>);
            _updateXDomainer(): void;
            _generateAttrToProjector(): IAttributeToProjector;
        }
    }
}


declare module Plottable {
    module Plot {
        class Line extends Plottable.Abstract.XYPlot {
            _animators: Plottable.Animator.IPlotAnimatorMap;
            constructor(dataset: any, xScale: Plottable.Abstract.QuantitativeScale<any>, yScale: Plottable.Abstract.QuantitativeScale<any>);
            _setup(): void;
            _appendPath(): void;
            _getResetYFunction(): (d: any, i: number) => number;
            _generateAttrToProjector(): IAttributeToProjector;
            _paint(): void;
            _wholeDatumAttributes(): string[];
        }
    }
}


declare module Plottable {
    module Plot {
        class Area extends Line {
            constructor(dataset: any, xScale: Plottable.Abstract.QuantitativeScale<any>, yScale: Plottable.Abstract.QuantitativeScale<any>);
            _appendPath(): void;
            _onDataSourceUpdate(): void;
            _updateYDomainer(): void;
            project(attrToSet: string, accessor: any, scale?: Plottable.Abstract.Scale<any, any>): Area;
            _getResetYFunction(): IAppliedAccessor;
            _paint(): void;
            _wholeDatumAttributes(): string[];
        }
    }
}


declare module Plottable {
    module Abstract {
        class NewStyleBarPlot extends NewStylePlot {
            static _barAlignmentToFactor: {
                [x: string]: number;
            };
            static DEFAULT_WIDTH: number;
            _baseline: D3.Selection;
            _baselineValue: number;
            _barAlignmentFactor: number;
            _isVertical: boolean;
            _animators: Plottable.Animator.IPlotAnimatorMap;
            constructor(xScale: Scale<any, number>, yScale: Scale<any, number>);
            _getDrawer(key: string): Plottable._Drawer.Rect;
            _setup(): void;
            _paint(): void;
            baseline(value: number): any;
            _updateDomainer(scale: Scale<any, number>): any;
            _generateAttrToProjector(): IAttributeToProjector;
            _updateXDomainer(): any;
            _updateYDomainer(): any;
        }
    }
}


declare module Plottable {
    module Plot {
        class ClusteredBar extends Plottable.Abstract.NewStyleBarPlot {
            static DEFAULT_WIDTH: number;
<<<<<<< HEAD
            _isVertical: boolean;
            constructor(xScale: Plottable.Abstract.Scale<any, number>, yScale: Plottable.Abstract.QuantitativeScale<number>);
=======
            constructor(xScale: Plottable.Abstract.Scale, yScale: Plottable.Abstract.Scale, isVertical?: boolean);
>>>>>>> 0674d7f1
            _generateAttrToProjector(): IAttributeToProjector;
            _paint(): void;
        }
    }
}


declare module Plottable {
    module Abstract {
        class Stacked extends NewStylePlot {
            _onDataSourceUpdate(): void;
            _updateAllProjectors(): void;
        }
    }
}


declare module Plottable {
    module Plot {
        class StackedArea extends Plottable.Abstract.Stacked {
            _baseline: D3.Selection;
            _baselineValue: number;
            constructor(xScale: Plottable.Abstract.QuantitativeScale<any>, yScale: Plottable.Abstract.QuantitativeScale<any>);
            _getDrawer(key: string): Plottable._Drawer.Area;
            _setup(): void;
            _paint(): void;
            _updateYDomainer(): void;
            _onDataSourceUpdate(): void;
            _generateAttrToProjector(): IAttributeToProjector;
        }
    }
}


declare module Plottable {
    module Plot {
        class StackedBar extends Plottable.Abstract.NewStyleBarPlot {
            stackedData: any[][];
            _yAccessor: IAccessor;
            _baselineValue: number;
            _baseline: D3.Selection;
            constructor(xScale?: Plottable.Abstract.Scale, yScale?: Plottable.Abstract.Scale, isVertical?: boolean);
            _addDataset(key: string, dataset: any): void;
            _updateAllProjectors(): void;
            _generateAttrToProjector(): IAttributeToProjector;
            _paint(): void;
        }
    }
}


declare module Plottable {
    module Animator {
        class Null implements IPlotAnimator {
            animate(selection: any, attrToProjector: IAttributeToProjector): D3.Selection;
        }
    }
}


declare module Plottable {
    module Animator {
        class Default implements IPlotAnimator {
            _durationMsec: number;
            _delayMsec: number;
            _easing: string;
            animate(selection: any, attrToProjector: IAttributeToProjector): D3.Selection;
            duration(): number;
            duration(duration: number): Default;
            delay(): number;
            delay(delay: number): Default;
            easing(): string;
            easing(easing: string): Default;
        }
    }
}


declare module Plottable {
    module Animator {
        class IterativeDelay extends Default {
            _delayMsec: number;
            animate(selection: any, attrToProjector: IAttributeToProjector): D3.Selection;
        }
    }
}


declare module Plottable {
    module Animator {
        class Rect extends Default {
            isVertical: boolean;
            isReverse: boolean;
            constructor(isVertical?: boolean, isReverse?: boolean);
            animate(selection: any, attrToProjector: IAttributeToProjector): any;
        }
    }
}


declare module Plottable {
    module Core {
        interface IKeyEventListenerCallback {
            (e: D3.D3Event): any;
        }
        module KeyEventListener {
            function initialize(): void;
            function addCallback(keyCode: number, cb: IKeyEventListenerCallback): void;
        }
    }
}


declare module Plottable {
    module Abstract {
        class Interaction {
            hitBox: D3.Selection;
            componentToListenTo: Component;
            constructor(componentToListenTo: Component);
            _anchor(hitBox: D3.Selection): void;
            registerWithComponent(): Interaction;
        }
    }
}


declare module Plottable {
    module Interaction {
        class Click extends Plottable.Abstract.Interaction {
            constructor(componentToListenTo: Plottable.Abstract.Component);
            _anchor(hitBox: D3.Selection): void;
            _listenTo(): string;
            callback(cb: (x: number, y: number) => any): Click;
        }
        class DoubleClick extends Click {
            constructor(componentToListenTo: Plottable.Abstract.Component);
            _listenTo(): string;
        }
    }
}


declare module Plottable {
    module Interaction {
        class Mousemove extends Plottable.Abstract.Interaction {
            constructor(componentToListenTo: Plottable.Abstract.Component);
            _anchor(hitBox: D3.Selection): void;
            mousemove(x: number, y: number): void;
        }
    }
}


declare module Plottable {
    module Interaction {
        class Key extends Plottable.Abstract.Interaction {
            constructor(componentToListenTo: Plottable.Abstract.Component, keyCode: number);
            _anchor(hitBox: D3.Selection): void;
            callback(cb: () => any): Key;
        }
    }
}


declare module Plottable {
    module Interaction {
        class PanZoom extends Plottable.Abstract.Interaction {
            xScale: Plottable.Abstract.QuantitativeScale<any>;
            yScale: Plottable.Abstract.QuantitativeScale<any>;
            constructor(componentToListenTo: Plottable.Abstract.Component, xScale?: Plottable.Abstract.QuantitativeScale<any>, yScale?: Plottable.Abstract.QuantitativeScale<any>);
            resetZoom(): void;
            _anchor(hitBox: D3.Selection): void;
        }
    }
}


declare module Plottable {
    module Interaction {
        class BarHover extends Plottable.Abstract.Interaction {
            componentToListenTo: Plottable.Abstract.BarPlot;
            constructor(barPlot: Plottable.Abstract.BarPlot);
            _anchor(hitBox: D3.Selection): void;
            hoverMode(): string;
            hoverMode(mode: string): BarHover;
            onHover(callback: (datum: any, bar: D3.Selection) => any): BarHover;
            onUnhover(callback: (datum: any, bar: D3.Selection) => any): BarHover;
        }
    }
}


declare module Plottable {
    module Interaction {
        class Drag extends Plottable.Abstract.Interaction {
            origin: number[];
            location: number[];
            constructor(componentToListenTo: Plottable.Abstract.Component);
            dragstart(): (startLocation: Point) => void;
            dragstart(cb: (startLocation: Point) => any): Drag;
            drag(): (startLocation: Point, endLocation: Point) => void;
            drag(cb: (startLocation: Point, endLocation: Point) => any): Drag;
            dragend(): (startLocation: Point, endLocation: Point) => void;
            dragend(cb: (startLocation: Point, endLocation: Point) => any): Drag;
            _dragstart(): void;
            _doDragstart(): void;
            _drag(): void;
            _doDrag(): void;
            _dragend(): void;
            _doDragend(): void;
            _anchor(hitBox: D3.Selection): Drag;
            setupZoomCallback(xScale?: Plottable.Abstract.QuantitativeScale<any>, yScale?: Plottable.Abstract.QuantitativeScale<any>): Drag;
        }
    }
}


declare module Plottable {
    module Interaction {
        class DragBox extends Drag {
            dragBox: D3.Selection;
            boxIsDrawn: boolean;
            _dragstart(): void;
            clearBox(): DragBox;
            setBox(x0: number, x1: number, y0: number, y1: number): DragBox;
            _anchor(hitBox: D3.Selection): DragBox;
        }
    }
}


declare module Plottable {
    module Interaction {
        class XDragBox extends DragBox {
            _drag(): void;
            setBox(x0: number, x1: number): XDragBox;
        }
    }
}


declare module Plottable {
    module Interaction {
        class XYDragBox extends DragBox {
            _drag(): void;
        }
    }
}


declare module Plottable {
    module Interaction {
        class YDragBox extends DragBox {
            _drag(): void;
            setBox(y0: number, y1: number): YDragBox;
        }
    }
}


declare module Plottable {
    module Abstract {
        class Dispatcher extends PlottableObject {
            _target: D3.Selection;
            _event2Callback: {
                [x: string]: () => any;
            };
            constructor(target: D3.Selection);
            target(): D3.Selection;
            target(targetElement: D3.Selection): Dispatcher;
            connect(): Dispatcher;
            disconnect(): Dispatcher;
        }
    }
}


declare module Plottable {
    module Dispatcher {
        class Mouse extends Plottable.Abstract.Dispatcher {
            constructor(target: D3.Selection);
            mouseover(): (location: Point) => any;
            mouseover(callback: (location: Point) => any): Mouse;
            mousemove(): (location: Point) => any;
            mousemove(callback: (location: Point) => any): Mouse;
            mouseout(): (location: Point) => any;
            mouseout(callback: (location: Point) => any): Mouse;
        }
    }
}


declare module Plottable {
    module Template {
        class StandardChart extends Plottable.Component.Table {
            constructor();
            yAxis(y: Plottable.Abstract.Axis): StandardChart;
            yAxis(): Plottable.Abstract.Axis;
            xAxis(x: Plottable.Abstract.Axis): StandardChart;
            xAxis(): Plottable.Abstract.Axis;
            yLabel(y: Plottable.Component.AxisLabel): StandardChart;
            yLabel(y: string): StandardChart;
            yLabel(): Plottable.Component.AxisLabel;
            xLabel(x: Plottable.Component.AxisLabel): StandardChart;
            xLabel(x: string): StandardChart;
            xLabel(): Plottable.Component.AxisLabel;
            titleLabel(x: Plottable.Component.TitleLabel): StandardChart;
            titleLabel(x: string): StandardChart;
            titleLabel(): Plottable.Component.TitleLabel;
            center(c: Plottable.Abstract.Component): StandardChart;
        }
    }
}<|MERGE_RESOLUTION|>--- conflicted
+++ resolved
@@ -218,13 +218,13 @@
 
 
 declare module Plottable {
-    class DataSource extends Plottable.Abstract.PlottableObject implements Plottable.Core.IListenable {
+    class Dataset extends Plottable.Abstract.PlottableObject implements Plottable.Core.IListenable {
         broadcaster: any;
         constructor(data?: any[], metadata?: any);
         data(): any[];
-        data(data: any[]): DataSource;
+        data(data: any[]): Dataset;
         metadata(): any;
-        metadata(metadata: any): DataSource;
+        metadata(metadata: any): Dataset;
         _getExtent(accessor: IAccessor): any[];
     }
 }
@@ -367,7 +367,7 @@
 declare module Plottable {
     module Abstract {
         class Plot extends Component {
-            _dataSource: DataSource;
+            _dataset: Dataset;
             _dataChanged: boolean;
             renderArea: D3.Selection;
             element: D3.Selection;
@@ -378,13 +378,13 @@
                 [x: string]: _IProjector;
             };
             constructor();
-            constructor(dataset: any[]);
-            constructor(dataset: DataSource);
+            constructor(data: any[]);
+            constructor(dataset: Dataset);
             _anchor(element: D3.Selection): void;
             remove(): void;
-            dataSource(): DataSource;
-            dataSource(source: DataSource): Plot;
-            _onDataSourceUpdate(): void;
+            dataset(): Dataset;
+            dataset(dataset: Dataset): Plot;
+            _onDatasetUpdate(): void;
             project(attrToSet: string, accessor: any, scale?: Scale<any, any>): Plot;
             _generateAttrToProjector(): IAttributeToProjector;
             _doRender(): void;
@@ -419,7 +419,7 @@
 
 declare module Plottable {
     interface DatasetDrawerKey {
-        dataset: DataSource;
+        dataset: Dataset;
         drawer: Plottable.Abstract._Drawer;
         key: string;
     }
@@ -430,17 +430,17 @@
             constructor(xScale?: Scale<any, number>, yScale?: Scale<any, number>);
             _setup(): void;
             remove(): void;
-            addDataset(key: string, dataset: DataSource): NewStylePlot;
+            addDataset(key: string, dataset: Dataset): NewStylePlot;
             addDataset(key: string, dataset: any[]): NewStylePlot;
-            addDataset(dataset: DataSource): NewStylePlot;
+            addDataset(dataset: Dataset): NewStylePlot;
             addDataset(dataset: any[]): NewStylePlot;
-            _addDataset(key: string, dataset: DataSource): void;
+            _addDataset(key: string, dataset: Dataset): void;
             _getDrawer(key: string): _Drawer;
             _updateProjector(attr: string): void;
             datasetOrder(): string[];
             datasetOrder(order: string[]): NewStylePlot;
             removeDataset(key: string): NewStylePlot;
-            _getDatasetsInOrder(): DataSource[];
+            _getDatasetsInOrder(): Dataset[];
             _getDrawersInOrder(): _Drawer[];
         }
     }
@@ -1056,7 +1056,7 @@
         class Area extends Line {
             constructor(dataset: any, xScale: Plottable.Abstract.QuantitativeScale<any>, yScale: Plottable.Abstract.QuantitativeScale<any>);
             _appendPath(): void;
-            _onDataSourceUpdate(): void;
+            _onDatasetUpdate(): void;
             _updateYDomainer(): void;
             project(attrToSet: string, accessor: any, scale?: Plottable.Abstract.Scale<any, any>): Area;
             _getResetYFunction(): IAppliedAccessor;
@@ -1097,12 +1097,7 @@
     module Plot {
         class ClusteredBar extends Plottable.Abstract.NewStyleBarPlot {
             static DEFAULT_WIDTH: number;
-<<<<<<< HEAD
-            _isVertical: boolean;
-            constructor(xScale: Plottable.Abstract.Scale<any, number>, yScale: Plottable.Abstract.QuantitativeScale<number>);
-=======
-            constructor(xScale: Plottable.Abstract.Scale, yScale: Plottable.Abstract.Scale, isVertical?: boolean);
->>>>>>> 0674d7f1
+            constructor(xScale: Plottable.Abstract.Scale<any, number>, yScale: Plottable.Abstract.Scale<any, number>, isVertical?: boolean);
             _generateAttrToProjector(): IAttributeToProjector;
             _paint(): void;
         }
@@ -1113,7 +1108,7 @@
 declare module Plottable {
     module Abstract {
         class Stacked extends NewStylePlot {
-            _onDataSourceUpdate(): void;
+            _onDatasetUpdate(): void;
             _updateAllProjectors(): void;
         }
     }
@@ -1130,7 +1125,7 @@
             _setup(): void;
             _paint(): void;
             _updateYDomainer(): void;
-            _onDataSourceUpdate(): void;
+            _onDatasetUpdate(): void;
             _generateAttrToProjector(): IAttributeToProjector;
         }
     }
@@ -1144,7 +1139,7 @@
             _yAccessor: IAccessor;
             _baselineValue: number;
             _baseline: D3.Selection;
-            constructor(xScale?: Plottable.Abstract.Scale, yScale?: Plottable.Abstract.Scale, isVertical?: boolean);
+            constructor(xScale?: Plottable.Abstract.Scale<any, number>, yScale?: Plottable.Abstract.Scale<any, number>, isVertical?: boolean);
             _addDataset(key: string, dataset: any): void;
             _updateAllProjectors(): void;
             _generateAttrToProjector(): IAttributeToProjector;
