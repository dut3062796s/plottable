--- conflicted
+++ resolved
@@ -317,13 +317,8 @@
   var legend    = new Plottable.Component.Legend(colorScale).xOffset(-80).minimumWidth(200);
   var center = renderer.merge(gridlines).merge(legend);
 
-<<<<<<< HEAD
-  //var dragBox = new Plottable.XYDragBoxInteraction(center).registerWithComponent();
-  //Plottable.setupDragBoxZoom(dragBox, xScale, yScale);
-=======
   var dragBox = new Plottable.Interaction.XYDragBox(center).registerWithComponent();
   Plottable.setupDragBoxZoom(dragBox, xScale, yScale);
->>>>>>> defc0030
   // Now we'll make a Table to organize the layout of the components. The first row will have a yAxis and renderer; the second will
   // only have the xAxis, and it will be aligned to the column of the renderer.
   // The yAxis is fixed-width and the xAxis is fixed-height, so the renderer will naturally expand to take up all free space
