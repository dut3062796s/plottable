function makeData() {
  "use strict";

  return [makeRandomData(50), makeRandomData(50)];
}

function run(div, data, Plottable) {
  "use strict";

  var svg = div.append("svg").attr("height", 500);

<<<<<<< HEAD
  var dataseries1 = makeRandomData(20);
  var dataseries2 = makeRandomData(50);

  var xScale = new Plottable.Scale.Linear();
  var yScale = new Plottable.Scale.Linear();
  var xAxis0 = new Plottable.Axis.Numeric(xScale, "bottom");
  var xAxis1 = new Plottable.Axis.Numeric(xScale, "bottom");
  var xAxis2 = new Plottable.Axis.Numeric(xScale, "bottom");
  var xAxis3 = new Plottable.Axis.Numeric(xScale, "bottom");
  var yAxis0 = new Plottable.Axis.Numeric(yScale, "left");
  var yAxis1 = new Plottable.Axis.Numeric(yScale, "left");
  var yAxis2 = new Plottable.Axis.Numeric(yScale, "left");
  var yAxis3 = new Plottable.Axis.Numeric(yScale, "left");

  var Plot0 = new Plottable.Plot.Line(dataseries1, xScale, yScale);
  var Plot1 = new Plottable.Plot.Line(dataseries2, xScale, yScale)
  .project( "stroke", function(){return "red"});
  var Plot2 = new Plottable.Plot.Area(dataseries1, xScale, yScale);
  var Plot3 = new Plottable.Plot.Area(dataseries2, xScale, yScale)
  .project( "fill", function(){return "red"});

  var basicTable0 = new Plottable.Component.Table([[yAxis0]])
  var basicTable1 = new Plottable.Component.Table([[Plot0]])

  var basicTable2 = new Plottable.Component.Table([[yAxis2, Plot1],
                                                    [null, xAxis2]]);

  var renderGroup = Plot3.merge(Plot2);
  var basicTable3 = new Plottable.Component.Table([[renderGroup],
    [xAxis3]]);

  var line1 = new Plottable.Component.Label("Tables in Tables", "horizontal");
  var line2 = new Plottable.Component.Label("for Dan", "horizontal");

  bigtable = new Plottable.Component.Table().addComponent(0,0, basicTable0)
  .addComponent(0,2, basicTable1)
  .addComponent(3,0, basicTable2)
  .addComponent(3,2,basicTable3)
  .addComponent(1, 1, line1)
  .addComponent(2, 1, line2)

  bigtable.renderTo(svg);
=======
    var dataseries1 = makeRandomData(20);
    var dataseries2 = makeRandomData(50);

    var xScale = new Plottable.Scale.Linear();
    var yScale = new Plottable.Scale.Linear();
    var xAxis0 = new Plottable.Axis.Numeric(xScale, "bottom");
    var xAxis1 = new Plottable.Axis.Numeric(xScale, "bottom");
    var xAxis2 = new Plottable.Axis.Numeric(xScale, "bottom");
    var xAxis3 = new Plottable.Axis.Numeric(xScale, "bottom");
    var yAxis0 = new Plottable.Axis.Numeric(yScale, "left");
    var yAxis1 = new Plottable.Axis.Numeric(yScale, "left");
    var yAxis2 = new Plottable.Axis.Numeric(yScale, "left");
    var yAxis3 = new Plottable.Axis.Numeric(yScale, "left");

    //test Component constructor (default, should be no issues)



    var renderAreaD0 = new Plottable.Plot.Line(dataseries1, xScale, yScale);
    var renderAreaD1 = new Plottable.Plot.Line(dataseries2, xScale, yScale)
                                      .project( "stroke", d3.functor("red"));
    var renderAreaD2 = new Plottable.Plot.Area(dataseries1, xScale, yScale);
    var renderAreaD3 = new Plottable.Plot.Area(dataseries2, xScale, yScale)
                                      .project( "fill", d3.functor("red"));


    //test merge:
    //empty component + empty component

    var basicTable0 = new Plottable.Component.Table().addComponent(0,0, yAxis0);

    //empty component + XYRenderer
    var basicTable1 = new Plottable.Component.Table().addComponent(0,1, renderAreaD0);


    //XYRenderer + empty component
    var basicTable2 = new Plottable.Component.Table().addComponent(0,0, yAxis2)
                                          .addComponent(0,1, renderAreaD1)
                                          .addComponent(1,1,xAxis2);
    //XYRenderer + XYRenderer
    var renderGroup3 = renderAreaD3.merge(renderAreaD2);
    var basicTable3 = new Plottable.Component.Table().addComponent(0,1, renderGroup3)
                                          .addComponent(1,1,xAxis3);

    var bigtable = new Plottable.Component.Table();

    var line1 = new Plottable.Component.Label("Tables in Tables", "horizontal");
    var line2 = new Plottable.Component.Label("for Dan", "horizontal");

    bigtable = new Plottable.Component.Table().addComponent(0,0, basicTable0)
                                          .addComponent(0,2, basicTable1)
                                          .addComponent(3,0, basicTable2)
                                          .addComponent(3,2,basicTable3)
                                          .addComponent(1, 1, line1)
                                          .addComponent(2, 1, line2);
    bigtable.renderTo(svg);


>>>>>>> 0f2e2c13
}<|MERGE_RESOLUTION|>--- conflicted
+++ resolved
@@ -9,50 +9,6 @@
 
   var svg = div.append("svg").attr("height", 500);
 
-<<<<<<< HEAD
-  var dataseries1 = makeRandomData(20);
-  var dataseries2 = makeRandomData(50);
-
-  var xScale = new Plottable.Scale.Linear();
-  var yScale = new Plottable.Scale.Linear();
-  var xAxis0 = new Plottable.Axis.Numeric(xScale, "bottom");
-  var xAxis1 = new Plottable.Axis.Numeric(xScale, "bottom");
-  var xAxis2 = new Plottable.Axis.Numeric(xScale, "bottom");
-  var xAxis3 = new Plottable.Axis.Numeric(xScale, "bottom");
-  var yAxis0 = new Plottable.Axis.Numeric(yScale, "left");
-  var yAxis1 = new Plottable.Axis.Numeric(yScale, "left");
-  var yAxis2 = new Plottable.Axis.Numeric(yScale, "left");
-  var yAxis3 = new Plottable.Axis.Numeric(yScale, "left");
-
-  var Plot0 = new Plottable.Plot.Line(dataseries1, xScale, yScale);
-  var Plot1 = new Plottable.Plot.Line(dataseries2, xScale, yScale)
-  .project( "stroke", function(){return "red"});
-  var Plot2 = new Plottable.Plot.Area(dataseries1, xScale, yScale);
-  var Plot3 = new Plottable.Plot.Area(dataseries2, xScale, yScale)
-  .project( "fill", function(){return "red"});
-
-  var basicTable0 = new Plottable.Component.Table([[yAxis0]])
-  var basicTable1 = new Plottable.Component.Table([[Plot0]])
-
-  var basicTable2 = new Plottable.Component.Table([[yAxis2, Plot1],
-                                                    [null, xAxis2]]);
-
-  var renderGroup = Plot3.merge(Plot2);
-  var basicTable3 = new Plottable.Component.Table([[renderGroup],
-    [xAxis3]]);
-
-  var line1 = new Plottable.Component.Label("Tables in Tables", "horizontal");
-  var line2 = new Plottable.Component.Label("for Dan", "horizontal");
-
-  bigtable = new Plottable.Component.Table().addComponent(0,0, basicTable0)
-  .addComponent(0,2, basicTable1)
-  .addComponent(3,0, basicTable2)
-  .addComponent(3,2,basicTable3)
-  .addComponent(1, 1, line1)
-  .addComponent(2, 1, line2)
-
-  bigtable.renderTo(svg);
-=======
     var dataseries1 = makeRandomData(20);
     var dataseries2 = makeRandomData(50);
 
@@ -111,5 +67,4 @@
     bigtable.renderTo(svg);
 
 
->>>>>>> 0f2e2c13
 }