<html>
  <head>
    <title>Axes Quicktest</title>
    <link rel="stylesheet" type="text/css" href="../../plottable.css">
    <style>
      .plottable .bounding-box {
        stroke: none;
      }
      .plottable .axis text {
        /*font-size: 12px;*/
      }
      .plottable .axis path {
        /*stroke: none;*/
      }
    </style>
    <script src="../bower_components/d3/d3.min.js"></script>
    <script src="../../plottable_multifile.js"></script>
    <script src="../../examples/exampleUtil.js"></script>

    <script>
      window.onload = function() {
        var dataseries = makeRandomData(20);

<<<<<<< HEAD
        var xScale = new Plottable.LinearScale();
        var xAxisLeft = new Plottable.XAxis(xScale, "bottom").tickLabelPosition("left");
        var xAxisCenter = new Plottable.XAxis(xScale, "bottom");
        var xAxisRight = new Plottable.XAxis(xScale, "bottom").tickLabelPosition("right");
=======
        var xScale = new Plottable.Scale.Linear();
        var xAxisLeft = new Plottable.Axis.XAxis(xScale, "bottom").tickLabelPosition("left");
        var xAxisCenter = new Plottable.Axis.XAxis(xScale, "bottom");
        var xAxisRight = new Plottable.Axis.XAxis(xScale, "bottom").tickLabelPosition("right");
>>>>>>> defc0030
        var xAxisTable = new Plottable.Component.Table([[xAxisLeft],
                                              [xAxisCenter],
                                              [xAxisRight]]);

<<<<<<< HEAD
        var xAxisLeft2 = new Plottable.XAxis(xScale, "top").tickLabelPosition("left");
        var xAxisCenter2 = new Plottable.XAxis(xScale, "top");
        var xAxisRight2 = new Plottable.XAxis(xScale, "top").tickLabelPosition("right");
=======
        var xAxisLeft2 = new Plottable.Axis.XAxis(xScale, "top").tickLabelPosition("left");
        var xAxisCenter2 = new Plottable.Axis.XAxis(xScale, "top");
        var xAxisRight2 = new Plottable.Axis.XAxis(xScale, "top").tickLabelPosition("right");
>>>>>>> defc0030
        var xAxisTable2 = new Plottable.Component.Table([[xAxisLeft2],
                                              [xAxisCenter2],
                                              [xAxisRight2]]);

<<<<<<< HEAD
        var yScale = new Plottable.LinearScale();
        var yAxisTop = new Plottable.YAxis(yScale, "left").tickLabelPosition("top");
        var yAxisMiddle = new Plottable.YAxis(yScale, "left");
        var yAxisBottom = new Plottable.YAxis(yScale, "left").tickLabelPosition("bottom");
        var yAxisTable = new Plottable.Component.Table([[yAxisTop, yAxisMiddle, yAxisBottom]]);

        var yAxisTop2 = new Plottable.YAxis(yScale, "right").tickLabelPosition("top");
        var yAxisMiddle2 = new Plottable.YAxis(yScale, "right");
        var yAxisBottom2 = new Plottable.YAxis(yScale, "right").tickLabelPosition("bottom");
=======
        var yScale = new Plottable.Scale.Linear();
        var yAxisTop = new Plottable.Axis.YAxis(yScale, "left").tickLabelPosition("top");
        var yAxisMiddle = new Plottable.Axis.YAxis(yScale, "left");
        var yAxisBottom = new Plottable.Axis.YAxis(yScale, "left").tickLabelPosition("bottom");
        var yAxisTable = new Plottable.Component.Table([[yAxisTop, yAxisMiddle, yAxisBottom]]);

        var yAxisTop2 = new Plottable.Axis.YAxis(yScale, "right").tickLabelPosition("top");
        var yAxisMiddle2 = new Plottable.Axis.YAxis(yScale, "right");
        var yAxisBottom2 = new Plottable.Axis.YAxis(yScale, "right").tickLabelPosition("bottom");
>>>>>>> defc0030
        var yAxisTable2 = new Plottable.Component.Table([[yAxisTop2, yAxisMiddle2, yAxisBottom2]]);

        var renderAreaD1 = new Plottable.Plot.Scatter(dataseries, xScale, yScale);
        var gridlines = new Plottable.Component.Gridlines(xScale, yScale);

        var basicTable = new Plottable.Component.Table([[null, xAxisTable2, null],
                                              [yAxisTable, renderAreaD1.merge(gridlines), yAxisTable2],
                                              [null, xAxisTable, null]]);
<<<<<<< HEAD
        basicTable.renderTo(svg);
        var pzi = new Plottable.PanZoomInteraction(renderAreaD1, xScale, yScale);
=======
        basicTable.renderTo("#axis-test");
        var pzi = new Plottable.Interaction.PanZoom(renderAreaD1, xScale, yScale);
>>>>>>> defc0030
        pzi.registerWithComponent();
      }
    </script>
  </head>
  <body>
    <svg id="axis-test" width="640" height="480"></svg>
  </body>

</html><|MERGE_RESOLUTION|>--- conflicted
+++ resolved
@@ -21,45 +21,21 @@
       window.onload = function() {
         var dataseries = makeRandomData(20);
 
-<<<<<<< HEAD
-        var xScale = new Plottable.LinearScale();
-        var xAxisLeft = new Plottable.XAxis(xScale, "bottom").tickLabelPosition("left");
-        var xAxisCenter = new Plottable.XAxis(xScale, "bottom");
-        var xAxisRight = new Plottable.XAxis(xScale, "bottom").tickLabelPosition("right");
-=======
         var xScale = new Plottable.Scale.Linear();
         var xAxisLeft = new Plottable.Axis.XAxis(xScale, "bottom").tickLabelPosition("left");
         var xAxisCenter = new Plottable.Axis.XAxis(xScale, "bottom");
         var xAxisRight = new Plottable.Axis.XAxis(xScale, "bottom").tickLabelPosition("right");
->>>>>>> defc0030
         var xAxisTable = new Plottable.Component.Table([[xAxisLeft],
                                               [xAxisCenter],
                                               [xAxisRight]]);
 
-<<<<<<< HEAD
-        var xAxisLeft2 = new Plottable.XAxis(xScale, "top").tickLabelPosition("left");
-        var xAxisCenter2 = new Plottable.XAxis(xScale, "top");
-        var xAxisRight2 = new Plottable.XAxis(xScale, "top").tickLabelPosition("right");
-=======
         var xAxisLeft2 = new Plottable.Axis.XAxis(xScale, "top").tickLabelPosition("left");
         var xAxisCenter2 = new Plottable.Axis.XAxis(xScale, "top");
         var xAxisRight2 = new Plottable.Axis.XAxis(xScale, "top").tickLabelPosition("right");
->>>>>>> defc0030
         var xAxisTable2 = new Plottable.Component.Table([[xAxisLeft2],
                                               [xAxisCenter2],
                                               [xAxisRight2]]);
 
-<<<<<<< HEAD
-        var yScale = new Plottable.LinearScale();
-        var yAxisTop = new Plottable.YAxis(yScale, "left").tickLabelPosition("top");
-        var yAxisMiddle = new Plottable.YAxis(yScale, "left");
-        var yAxisBottom = new Plottable.YAxis(yScale, "left").tickLabelPosition("bottom");
-        var yAxisTable = new Plottable.Component.Table([[yAxisTop, yAxisMiddle, yAxisBottom]]);
-
-        var yAxisTop2 = new Plottable.YAxis(yScale, "right").tickLabelPosition("top");
-        var yAxisMiddle2 = new Plottable.YAxis(yScale, "right");
-        var yAxisBottom2 = new Plottable.YAxis(yScale, "right").tickLabelPosition("bottom");
-=======
         var yScale = new Plottable.Scale.Linear();
         var yAxisTop = new Plottable.Axis.YAxis(yScale, "left").tickLabelPosition("top");
         var yAxisMiddle = new Plottable.Axis.YAxis(yScale, "left");
@@ -69,7 +45,6 @@
         var yAxisTop2 = new Plottable.Axis.YAxis(yScale, "right").tickLabelPosition("top");
         var yAxisMiddle2 = new Plottable.Axis.YAxis(yScale, "right");
         var yAxisBottom2 = new Plottable.Axis.YAxis(yScale, "right").tickLabelPosition("bottom");
->>>>>>> defc0030
         var yAxisTable2 = new Plottable.Component.Table([[yAxisTop2, yAxisMiddle2, yAxisBottom2]]);
 
         var renderAreaD1 = new Plottable.Plot.Scatter(dataseries, xScale, yScale);
@@ -78,13 +53,8 @@
         var basicTable = new Plottable.Component.Table([[null, xAxisTable2, null],
                                               [yAxisTable, renderAreaD1.merge(gridlines), yAxisTable2],
                                               [null, xAxisTable, null]]);
-<<<<<<< HEAD
-        basicTable.renderTo(svg);
-        var pzi = new Plottable.PanZoomInteraction(renderAreaD1, xScale, yScale);
-=======
         basicTable.renderTo("#axis-test");
         var pzi = new Plottable.Interaction.PanZoom(renderAreaD1, xScale, yScale);
->>>>>>> defc0030
         pzi.registerWithComponent();
       }
     </script>
