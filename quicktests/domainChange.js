
function makeData() {
  "use strict";

  return [makeRandomData(50), makeRandomData(50)];

}

function run(div, data, Plottable) {
  "use strict";

  var svg = div.append("svg").attr("height", 500);

<<<<<<< HEAD
  var boringData = function () {
    return [{x: 0, y: 0}, {x: 0, y: 2}, {x: 1, y: 2}, {x: 1, y: 4}, {x: 2, y: 4}, {x: 2, y: 6}, {x: 30, y: 70}];
  }
=======
    var boringData = function () {
        return [{x: 0, y: 0}, {x: 0, y: 2}, {x: 1, y: 2}, {x: 1, y: 4}, {x: 2, y: 4}, {x: 2, y: 6}, {x: 30, y: 70}];
    };
>>>>>>> 0f2e2c13

  var dataseries = new Plottable.DataSource(boringData());

  var xScale = new Plottable.Scale.Linear();
  var yScale = new Plottable.Scale.Linear();
  xScale.domain([0, 3]);
  yScale.domain([0, 8]);
  var xAxis = new Plottable.Axis.Numeric(xScale, "bottom");
  var yAxis = new Plottable.Axis.Numeric(yScale, "left");
  var xAxis2 = new Plottable.Axis.Numeric(xScale, "bottom");
  var yAxis2 = new Plottable.Axis.Numeric(yScale, "left");

  //rendering
  var linePlot = new Plottable.Plot.Line(dataseries, xScale, yScale);
  var scatterPlot = new Plottable.Plot.Scatter(dataseries, xScale, yScale);

  var autoXLabel = new Plottable.Component.Label("autodomain X");
  var focusXLabel = new Plottable.Component.Label("focus X");
  var autoYLabel = new Plottable.Component.Label("autodomain Y");
  var focusYLabel = new Plottable.Component.Label("focus Y");

<<<<<<< HEAD
  var basicTable = new Plottable.Component.Table()
  .addComponent(2, 0, yAxis2)
  .addComponent(2, 1, linePlot)
  .addComponent(2, 2, yAxis)
  .addComponent(2, 3, scatterPlot)
  .addComponent(3, 3, xAxis)
  .addComponent(3, 1, xAxis2)
  .addComponent(4, 1, autoXLabel)
  .addComponent(5, 1, focusXLabel)
  .addComponent(4, 3, autoYLabel)
  .addComponent(5, 3, focusYLabel);
=======
    //rendering
    var linePlot = new Plottable.Plot.Line(dataseries2, xScale, yScale);
    var scatterPlot = new Plottable.Plot.Scatter(dataseries3, xScale, yScale);

    var autoXLabel = new Plottable.Component.Label("autodomain X");
    var focusXLabel = new Plottable.Component.Label("focus X");
    var autoYLabel = new Plottable.Component.Label("autodomain Y");
    var focusYLabel = new Plottable.Component.Label("focus Y");
>>>>>>> 0f2e2c13

  basicTable.renderTo(svg);

  function xAuto(){
    xScale.autoDomain();
  }
  function yAuto(){
    yScale.autoDomain();
  }
  function xFocus(){
    xScale.domain([0, 3]);
  }
  function yFocus(){
    yScale.domain([0, 8]);
  }

<<<<<<< HEAD
  xAutoInteraction = new
  Plottable.Interaction.Click(autoXLabel)
  .callback(xAuto)
  .registerWithComponent();
  yAutoInteraction = new
  Plottable.Interaction.Click(autoYLabel)
  .callback(yAuto)
  .registerWithComponent();
  xFocusInteraction = new
  Plottable.Interaction.Click(focusXLabel)
  .callback(xFocus)
  .registerWithComponent();
  yFocusInteraction = new
  Plottable.Interaction.Click(focusYLabel)
  .callback(yFocus)
  .registerWithComponent();
=======
    function xAuto(){
         xScale.autoDomain();
    }
    function yAuto(){
         yScale.autoDomain();
    }
    function xFocus(){
        xScale.domain([0, 3]);
    }
    function yFocus(){
        yScale.domain([0, 8]);
    }
    var xAutoInteraction = new
        Plottable.Interaction.Click(autoXLabel)
        .callback(xAuto)
        .registerWithComponent();
    var yAutoInteraction = new
        Plottable.Interaction.Click(autoYLabel)
        .callback(yAuto)
        .registerWithComponent();
    var xFocusInteraction = new
        Plottable.Interaction.Click(focusXLabel)
        .callback(xFocus)
        .registerWithComponent();
    var yFocusInteraction = new
        Plottable.Interaction.Click(focusYLabel)
        .callback(yFocus)
        .registerWithComponent();
>>>>>>> 0f2e2c13



}<|MERGE_RESOLUTION|>--- conflicted
+++ resolved
@@ -11,15 +11,9 @@
 
   var svg = div.append("svg").attr("height", 500);
 
-<<<<<<< HEAD
-  var boringData = function () {
-    return [{x: 0, y: 0}, {x: 0, y: 2}, {x: 1, y: 2}, {x: 1, y: 4}, {x: 2, y: 4}, {x: 2, y: 6}, {x: 30, y: 70}];
-  }
-=======
     var boringData = function () {
         return [{x: 0, y: 0}, {x: 0, y: 2}, {x: 1, y: 2}, {x: 1, y: 4}, {x: 2, y: 4}, {x: 2, y: 6}, {x: 30, y: 70}];
     };
->>>>>>> 0f2e2c13
 
   var dataseries = new Plottable.DataSource(boringData());
 
@@ -41,19 +35,6 @@
   var autoYLabel = new Plottable.Component.Label("autodomain Y");
   var focusYLabel = new Plottable.Component.Label("focus Y");
 
-<<<<<<< HEAD
-  var basicTable = new Plottable.Component.Table()
-  .addComponent(2, 0, yAxis2)
-  .addComponent(2, 1, linePlot)
-  .addComponent(2, 2, yAxis)
-  .addComponent(2, 3, scatterPlot)
-  .addComponent(3, 3, xAxis)
-  .addComponent(3, 1, xAxis2)
-  .addComponent(4, 1, autoXLabel)
-  .addComponent(5, 1, focusXLabel)
-  .addComponent(4, 3, autoYLabel)
-  .addComponent(5, 3, focusYLabel);
-=======
     //rendering
     var linePlot = new Plottable.Plot.Line(dataseries2, xScale, yScale);
     var scatterPlot = new Plottable.Plot.Scatter(dataseries3, xScale, yScale);
@@ -62,7 +43,6 @@
     var focusXLabel = new Plottable.Component.Label("focus X");
     var autoYLabel = new Plottable.Component.Label("autodomain Y");
     var focusYLabel = new Plottable.Component.Label("focus Y");
->>>>>>> 0f2e2c13
 
   basicTable.renderTo(svg);
 
@@ -79,24 +59,6 @@
     yScale.domain([0, 8]);
   }
 
-<<<<<<< HEAD
-  xAutoInteraction = new
-  Plottable.Interaction.Click(autoXLabel)
-  .callback(xAuto)
-  .registerWithComponent();
-  yAutoInteraction = new
-  Plottable.Interaction.Click(autoYLabel)
-  .callback(yAuto)
-  .registerWithComponent();
-  xFocusInteraction = new
-  Plottable.Interaction.Click(focusXLabel)
-  .callback(xFocus)
-  .registerWithComponent();
-  yFocusInteraction = new
-  Plottable.Interaction.Click(focusYLabel)
-  .callback(yFocus)
-  .registerWithComponent();
-=======
     function xAuto(){
          xScale.autoDomain();
     }
@@ -125,7 +87,6 @@
         Plottable.Interaction.Click(focusYLabel)
         .callback(yFocus)
         .registerWithComponent();
->>>>>>> 0f2e2c13
 
 
 
