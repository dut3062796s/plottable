--- conflicted
+++ resolved
@@ -213,11 +213,7 @@
   }
 }
 
-<<<<<<< HEAD
-function loadAllQuickTests(quicktestsPaths, firstBranch, secondBranch){
-=======
 function loadAllQuickTests(quicktestsPaths, firstQTBranch, secondQTBranch){
->>>>>>> 29149fce
   quicktestsPaths.forEach(function(path) { //for each quicktest
     var name = path.replace(/\w*\/|\.js/g , '');
     d3.text("http://localhost:9999/" + path, function(error, text) {
@@ -243,12 +239,7 @@
   });
 }
 //load each quicktest locally, eval it, then run quicktest
-<<<<<<< HEAD
-function loadQuickTestsInCategory(quickTestNames, category, firstBranch, secondBranch){
-
-=======
 function loadQuickTestsInCategory(quickTestNames, category, firstQTBranch, secondQTBranch){
->>>>>>> 29149fce
   quickTestNames.forEach(function(q) { //for each quicktest
     var name = q;
     d3.text("/quicktests/overlaying/tests/" + category + "/" + name + ".js", function(error, text) {
@@ -316,13 +307,8 @@
       plottableBranches[branchName1] =  $.extend(true, {}, Plottable);
       Plottable = null;
 
-<<<<<<< HEAD
-      $.getScript(listOfUrl[1], function(){ //load second
-        if(textStatus === "success"){
-=======
       $.getScript(listOfUrl[1], function(innerData, innerTestStatus){ //load second
         if(innerTestStatus === "success"){
->>>>>>> 29149fce
           plottableBranches[branchName2] = $.extend(true, {}, Plottable);
           Plottable = null;
           filterQuickTests(category, branchList);
