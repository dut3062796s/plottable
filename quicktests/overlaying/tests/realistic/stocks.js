--- conflicted
+++ resolved
@@ -98,17 +98,10 @@
                                   });
 
           var table = new Plottable.Components.Table([
-<<<<<<< HEAD
                             [null,       null,       xAxisTop, null,       null],
-                            [label_goog, yAxis_goog, plotArea, yAxis_aapl, label_aapl],
-                            [null,       null,       bar_diff, null,       null],
+                            [labelGOOG,  yAxisGOOG,   plotArea, yAxisAAPL,  labelAAPL],
+                            [null,       null,       barDiff,  null,       null],
                             [null,       null,       xAxis,    null,       null]]);
-=======
-                            [null      , null      , xAxisTop, null      , null      ],
-                            [labelGOOG, yAxisGOOG, plotArea, yAxisAAPL, labelAAPL],
-                            [null      , null      , barDiff , null      , null      ],
-                            [null      , null      , xAxis   , null      , null      ]]);
->>>>>>> bdc5fe00
 
           table.rowWeight(2, 0.3);
 
