--- conflicted
+++ resolved
@@ -53,13 +53,8 @@
           var label_aapl = new Plottable.Components.Label("AAPL", "right").classed("axis-label", true);
 
           var yScale_goog = new Plottable.Scales.Linear();
-<<<<<<< HEAD
           var yAxis_goog = new Plottable.Axes.Numeric(yScale_goog, "left").xAlignment("right").showEndTickLabels(true);
-          var label_goog = new Plottable.Components.AxisLabel("GOOG", "left");
-=======
-          var yAxis_goog = new Plottable.Axes.Numeric(yScale_goog, "left").xAlign("right").showEndTickLabels(true);
           var label_goog = new Plottable.Components.Label("GOOG", "left").classed("axis-label", true);
->>>>>>> b756d641
 
           var colorScale = new Plottable.Scales.Color();
 
