--- conflicted
+++ resolved
@@ -91,23 +91,12 @@
 
   function sixPlots() {
     colorScale1.domain(["series1", "series2", "apples", "oranges", "bananas", "grapes"]);
-<<<<<<< HEAD
     renderArea.append(renderApple)
               .append(renderBanana)
               .append(renderOrange)
               .append(renderGrape)
               .append(scatterPlot)
               .append(linePlot);
-    basicTable.redraw();
-=======
-    renderArea
-    .below(renderApple)
-    .below(renderBanana)
-    .below(renderOrange)
-    .below(renderGrape)
-    .below(scatterPlot)
-    .below(linePlot);
->>>>>>> 115c7ed1
   }
 
   twoPlots();
