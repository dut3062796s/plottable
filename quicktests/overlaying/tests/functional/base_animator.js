--- conflicted
+++ resolved
@@ -28,13 +28,8 @@
       .project("y", "y", yScale)
       .project("fill", "type", colorScale)
       .labelsEnabled(true)
-<<<<<<< HEAD
       .labelFormatter(function(text){return text + "!";})
-      .addDataset(data)
-=======
-      .barLabelFormatter(function(text){return text + "!";})
       .addDataset(new Plottable.Dataset(data))
->>>>>>> 1012a41c
       .animator( "bars", animator)
       .animate(true);
 
