[
  {
    "name":"add_time",
    "categories":["Standard Chart", "Time Scale", "Linear Scale", "Datasource", "Vertical Bar Plot", "Time Axis", "Numeric Axis", "Merge", "Gridlines", "Click Interaction"]
  },

  {
    "name":"animate_area",
    "categories":["Linear Scale", "Numeric Axis", "Area Plot", "Project", "Animate", "Click Interaction"]
  },

  {
    "name":"animate_horizontalBar",
    "categories":["Linear Scale", "Numeric Axis", "Horizontal Bar Plot", "Project", "Animate", "Click Interaction"]
  },

  {
    "name":"animate_line",
    "categories":["Linear Scale", "Numeric Axis", "Line Plot", "Project", "Animate", "Click Interaction"]
  },

  {
    "name":"animate_scatter",
    "categories":["Linear Scale", "Numeric Axis", "Scatter Plot", "Project", "Animate", "Click Interaction"]
  },

  {
      "name":"animate_verticalBar",
      "categories":["Linear Scale", "Numeric Axis", "Vertical Bar Plot", "Project", "Animate", "Click Interaction"]
  },

  {
    "name":"basic_allPlots",
    "categories":["Linear Scale", "Numeric Axis", "Area Plot", "Scatter Plot", "Vertical Bar Plot", "Horizontal Bar Plot", "Line Plot", "Table", "Layout"]
  },

  {
    "name":"basic_area",
    "categories":["Accessor", "Data", "Linear Scale", "Numeric Axis", "Project", "Area Plot", "Gridlines", "Group", "Merge", "Standard Chart"]
  },

  {
    "name":"basic_moveToFront",
    "categories":["Accessor", "Datasource", "Linear Scale", "Numeric Axis", "Project", "Area Plot", "Scatter Plot", "Line Plot", "Group", "Merge", "Click Interaction"]
  },

  {
    "name":"basic_pie",
    "categories":["Datasource", "Pie Plot"]
  },

  {
    "name":"basic_pie_real",
    "categories":["Datasource", "Pie Plot"]
  },

  {
    "name": "category_axis_non_string",
    "categories": ["Category Axis", "Ordinal Scale"]
  },

  {
    "name":"category_horizontalBar",
    "categories":["Data", "Datasource", "Ordinal Scale", "Category Axis", "Linear Scale", "Numeric Axis", "Horizontal Bar Plot", "Project", "Animate"]
  },

  {
    "name":"category_project",
    "categories":["Data", "Datasource", "Ordinal Scale", "Category Axis", "Linear Scale", "Numeric Axis", "Vertical Bar Plot", "Project", "Animate", "Title", "Label"]
  },

  {
    "name":"category_verticalBar",
    "categories":["Data", "Datasource", "Ordinal Scale", "Category Axis", "Linear Scale", "Numeric Axis", "Vertical Bar Plot", "Project", "Animate"]
  },

  {
    "name":"categoryAxis_timeAxis",
    "categories":["Time Scale", "Ordinal Scale", "Horizontal Bar Plot", "Project", "Time Axis", "Category Axis", "Gridlines", "Group", "Standard Chart", "PanZoom Interaction"]
  },

  {
    "name":"changeData_onClick",
    "categories":["Data", "Datasource", "Linear Scale", "Numeric Axis", "Vertical Bar Plot", "Scatter Plot", "Animate", "Merge", "Click Interaction"]
  },

  {
    "name":"domainChange",
    "categories":["Datasource", "Linear Scale", "Numeric Axis", "Line Plot", "Scatter Plot", "Label", "Click Interaction", "Domain"]
  },

  {
    "name":"formatter",
    "categories":["Linear Scale", "Numeric Axis", "Line Plot", "Formatter", "Click Interaction", "Layout", "Data"]
  },

  {
    "name":"heightWeight_project",
    "categories":["Linear Scale", "Numeric Axis", "Scatter Plot", "Accessor", "Project"]
  },

  {
    "name":"interaction_dragzoomx",
    "categories":["Data", "Linear Scale", "Numeric Axis", "Accessor", "Project", "Area Plot", "Gridlines", "Merge", "Group", "DragBox Interaction"]
  },

  {
    "name":"interaction_panzoom",
    "categories":["Linear Scale", "Numeric Axis", "Scatter Plot", "Gridlines", "Merge", "PanZoom Interaction"]
  },

  {
    "name":"interaction_BarHover",
    "categories":["Linear Scale", "Numeric Axis", "Ordinal Scale", "Category Axis", "Vertical Bar Plot", "Hover Interaction"]
  },

  {
    "name":"key_interaction",
    "categories":["Linear Scale", "Numeric Axis", "Scatter Plot", "PanZoom Interaction", "Key Interaction"]
  },

  {
    "name":"layout_tables",
    "categories":["Linear Scale", "Numeric Axis", "Line Plot", "Area Plot", "Layout", "Label", "Table", "Project"]
  },

  {
    "name":"legend_basic",
    "categories":["Legend", "Title", "Gridlines", "Color Scale", "Axis Label", "Scatter Plot", "Line Plot", "Numeric Axis", "Metadata", "Project", "Merge", "Linear Scale"]
<<<<<<< HEAD
  },

  {
    "name":"multi_scatter_with_modified_log",
    "categories":["Datasource", "Modified Log Scale", "Color Scale", "Scatter Plot", "Numeric Axis", "Accessor", "Project", "Toggle Legend"]
  },

  {
    "name":"multi_line",
    "categories":["Datasource", "Modified Log Scale", "Color Scale", "Line Plot", "Numeric Axis", "Accessor", "Project", "Toggle Legend"]
  },

  {
    "name":"multi_area",
    "categories":["Datasource", "Modified Log Scale", "Color Scale", "Area Plot", "Numeric Axis", "Accessor", "Project", "Toggle Legend"]
  },

  {
    "name":"rainfall_ClusteredBar",
    "categories":[ "Color Scale", "Vertical Bar Plot", "Numeric Axis", "Accessor", "Legend", "Project", "Table"]
  },

  {
    "name":"rainfall_VerticalBar",
    "categories":[ "Color Scale", "Vertical Bar Plot", "Numeric Axis", "Accessor", "Legend", "Project", "Table"]
  },

  {
=======
  },  {
    "name":"modifiedLog",
    "categories":["Datasource", "Metadata", "Modified Log Scale", "Color Scale", "Line Plot", "Numeric Axis", "Accessor", "Project", "Toggle Legend"]
  },  {
    "name":"negative_stacked_bar",
    "categories":["Linear Scale", "Numeric Axis", "Legend", "Category Axis", "Linear Scale", "Vertical Bar Plot", "Stacked Plot"]
  },  {
>>>>>>> 48ee0135
    "name":"no_data",
    "categories":[ "Linear Scale", "Numeric Axis", "Area Plot", "Scatter Plot", "Vertical Bar Plot", "Horizontal Bar Plot", "Line Plot", "Table", "Layout"]
  },

  {
    "name":"no_renderer",
    "categories":[ "Linear Scale", "Numeric Axis", "Area Plot", "Scatter Plot", "Vertical Bar Plot", "Horizontal Bar Plot", "Line Plot", "Table", "Layout"]
  },

  {
    "name":"project_scatter",
    "categories":["Linear Scale", "Numeric Axis", "Project", "Accessor", "Scatter Plot", "Title"]
  },

  {
    "name":"project_width",
    "categories":["Linear Scale", "Numeric Axis", "Ordinal Scale", "Category Axis", "Vertical Bar Plot", "Gridlines", "Accessor", "Project", "Click Interaction"]
<<<<<<< HEAD
  },

  {
=======
  },  {
    "name":"rainfall_ClusteredBar",
    "categories":[ "Color Scale", "Vertical Bar Plot", "Numeric Axis", "Accessor", "Legend", "Project", "Table"]
  },  {
    "name":"rainfall_VerticalBar",
    "categories":[ "Color Scale", "Vertical Bar Plot", "Numeric Axis", "Accessor", "Legend", "Project", "Table"]
  },  {
>>>>>>> 48ee0135
    "name":"render_behavior",
    "categories":["Data", "Area Plot", "Datasource", "Label", "Linear Scale", "Numeric Axis", "Click Interaction"]
  },

  {
    "name":"scale_date",
    "categories":["Data", "Time Scale", "Linear Scale", "Numeric Axis", "Project", "Accessor", "Line Plot"]
  },

  {
    "name":"scale_interactive",
    "categories":["Linear Scale", "Numeric Axis", "Scatter Plot", "Gridlines", "Merge", "Table", "Layout", "PanZoom Interaction"]
  },

  {
    "name":"scatter_plot_project",
    "categories":["Linear Scale", "Numeric Axis", "Scatter Plot", "Layout"]
  },

  {
    "name":"select_bars",
    "categories":["Linear Scale", "Numeric Axis", "Vertical Bar Plot", "Gridlines", "Merge", "Click Interaction", "DragBox Interaction", "Title"]
  },

  {
    "name":"select_zoom",
    "categories":["Linear Scale", "Numeric Axis", "Scatter Plot", "Merge", "Title", "Legend", "DragBox Interaction", "Double Click Interaction"]
  },

  {
    "name":"stacked_area",
    "categories":["Datasource", "Category Axis", "Area Plot", "Ordinal Scale", "Quantitative Scale"]
  },

  {
    "name":"stacked_bar",
    "categories":["Linear Scale", "Numeric Axis", "Animate", "Legend", "Category Axis", "Linear Scale", "Vertical Bar Plot", "Stacked Plot"]
  },

  {
    "name":"titleLegend_change",
    "categories":["Datasource", "Metadata", "Color Scale", "Scatter Plot", "Line Plot", "Area Plot", "Domain", "Linear Scale", "Numeric Axis", "Project", "Accessor", "Title", "Label", "Layout", "Legend", "Click Interaction"]
  }, {
    "name":"stocks",
    "categories":["Integration", "Vertical Bar Plot", "Legend", "Layout", "PanZoom Interaction", "Key Interaction"]
  }
]<|MERGE_RESOLUTION|>--- conflicted
+++ resolved
@@ -127,7 +127,6 @@
   {
     "name":"legend_basic",
     "categories":["Legend", "Title", "Gridlines", "Color Scale", "Axis Label", "Scatter Plot", "Line Plot", "Numeric Axis", "Metadata", "Project", "Merge", "Linear Scale"]
-<<<<<<< HEAD
   },
 
   {
@@ -146,6 +145,31 @@
   },
 
   {
+    "name":"negative_stacked_bar",
+    "categories":["Linear Scale", "Numeric Axis", "Legend", "Category Axis", "Linear Scale", "Vertical Bar Plot", "Stacked Plot"]
+  },
+
+  {
+    "name":"no_data",
+    "categories":[ "Linear Scale", "Numeric Axis", "Area Plot", "Scatter Plot", "Vertical Bar Plot", "Horizontal Bar Plot", "Line Plot", "Table", "Layout"]
+  },
+
+  {
+    "name":"no_renderer",
+    "categories":[ "Linear Scale", "Numeric Axis", "Area Plot", "Scatter Plot", "Vertical Bar Plot", "Horizontal Bar Plot", "Line Plot", "Table", "Layout"]
+  },
+
+  {
+    "name":"project_scatter",
+    "categories":["Linear Scale", "Numeric Axis", "Project", "Accessor", "Scatter Plot", "Title"]
+  },
+
+  {
+    "name":"project_width",
+    "categories":["Linear Scale", "Numeric Axis", "Ordinal Scale", "Category Axis", "Vertical Bar Plot", "Gridlines", "Accessor", "Project", "Click Interaction"]
+  },
+
+  {
     "name":"rainfall_ClusteredBar",
     "categories":[ "Color Scale", "Vertical Bar Plot", "Numeric Axis", "Accessor", "Legend", "Project", "Table"]
   },
@@ -156,45 +180,6 @@
   },
 
   {
-=======
-  },  {
-    "name":"modifiedLog",
-    "categories":["Datasource", "Metadata", "Modified Log Scale", "Color Scale", "Line Plot", "Numeric Axis", "Accessor", "Project", "Toggle Legend"]
-  },  {
-    "name":"negative_stacked_bar",
-    "categories":["Linear Scale", "Numeric Axis", "Legend", "Category Axis", "Linear Scale", "Vertical Bar Plot", "Stacked Plot"]
-  },  {
->>>>>>> 48ee0135
-    "name":"no_data",
-    "categories":[ "Linear Scale", "Numeric Axis", "Area Plot", "Scatter Plot", "Vertical Bar Plot", "Horizontal Bar Plot", "Line Plot", "Table", "Layout"]
-  },
-
-  {
-    "name":"no_renderer",
-    "categories":[ "Linear Scale", "Numeric Axis", "Area Plot", "Scatter Plot", "Vertical Bar Plot", "Horizontal Bar Plot", "Line Plot", "Table", "Layout"]
-  },
-
-  {
-    "name":"project_scatter",
-    "categories":["Linear Scale", "Numeric Axis", "Project", "Accessor", "Scatter Plot", "Title"]
-  },
-
-  {
-    "name":"project_width",
-    "categories":["Linear Scale", "Numeric Axis", "Ordinal Scale", "Category Axis", "Vertical Bar Plot", "Gridlines", "Accessor", "Project", "Click Interaction"]
-<<<<<<< HEAD
-  },
-
-  {
-=======
-  },  {
-    "name":"rainfall_ClusteredBar",
-    "categories":[ "Color Scale", "Vertical Bar Plot", "Numeric Axis", "Accessor", "Legend", "Project", "Table"]
-  },  {
-    "name":"rainfall_VerticalBar",
-    "categories":[ "Color Scale", "Vertical Bar Plot", "Numeric Axis", "Accessor", "Legend", "Project", "Table"]
-  },  {
->>>>>>> 48ee0135
     "name":"render_behavior",
     "categories":["Data", "Area Plot", "Datasource", "Label", "Linear Scale", "Numeric Axis", "Click Interaction"]
   },
