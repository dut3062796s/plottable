--- conflicted
+++ resolved
@@ -1,57 +1,21 @@
 
 function makeData() {
+  "use strict"
   return [makeRandomData(50), makeRandomData(50)];
 }
 
 function run(div, data, Plottable) {
+  "use strict"
   var svg = div.append("svg").attr("height", 500);
 
-<<<<<<< HEAD
-  var ds;
-  var d = [];
   var alphabet = ["a", "b", "c", "d", "e", "f", "g", "h", "i",
   "j", "k", "l", "m", "n", "o", "p", "q", "r", "s",
   "t", "u", "v", "w", "x", "y", "z"];
-  var barRenderer;
-=======
-  var alphabet = ["a", "b", "c", "d", "e", "f", "g", "h", "i",
-  "j", "k", "l", "m", "n", "o", "p", "q", "r", "s",
-  "t", "u", "v", "w", "x", "y", "z"];
->>>>>>> 89a50d22
 
   var ds = new Plottable.DataSource();
   var xScale = new Plottable.Scale.Ordinal();
   var xAxis = new Plottable.Axis.Category(xScale, "bottom");
 
-<<<<<<< HEAD
-  ds = new Plottable.DataSource(d);
-  var xScale = new Plottable.Scale.Ordinal();
-  var xAxis = new Plottable.Axis.Category(xScale, "bottom");
-
-  var yScale = new Plottable.Scale.Linear();
-  var yAxis = new Plottable.Axis.Numeric(yScale, "left");
-  
-  var gridlines = new Plottable.Component.Gridlines(null, yScale);
-  var addLabel = new Plottable.Component.TitleLabel("add bar");
-  var removeLabel = new Plottable.Component.TitleLabel("remove bar");
-  
-  widthPicker = function(){
-    var availableSpace = xAxis.width();
-    var bars = d.length;
-    var w = availableSpace * .7 / bars;         
-  }
-
-  barRenderer = new Plottable.Plot.VerticalBar(ds, xScale, yScale)
-  .project("x", "name", xScale)
-  .project("y", "age", yScale)
-  .project("width", widthPicker);
-  var chart = new Plottable.Component.Table([
-    [yAxis, gridlines.merge(barRenderer)],
-    [null,  xAxis],
-    [addLabel, removeLabel]
-    ]);
-  chart.renderTo(svg);
-=======
   var yScale = new Plottable.Scale.Linear();
   var yAxis = new Plottable.Axis.Numeric(yScale, "left");
 
@@ -75,16 +39,11 @@
                                             [null,  xAxis],
                                             [addLabel, removeLabel]
   ]).renderTo(svg);
->>>>>>> 89a50d22
 
 
   function addBar() {
     var data2 = ds.data();
-<<<<<<< HEAD
-    if(data2.length < alphabet.length){
-=======
     if(data2.length < alphabet.length) {
->>>>>>> 89a50d22
       var newBar = { name: alphabet[data2.length], age: data[0][data2.length].y };
       data2.push(newBar);
       console.log(newBar);
@@ -92,24 +51,13 @@
     ds.data(data2);
     barRenderer.project("width", widthPicker);
   }
-<<<<<<< HEAD
-=======
 
->>>>>>> 89a50d22
   function removeBar() {
     var data2 = ds.data();
     if(data2.length > 0){  data2.pop();   }
     ds.data(data2);
     barRenderer.project("width", widthPicker);
   }
-<<<<<<< HEAD
-  addClick = new Plottable.Interaction.Click(addLabel)
-  .callback(addBar)
-  .registerWithComponent();
-  removeClick = new Plottable.Interaction.Click(removeLabel)
-  .callback(removeBar)
-  .registerWithComponent();
-=======
 
   var addClick = new Plottable.Interaction.Click(addLabel)
                               .callback(addBar)
@@ -117,5 +65,4 @@
   var removeClick = new Plottable.Interaction.Click(removeLabel)
                               .callback(removeBar)
                               .registerWithComponent();
->>>>>>> 89a50d22
 }