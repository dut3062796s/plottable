--- conflicted
+++ resolved
@@ -111,10 +111,6 @@
 }
 
 .plottable .legend .legend-box {
-<<<<<<< HEAD
-  fill: #EFEFEF;
-=======
   fill: white;
   opacity: 0.7;
->>>>>>> 06a4a495
 }