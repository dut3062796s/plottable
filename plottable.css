--- conflicted
+++ resolved
@@ -68,14 +68,6 @@
   font-size: 14pt;
 }
 
-<<<<<<< HEAD
-.plottable .legend .legend-box {
-  opacity: 0;
-}
-
-.plottable .legend .toggled-off circle {
-  fill: #d3d3d3;
-=======
 .plottable .line-renderer .line {
   fill: none;
   stroke-width: 2px;
@@ -91,5 +83,8 @@
   fill: none;
   stroke-width: 2px;
   vector-effect: non-scaling-stroke;
->>>>>>> 333ca00c
+}
+
+.plottable .legend .toggled-off circle {
+  fill: #d3d3d3;
 }