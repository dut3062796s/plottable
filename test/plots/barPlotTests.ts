///<reference path="../testReference.ts" />

describe("Plots", () => {
  describe("Bar Plot", () => {

    // HACKHACK #1798: beforeEach being used below
    it("renders correctly with no data", () => {
      let svg = TestMethods.generateSVG(400, 400);
      let xScale = new Plottable.Scales.Linear();
      let yScale = new Plottable.Scales.Linear();
      let plot = new Plottable.Plots.Bar<number, number>();
      plot.x((d: any) => d.x, xScale);
      plot.y((d: any) => d.y, yScale);
      assert.doesNotThrow(() => plot.renderTo(svg), Error);
      assert.strictEqual(plot.width(), 400, "was allocated width");
      assert.strictEqual(plot.height(), 400, "was allocated height");
      svg.remove();
    });

    it("rejects invalid orientations", () => {
      assert.throws(() => new Plottable.Plots.Bar("diagonal"), Error);
    });

    it("orientation() works as expected", () => {
      let defaultPlot = new Plottable.Plots.Bar<number, number>();
      assert.strictEqual(defaultPlot.orientation(), "vertical", "default Plots.Bar() are vertical");

      let verticalPlot = new Plottable.Plots.Bar<number, number>("vertical");
      assert.strictEqual(verticalPlot.orientation(), "vertical", "vertical Plots.Bar()");

      let horizontalPlot = new Plottable.Plots.Bar<number, number>("horizontal");
      assert.strictEqual(horizontalPlot.orientation(), "horizontal", "horizontal Plots.Bar()");
    });

    it("gets the nearest Entity when any part of the bar is visible (vertical)", () => {
      let SVG_WIDTH = 600;
      let SVG_HEIGHT = 400;
      let svg = TestMethods.generateSVG(SVG_WIDTH, SVG_HEIGHT);
      let xScale = new Plottable.Scales.Category();
      let yScale = new Plottable.Scales.Linear();
      let data = [
        {x: "A", y: 3},
        {x: "B", y: -3},
        {x: "C", y: 0}
      ];
      let dataset = new Plottable.Dataset(data);
      let barPlot = new Plottable.Plots.Bar<string, number>();
      barPlot.addDataset(dataset);
      yScale.domain([-1, 1]);
      barPlot.x((d) => d.x, xScale);
      barPlot.y((d) => d.y, yScale);
      barPlot.renderTo(svg);

      let positiveBar = barPlot.entities()[0];
      let negativeBar = barPlot.entities()[1];
      let baselineBar = barPlot.entities()[2];

      let pointPos = {
        x: xScale.scale("A"),
        y: yScale.scale(0)
      };
      let pointNeg = {
        x: xScale.scale("B"),
        y: yScale.scale(0)
      };
      let pointBaseline = {
        x: xScale.scale("C"),
        y: yScale.scale(0)
      };

      TestMethods.assertEntitiesEqual(barPlot.entityNearest(pointPos), positiveBar,
        "EntityNearest considers vertical bars that extend off the top of a plot");
      TestMethods.assertEntitiesEqual(barPlot.entityNearest(pointNeg), negativeBar,
        "EntityNearest considers vertical bars that extend off the bottom of a plot");
      TestMethods.assertEntitiesEqual(barPlot.entityNearest(pointBaseline), baselineBar,
        "EntityNearest considers vertical bars that don't extend off the baseline");
      svg.remove();
    });

    it("gets the nearest Entity when any part of the bar is visible (horizontal)", () => {
      let SVG_WIDTH = 600;
      let SVG_HEIGHT = 400;
      let svg = TestMethods.generateSVG(SVG_WIDTH, SVG_HEIGHT);
      let xScale = new Plottable.Scales.Linear();
      let yScale = new Plottable.Scales.Category();
      let data = [
        {x: 3, y: "A"},
        {x: -3, y: "B"},
        {x: 0, y: "C"}
      ];
      let dataset = new Plottable.Dataset(data);
      let barPlot = new Plottable.Plots.Bar<number, string>("horizontal");
      barPlot.addDataset(dataset);
      xScale.domain([-1, 1]);
      barPlot.x((d) => d.x, xScale);
      barPlot.y((d) => d.y, yScale);
      barPlot.renderTo(svg);

      let positiveBar = barPlot.entities()[0];
      let negativeBar = barPlot.entities()[1];
      let baselineBar = barPlot.entities()[2];

      let pointPos = {
        x: xScale.scale(0),
        y: yScale.scale("A")
      };
      let pointNeg = {
        x: xScale.scale(0),
        y: yScale.scale("B")
      };
      let pointBaseline = {
        x: xScale.scale(0),
        y: yScale.scale("C")
      };

      TestMethods.assertEntitiesEqual(barPlot.entityNearest(pointPos), positiveBar,
        "EntityNearest considers horizontal bars that extend off the right of a plot");
      TestMethods.assertEntitiesEqual(barPlot.entityNearest(pointNeg), negativeBar,
        "EntityNearest considers horizontal bars that extend off the left of a plot");
      TestMethods.assertEntitiesEqual(barPlot.entityNearest(pointBaseline), baselineBar,
        "EntityNearest considers horizontal bars that don't extend off the baseline");
      svg.remove();
    });

    describe("Vertical Bar Plot", () => {
      let svg: d3.Selection<void>;
      let dataset: Plottable.Dataset;
      let xScale: Plottable.Scales.Category;
      let yScale: Plottable.Scales.Linear;
      let barPlot: Plottable.Plots.Bar<string, number>;
      let SVG_WIDTH = 600;
      let SVG_HEIGHT = 400;

      beforeEach(() => {
        svg = TestMethods.generateSVG(SVG_WIDTH, SVG_HEIGHT);
        xScale = new Plottable.Scales.Category().domain(["A", "B"]);
        yScale = new Plottable.Scales.Linear();
        let data = [
          {x: "A", y: 1},
          {x: "B", y: -1.5},
          {x: "B", y: 1} // duplicate X-value
        ];
        dataset = new Plottable.Dataset(data);
        barPlot = new Plottable.Plots.Bar<string, number>();
        barPlot.addDataset(dataset);
        barPlot.animated(false);
        barPlot.baselineValue(0);
        yScale.domain([-2, 2]);
        barPlot.x((d) => d.x, xScale);
        barPlot.y((d) => d.y, yScale);
        barPlot.renderTo(svg);
      });

      it("renders correctly", () => {
        let renderArea = (<any> barPlot)._renderArea;
        let bars = renderArea.selectAll("rect");
        assert.lengthOf(bars[0], 3, "One bar was created per data point");
        let bar0 = d3.select(bars[0][0]);
        let bar1 = d3.select(bars[0][1]);
        assert.closeTo(TestMethods.numAttr(bar0, "width"), xScale.rangeBand(), 1, "bar0 width is correct");
        assert.closeTo(TestMethods.numAttr(bar1, "width"), xScale.rangeBand(), 1, "bar1 width is correct");
        assert.strictEqual(bar0.attr("height"), "100", "bar0 height is correct");
        assert.strictEqual(bar1.attr("height"), "150", "bar1 height is correct");
        assert.closeTo(TestMethods.numAttr(bar0, "x"), 111, 1, "bar0 x is correct");
        assert.closeTo(TestMethods.numAttr(bar1, "x"), 333, 1, "bar1 x is correct");
        assert.strictEqual(bar0.attr("y"), "100", "bar0 y is correct");
        assert.strictEqual(bar1.attr("y"), "200", "bar1 y is correct");

        let baseline = renderArea.select(".baseline");
        assert.strictEqual(baseline.attr("y1"), "200", "the baseline is in the correct vertical position");
        assert.strictEqual(baseline.attr("y2"), "200", "the baseline is in the correct vertical position");
        assert.strictEqual(baseline.attr("x1"), "0", "the baseline starts at the edge of the chart");
        assert.strictEqual(baseline.attr("x2"), String(SVG_WIDTH), "the baseline ends at the edge of the chart");
        svg.remove();
      });

      it("baseline value can be changed; barPlot updates appropriately", () => {
        barPlot.baselineValue(-1);

        let renderArea = (<any> barPlot)._renderArea;
        let bars = renderArea.selectAll("rect");
        let bar0 = d3.select(bars[0][0]);
        let bar1 = d3.select(bars[0][1]);
        assert.strictEqual(bar0.attr("height"), "200", "bar0 height is correct");
        assert.strictEqual(bar1.attr("height"), "50", "bar1 height is correct");
        assert.strictEqual(bar0.attr("y"), "100", "bar0 y is correct");
        assert.strictEqual(bar1.attr("y"), "300", "bar1 y is correct");

        let baseline = renderArea.select(".baseline");
        assert.strictEqual(baseline.attr("y1"), "300", "the baseline is in the correct vertical position");
        assert.strictEqual(baseline.attr("y2"), "300", "the baseline is in the correct vertical position");
        assert.strictEqual(baseline.attr("x1"), "0", "the baseline starts at the edge of the chart");
        assert.strictEqual(baseline.attr("x2"), String(SVG_WIDTH), "the baseline ends at the edge of the chart");
        svg.remove();
      });

      it("don't show points from outside of domain", () => {
        xScale.domain(["C"]);
        let bars = (<any> barPlot)._renderArea.selectAll("rect");
        assert.lengthOf(bars[0], 0, "no bars have been rendered");
        svg.remove();
      });

      it("entitiesAt()", () => {
        let bars = barPlot.entitiesAt({x: 155, y: 150}); // in the middle of bar 0

        assert.lengthOf(bars, 1, "entitiesAt() returns an Entity for the bar at the given location");
        assert.strictEqual(bars[0].datum, dataset.data()[0], "the data in the bar matches the data from the datasource");

        bars = barPlot.entitiesAt({x: -1, y: -1}); // no bars here
        assert.lengthOf(bars, 0, "returns empty array if no bars at query point");

        bars = barPlot.entitiesAt({x: 200, y: 50}); // between the two bars
        assert.lengthOf(bars, 0, "returns empty array if no bars at query point");

        bars = barPlot.entitiesAt({x: 155, y: 10}); // above bar 0
        assert.lengthOf(bars, 0, "returns empty array if no bars at query point");
        svg.remove();
      });

      it("entitiesIn()", () => {
        // the bars are now (140,100),(150,300) and (440,300),(450,350) - the
        // origin is at the top left!

        let bars = barPlot.entitiesIn({min: 155, max: 455}, {min: 150, max: 150});
        assert.lengthOf(bars, 2, "selected 2 bars (not the negative one)");
        assert.strictEqual(bars[0].datum, dataset.data()[bars[0].index], "the data in bar 0 matches the datasource");
        assert.strictEqual(bars[1].datum, dataset.data()[bars[1].index], "the data in bar 1 matches the datasource");

        bars = barPlot.entitiesIn({min: 155, max: 455}, {min: 150, max: 350});
        assert.lengthOf(bars, 3, "selected all the bars");
        assert.strictEqual(bars[0].datum, dataset.data()[bars[0].index], "the data in bar 0 matches the datasource");
        assert.strictEqual(bars[1].datum, dataset.data()[bars[1].index], "the data in bar 1 matches the datasource");
        assert.strictEqual(bars[2].datum, dataset.data()[bars[2].index], "the data in bar 2 matches the datasource");

        svg.remove();
      });

      describe("entities()", () => {
        describe("position", () => {
          it("entities() pixel points corrected for negative-valued bars", () => {
            let entities = barPlot.entities();
            entities.forEach((entity) => {
              let barSelection = entity.selection;
              let pixelPointY = entity.position.y;
              if (entity.datum.y < 0) {
                assert.strictEqual(pixelPointY, +barSelection.attr("y") + +barSelection.attr("height"), "negative on bottom");
              } else {
                assert.strictEqual(pixelPointY, +barSelection.attr("y"), "positive on top");
              }
            });
            svg.remove();
          });

        });

      });

      describe("entityNearest()", () => {
        let bars: d3.Selection<void>;
        let zeroY: number;
        let d0: any, d1: any;
        let d0Px: Plottable.Point, d1Px: Plottable.Point;

        beforeEach(() => {
          bars = barPlot.selections();
          zeroY = yScale.scale(0);

          d0 = dataset.data()[0];
          d0Px = {
            x: xScale.scale(d0.x),
            y: yScale.scale(d0.y)
          };
          d1 = dataset.data()[1];
          d1Px = {
            x: xScale.scale(d1.x),
            y: yScale.scale(d1.y)
          };
        });

        it("returns nearest Entity", () => {
          let expected: Plottable.Plots.PlotEntity = {
            datum: d0,
            index: 0,
            dataset: dataset,
            position: d0Px,
            selection: d3.selectAll([bars[0][0]]),
            component: barPlot
          };

          let closest = barPlot.entityNearest({ x: d0Px.x, y: d0Px.y + 1 });
          TestMethods.assertPlotEntitiesEqual(closest, expected, "if inside a bar, it is closest");

          closest = barPlot.entityNearest({ x: d0Px.x, y: d0Px.y - 1 });
          TestMethods.assertPlotEntitiesEqual(closest, expected, "if above a positive bar, it is closest");

          closest = barPlot.entityNearest({ x: d0Px.x, y: zeroY + 1 });
          TestMethods.assertPlotEntitiesEqual(closest, expected, "if below a positive bar, it is closest");

          closest = barPlot.entityNearest({ x: 0, y: d0Px.y });
          TestMethods.assertPlotEntitiesEqual(closest, expected, "if to the right of the first bar, it is closest");

          expected = {
            datum: d1,
            index: 1,
            dataset: dataset,
            position: d1Px,
            selection: d3.selectAll([bars[0][1]]),
            component: barPlot
          };
          closest = barPlot.entityNearest({ x: d1Px.x, y: d1Px.y - 1 });
          TestMethods.assertPlotEntitiesEqual(closest, expected, "if inside a negative bar, it is closest");

          closest = barPlot.entityNearest({ x: d1Px.x, y: d1Px.y + 1 });
          TestMethods.assertPlotEntitiesEqual(closest, expected, "if below a negative bar, it is closest");

          svg.remove();
        });

        it("considers only in-view bars", () => {
          // set the domain such that the first bar is out of view
          yScale.domain([-2, -0.1]);
          d1Px = {
            x: xScale.scale(d1.x),
            y: yScale.scale(d1.y)
          };

          let expected: Plottable.Plots.PlotEntity = {
            datum: d1,
            index: 1,
            dataset: dataset,
            position: d1Px,
            selection: d3.selectAll([bars[0][1]]),
            component: barPlot
          };

          let closest = barPlot.entityNearest({ x: d0Px.x, y: zeroY + 1 });
          TestMethods.assertPlotEntitiesEqual(closest, expected, "nearest Entity is the visible one");

          svg.remove();
        });

        it("returns undefined if no Entities are visible", () => {
          barPlot = new Plottable.Plots.Bar<string, number>();
          let closest = barPlot.entityNearest({ x: d0Px.x, y: d0Px.y });
          assert.isUndefined(closest, "returns undefined if no Entity can be found");
          svg.remove();
        });
      });
    });

    describe("Vertical Bar Plot modified log scale", () => {
      let svg: d3.Selection<void>;
      let dataset: Plottable.Dataset;
      let xScale: Plottable.Scales.ModifiedLog;
      let yScale: Plottable.Scales.Linear;
      let barPlot: Plottable.Plots.Bar<number, number>;
      let SVG_WIDTH = 600;
      let SVG_HEIGHT = 400;

      beforeEach(() => {
        svg = TestMethods.generateSVG(SVG_WIDTH, SVG_HEIGHT);
        xScale = new Plottable.Scales.ModifiedLog();
        yScale = new Plottable.Scales.Linear();
        let data = [
          {x: 2, y: 1},
          {x: 10, y: -1.5},
          {x: 100, y: 1}
        ];
        dataset = new Plottable.Dataset(data);
        barPlot = new Plottable.Plots.Bar<number, number>();
        barPlot.addDataset(dataset);
        barPlot.animated(false);
        barPlot.baselineValue(0);
        yScale.domain([-2, 2]);
        barPlot.x((d) => d.x, xScale);
        barPlot.y((d) => d.y, yScale);
        barPlot.renderTo(svg);
      });

      it("barPixelWidth calculated appropriately", () => {
        assert.strictEqual(
          (<any>barPlot)._barPixelWidth,
          (xScale.scale(10) - xScale.scale(2)) * (<any>Plottable.Plots.Bar)._BAR_WIDTH_RATIO,
          "the bar width is equal to the minimum distance between two bars minus the padding between bars"
        );
        svg.remove();
      });

      it("bar widths are equal to barPixelWidth", () => {
        let renderArea = (<any> barPlot)._renderArea;
        let bars = renderArea.selectAll("rect");
        assert.lengthOf(bars[0], 3, "One bar was created per data point");

        let barPixelWidth = (<any> barPlot)._barPixelWidth;
        let bar0 = d3.select(bars[0][0]);
        let bar1 = d3.select(bars[0][1]);
        let bar2 = d3.select(bars[0][2]);
        assert.closeTo(TestMethods.numAttr(bar0, "width"), barPixelWidth, 0.1, "bar0 width is correct");
        assert.closeTo(TestMethods.numAttr(bar1, "width"), barPixelWidth, 0.1, "bar1 width is correct");
        assert.closeTo(TestMethods.numAttr(bar2, "width"), barPixelWidth, 0.1, "bar2 width is correct");
        svg.remove();
      });

      it("autodomaining takes into account the barPixelWidth", () => {
        xScale.autoDomain();
        yScale.autoDomain();
        xScale.padProportion(0);
        yScale.padProportion(0);

        let barPixelWidth = (<any>barPlot)._barPixelWidth;

        let left = xScale.invert(xScale.scale(2) - barPixelWidth / 2);
        let right = xScale.invert(xScale.scale(100) + barPixelWidth / 2);

        assert.closeTo(xScale.domain()[0], left, 0.0001, "Left side domain includes the first bar");
        assert.closeTo(xScale.domain()[1], right, 0.0001, "Right side includes the entire third bar");

        svg.remove();
      });
    });

    describe("Vertical Bar Plot linear scale", () => {
      let svg: d3.Selection<void>;
      let dataset: Plottable.Dataset;
      let xScale: Plottable.Scales.Linear;
      let yScale: Plottable.Scales.Linear;
      let barPlot: Plottable.Plots.Bar<number, number>;
      let SVG_WIDTH = 600;
      let SVG_HEIGHT = 400;

      beforeEach(() => {
        svg = TestMethods.generateSVG(SVG_WIDTH, SVG_HEIGHT);
        xScale = new Plottable.Scales.Linear();
        yScale = new Plottable.Scales.Linear();
        let data = [
          {x: 2, y: 1},
          {x: 10, y: -1.5},
          {x: 100, y: 1}
        ];
        barPlot = new Plottable.Plots.Bar<number, number>();
        dataset = new Plottable.Dataset(data);
        barPlot.addDataset(dataset);
        barPlot.baselineValue(0);
        barPlot.x((d) => d.x, xScale);
        barPlot.y((d) => d.y, yScale);
        barPlot.renderTo(svg);
      });

      it("calculating width does not crash if handed invalid values", () => {
        let errMsg = /TypeError: Cannot read property \'valueOf\' of undefined/;
        (<any> assert).doesNotThrow(() => barPlot.x((d) => d.a, xScale), errMsg, "barPixelWidth does not crash on invalid values");
        svg.remove();
      });

      it("bar width takes an appropriate value", () => {
        assert.strictEqual((<any> barPlot)._barPixelWidth, (xScale.scale(10) - xScale.scale(2)) * 0.95);
        svg.remove();
      });

      it("bar widths are equal to barPixelWidth", () => {
        let renderArea = (<any> barPlot)._renderArea;
        let bars = renderArea.selectAll("rect");
        assert.lengthOf(bars[0], 3, "One bar was created per data point");

        let barPixelWidth = (<any> barPlot)._barPixelWidth;
        let bar0 = d3.select(bars[0][0]);
        let bar1 = d3.select(bars[0][1]);
        let bar2 = d3.select(bars[0][2]);
        assert.closeTo(TestMethods.numAttr(bar0, "width"), barPixelWidth, 0.1, "bar0 width is correct");
        assert.closeTo(TestMethods.numAttr(bar1, "width"), barPixelWidth, 0.1, "bar1 width is correct");
        assert.closeTo(TestMethods.numAttr(bar2, "width"), barPixelWidth, 0.1, "bar2 width is correct");
        svg.remove();
      });

      it("sensible bar width one datum", () => {
        barPlot.removeDataset(dataset);
        barPlot.addDataset(new Plottable.Dataset([{x: 10, y: 2}]));
        assert.closeTo((<any> barPlot)._barPixelWidth, 228, 0.1, "sensible bar width for only one datum");
        svg.remove();
      });

      it("sensible bar width same datum", () => {
        barPlot.removeDataset(dataset);
        barPlot.addDataset(new Plottable.Dataset([{x: 10, y: 2}, {x: 10, y: 2}]));
        assert.closeTo((<any> barPlot)._barPixelWidth, 228, 0.1, "uses the width sensible for one datum");
        svg.remove();
      });

      it("sensible bar width unsorted data", () => {
        barPlot.removeDataset(dataset);
        barPlot.addDataset(new Plottable.Dataset([{x: 2, y: 2}, {x: 20, y: 2}, {x: 5, y: 2}]));
        let expectedBarPixelWidth = (xScale.scale(5) - xScale.scale(2)) * 0.95;
        assert.closeTo((<any> barPlot)._barPixelWidth, expectedBarPixelWidth, 0.1, "bar width uses closest sorted x values");
        svg.remove();
      });
    });

    describe("Vertical Bar Plot time scale", () => {
      let svg: d3.Selection<void>;
      let barPlot: Plottable.Plots.Bar<Date, number>;
      let xScale: Plottable.Scales.Time;

      beforeEach(() => {
        svg = TestMethods.generateSVG(600, 400);
        let data = [{ x: "12/01/92", y: 0, type: "a" },
          { x: "12/01/93", y: 1, type: "a" },
          { x: "12/01/94", y: 1, type: "a" },
          { x: "12/01/95", y: 2, type: "a" },
          { x: "12/01/96", y: 2, type: "a" },
          { x: "12/01/97", y: 2, type: "a" }];
        xScale = new Plottable.Scales.Time();
        let yScale = new Plottable.Scales.Linear();
        barPlot = new Plottable.Plots.Bar<Date, number>();
        barPlot.addDataset(new Plottable.Dataset(data));
        barPlot.x((d: any) => d3.time.format("%m/%d/%y").parse(d.x), xScale)
               .y((d) => d.y, yScale)
               .renderTo(svg);
      });

      it("bar width takes an appropriate value", () => {
        let timeFormatter = d3.time.format("%m/%d/%y");
        let expectedBarWidth = (xScale.scale(timeFormatter.parse("12/01/94")) - xScale.scale(timeFormatter.parse("12/01/93"))) * 0.95;
        assert.closeTo((<any> barPlot)._barPixelWidth, expectedBarWidth, 0.1, "width is difference between two dates");
        svg.remove();
      });

    });

    describe("Horizontal Bar Plot", () => {
      let svg: d3.Selection<void>;
      let dataset: Plottable.Dataset;
      let yScale: Plottable.Scales.Category;
      let xScale: Plottable.Scales.Linear;
      let barPlot: Plottable.Plots.Bar<number, string>;
      let SVG_WIDTH = 600;
      let SVG_HEIGHT = 400;
      beforeEach(() => {
        svg = TestMethods.generateSVG(SVG_WIDTH, SVG_HEIGHT);
        yScale = new Plottable.Scales.Category().domain(["A", "B"]);
        xScale = new Plottable.Scales.Linear();
        xScale.domain([-3, 3]);

        let data = [
          {y: "A", x: 1},
          {y: "B", x: -1.5},
          {y: "B", x: 1} // duplicate Y-value
        ];
        dataset = new Plottable.Dataset(data);
        barPlot = new Plottable.Plots.Bar<number, string>(Plottable.Plots.Bar.ORIENTATION_HORIZONTAL);
        barPlot.addDataset(dataset);
        barPlot.animated(false);
        barPlot.baselineValue(0);
        barPlot.x((d) => d.x, xScale);
        barPlot.y((d) => d.y, yScale);
        barPlot.renderTo(svg);
      });

      it("renders correctly", () => {
        let renderArea = (<any> barPlot)._renderArea;
        let bars = renderArea.selectAll("rect");
        assert.lengthOf(bars[0], 3, "One bar was created per data point");
        let bar0 = d3.select(bars[0][0]);
        let bar1 = d3.select(bars[0][1]);
        assert.closeTo(TestMethods.numAttr(bar0, "height"), yScale.rangeBand(), 1, "bar0 height is correct");
        assert.closeTo(TestMethods.numAttr(bar1, "height"), yScale.rangeBand(), 1, "bar1 height is correct");
        assert.strictEqual(bar0.attr("width"), "100", "bar0 width is correct");
        assert.strictEqual(bar1.attr("width"), "150", "bar1 width is correct");
        assert.closeTo(TestMethods.numAttr(bar0, "y"), 74, 1, "bar0 y is correct");
        assert.closeTo(TestMethods.numAttr(bar1, "y"), 222, 1, "bar1 y is correct");
        assert.strictEqual(bar0.attr("x"), "300", "bar0 x is correct");
        assert.strictEqual(bar1.attr("x"), "150", "bar1 x is correct");

        let baseline = renderArea.select(".baseline");
        assert.strictEqual(baseline.attr("x1"), "300", "the baseline is in the correct horizontal position");
        assert.strictEqual(baseline.attr("x2"), "300", "the baseline is in the correct horizontal position");
        assert.strictEqual(baseline.attr("y1"), "0", "the baseline starts at the top of the chart");
        assert.strictEqual(baseline.attr("y2"), String(SVG_HEIGHT), "the baseline ends at the bottom of the chart");
        svg.remove();
      });

      it("baseline value can be changed; barPlot updates appropriately", () => {
        barPlot.baselineValue(-1);

        let renderArea = (<any> barPlot)._renderArea;
        let bars = renderArea.selectAll("rect");
        let bar0 = d3.select(bars[0][0]);
        let bar1 = d3.select(bars[0][1]);
        assert.strictEqual(bar0.attr("width"), "200", "bar0 width is correct");
        assert.strictEqual(bar1.attr("width"), "50", "bar1 width is correct");
        assert.strictEqual(bar0.attr("x"), "200", "bar0 x is correct");
        assert.strictEqual(bar1.attr("x"), "150", "bar1 x is correct");

        let baseline = renderArea.select(".baseline");
        assert.strictEqual(baseline.attr("x1"), "200", "the baseline is in the correct horizontal position");
        assert.strictEqual(baseline.attr("x2"), "200", "the baseline is in the correct horizontal position");
        assert.strictEqual(baseline.attr("y1"), "0", "the baseline starts at the top of the chart");
        assert.strictEqual(baseline.attr("y2"), String(SVG_HEIGHT), "the baseline ends at the bottom of the chart");
        svg.remove();
      });

      it("width projector may be overwritten, and calling project queues rerender", () => {
        let bars = (<any> barPlot)._renderArea.selectAll("rect");
        let bar0 = d3.select(bars[0][0]);
        let bar1 = d3.select(bars[0][1]);
        let bar0y = bar0.data()[0].y;
        let bar1y = bar1.data()[0].y;
        barPlot.attr("width", 10);
        assert.closeTo(TestMethods.numAttr(bar0, "height"), 10, 0.01, "bar0 height");
        assert.closeTo(TestMethods.numAttr(bar1, "height"), 10, 0.01, "bar1 height");
        assert.closeTo(TestMethods.numAttr(bar0, "width"), 100, 0.01, "bar0 width");
        assert.closeTo(TestMethods.numAttr(bar1, "width"), 150, 0.01, "bar1 width");
        assert.closeTo(TestMethods.numAttr(bar0, "y"), yScale.scale(bar0y) - TestMethods.numAttr(bar0, "height") / 2, 0.01, "bar0 ypos");
        assert.closeTo(TestMethods.numAttr(bar1, "y"), yScale.scale(bar1y) - TestMethods.numAttr(bar1, "height") / 2, 0.01, "bar1 ypos");
        svg.remove();
      });

      describe("entities()", () => {
        describe("position", () => {
          it("entities() pixel points corrected for negative-valued bars", () => {
            let entities = barPlot.entities();
            entities.forEach((entity) => {
              let barSelection = entity.selection;
              let pixelPointX = entity.position.x;
              if (entity.datum.x < 0) {
                assert.strictEqual(pixelPointX, +barSelection.attr("x"), "negative on left");
              } else {
                assert.strictEqual(pixelPointX, +barSelection.attr("x") + +barSelection.attr("width"), "positive on right");
              }
            });
            svg.remove();
          });

        });

      });

      describe("entityNearest()", () => {
        let bars: d3.Selection<void>;
        let zeroX: number;
        let d0: any, d1: any;
        let d0Px: Plottable.Point, d1Px: Plottable.Point;

        beforeEach(() => {
          bars = barPlot.selections();
          zeroX = xScale.scale(0);

          d0 = dataset.data()[0];
          d0Px = {
            x: xScale.scale(d0.x),
            y: yScale.scale(d0.y)
          };
          d1 = dataset.data()[1];
          d1Px = {
            x: xScale.scale(d1.x),
            y: yScale.scale(d1.y)
          };
        });

        it("returns nearest Entity", () => {
          let expected: Plottable.Plots.PlotEntity = {
            datum: d0,
            index: 0,
            dataset: dataset,
            position: d0Px,
            selection: d3.selectAll([bars[0][0]]),
            component: barPlot
          };

          let closest = barPlot.entityNearest({ x: d0Px.x - 1, y: d0Px.y });
          TestMethods.assertPlotEntitiesEqual(closest, expected, "if inside a bar, it is closest");

          closest = barPlot.entityNearest({ x: d0Px.x + 1, y: d0Px.y });
          TestMethods.assertPlotEntitiesEqual(closest, expected, "if right of a positive bar, it is closest");

          closest = barPlot.entityNearest({ x: zeroX - 1, y: d0Px.y });
          TestMethods.assertPlotEntitiesEqual(closest, expected, "if left of a positive bar, it is closest");

          closest = barPlot.entityNearest({ x: d0Px.x, y: 0 });
          TestMethods.assertPlotEntitiesEqual(closest, expected, "if above the first bar, it is closest");

          expected = {
            datum: d1,
            index: 1,
            dataset: dataset,
            position: d1Px,
            selection: d3.selectAll([bars[0][1]]),
            component: barPlot
          };

          closest = barPlot.entityNearest({ x: d1Px.x + 1, y: d1Px.y });
          TestMethods.assertPlotEntitiesEqual(closest, expected, "if inside a negative bar, it is closest");

          closest = barPlot.entityNearest({ x: d1Px.x - 1, y: d1Px.y });
          TestMethods.assertPlotEntitiesEqual(closest, expected, "if left of a negative bar, it is closest");

          svg.remove();
        });

        it("considers only in-view bars", () => {
          // set the domain such that the first bar is out of view
          xScale.domain([-2, -0.1]);
          d1 = dataset.data()[1];
          d1Px = {
            x: xScale.scale(d1.x),
            y: yScale.scale(d1.y)
          };
          let expected: Plottable.Plots.PlotEntity = {
            datum: d1,
            index: 1,
            dataset: dataset,
            position: d1Px,
            selection: d3.selectAll([bars[0][1]]),
            component: barPlot
          };

          let closest = barPlot.entityNearest({ x: zeroX - 1, y: d0Px.y });
          TestMethods.assertPlotEntitiesEqual(expected, closest, "closest plot data is on-plot data");

          svg.remove();
        });
      });
    });

    describe("Horizontal Bar Plot With Bar Labels", () => {
      let svg: d3.Selection<void>;
      let yScale: Plottable.Scales.Linear;
      let xScale: Plottable.Scales.Linear;
      let barPlot: Plottable.Plots.Bar<number, number>;
      beforeEach(() => {
        svg = TestMethods.generateSVG(600, 400);
        yScale = new Plottable.Scales.Linear();
        xScale = new Plottable.Scales.Linear();

        let data = [
<<<<<<< HEAD
          {y: 1, x: -1.5},
          {y: 2, x: 1},
=======
          {y: "A", x: -1.5},
          {y: "B", x: 100},
>>>>>>> 9a2b76da
        ];

        barPlot = new Plottable.Plots.Bar<number, number>(Plottable.Plots.Bar.ORIENTATION_HORIZONTAL);
        barPlot.addDataset(new Plottable.Dataset(data));
        barPlot.x((d) => d.x, xScale);
        barPlot.y((d) => d.y, yScale);
        barPlot.labelsEnabled(true);
        barPlot.renderTo(svg);
      });

      it("hides labels properly on the right", () => {
        xScale.domainMax(0.95);
        let texts = svg.selectAll("text");

        assert.strictEqual(texts.size(), 2, "There should be two labels rendered");

        let label1 = d3.select(texts[0][0]);
        let label2 = d3.select(texts[0][1]);

        assert.include(["visible", "inherit"], label1.style("visibility"), "label 1 is visible");
        assert.strictEqual(label2.style("visibility"), "hidden", "label 2 is not visible");

        svg.remove();
      });

      it("hides labels properly on the left", () => {
        xScale.domainMin(-1.4);
        let texts = svg.selectAll("text");

        assert.strictEqual(texts.size(), 2, "There should be two labels rendered");

        let label1 = d3.select(texts[0][0]);
        let label2 = d3.select(texts[0][1]);

        assert.strictEqual(label1.style("visibility"), "hidden", "label 2 is not visible");
        assert.include(["visible", "inherit"], label2.style("visibility"), "label 1 is visible");

        svg.remove();
      });

      it("shows both inner and outer labels", () => {
        barPlot.renderTo(svg);

        let texts = svg.selectAll("text");
        assert.strictEqual(texts.size(), 2, "There should be two labels rendered");

        let offBarLabelCount = d3.selectAll(".off-bar-label")[0].length;
        assert.strictEqual(offBarLabelCount, 1, "There should be 1 labels rendered outside the bar");

        let onBarLabelCount = d3.selectAll(".on-bar-label")[0].length;
        assert.strictEqual(onBarLabelCount, 1, "There should be 1 labels rendered inside the bar");
        svg.remove();
      });

      it("hides labels that are partially cut off in y", () => {
        yScale.domain([1, 2]);
        let texts = barPlot.content().selectAll("text");

        assert.strictEqual(texts.size(), 2, "There should be two labels rendered");

        texts.each(function(d, i) {
          let textBounding = (<Element> this).getBoundingClientRect();
          let svgBounding = (<Element> barPlot.background().node()).getBoundingClientRect();
          let isLabelCutOff = (textBounding.top < svgBounding.top && textBounding.bottom > svgBounding.top)
            || (textBounding.top < svgBounding.bottom && textBounding.bottom > svgBounding.bottom);
          assert.isTrue(isLabelCutOff, `label ${i} is partially cut off`);
          assert.strictEqual(d3.select(this).style("visibility"), "hidden", `label ${i} is not visible`);
        });
        svg.remove();
      });
    });

    describe("Horizontal Bar Plot extent calculation", () => {

      let svg: d3.Selection<void>;
      let xScale: Plottable.Scales.Linear;
      let yScale: Plottable.Scales.Linear;
      let plot: Plottable.Plots.Bar<number, number>;

      beforeEach(() => {
        svg = TestMethods.generateSVG();

        xScale = new Plottable.Scales.Linear();
        yScale = new Plottable.Scales.Linear();

        plot = new Plottable.Plots.Bar<number, number>(Plottable.Plots.Bar.ORIENTATION_HORIZONTAL);
        plot.x((d) => d.x, xScale);
        plot.y((d) => d.y, yScale);
      });

      it("pads the domain in the correct direction", () => {
        let data = Array.apply(null, Array(10)).map((d: any, i: number) => {
          return { x: i + 1, y: i + 1 };
        });
        plot.addDataset(new Plottable.Dataset(data));
        plot.renderTo(svg);

        assert.operator(yScale.domain()[0], "<", data[0].y, "lower end of the domain is padded");
        assert.operator(yScale.domain()[1], ">", data[data.length - 1].y, "higher end of the domain is padded");

        svg.remove();
      });

      it("computes the correct extent when autoDomain()-ing right after render", () => {
        let data = Array.apply(null, Array(10)).map((d: any, i: number) => {
          return { x: i + 1, y: i + 1 };
        });
        plot.addDataset(new Plottable.Dataset(data));
        plot.renderTo(svg);

        let initialYScaleDomain = yScale.domain();
        yScale.autoDomain();
        assert.deepEqual(initialYScaleDomain, yScale.domain(), "The domain did not change");

        svg.remove();
      });
    });

    describe("Vertical Bar Plot With Bar Labels", () => {
      let plot: Plottable.Plots.Bar<string, number>;
      let data: any[];
      let dataset: Plottable.Dataset;
      let xScale: Plottable.Scales.Category;
      let yScale: Plottable.Scales.Linear;
      let svg: d3.Selection<void>;

      beforeEach(() => {
        svg = TestMethods.generateSVG();
        data = [{x: "foo", y: 5}, {x: "bar", y: 640}, {x: "zoo", y: 12345}];
        xScale = new Plottable.Scales.Category();
        yScale = new Plottable.Scales.Linear();
        dataset = new Plottable.Dataset(data);
        plot = new Plottable.Plots.Bar<string, number>();
        plot.addDataset(dataset);
        plot.x((d) => d.x, xScale);
        plot.y((d) => d.y, yScale);
      });

      it("bar labels disabled by default", () => {
        plot.renderTo(svg);
        let texts = svg.selectAll("text")[0].map((n: any) => d3.select(n).text());
        assert.lengthOf(texts, 0, "by default, no texts are drawn");
        svg.remove();
      });

      it("bar labels render properly", () => {
        plot.renderTo(svg);
        plot.labelsEnabled(true);
        let texts = svg.selectAll("text")[0].map((n: any) => d3.select(n).text());
        assert.lengthOf(texts, 3, "all texts drawn");
        assert.strictEqual(texts[0], "5", "first label is 5");
        assert.strictEqual(texts[1], "640", "first label is 640");
        assert.strictEqual(texts[2], "12345", "first label is 12345");
        svg.remove();
      });

      it("bar labels hide if bars too skinny", () => {
        plot.labelsEnabled(true);
        plot.renderTo(svg);
        plot.labelFormatter((n: number) => n.toString() + (n === 12345 ? "looong" : ""));
        let texts = svg.selectAll("text")[0].map((n: any) => d3.select(n).text());
        assert.lengthOf(texts, 0, "no text drawn");
        svg.remove();
      });

      it("formatters are used properly", () => {
        plot.labelsEnabled(true);
        plot.labelFormatter((n: number) => n.toString() + "%");
        plot.renderTo(svg);
        let texts = svg.selectAll("text")[0].map((n: any) => d3.select(n).text());
        assert.lengthOf(texts, 3, "all texts drawn");
        assert.strictEqual(texts[0], "5%", "first label is 5%");
        assert.strictEqual(texts[1], "640%", "first label is 640%");
        assert.strictEqual(texts[2], "12345%", "first label is 12345%");
        svg.remove();
      });

      it("bar labels are shown inside or outside the bar as appropriate", () => {
        plot.labelsEnabled(true);
        plot.renderTo(svg);

        let texts = svg.selectAll("text")[0].map((n: any) => d3.select(n).text());
        assert.lengthOf(texts, 3, "both texts drawn");

        let offBarLabelCount = d3.selectAll(".off-bar-label")[0].length;
        assert.strictEqual(offBarLabelCount, 1, "There should be 1 label rendered outside the bar");

        let onBarLabelCount = d3.selectAll(".on-bar-label")[0].length;
        assert.strictEqual(onBarLabelCount, 2, "There should be 2 labels rendered inside the bar");
        svg.remove();
      });

      it("bar labels are removed instantly on dataset change", (done) => {
        plot.labelsEnabled(true);
        plot.renderTo(svg);
        let texts = svg.selectAll("text")[0].map((n: any) => d3.select(n).text());
        assert.lengthOf(texts, 3, "all texts drawn");
        let originalDrawLabels = (<any> plot)._drawLabels;
        let called = false;
        (<any> plot)._drawLabels = () => {
          if (!called) {
            originalDrawLabels.apply(plot);
            texts = svg.selectAll("text")[0].map((n: any) => d3.select(n).text());
            assert.lengthOf(texts, 3, "texts were repopulated by drawLabels after the update");
            svg.remove();
            called = true; // for some reason, in phantomJS, `done` was being called multiple times and this caused the test to fail.
            done();
          }
        };
        dataset.data(data);
        texts = svg.selectAll("text")[0].map((n: any) => d3.select(n).text());
        assert.lengthOf(texts, 0, "texts were immediately removed");
      });
    });

    describe("Vertical Bar Plot label visibility", () => {
      let svg: d3.Selection<void>;
      let plot: Plottable.Plots.Bar<number, number>;
      let xScale: Plottable.Scales.Linear;
      let yScale: Plottable.Scales.Linear;

      beforeEach(() => {
        svg = TestMethods.generateSVG();
        xScale = new Plottable.Scales.Linear();
        yScale = new Plottable.Scales.Linear();
        let data = [
          { x: 1, y: 10.1 },
          { x: 2, y: 5.3 },
          { x: 3, y: 2.8 }
        ];
        plot = new Plottable.Plots.Bar<number, number>();
        plot.x((d) => d.x, xScale);
        plot.y((d) => d.y, yScale);
        plot.addDataset(new Plottable.Dataset(data));
        plot.labelsEnabled(true);
        plot.renderTo(svg);
      });

      it("hides labels outside of the visible render area (horizontal)", () => {
        xScale.domain([1, 3]);

        let texts = svg.selectAll("text");
        assert.strictEqual(texts.size(), plot.datasets()[0].data().length, "One label rendered for each piece of data");

        let label1 = d3.select(texts[0][0]);
        let label2 = d3.select(texts[0][1]);
        let label3 = d3.select(texts[0][2]);

        assert.strictEqual(label1.style("visibility"), "hidden", "Left label is cut off by the margin");
        assert.include(["visible", "inherit"], label2.style("visibility"), "Middle label should still show");
        assert.strictEqual(label3.style("visibility"), "hidden", "Right label is cut off by the margin");

        svg.remove();
      });

      it("hides labels outside of the visible render area (vertical)", () => {
        yScale.domain([2.5, 11]);

        let texts = svg.selectAll("text");
        assert.strictEqual(texts.size(), plot.datasets()[0].data().length, "One label rendered for each piece of data");

        let label1 = d3.select(texts[0][0]);
        let label2 = d3.select(texts[0][1]);
        let label3 = d3.select(texts[0][2]);

        assert.include(["visible", "inherit"], label1.style("visibility"), "Left label should still show");
        assert.include(["visible", "inherit"], label2.style("visibility"), "Middle label should still show");
        assert.strictEqual(label3.style("visibility"), "hidden", "Right label is cut off. bar is too short");
        svg.remove();
      });
    });

    describe("selections()", () => {
      let verticalBarPlot: Plottable.Plots.Bar<string, number>;
      let dataset: Plottable.Dataset;
      let svg: d3.Selection<void>;

      beforeEach(() => {
        svg = TestMethods.generateSVG();
        dataset = new Plottable.Dataset();
        let xScale = new Plottable.Scales.Category();
        let yScale = new Plottable.Scales.Linear();
        verticalBarPlot = new Plottable.Plots.Bar<string, number>();
        verticalBarPlot.x((d) => d.x, xScale);
        verticalBarPlot.y((d) => d.y, yScale);
      });

      it("retrieves all dataset selections with no args", () => {
        let barData = [{ x: "foo", y: 5 }, { x: "bar", y: 640 }, { x: "zoo", y: 12345 }];
        verticalBarPlot.addDataset(new Plottable.Dataset(barData));
        verticalBarPlot.renderTo(svg);

        let allBars = verticalBarPlot.selections();
        assert.strictEqual(allBars.size(), 3, "retrieved all bars");

        svg.remove();
      });

      it("retrieves correct selections for supplied Datasets", () => {
        let dataset1 = new Plottable.Dataset([{ x: "foo", y: 5 }, { x: "bar", y: 640 }, { x: "zoo", y: 12345 }]);
        let dataset2 = new Plottable.Dataset([{ x: "one", y: 5 }, { x: "two", y: 640 }, { x: "three", y: 12345 }]);
        verticalBarPlot.addDataset(dataset1);
        verticalBarPlot.addDataset(dataset2);
        verticalBarPlot.renderTo(svg);

        let allBars = verticalBarPlot.selections([dataset1]);
        assert.strictEqual(allBars.size(), 3, "all bars retrieved");
        let selectionData = allBars.data();
        assert.includeMembers(selectionData, dataset1.data(), "first dataset data in selection data");

        svg.remove();
      });

      it("skips invalid Datasets", () => {
        let dataset1 = new Plottable.Dataset([{ x: "foo", y: 5 }, { x: "bar", y: 640 }, { x: "zoo", y: 12345 }]);
        let notAddedDataset = new Plottable.Dataset([{ x: "one", y: 5 }, { x: "two", y: 640 }, { x: "three", y: 12345 }]);
        verticalBarPlot.addDataset(dataset1);
        verticalBarPlot.renderTo(svg);

        let allBars = verticalBarPlot.selections([dataset1, notAddedDataset]);
        assert.strictEqual(allBars.size(), 3, "all bars retrieved");
        let selectionData = allBars.data();
        assert.includeMembers(selectionData, dataset1.data(), "first dataset data in selection data");

        svg.remove();
      });

    });

    it("plot auto domain scale to visible points on Category scale", () => {
      let svg = TestMethods.generateSVG(500, 500);
      let xAccessor = (d: any, i: number, dataset: Plottable.Dataset) => d.a;
      let yAccessor = (d: any, i: number, dataset: Plottable.Dataset) => d.b + dataset.metadata().foo;
      let simpleDataset = new Plottable.Dataset([{a: "a", b: 6}, {a: "b", b: 2}, {a: "c", b: -2}, {a: "d", b: -6}], {foo: 0});
      let xScale = new Plottable.Scales.Category();
      let yScale = new Plottable.Scales.Linear();
      let plot = new Plottable.Plots.Bar<string, number>();
      plot.addDataset(simpleDataset);
      plot.x(xAccessor, xScale)
          .y(yAccessor, yScale)
          .renderTo(svg);
      xScale.domain(["b", "c"]);
      assert.deepEqual(yScale.domain(), [-7, 7], "domain has not been adjusted to visible points");
      plot.autorangeMode("y");
      assert.deepEqual(yScale.domain(), [-2.5, 2.5], "domain has been adjusted to visible points");
      svg.remove();
    });
  });
});<|MERGE_RESOLUTION|>--- conflicted
+++ resolved
@@ -733,13 +733,8 @@
         xScale = new Plottable.Scales.Linear();
 
         let data = [
-<<<<<<< HEAD
           {y: 1, x: -1.5},
-          {y: 2, x: 1},
-=======
-          {y: "A", x: -1.5},
-          {y: "B", x: 100},
->>>>>>> 9a2b76da
+          {y: 2, x: 100}
         ];
 
         barPlot = new Plottable.Plots.Bar<number, number>(Plottable.Plots.Bar.ORIENTATION_HORIZONTAL);
