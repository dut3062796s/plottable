--- conflicted
+++ resolved
@@ -5,20 +5,11 @@
 function generateBasicTable(nRows: number, nCols: number) {
   // makes a table with exactly nRows * nCols children in a regular grid, with each
   // child being a basic component
-<<<<<<< HEAD
   var table = new Plottable.Components.Table();
-  var rows: Plottable.Component[][] = [];
   var components: Plottable.Component[] = [];
   for (var i = 0; i < nRows; i++) {
     for (var j = 0; j < nCols; j++) {
       var r = new Plottable.Component();
-=======
-  var table = new Plottable.Component.Table();
-  var components: Plottable.Component.AbstractComponent[] = [];
-  for(var i = 0; i < nRows; i++) {
-    for(var j = 0; j < nCols; j++) {
-      var r = new Plottable.Component.AbstractComponent();
->>>>>>> 318cf203
       table.addComponent(i, j, r);
       components.push(r);
     }
@@ -45,29 +36,17 @@
 
     (<any> t)._padTableToSize(5, 2);
     assert.lengthOf(rows, 5, "there are five rows");
-<<<<<<< HEAD
-    rows.forEach((r: Plottable.Component[]) => assert.lengthOf(r, 2, "there are two columsn per row"));
-    assert.equal(rows[0][0], firstComponent, "the first component is unchanged");
-=======
-    rows.forEach((r: Plottable.Component.AbstractComponent[]) => assert.lengthOf(r, 2, "there are two columsn per row"));
+    rows.forEach((r: Plottable.Component[]) => assert.lengthOf(r, 2, "there are two columns per row"));
     assert.strictEqual(rows[0][0], firstComponent, "the first component is unchanged");
->>>>>>> 318cf203
   });
 
   it("table constructor can take a list of lists of components", () => {
     var c0 = new Plottable.Component();
     var row1 = [null, c0];
-<<<<<<< HEAD
     var row2 = [new Plottable.Component(), null];
     var table = new Plottable.Components.Table([row1, row2]);
-    assert.equal((<any> table)._rows[0][1], c0, "the component is in the right spot");
-    var c1 = new Plottable.Component();
-=======
-    var row2 = [new Plottable.Component.AbstractComponent(), null];
-    var table = new Plottable.Component.Table([row1, row2]);
     assert.strictEqual((<any> table)._rows[0][1], c0, "the component is in the right spot");
-    var c1 = new Plottable.Component.AbstractComponent();
->>>>>>> 318cf203
+    var c1 = new Plottable.Component();
     table.addComponent(2, 2, c1);
     assert.strictEqual((<any> table)._rows[2][2], c1, "the inserted component went to the right spot");
   });
@@ -135,19 +114,11 @@
 
   it("addComponent works even if a component is added with a high column and low row index", () => {
     // Solves #180, a weird bug
-<<<<<<< HEAD
     var t = new Plottable.Components.Table();
-    var svg = generateSVG();
+    var svg = TestMethods.generateSVG();
     t.addComponent(1, 0, new Plottable.Component());
     t.addComponent(0, 2, new Plottable.Component());
-    t.renderTo(svg); //would throw an error without the fix (tested);
-=======
-    var t = new Plottable.Component.Table();
-    var svg = TestMethods.generateSVG();
-    t.addComponent(1, 0, new Plottable.Component.AbstractComponent());
-    t.addComponent(0, 2, new Plottable.Component.AbstractComponent());
     t.renderTo(svg); // would throw an error without the fix (tested);
->>>>>>> 318cf203
     svg.remove();
   });
 
@@ -183,13 +154,8 @@
     table.renderTo(svg);
 
     var elements = components.map((r) => (<any> r)._element);
-<<<<<<< HEAD
-    var translates = elements.map((e) => getTranslate(e));
+    var translates = elements.map((e) => TestMethods.getTranslate(e));
     var bboxes = elements.map((e) => Plottable.Utils.DOM.getBBox(e));
-=======
-    var translates = elements.map((e) => TestMethods.getTranslate(e));
-    var bboxes = elements.map((e) => Plottable._Util.DOM.getBBox(e));
->>>>>>> 318cf203
     assert.deepEqual(translates[0], [0, 0], "first element is centered properly");
     assert.deepEqual(translates[1], [210, 0], "second element is located properly");
     assert.deepEqual(translates[2], [0, 210], "third element is located properly");
@@ -202,30 +168,17 @@
   });
 
   it("table with fixed-size objects on every side lays out properly", () => {
-<<<<<<< HEAD
-    var svg = generateSVG();
+    var svg = TestMethods.generateSVG();
     var c4 = new Plottable.Component();
-=======
-    var svg = TestMethods.generateSVG();
-    var c4 = new Plottable.Component.AbstractComponent();
->>>>>>> 318cf203
     // [0 1 2] \\
     // [3 4 5] \\
     // [6 7 8] \\
     // give the axis-like objects a minimum
-<<<<<<< HEAD
-    var c1 = makeFixedSizeComponent(null, 30);
-    var c7 = makeFixedSizeComponent(null, 30);
-    var c3 = makeFixedSizeComponent(50, null);
-    var c5 = makeFixedSizeComponent(50, null);
-    var table = new Plottable.Components.Table([[null, c1, null],
-=======
     var c1 = TestMethods.makeFixedSizeComponent(null, 30);
     var c7 = TestMethods.makeFixedSizeComponent(null, 30);
     var c3 = TestMethods.makeFixedSizeComponent(50, null);
     var c5 = TestMethods.makeFixedSizeComponent(50, null);
-    var table = new Plottable.Component.Table([[null, c1, null],
->>>>>>> 318cf203
+    var table = new Plottable.Components.Table([[null, c1, null],
                                      [c3  , c4, c5  ],
                                      [null, c7, null]]);
 
@@ -234,13 +187,8 @@
     table.renderTo(svg);
 
     var elements = components.map((r) => (<any> r)._element);
-<<<<<<< HEAD
-    var translates = elements.map((e) => getTranslate(e));
+    var translates = elements.map((e) => TestMethods.getTranslate(e));
     var bboxes = elements.map((e) => Plottable.Utils.DOM.getBBox(e));
-=======
-    var translates = elements.map((e) => TestMethods.getTranslate(e));
-    var bboxes = elements.map((e) => Plottable._Util.DOM.getBBox(e));
->>>>>>> 318cf203
     // test the translates
     assert.deepEqual(translates[0], [50, 0]  , "top axis translate");
     assert.deepEqual(translates[4], [50, 370], "bottom axis translate");
@@ -275,17 +223,10 @@
   it.skip("table._requestedSpace works properly", () => {
     // [0 1]
     // [2 3]
-<<<<<<< HEAD
     var c0 = new Plottable.Component();
-    var c1 = makeFixedSizeComponent(50, 50);
-    var c2 = makeFixedSizeComponent(20, 50);
-    var c3 = makeFixedSizeComponent(20, 20);
-=======
-    var c0 = new Plottable.Component.AbstractComponent();
     var c1 = TestMethods.makeFixedSizeComponent(50, 50);
     var c2 = TestMethods.makeFixedSizeComponent(20, 50);
     var c3 = TestMethods.makeFixedSizeComponent(20, 20);
->>>>>>> 318cf203
 
     var table = new Plottable.Components.Table([[c0, c1], [c2, c3]]);
 
@@ -353,13 +294,8 @@
     });
 
     it.skip("iterateLayout works in the tricky case when components can be unsatisfied but request little space", () => {
-<<<<<<< HEAD
       table = new Plottable.Components.Table([[c1, c2]]);
-      fixComponentSize(c1, null, null);
-=======
-      table = new Plottable.Component.Table([[c1, c2]]);
       TestMethods.fixComponentSize(c1, null, null);
->>>>>>> 318cf203
       c2._requestedSpace = (w: number, h: number) => {
         return {
           width: w >= 200 ? 200 : 0,
