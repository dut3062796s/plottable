///<reference path="../testReference.ts" />

var assert = chai.assert;

describe("Domainer", () => {
  var scale: Plottable.Scale.Linear;
  var domainer: Plottable.Domainer;
  beforeEach(() => {
    scale = new Plottable.Scale.Linear();
    domainer = new Plottable.Domainer();
  });

  it("pad() works in general case", () => {
<<<<<<< HEAD
    scale._updateExtent(1, "x", [100, 200]);
=======
    scale.updateExtent("1", "x", [100, 200]);
>>>>>>> cf563716
    scale.domainer(new Plottable.Domainer().pad(0.2));
    assert.deepEqual(scale.domain(), [90, 210]);
  });

  it("pad() works for date scales", () => {
    var timeScale = new Plottable.Scale.Time();
    var f = d3.time.format("%x");
    var d1 = f.parse("06/02/2014");
    var d2 = f.parse("06/03/2014");
<<<<<<< HEAD
    timeScale._updateExtent(1, "x", [d1, d2]);
=======
    timeScale.updateExtent("1", "x", [d1, d2]);
>>>>>>> cf563716
    timeScale.domainer(new Plottable.Domainer().pad());
    var dd1 = timeScale.domain()[0];
    var dd2 = timeScale.domain()[1];
    assert.isDefined(dd1.toDateString, "padDomain produced dates");
    assert.isNotNull(dd1.toDateString, "padDomain produced dates");
    assert.notEqual(d1.valueOf(), dd1.valueOf(), "date1 changed");
    assert.notEqual(d2.valueOf(), dd2.valueOf(), "date2 changed");
    assert.equal(dd1.valueOf(), dd1.valueOf(), "date1 is not NaN");
    assert.equal(dd2.valueOf(), dd2.valueOf(), "date2 is not NaN");
  });

  it("pad() works on log scales", () => {
    var logScale = new Plottable.Scale.Log();
<<<<<<< HEAD
    logScale._updateExtent(1, "x", [10, 100]);
=======
    logScale.updateExtent("1", "x", [10, 100]);
>>>>>>> cf563716
    logScale.range([0, 1]);
    logScale.domainer(domainer.pad(2.0));
    assert.closeTo(logScale.domain()[0], 1, 0.001);
    assert.closeTo(logScale.domain()[1], 1000, 0.001);
    logScale.range([50, 60]);
    logScale.autoDomain();
    assert.closeTo(logScale.domain()[0], 1, 0.001);
    assert.closeTo(logScale.domain()[1], 1000, 0.001);
    logScale.range([-1, -2]);
    logScale.autoDomain();
    assert.closeTo(logScale.domain()[0], 1, 0.001);
    assert.closeTo(logScale.domain()[1], 1000, 0.001);
  });

  it("pad() defaults to [v-1, v+1] if there's only one numeric value", () => {
    domainer.pad();
    var domain = domainer.computeDomain([[5, 5]], scale);
    assert.deepEqual(domain, [4, 6]);
  });

  it("pad() defaults to [v-1 day, v+1 day] if there's only one date value", () => {
    var d = new Date(2000, 5, 5);
    var dayBefore = new Date(2000, 5, 4);
    var dayAfter = new Date(2000, 5, 6);
    var timeScale = new Plottable.Scale.Time();
    // the result of computeDomain() will be number[], but when it
    // gets fed back into timeScale, it will be adjusted back to a Date.
<<<<<<< HEAD
    // That's why I'm using _updateExtent() instead of domainer.computeDomain()
    timeScale._updateExtent(1, "x", [d, d]);
=======
    // That's why I'm using updateExtent() instead of domainer.computeDomain()
    timeScale.updateExtent("1", "x", [d, d]);
>>>>>>> cf563716
    timeScale.domainer(new Plottable.Domainer().pad());
    assert.deepEqual(timeScale.domain(), [dayBefore, dayAfter]);
  });

  it("pad() only takes the last value", () => {
    domainer.pad(1000).pad(4).pad(0.1);
    var domain = domainer.computeDomain([[100, 200]], scale);
    assert.deepEqual(domain, [95, 205]);
  });

  it("pad() will pad beyond 0 by default", () => {
    domainer.pad(0.1);
    var domain = domainer.computeDomain([[0, 100]], scale);
    assert.deepEqual(domain, [-5, 105]);
  });

  it("pad() works with scales that have 0-size domain", () => {
    scale.domain([5, 5]);
    var domain = domainer.computeDomain([[0, 100]], scale);
    assert.deepEqual(domain, [0, 100]);
    domainer.pad(0.1);
    domain = domainer.computeDomain([[0, 100]], scale);
    assert.deepEqual(domain, [0, 100]);
  });

  it("paddingException(n) will not pad beyond n", () => {
    domainer.pad(0.1).addPaddingException(0, "key").addPaddingException(200);
    var domain = domainer.computeDomain([[0, 100]], scale);
    assert.deepEqual(domain, [0, 105], "padding exceptions can be added by key");
    domain = domainer.computeDomain([[-100, 0]], scale);
    assert.deepEqual(domain, [-105, 0]);
    domain = domainer.computeDomain([[0, 200]], scale);
    assert.deepEqual(domain, [0, 200]);
    domainer.removePaddingException("key");
    domain = domainer.computeDomain([[0, 200]], scale);
    assert.deepEqual(domain, [-10, 200], "paddingExceptions can be removed by key");
    domainer.removePaddingException(200);
    domain = domainer.computeDomain([[0, 200]], scale);
    assert.notEqual(domain[1], 200, "unregistered paddingExceptions can be removed using boolean argument");
  });

  it("paddingException(n) works on dates", () => {
    var a = new Date(2000, 5, 5);
    var b = new Date(2003, 0, 1);
    domainer.pad().addPaddingException(a);
    var timeScale = new Plottable.Scale.Time();
<<<<<<< HEAD
    timeScale._updateExtent(1, "x", [a, b]);
=======
    timeScale.updateExtent("1", "x", [a, b]);
>>>>>>> cf563716
    timeScale.domainer(domainer);
    var domain = timeScale.domain();
    assert.deepEqual(domain[0], a);
    assert.isTrue(b < domain[1]);
  });

  it("include(n) works an expected", () => {
    domainer.addIncludedValue(5);
    var domain = domainer.computeDomain([[0, 10]], scale);
    assert.deepEqual(domain, [0, 10]);
    domain = domainer.computeDomain([[0, 3]], scale);
    assert.deepEqual(domain, [0, 5]);
    domain = domainer.computeDomain([[100, 200]], scale);
    assert.deepEqual(domain, [5, 200]);

    domainer.addIncludedValue(-3).addIncludedValue(0).addIncludedValue(10, "key");
    domain = domainer.computeDomain([[100, 200]], scale);
    assert.deepEqual(domain, [-3, 200]);
    domain = domainer.computeDomain([[0, 0]], scale);
    assert.deepEqual(domain, [-3, 10]);

    domainer.removeIncludedValue("key");
    domain = domainer.computeDomain([[100, 200]], scale);
    assert.deepEqual(domain, [-3, 200]);
    domain = domainer.computeDomain([[-100, -50]], scale);
    assert.deepEqual(domain, [-100, 5]);

    domainer.addIncludedValue(10);
    domain = domainer.computeDomain([[-100, -50]], scale);
    assert.deepEqual(domain, [-100, 10], "unregistered includedValues can be added");
    domainer.removeIncludedValue(10);
    domain = domainer.computeDomain([[-100, -50]], scale);
    assert.deepEqual(domain, [-100, 5], "unregistered includedValues can be removed with addOrRemove argument");
  });

  it("include(n) works on dates", () => {
    var a = new Date(2000, 5, 4);
    var b = new Date(2000, 5, 5);
    var c = new Date(2000, 5, 6);
    var d = new Date(2003, 0, 1);
    domainer.addIncludedValue(b);
    var timeScale = new Plottable.Scale.Time();
<<<<<<< HEAD
    timeScale._updateExtent(1, "x", [c, d]);
=======
    timeScale.updateExtent("1", "x", [c, d]);
>>>>>>> cf563716
    timeScale.domainer(domainer);
    assert.deepEqual(timeScale.domain(), [b, d]);
  });

  it("exceptions are setup properly on an area plot", () => {
    var xScale = new Plottable.Scale.Linear();
    var yScale = new Plottable.Scale.Linear();
    var domainer = yScale.domainer();
    var data = [{x: 0, y: 0, y0: 0}, {x: 5, y: 5, y0: 5}];
    var r = new Plottable.Plot.Area(data, xScale, yScale);
    var svg = generateSVG();
    r.project("x", "x", xScale);
    r.project("y", "y", yScale);
    r.renderTo(svg);

    function getExceptions() {
      yScale.autoDomain();
      var yDomain = yScale.domain();
      var exceptions: number[] = [];
      if (yDomain[0] === 0) {
          exceptions.push(0);
      }
      if (yDomain[1] === 5) {
          exceptions.push(5);
      }
      return exceptions;
    }

    assert.deepEqual(getExceptions(), [0], "initializing the plot adds a padding exception at 0");
    // assert.deepEqual(getExceptions(), [], "Initially there are no padding exceptions");
    r.project("y0", "y0", yScale);
    assert.deepEqual(getExceptions(), [], "projecting a non-constant y0 removes the padding exception");
    r.project("y0", 0, yScale);
    assert.deepEqual(getExceptions(), [0], "projecting constant y0 adds the exception back");
    r.project("y0", () => 5, yScale);
    assert.deepEqual(getExceptions(), [5], "projecting a different constant y0 removed the old exception and added a new one");
    r.project("y0", "y0", yScale);
    assert.deepEqual(getExceptions(), [], "projecting a non-constant y0 removes the padding exception");
    r.dataSource().data([{x: 0, y: 0, y0: 0}, {x: 5, y: 5, y0: 0}]);
    assert.deepEqual(getExceptions(), [0], "changing to constant values via change in datasource adds exception");
    svg.remove();
  });
});<|MERGE_RESOLUTION|>--- conflicted
+++ resolved
@@ -11,11 +11,7 @@
   });
 
   it("pad() works in general case", () => {
-<<<<<<< HEAD
-    scale._updateExtent(1, "x", [100, 200]);
-=======
-    scale.updateExtent("1", "x", [100, 200]);
->>>>>>> cf563716
+    scale._updateExtent("1", "x", [100, 200]);
     scale.domainer(new Plottable.Domainer().pad(0.2));
     assert.deepEqual(scale.domain(), [90, 210]);
   });
@@ -25,11 +21,7 @@
     var f = d3.time.format("%x");
     var d1 = f.parse("06/02/2014");
     var d2 = f.parse("06/03/2014");
-<<<<<<< HEAD
-    timeScale._updateExtent(1, "x", [d1, d2]);
-=======
-    timeScale.updateExtent("1", "x", [d1, d2]);
->>>>>>> cf563716
+    timeScale._updateExtent("1", "x", [d1, d2]);
     timeScale.domainer(new Plottable.Domainer().pad());
     var dd1 = timeScale.domain()[0];
     var dd2 = timeScale.domain()[1];
@@ -43,11 +35,7 @@
 
   it("pad() works on log scales", () => {
     var logScale = new Plottable.Scale.Log();
-<<<<<<< HEAD
-    logScale._updateExtent(1, "x", [10, 100]);
-=======
-    logScale.updateExtent("1", "x", [10, 100]);
->>>>>>> cf563716
+    logScale._updateExtent("1", "x", [10, 100]);
     logScale.range([0, 1]);
     logScale.domainer(domainer.pad(2.0));
     assert.closeTo(logScale.domain()[0], 1, 0.001);
@@ -75,13 +63,8 @@
     var timeScale = new Plottable.Scale.Time();
     // the result of computeDomain() will be number[], but when it
     // gets fed back into timeScale, it will be adjusted back to a Date.
-<<<<<<< HEAD
     // That's why I'm using _updateExtent() instead of domainer.computeDomain()
-    timeScale._updateExtent(1, "x", [d, d]);
-=======
-    // That's why I'm using updateExtent() instead of domainer.computeDomain()
-    timeScale.updateExtent("1", "x", [d, d]);
->>>>>>> cf563716
+    timeScale._updateExtent("1", "x", [d, d]);
     timeScale.domainer(new Plottable.Domainer().pad());
     assert.deepEqual(timeScale.domain(), [dayBefore, dayAfter]);
   });
@@ -128,11 +111,7 @@
     var b = new Date(2003, 0, 1);
     domainer.pad().addPaddingException(a);
     var timeScale = new Plottable.Scale.Time();
-<<<<<<< HEAD
-    timeScale._updateExtent(1, "x", [a, b]);
-=======
-    timeScale.updateExtent("1", "x", [a, b]);
->>>>>>> cf563716
+    timeScale._updateExtent("1", "x", [a, b]);
     timeScale.domainer(domainer);
     var domain = timeScale.domain();
     assert.deepEqual(domain[0], a);
@@ -175,11 +154,7 @@
     var d = new Date(2003, 0, 1);
     domainer.addIncludedValue(b);
     var timeScale = new Plottable.Scale.Time();
-<<<<<<< HEAD
-    timeScale._updateExtent(1, "x", [c, d]);
-=======
-    timeScale.updateExtent("1", "x", [c, d]);
->>>>>>> cf563716
+    timeScale._updateExtent("1", "x", [c, d]);
     timeScale.domainer(domainer);
     assert.deepEqual(timeScale.domain(), [b, d]);
   });
