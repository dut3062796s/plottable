///<reference path="testReference.ts" />
function generateSVG(width, height) {
    if (typeof width === "undefined") { width = 400; }
    if (typeof height === "undefined") { height = 400; }
    var parent = getSVGParent();
    return parent.append("svg").attr("width", width).attr("height", height);
}

function getSVGParent() {
    var mocha = d3.select("#mocha-report");
    if (mocha.node() != null) {
        var suites = mocha.selectAll(".suite");
        var lastSuite = d3.select(suites[0][suites[0].length - 1]);
        return lastSuite.selectAll("ul");
    } else {
        return d3.select("body");
    }
}

function verifySpaceRequest(sr, w, h, ww, wh, id) {
    assert.equal(sr.width, w, "width requested is as expected #" + id);
    assert.equal(sr.height, h, "height requested is as expected #" + id);
    assert.equal(sr.wantsWidth, ww, "needs more width is as expected #" + id);
    assert.equal(sr.wantsHeight, wh, "needs more height is as expected #" + id);
}

function fixComponentSize(c, fixedWidth, fixedHeight) {
    c._requestedSpace = function (w, h) {
        return {
            width: fixedWidth == null ? 0 : Math.min(w, fixedWidth),
            height: fixedHeight == null ? 0 : Math.min(h, fixedHeight),
            wantsWidth: fixedWidth == null ? false : w < fixedWidth,
            wantsHeight: fixedHeight == null ? false : h < fixedHeight
        };
    };
    return c;
}

function makeFixedSizeComponent(fixedWidth, fixedHeight) {
    return fixComponentSize(new Plottable.Abstract.Component(), fixedWidth, fixedHeight);
}

function getTranslate(element) {
    return d3.transform(element.attr("transform")).translate;
}

function assertBBoxEquivalence(bbox, widthAndHeightPair, message) {
    var width = widthAndHeightPair[0];
    var height = widthAndHeightPair[1];
    assert.equal(bbox.width, width, "width: " + message);
    assert.equal(bbox.height, height, "height: " + message);
}

function assertBBoxInclusion(outerEl, innerEl) {
    var outerBox = outerEl.node().getBoundingClientRect();
    var innerBox = innerEl.node().getBoundingClientRect();
    assert.operator(Math.floor(outerBox.left), "<=", Math.ceil(innerBox.left), "bounding rect left included");
    assert.operator(Math.floor(outerBox.top), "<=", Math.ceil(innerBox.top), "bounding rect top included");
    assert.operator(Math.ceil(outerBox.right), ">=", Math.floor(innerBox.right), "bounding rect right included");
    assert.operator(Math.ceil(outerBox.bottom), ">=", Math.floor(innerBox.bottom), "bounding rect bottom included");
}

function assertXY(el, xExpected, yExpected, message) {
    var x = el.attr("x");
    var y = el.attr("y");
    assert.equal(x, xExpected, "x: " + message);
    assert.equal(y, yExpected, "y: " + message);
}

function assertWidthHeight(el, widthExpected, heightExpected, message) {
    var width = el.attr("width");
    var height = el.attr("height");
    assert.equal(width, widthExpected, "width: " + message);
    assert.equal(height, heightExpected, "height: " + message);
}

function makeLinearSeries(n) {
    function makePoint(x) {
        return { x: x, y: x };
    }
    return d3.range(n).map(makePoint);
}

function makeQuadraticSeries(n) {
    function makeQuadraticPoint(x) {
        return { x: x, y: x * x };
    }
    return d3.range(n).map(makeQuadraticPoint);
}

var MultiTestVerifier = (function () {
    function MultiTestVerifier() {
        this.passed = true;
    }
    MultiTestVerifier.prototype.start = function () {
        this.temp = this.passed;
        this.passed = false;
    };

    MultiTestVerifier.prototype.end = function () {
        this.passed = this.temp;
    };
    return MultiTestVerifier;
})();

///<reference path="testReference.ts" />
before(function () {
    // Set the render policy to immediate to make sure ETE tests can check DOM change immediately
    Plottable.Core.RenderController.setRenderPolicy(new Plottable.Core.RenderController.RenderPolicy.Immediate());
});

///<reference path="testReference.ts" />
var assert = chai.assert;

describe("Axes", function () {
    it("Renders ticks", function () {
        var svg = generateSVG(500, 100);
        var xScale = new Plottable.Scale.Linear();
        xScale.domain([0, 10]);
        xScale.range([0, 500]);
        var axis = new Plottable.Axis.XAxis(xScale, "bottom");
        axis.renderTo(svg);
        var ticks = svg.selectAll(".tick");
        assert.operator(ticks[0].length, ">=", 2, "There are at least two ticks.");

        var tickTexts = ticks.select("text")[0].map(function (t) {
            return d3.select(t).text();
        });
        var generatedTicks = xScale.ticks().map(axis.tickFormat());
        assert.deepEqual(tickTexts, generatedTicks, "The correct tick texts are displayed");
        svg.remove();
    });

    it("formatter can be changed", function () {
        var svg = generateSVG(500, 100);
        var xScale = new Plottable.Scale.Linear();
        xScale.domain([0, 10]);
        xScale.range([0, 500]);
        var axis = new Plottable.Axis.XAxis(xScale, "bottom");
        axis.renderTo(svg);

        var tickTexts = svg.selectAll(".tick text")[0].map(function (t) {
            return d3.select(t).text();
        });
        var generatedTicks = xScale.ticks().map(axis.tickFormat());
        assert.deepEqual(tickTexts, generatedTicks, "The correct tick texts are displayed");

        var blarghFormatter = function (d) {
            return "blargh";
        };
        axis.tickFormat(blarghFormatter);
        tickTexts = svg.selectAll(".tick text")[0].map(function (t) {
            return d3.select(t).text();
        });
        generatedTicks = xScale.ticks().map(axis.tickFormat());
        assert.deepEqual(tickTexts, generatedTicks, "Tick texts updated based on new formatter");

        svg.remove();
    });

    it("Still displays tick labels if space is constrained.", function () {
        var svg = generateSVG(100, 100);
        var yScale = new Plottable.Scale.Linear().domain([0, 10]).range([0, 100]);
        var yAxis = new Plottable.Axis.YAxis(yScale, "left");
        yAxis.renderTo(svg);
        var tickTexts = svg.selectAll(".tick text");
        var visibleTickTexts = tickTexts.filter(function () {
            return d3.select(this).style("visibility") === "visible";
        });
        assert.operator(visibleTickTexts[0].length, ">=", 2, "Two tick labels remain visible");
        yAxis.remove();

        var xScale = new Plottable.Scale.Linear().domain([0, 10]).range([0, 100]);
        var xAxis = new Plottable.Axis.XAxis(yScale, "bottom");
        xAxis.renderTo(svg);
        tickTexts = svg.selectAll(".tick text");
        visibleTickTexts = tickTexts.filter(function () {
            return d3.select(this).style("visibility") === "visible";
        });
        assert.operator(visibleTickTexts[0].length, ">=", 2, "Two tick labels remain visible");
        svg.remove();
    });

    it("XAxis positions tick labels correctly", function () {
        var svg = generateSVG(500, 100);
        var xScale = new Plottable.Scale.Linear();
        xScale.domain([0, 10]);
        xScale.range([0, 500]);
        var xAxis = new Plottable.Axis.XAxis(xScale, "bottom");
        xAxis.renderTo(svg);
        var tickMarks = xAxis.axisElement.selectAll(".tick").select("line")[0];
        var tickLabels = xAxis.axisElement.selectAll(".tick").select("text")[0];
        for (var i = 0; i < tickMarks.length; i++) {
            var markRect = tickMarks[i].getBoundingClientRect();
            var labelRect = tickLabels[i].getBoundingClientRect();
            assert.isTrue((labelRect.left <= markRect.left && markRect.right <= labelRect.right), "tick label position defaults to centered");
        }

        xAxis.tickLabelPosition("left");
        xAxis._render();
        tickMarks = xAxis.axisElement.selectAll(".tick").select("line")[0];
        tickLabels = xAxis.axisElement.selectAll(".tick").select("text")[0];
        for (i = 0; i < tickMarks.length; i++) {
            markRect = tickMarks[i].getBoundingClientRect();
            labelRect = tickLabels[i].getBoundingClientRect();
            assert.operator(labelRect.right, "<=", markRect.left + 1, "tick label is to the left of the mark"); // +1 for off-by-one on some browsers
        }

        xAxis.tickLabelPosition("right");
        xAxis._render();
        tickMarks = xAxis.axisElement.selectAll(".tick").select("line")[0];
        tickLabels = xAxis.axisElement.selectAll(".tick").select("text")[0];
        for (i = 0; i < tickMarks.length; i++) {
            markRect = tickMarks[i].getBoundingClientRect();
            labelRect = tickLabels[i].getBoundingClientRect();
            assert.operator(markRect.right, "<=", labelRect.left + 1, "tick label is to the right of the mark"); // +1 for off-by-one on some browsers
        }
        svg.remove();
    });

    it("X Axis height can be changed", function () {
        var svg = generateSVG(500, 30);
        var xScale = new Plottable.Scale.Linear();
        xScale.domain([0, 10]);
        xScale.range([0, 500]);
        var xAxis = new Plottable.Axis.XAxis(xScale, "top");
        xAxis.renderTo(svg);

        var oldHeight = xAxis._requestedSpace(500, 30).height;
        var axisBBoxBefore = xAxis.element.node().getBBox();
        var baselineClientRectBefore = xAxis.element.select("path").node().getBoundingClientRect();
        assert.equal(axisBBoxBefore.height, oldHeight, "axis height matches minimum height (before)");

        var newHeight = 60;
        xAxis.height(newHeight);
        xAxis.renderTo(svg);
        var axisBBoxAfter = xAxis.element.node().getBBox();
        var baselineClientRectAfter = xAxis.element.select("path").node().getBoundingClientRect();
        assert.equal(axisBBoxAfter.height, newHeight, "axis height updated to match new minimum");
        assert.equal((baselineClientRectAfter.bottom - baselineClientRectBefore.bottom), (newHeight - oldHeight), "baseline has shifted down as a consequence");
        svg.remove();
    });

    it("YAxis positions tick labels correctly", function () {
        var svg = generateSVG(100, 500);
        var yScale = new Plottable.Scale.Linear();
        yScale.domain([0, 10]);
        yScale.range([500, 0]);
        var yAxis = new Plottable.Axis.YAxis(yScale, "left");
        yAxis.renderTo(svg);
        var tickMarks = yAxis.axisElement.selectAll(".tick").select("line")[0];
        var tickLabels = yAxis.axisElement.selectAll(".tick").select("text")[0];
        for (var i = 0; i < tickMarks.length; i++) {
            var markRect = tickMarks[i].getBoundingClientRect();
            var labelRect = tickLabels[i].getBoundingClientRect();
            assert.isTrue((labelRect.top <= markRect.top && markRect.bottom <= labelRect.bottom), "tick label position defaults to middle");
        }

        yAxis.tickLabelPosition("top");
        yAxis._render();
        tickMarks = yAxis.axisElement.selectAll(".tick").select("line")[0];
        tickLabels = yAxis.axisElement.selectAll(".tick").select("text")[0];
        for (i = 0; i < tickMarks.length; i++) {
            markRect = tickMarks[i].getBoundingClientRect();
            labelRect = tickLabels[i].getBoundingClientRect();
            assert.operator(labelRect.bottom, "<=", markRect.top + 2, "tick label above the mark"); // +2 for off-by-two on some browsers
        }

        yAxis.tickLabelPosition("bottom");
        yAxis._render();
        tickMarks = yAxis.axisElement.selectAll(".tick").select("line")[0];
        tickLabels = yAxis.axisElement.selectAll(".tick").select("text")[0];
        for (i = 0; i < tickMarks.length; i++) {
            markRect = tickMarks[i].getBoundingClientRect();
            labelRect = tickLabels[i].getBoundingClientRect();
            assert.operator(markRect.bottom, "<=", labelRect.top, "tick label is below the mark");
        }
        svg.remove();
    });

    it("Y Axis width can be changed", function () {
        var svg = generateSVG(50, 500);
        var yScale = new Plottable.Scale.Linear();
        yScale.domain([0, 10]);
        yScale.range([500, 0]);
        var yAxis = new Plottable.Axis.YAxis(yScale, "left");
        yAxis.renderTo(svg);

        var oldWidth = yAxis._requestedSpace(50, 500).width;
        var axisBBoxBefore = yAxis.element.node().getBBox();
        var baselineClientRectBefore = yAxis.element.select("path").node().getBoundingClientRect();
        assert.equal(axisBBoxBefore.width, oldWidth, "axis width matches minimum width (before)");

        var newWidth = 80;
        yAxis.width(newWidth);
        yAxis.renderTo(svg);
        var axisBBoxAfter = yAxis.element.node().getBBox();
        var baselineClientRectAfter = yAxis.element.select("path").node().getBoundingClientRect();
        assert.equal(axisBBoxAfter.width, newWidth, "axis width updated to match new minimum");
        assert.equal((baselineClientRectAfter.right - baselineClientRectBefore.right), (newWidth - oldWidth), "baseline has shifted over as a consequence");
        svg.remove();
    });

    it("generate relative date formatter", function () {
        var baseDate = new Date(2000, 0, 1);
        var testDate = new Date(2001, 0, 1);
        var formatter = Plottable.Util.Axis.generateRelativeDateFormatter(baseDate.valueOf());
        assert.equal(formatter(testDate), "366"); // leap year

        formatter = Plottable.Util.Axis.generateRelativeDateFormatter(baseDate.valueOf(), Plottable.Util.Axis.ONE_DAY, "d");
        assert.equal(formatter(testDate), "366d");
    });

    it("render relative dates", function () {
        var svg = generateSVG(500, 100);
        var startDate = new Date(2000, 0, 1);
        var endDate = new Date(2001, 0, 1);
        var timeScale = new Plottable.Scale.Linear();
        timeScale.domain([startDate, endDate]);
        timeScale.range([0, 500]);
        timeScale.nice();
        var xAxis = new Plottable.Axis.XAxis(timeScale, "bottom");
        var baseDate = d3.min(timeScale.domain());

        var formatter = Plottable.Util.Axis.generateRelativeDateFormatter(baseDate);
        xAxis.tickFormat(formatter);
        xAxis.renderTo(svg);
        var tickLabels = $(".tick").children("text");
        assert.equal(parseInt(tickLabels.first().text(), 10), 0);
        assert.isTrue(parseInt(tickLabels.last().text(), 10) >= 365);
        xAxis.remove();
        svg.remove();

        svg = generateSVG(100, 500);
        endDate = new Date(2010, 0, 1);
        var timescaleY = new Plottable.Scale.Linear().domain([startDate, endDate]).range([0, 500]);
        var yAxis = new Plottable.Axis.YAxis(timescaleY, "left");
        var oneYear = 365 * Plottable.Util.Axis.ONE_DAY;
        baseDate = new Date(1990, 0, 1);

        formatter = Plottable.Util.Axis.generateRelativeDateFormatter(baseDate, oneYear, "y");
        yAxis.tickFormat(formatter);
        yAxis.renderTo(svg);
        tickLabels = $(".tick").children("text");
        assert.equal(tickLabels.text().slice(-1), "y");
        assert.isTrue(parseInt(tickLabels.first().text(), 10) <= 10);
        assert.isTrue(parseInt(tickLabels.last().text(), 10) >= 20);
        svg.remove();
    });

    it("XAxis wraps long tick label texts so they don't overlap", function () {
        var svg = generateSVG(300, 60);
        var ordinalScale = new Plottable.Scale.Ordinal();
        ordinalScale.domain(["Aliens", "Time Travellers", "Espers", "Save the World By Overloading It With Fun Brigade"]);
        ordinalScale.range([0, 300]);

        var xAxis = new Plottable.Axis.XAxis(ordinalScale, "bottom");
        xAxis.height(60);
        xAxis.renderTo(svg);

        var tickTexts = svg.selectAll(".tick text");
        assert.equal(tickTexts[0].length, 4, "4 ticks were drawn");

        var clientRects = tickTexts[0].map(function (t) {
            return t.getBoundingClientRect();
        });
        var labelsOverlap = false;
        clientRects.forEach(function (rect, i) {
            if (i > 0) {
                if (rect.left < clientRects[i - 1].left) {
                    labelsOverlap = true;
                }
            }
        });
        assert.isFalse(labelsOverlap, "labels don't overlap");

        var allTopsEqual = clientRects.map(function (r) {
            return r.top;
        }).every(function (t) {
            return t === clientRects[0].top;
        });
        assert.isTrue(allTopsEqual, "tops of labels align");

        assert.isTrue(clientRects.every(function (rect) {
            return rect.height < xAxis._height - xAxis.tickSize();
        }), "all labels fit within the available space");
        svg.remove();
    });

    it("Yaxis wraps long tick label texts so they don't overlap", function () {
        var svg = generateSVG(100, 300);
        var ordinalScale = new Plottable.Scale.Ordinal();
        ordinalScale.domain(["Aliens", "Time Travellers", "Espers", "Save the World By Overloading It With Fun Brigade"]);
        ordinalScale.range([0, 300]);

        var yAxis = new Plottable.Axis.YAxis(ordinalScale, "left");
        yAxis.width(100);
        yAxis.renderTo(svg);

        var tickTexts = svg.selectAll(".tick text");
        assert.equal(tickTexts[0].length, 4, "4 ticks were drawn");

        var clientRects = tickTexts[0].map(function (t) {
            return t.getBoundingClientRect();
        });
        var labelsOverlap = false;
        clientRects.forEach(function (rect, i) {
            if (i > 0) {
                if (rect.top < clientRects[i - 1].bottom) {
                    labelsOverlap = true;
                }
            }
        });
        assert.isFalse(labelsOverlap, "labels don't overlap");

        var allTopsEqual = clientRects.map(function (r) {
            return r.right;
        }).every(function (t) {
            return t === clientRects[0].right;
        });
        assert.isTrue(allTopsEqual, "right edges of labels align");

        assert.isTrue(clientRects.every(function (rect) {
            return rect.width < yAxis._width - yAxis.tickSize();
        }), "all labels fit within the available space");
        svg.remove();
    });

    describe("Category Axes", function () {
        it("re-renders appropriately when data is changed", function () {
            var svg = generateSVG(400, 400);
            var xScale = new Plottable.Scale.Ordinal().domain(["foo", "bar", "baz"]).range([400, 0]);
            var ca = new Plottable.Axis.Category(xScale, "left");
            ca.renderTo(svg);
            assert.deepEqual(ca._tickLabelsG.selectAll(".tick-label").data(), xScale.domain(), "tick labels render domain");
            assert.doesNotThrow(function () {
                return xScale.domain(["bar", "baz", "bam"]);
            });
            assert.deepEqual(ca._tickLabelsG.selectAll(".tick-label").data(), xScale.domain(), "tick labels render domain");
            svg.remove();
        });

        it("requests appropriate space when the scale has no domain", function () {
            var svg = generateSVG(400, 400);
            var scale = new Plottable.Scale.Ordinal();
            var ca = new Plottable.Axis.Category(scale);
            ca._anchor(svg);
            var s = ca._requestedSpace(400, 400);
            assert.operator(s.width, ">=", 0, "it requested 0 or more width");
            assert.operator(s.height, ">=", 0, "it requested 0 or more height");
            assert.isFalse(s.wantsWidth, "it doesn't want width");
            assert.isFalse(s.wantsHeight, "it doesn't want height");
            svg.remove();
        });
    });
});

///<reference path="testReference.ts" />
var assert = chai.assert;

describe("BaseAxis", function () {
    it("orientation", function () {
        var scale = new Plottable.Scale.Linear();
        assert.throws(function () {
            return new Plottable.Abstract.Axis(scale, "blargh");
        }, "unsupported");
    });

    it("draws ticks and baseline (horizontal)", function () {
        var SVG_WIDTH = 500;
        var SVG_HEIGHT = 100;
        var svg = generateSVG(SVG_WIDTH, SVG_HEIGHT);
        var scale = new Plottable.Scale.Linear();
        scale.range([0, SVG_WIDTH]);
        var baseAxis = new Plottable.Abstract.Axis(scale, "bottom");
        baseAxis._getTickValues = function () {
            return scale.ticks(10);
        };
        baseAxis.renderTo(svg);

        var ticks = svg.selectAll(".tick");
        assert.strictEqual(ticks[0].length, scale.ticks(10).length, "A line was drawn for each tick");
        var baseline = svg.select(".baseline");

        assert.isNotNull(baseline.node(), "baseline was drawn");
        assert.strictEqual(baseline.attr("x1"), "0");
        assert.strictEqual(baseline.attr("x2"), String(SVG_WIDTH));
        assert.strictEqual(baseline.attr("y1"), "0");
        assert.strictEqual(baseline.attr("y2"), "0");

        baseAxis.orient("top");
        assert.isNotNull(baseline.node(), "baseline was drawn");
        assert.strictEqual(baseline.attr("x1"), "0");
        assert.strictEqual(baseline.attr("x2"), String(SVG_WIDTH));
        assert.strictEqual(baseline.attr("y1"), String(SVG_HEIGHT));
        assert.strictEqual(baseline.attr("y2"), String(SVG_HEIGHT));

        svg.remove();
    });

    it("draws ticks and baseline (vertical)", function () {
        var SVG_WIDTH = 100;
        var SVG_HEIGHT = 500;
        var svg = generateSVG(SVG_WIDTH, SVG_HEIGHT);
        var scale = new Plottable.Scale.Linear();
        scale.range([0, SVG_WIDTH]);
        var baseAxis = new Plottable.Abstract.Axis(scale, "left");
        baseAxis._getTickValues = function () {
            return scale.ticks(10);
        };
        baseAxis.renderTo(svg);

        var ticks = svg.selectAll(".tick");
        assert.strictEqual(ticks[0].length, scale.ticks(10).length, "A line was drawn for each tick");
        var baseline = svg.select(".baseline");

        assert.isNotNull(baseline.node(), "baseline was drawn");
        assert.strictEqual(baseline.attr("x1"), String(SVG_WIDTH));
        assert.strictEqual(baseline.attr("x2"), String(SVG_WIDTH));
        assert.strictEqual(baseline.attr("y1"), "0");
        assert.strictEqual(baseline.attr("y2"), String(SVG_HEIGHT));

        baseAxis.orient("right");
        assert.isNotNull(baseline.node(), "baseline was drawn");
        assert.strictEqual(baseline.attr("x1"), "0");
        assert.strictEqual(baseline.attr("x2"), "0");
        assert.strictEqual(baseline.attr("y1"), "0");
        assert.strictEqual(baseline.attr("y2"), String(SVG_HEIGHT));

        svg.remove();
    });

    it("tickLength()", function () {
        var SVG_WIDTH = 500;
        var SVG_HEIGHT = 100;
        var svg = generateSVG(SVG_WIDTH, SVG_HEIGHT);
        var scale = new Plottable.Scale.Linear();
        scale.range([0, SVG_WIDTH]);
        var baseAxis = new Plottable.Abstract.Axis(scale, "bottom");
        baseAxis._getTickValues = function () {
            return scale.ticks(10);
        };
        baseAxis.renderTo(svg);

        var firstTick = svg.select(".tick").select("line");
        assert.strictEqual(firstTick.attr("x1"), "0");
        assert.strictEqual(firstTick.attr("x2"), "0");
        assert.strictEqual(firstTick.attr("y1"), "0");
        assert.strictEqual(firstTick.attr("y2"), String(baseAxis.tickLength()));

        baseAxis.tickLength(10);
        assert.strictEqual(firstTick.attr("y2"), String(baseAxis.tickLength()), "tick length was updated");

        assert.throws(function () {
            return baseAxis.tickLength(-1);
        }, "must be positive");

        svg.remove();
    });

    it("tickLabelPadding()", function () {
        var scale = new Plottable.Scale.Linear();
        var baseAxis = new Plottable.Abstract.Axis(scale, "bottom");

        assert.throws(function () {
            return baseAxis.tickLabelPadding(-1);
        }, "must be positive");
    });
});

///<reference path="testReference.ts" />
var assert = chai.assert;

describe("Broadcasters", function () {
    var b;
    var called;
    var cb;

    beforeEach(function () {
        b = new Plottable.Abstract.Broadcaster();
        called = false;
        cb = function () {
            called = true;
        };
    });
    it("listeners are called by the broadcast method", function () {
        b.registerListener(null, cb);
        b._broadcast();
        assert.isTrue(called, "callback was called");
    });

    it("same listener can only be associated with one callback", function () {
        var called2 = false;
        var cb2 = function () {
            called2 = true;
        };
        var listener = {};
        b.registerListener(listener, cb);
        b.registerListener(listener, cb2);
        b._broadcast();
        assert.isFalse(called, "first (overwritten) callback not called");
        assert.isTrue(called2, "second callback was called");
    });

    it("listeners can be deregistered", function () {
        var listener = {};
        b.registerListener(listener, cb);
        b.deregisterListener(listener);
        b._broadcast();
        assert.isFalse(called, "callback was never called");
    });

    it("arguments are passed through to callback", function () {
        var g2 = {};
        var g3 = "foo";
        var cb = function (a1, rest) {
            assert.equal(b, a1, "broadcaster passed through");
            assert.equal(g2, rest[0], "arg1 passed through");
            assert.equal(g3, rest[1], "arg2 passed through");
            called = true;
        };
        b.registerListener(null, cb);
        b._broadcast(g2, g3);
        assert.isTrue(called, "the cb was called");
    });

    it("deregistering an unregistered listener doesn't throw an error", function () {
        assert.doesNotThrow(function () {
            return b.deregisterListener({});
        });
    });
});

///<reference path="testReference.ts" />
var assert = chai.assert;

describe("ComponentContainer", function () {
    it("_addComponent()", function () {
        var container = new Plottable.Abstract.ComponentContainer();
        var c1 = new Plottable.Abstract.Component();
        var c2 = new Plottable.Abstract.Component();
        var c3 = new Plottable.Abstract.Component();

        assert.isTrue(container._addComponent(c1), "returns true on successful adding");
        assert.deepEqual(container.components(), [c1], "component was added");

        container._addComponent(c2);
        assert.deepEqual(container.components(), [c1, c2], "can append components");

        container._addComponent(c3, true);
        assert.deepEqual(container.components(), [c3, c1, c2], "can prepend components");

        assert.isFalse(container._addComponent(null), "returns false for null arguments");
        assert.deepEqual(container.components(), [c3, c1, c2], "component list was unchanged");

        assert.isFalse(container._addComponent(c1), "returns false if adding an already-added component");
        assert.deepEqual(container.components(), [c3, c1, c2], "component list was unchanged");
    });

    it("_removeComponent()", function () {
        var container = new Plottable.Abstract.ComponentContainer();
        var c1 = new Plottable.Abstract.Component();
        var c2 = new Plottable.Abstract.Component();
        container._addComponent(c1);
        container._addComponent(c2);

        container._removeComponent(c2);
        assert.deepEqual(container.components(), [c1], "component 2 was removed");

        container._removeComponent(c2);
        assert.deepEqual(container.components(), [c1], "there are no side effects from removing already-removed components");
    });

    it("empty()", function () {
        var container = new Plottable.Abstract.ComponentContainer();
        assert.isTrue(container.empty());
        var c1 = new Plottable.Abstract.Component();
        container._addComponent(c1);
        assert.isFalse(container.empty());
    });

    it("removeAll()", function () {
        var container = new Plottable.Abstract.ComponentContainer();
        var c1 = new Plottable.Abstract.Component();
        var c2 = new Plottable.Abstract.Component();
        container._addComponent(c1);
        container._addComponent(c2);
        container.removeAll();

        assert.deepEqual(container.components(), [], "all components were removed");
    });

    it("components() returns a shallow copy", function () {
        var container = new Plottable.Abstract.ComponentContainer();
        var c1 = new Plottable.Abstract.Component();
        var c2 = new Plottable.Abstract.Component();
        container._addComponent(c1);
        container._addComponent(c2);

        var componentList = container.components();
        componentList.pop();
        assert.deepEqual(container.components(), [c1, c2], "internal list of components was not changed");
    });
});

///<reference path="testReference.ts" />
var assert = chai.assert;

describe("ComponentGroups", function () {
    it("components in componentGroups overlap", function () {
        var c1 = makeFixedSizeComponent(10, 10);
        var c2 = new Plottable.Abstract.Component();
        var c3 = new Plottable.Abstract.Component();

        var cg = new Plottable.Component.Group([c1, c2, c3]);
        var svg = generateSVG(400, 400);
        cg._anchor(svg);
        c1.addBox("test-box1");
        c2.addBox("test-box2");
        c3.addBox("test-box3");
        cg._computeLayout()._render();
        var t1 = svg.select(".test-box1");
        var t2 = svg.select(".test-box2");
        var t3 = svg.select(".test-box3");
        assertWidthHeight(t1, 10, 10, "rect1 sized correctly");
        assertWidthHeight(t2, 400, 400, "rect2 sized correctly");
        assertWidthHeight(t3, 400, 400, "rect3 sized correctly");
        svg.remove();
    });

    it("components can be added before and after anchoring", function () {
        var c1 = makeFixedSizeComponent(10, 10);
        var c2 = makeFixedSizeComponent(20, 20);
        var c3 = new Plottable.Abstract.Component();

        var cg = new Plottable.Component.Group([c1]);
        var svg = generateSVG(400, 400);
        cg.merge(c2)._anchor(svg);
        c1.addBox("test-box1");
        c2.addBox("test-box2");
        cg._computeLayout()._render();
        var t1 = svg.select(".test-box1");
        var t2 = svg.select(".test-box2");
        assertWidthHeight(t1, 10, 10, "rect1 sized correctly");
        assertWidthHeight(t2, 20, 20, "rect2 sized correctly");
        cg.merge(c3);
        c3.addBox("test-box3");
        cg._computeLayout()._render();
        var t3 = svg.select(".test-box3");
        assertWidthHeight(t3, 400, 400, "rect3 sized correctly");
        svg.remove();
    });

    it("component fixity is computed appropriately", function () {
        var cg = new Plottable.Component.Group();
        var c1 = new Plottable.Abstract.Component();
        var c2 = new Plottable.Abstract.Component();

        cg.merge(c1).merge(c2);
        assert.isFalse(cg._isFixedHeight(), "height not fixed when both components unfixed");
        assert.isFalse(cg._isFixedWidth(), "width not fixed when both components unfixed");

        fixComponentSize(c1, 10, 10);
        assert.isFalse(cg._isFixedHeight(), "height not fixed when one component unfixed");
        assert.isFalse(cg._isFixedWidth(), "width not fixed when one component unfixed");

        fixComponentSize(c2, null, 10);
        assert.isTrue(cg._isFixedHeight(), "height fixed when both components fixed");
        assert.isFalse(cg._isFixedWidth(), "width unfixed when one component unfixed");
    });

    it("componentGroup subcomponents have xOffset, yOffset of 0", function () {
        var cg = new Plottable.Component.Group();
        var c1 = new Plottable.Abstract.Component();
        var c2 = new Plottable.Abstract.Component();
        cg.merge(c1).merge(c2);

        var svg = generateSVG();
        cg._anchor(svg);
        cg._computeLayout(50, 50, 350, 350);

        var cgTranslate = d3.transform(cg.element.attr("transform")).translate;
        var c1Translate = d3.transform(c1.element.attr("transform")).translate;
        var c2Translate = d3.transform(c2.element.attr("transform")).translate;
        assert.equal(cgTranslate[0], 50, "componentGroup has 50 xOffset");
        assert.equal(cgTranslate[1], 50, "componentGroup has 50 yOffset");
        assert.equal(c1Translate[0], 0, "componentGroup has 0 xOffset");
        assert.equal(c1Translate[1], 0, "componentGroup has 0 yOffset");
        assert.equal(c2Translate[0], 0, "componentGroup has 0 xOffset");
        assert.equal(c2Translate[1], 0, "componentGroup has 0 yOffset");
        svg.remove();
    });

    it("remove() and removeComponent work correctly for componentGroup", function () {
        var c1 = new Plottable.Abstract.Component().classed("component-1", true);
        var c2 = new Plottable.Abstract.Component().classed("component-2", true);
        var cg = new Plottable.Component.Group([c1, c2]);

        var svg = generateSVG(200, 200);
        cg.renderTo(svg);

        var c1Node = svg.select(".component-1").node();
        var c2Node = svg.select(".component-2").node();

        assert.isNotNull(c1Node, "component 1 was added to the DOM");
        assert.isNotNull(c2Node, "component 2 was added to the DOM");

        c2.remove();

        c1Node = svg.select(".component-1").node();
        c2Node = svg.select(".comopnent-2").node();

        assert.isNotNull(c1Node, "component 1 is still in the DOM");
        assert.isNull(c2Node, "component 2 was removed from the DOM");

        cg.remove();
        var cgNode = svg.select(".component-group").node();
        c1Node = svg.select(".component-1").node();

        assert.isNull(cgNode, "component group was removed from the DOM");
        assert.isNull(c1Node, "componet 1 was also removed from the DOM");

        cg.renderTo(svg);
        cgNode = svg.select(".component-group").node();
        c1Node = svg.select(".component-1").node();

        assert.isNotNull(cgNode, "component group was added back to the DOM");
        assert.isNotNull(c1Node, "componet 1 was also added back to the DOM");

        svg.remove();
    });

    it("removeAll() works as expected", function () {
        var cg = new Plottable.Component.Group();
        var c1 = new Plottable.Abstract.Component();
        var c2 = new Plottable.Abstract.Component();
        var c3 = new Plottable.Abstract.Component();
        assert.isTrue(cg.empty(), "cg initially empty");
        cg.merge(c1).merge(c2).merge(c3);
        assert.isFalse(cg.empty(), "cg not empty after merging components");
        cg.removeAll();
        assert.isTrue(cg.empty(), "cg empty after removing components");
        assert.isFalse(c1._isAnchored, "c1 was removed");
        assert.isFalse(c2._isAnchored, "c2 was removed");
        assert.isFalse(c3._isAnchored, "c3 was removed");
        assert.lengthOf(cg.components(), 0, "cg has no components");
    });

    describe("ComponentGroup._requestedSpace works as expected", function () {
        it("_works for an empty ComponentGroup", function () {
            var cg = new Plottable.Component.Group();
            var request = cg._requestedSpace(10, 10);
            verifySpaceRequest(request, 0, 0, false, false, "");
        });

        it("works for a ComponentGroup with only proportional-size components", function () {
            var cg = new Plottable.Component.Group();
            var c1 = new Plottable.Abstract.Component();
            var c2 = new Plottable.Abstract.Component();
            cg.merge(c1).merge(c2);
            var request = cg._requestedSpace(10, 10);
            verifySpaceRequest(request, 0, 0, false, false, "");
        });

        it("works when there are fixed-size components", function () {
            var cg = new Plottable.Component.Group();
            var c1 = new Plottable.Abstract.Component();
            var c2 = new Plottable.Abstract.Component();
            var c3 = new Plottable.Abstract.Component();
            cg.merge(c1).merge(c2).merge(c3);
            fixComponentSize(c1, null, 10);
            fixComponentSize(c2, null, 50);
            var request = cg._requestedSpace(10, 10);
            verifySpaceRequest(request, 0, 10, false, true, "");
        });
    });

    describe("Component.merge works as expected", function () {
        var c1 = new Plottable.Abstract.Component();
        var c2 = new Plottable.Abstract.Component();
        var c3 = new Plottable.Abstract.Component();
        var c4 = new Plottable.Abstract.Component();

        it("Component.merge works as expected (Component.merge Component)", function () {
            var cg = c1.merge(c2);
            var innerComponents = cg._components;
            assert.lengthOf(innerComponents, 2, "There are two components");
            assert.equal(innerComponents[0], c1, "first component correct");
            assert.equal(innerComponents[1], c2, "second component correct");
        });

        it("Component.merge works as expected (Component.merge ComponentGroup)", function () {
            var cg = new Plottable.Component.Group([c2, c3, c4]);
            var cg2 = c1.merge(cg);
            assert.equal(cg, cg2, "c.merge(cg) returns cg");
            var components = cg._components;
            assert.lengthOf(components, 4, "four components");
            assert.equal(components[0], c1, "first component in front");
            assert.equal(components[1], c2, "second component is second");
        });

        it("Component.merge works as expected (ComponentGroup.merge Component)", function () {
            var cg = new Plottable.Component.Group([c1, c2, c3]);
            var cg2 = cg.merge(c4);
            assert.equal(cg, cg2, "cg.merge(c) returns cg");
            var components = cg._components;
            assert.lengthOf(components, 4, "there are four components");
            assert.equal(components[0], c1, "first is first");
            assert.equal(components[3], c4, "fourth is fourth");
        });

        it("Component.merge works as expected (ComponentGroup.merge ComponentGroup)", function () {
            var cg1 = new Plottable.Component.Group([c1, c2]);
            var cg2 = new Plottable.Component.Group([c3, c4]);
            var cg = cg1.merge(cg2);
            assert.equal(cg, cg1, "merged == cg1");
            assert.notEqual(cg, cg2, "merged != cg2");
            var components = cg._components;
            assert.lengthOf(components, 3, "there are three inner components");
            assert.equal(components[0], c1, "components are inside");
            assert.equal(components[1], c2, "components are inside");
            assert.equal(components[2], cg2, "componentGroup2 inside componentGroup1");
        });
    });
});

///<reference path="testReference.ts" />
var assert = chai.assert;

function assertComponentXY(component, x, y, message) {
    // use <any> to examine the private variables
    var translate = d3.transform(component.element.attr("transform")).translate;
    var xActual = translate[0];
    var yActual = translate[1];
    assert.equal(xActual, x, "X: " + message);
    assert.equal(yActual, y, "Y: " + message);
}

describe("Component behavior", function () {
    var svg;
    var c;
    var SVG_WIDTH = 400;
    var SVG_HEIGHT = 300;
    beforeEach(function () {
        svg = generateSVG(SVG_WIDTH, SVG_HEIGHT);
        c = new Plottable.Abstract.Component();
    });

    describe("anchor", function () {
        it("anchoring works as expected", function () {
            c._anchor(svg);
            assert.equal(c.element.node(), svg.select("g").node(), "the component anchored to a <g> beneath the <svg>");
            assert.isTrue(svg.classed("plottable"), "<svg> was given \"plottable\" CSS class");
            svg.remove();
        });

        it("can re-anchor to a different element", function () {
            c._anchor(svg);

            var svg2 = generateSVG(SVG_WIDTH, SVG_HEIGHT);
            c._anchor(svg2);
            assert.equal(c.element.node(), svg2.select("g").node(), "the component re-achored under the second <svg>");
            assert.isTrue(svg2.classed("plottable"), "second <svg> was given \"plottable\" CSS class");

            svg.remove();
            svg2.remove();
        });
    });

    describe("computeLayout", function () {
        it("computeLayout defaults and updates intelligently", function () {
            c._anchor(svg)._computeLayout();
            assert.equal(c.availableWidth, SVG_WIDTH, "computeLayout defaulted width to svg width");
            assert.equal(c.availableHeight, SVG_HEIGHT, "computeLayout defaulted height to svg height");
            assert.equal(c.xOrigin, 0, "xOrigin defaulted to 0");
            assert.equal(c.yOrigin, 0, "yOrigin defaulted to 0");

            svg.attr("width", 2 * SVG_WIDTH).attr("height", 2 * SVG_HEIGHT);
            c._computeLayout();
            assert.equal(c.availableWidth, 2 * SVG_WIDTH, "computeLayout updated width to new svg width");
            assert.equal(c.availableHeight, 2 * SVG_HEIGHT, "computeLayout updated height to new svg height");
            assert.equal(c.xOrigin, 0, "xOrigin is still 0");
            assert.equal(c.yOrigin, 0, "yOrigin is still 0");

            svg.remove();
        });

        it("computeLayout works with CSS layouts", function () {
            // Manually size parent
            var parent = d3.select(svg.node().parentNode);
            parent.style("width", "400px");
            parent.style("height", "200px");

            // Remove width/height attributes and style with CSS
            svg.attr("width", null).attr("height", null);
            c._anchor(svg)._computeLayout();
            assert.equal(c.availableWidth, 400, "defaults to width of parent if width is not specified on <svg>");
            assert.equal(c.availableHeight, 200, "defaults to height of parent if width is not specified on <svg>");
            assert.equal(c.xOrigin, 0, "xOrigin defaulted to 0");
            assert.equal(c.yOrigin, 0, "yOrigin defaulted to 0");

            svg.style("width", "50%").style("height", "50%");
            c._computeLayout();

            assert.equal(c.availableWidth, 200, "computeLayout defaulted width to svg width");
            assert.equal(c.availableHeight, 100, "computeLayout defaulted height to svg height");
            assert.equal(c.xOrigin, 0, "xOrigin defaulted to 0");
            assert.equal(c.yOrigin, 0, "yOrigin defaulted to 0");

            svg.style("width", "25%").style("height", "25%");

            c._computeLayout();

            assert.equal(c.availableWidth, 100, "computeLayout updated width to new svg width");
            assert.equal(c.availableHeight, 50, "computeLayout updated height to new svg height");
            assert.equal(c.xOrigin, 0, "xOrigin is still 0");
            assert.equal(c.yOrigin, 0, "yOrigin is still 0");

            // reset test page DOM
            parent.style("width", "auto");
            parent.style("height", "auto");
            svg.remove();
        });

        it("computeLayout will not default when attached to non-root node", function () {
            var g = svg.append("g");
            c._anchor(g);
            assert.throws(function () {
                return c._computeLayout();
            }, "null arguments");
            svg.remove();
        });

        it("computeLayout throws an error when called on un-anchored component", function () {
            assert.throws(function () {
                return c._computeLayout();
            }, Error, "anchor must be called before computeLayout");
            svg.remove();
        });

        it("computeLayout uses its arguments apropriately", function () {
            var g = svg.append("g");
            var xOff = 10;
            var yOff = 20;
            var width = 100;
            var height = 200;
            c._anchor(svg)._computeLayout(xOff, yOff, width, height);
            var translate = getTranslate(c.element);
            assert.deepEqual(translate, [xOff, yOff], "the element translated appropriately");
            assert.equal(c.availableWidth, width, "the width set properly");
            assert.equal(c.availableHeight, height, "the height set propery");
            svg.remove();
        });
    });

    it("subelement containers are ordered properly", function () {
        c.renderTo(svg);
        var gs = c.element.selectAll("g");
        var g0 = d3.select(gs[0][0]);
        var g1 = d3.select(gs[0][1]);
        var g2 = d3.select(gs[0][2]);
        var g3 = d3.select(gs[0][3]);
        assert.isTrue(g0.classed("background-container"), "the first g is a background container");
        assert.isTrue(g1.classed("content"), "the second g is a content container");
        assert.isTrue(g2.classed("foreground-container"), "the third g is a foreground container");
        assert.isTrue(g3.classed("box-container"), "the fourth g is a box container");
        svg.remove();
    });

    it("fixed-width component will align to the right spot", function () {
        fixComponentSize(c, 100, 100);
        c._anchor(svg);
        c._computeLayout();
        assertComponentXY(c, 0, 0, "top-left component aligns correctly");

        c.xAlign("CENTER").yAlign("CENTER");
        c._computeLayout();
        assertComponentXY(c, 150, 100, "center component aligns correctly");

        c.xAlign("RIGHT").yAlign("BOTTOM");
        c._computeLayout();
        assertComponentXY(c, 300, 200, "bottom-right component aligns correctly");
        svg.remove();
    });

    it("components can be offset relative to their alignment, and throw errors if there is insufficient space", function () {
        fixComponentSize(c, 100, 100);
        c._anchor(svg);
        c.xOffset(20).yOffset(20);
        c._computeLayout();
        assertComponentXY(c, 20, 20, "top-left component offsets correctly");

        c.xAlign("CENTER").yAlign("CENTER");
        c._computeLayout();
        assertComponentXY(c, 170, 120, "center component offsets correctly");

        c.xAlign("RIGHT").yAlign("BOTTOM");
        c._computeLayout();
        assertComponentXY(c, 320, 220, "bottom-right component offsets correctly");

        c.xOffset(0).yOffset(0);
        c._computeLayout();
        assertComponentXY(c, 300, 200, "bottom-right component offset resets");

        c.xOffset(-20).yOffset(-30);
        c._computeLayout();
        assertComponentXY(c, 280, 170, "negative offsets work properly");

        svg.remove();
    });

    it("component defaults are as expected", function () {
        var layout = c._requestedSpace(1, 1);
        assert.equal(layout.width, 0, "requested width defaults to 0");
        assert.equal(layout.height, 0, "requested height defaults to 0");
        assert.equal(layout.wantsWidth, false, "_requestedSpace().wantsWidth  defaults to false");
        assert.equal(layout.wantsHeight, false, "_requestedSpace().wantsHeight defaults to false");
        assert.equal(c._xAlignProportion, 0, "_xAlignProportion defaults to 0");
        assert.equal(c._yAlignProportion, 0, "_yAlignProportion defaults to 0");
        assert.equal(c._xOffset, 0, "xOffset defaults to 0");
        assert.equal(c._yOffset, 0, "yOffset defaults to 0");
        svg.remove();
    });

    it("clipPath works as expected", function () {
        assert.isFalse(c.clipPathEnabled, "clipPathEnabled defaults to false");
        c.clipPathEnabled = true;
        var expectedClipPathID = c._plottableID;
        c._anchor(svg)._computeLayout(0, 0, 100, 100)._render();
        var expectedClipPathURL = "url(#clipPath" + expectedClipPathID + ")";
        assert.equal(c.element.attr("clip-path"), expectedClipPathURL, "the element has clip-path url attached");
        var clipRect = c.boxContainer.select(".clip-rect");
        assert.equal(clipRect.attr("width"), 100, "the clipRect has an appropriate width");
        assert.equal(clipRect.attr("height"), 100, "the clipRect has an appropriate height");
        svg.remove();
    });

    it("componentID works as expected", function () {
        var expectedID = Plottable.Abstract.PlottableObject.nextID;
        var c1 = new Plottable.Abstract.Component();
        assert.equal(c1._plottableID, expectedID, "component id on next component was as expected");
        var c2 = new Plottable.Abstract.Component();
        assert.equal(c2._plottableID, expectedID + 1, "future components increment appropriately");
        svg.remove();
    });

    it("boxes work as expected", function () {
        assert.throws(function () {
            return c.addBox("pre-anchor");
        }, Error, "Adding boxes before anchoring is currently disallowed");
        c.renderTo(svg);
        c.addBox("post-anchor");
        var e = c.element;
        var boxContainer = e.select(".box-container");
        var boxStrings = [".bounding-box", ".post-anchor"];

        boxStrings.forEach(function (s) {
            var box = boxContainer.select(s);
            assert.isNotNull(box.node(), s + " box was created and placed inside boxContainer");
            var bb = Plottable.Util.DOM.getBBox(box);
            assert.equal(bb.width, SVG_WIDTH, s + " width as expected");
            assert.equal(bb.height, SVG_HEIGHT, s + " height as expected");
        });
        svg.remove();
    });

    it("hitboxes are created iff there are registered interactions", function () {
        function verifyHitbox(component) {
            var hitBox = component.hitBox;
            assert.isNotNull(hitBox, "the hitbox was created");
            var hitBoxFill = hitBox.style("fill");
            var hitBoxFilled = hitBoxFill === "#ffffff" || hitBoxFill === "rgb(255, 255, 255)";
            assert.isTrue(hitBoxFilled, hitBoxFill + " <- this should be filled, so the hitbox will detect events");
            assert.equal(hitBox.style("opacity"), "0", "the hitBox is transparent, otherwise it would look weird");
        }

        c._anchor(svg);
        assert.isUndefined(c.hitBox, "no hitBox was created when there were no registered interactions");
        svg.remove();
        svg = generateSVG();

        c = new Plottable.Abstract.Component();
        var i = new Plottable.Abstract.Interaction(c).registerWithComponent();
        c._anchor(svg);
        verifyHitbox(c);
        svg.remove();
        svg = generateSVG();

        c = new Plottable.Abstract.Component();
        c._anchor(svg);
        i = new Plottable.Abstract.Interaction(c).registerWithComponent();
        verifyHitbox(c);
        svg.remove();
    });

    it("interaction registration works properly", function () {
        var hitBox1 = null;
        var hitBox2 = null;
        var interaction1 = { _anchor: function (hb) {
                return hitBox1 = hb.node();
            } };
        var interaction2 = { _anchor: function (hb) {
                return hitBox2 = hb.node();
            } };
        c.registerInteraction(interaction1);
        c.renderTo(svg);
        c.registerInteraction(interaction2);
        var hitNode = c.hitBox.node();
        assert.equal(hitBox1, hitNode, "hitBox1 was registerd");
        assert.equal(hitBox2, hitNode, "hitBox2 was registerd");
        svg.remove();
    });

    it("errors are thrown on bad alignments", function () {
        assert.throws(function () {
            return c.xAlign("foo");
        }, Error, "Unsupported alignment");
        assert.throws(function () {
            return c.yAlign("foo");
        }, Error, "Unsupported alignment");
        svg.remove();
    });

    it("css classing works as expected", function () {
        assert.isFalse(c.classed("CSS-PREANCHOR-KEEP"));
        c.classed("CSS-PREANCHOR-KEEP", true);
        assert.isTrue(c.classed("CSS-PREANCHOR-KEEP"));
        c.classed("CSS-PREANCHOR-REMOVE", true);
        assert.isTrue(c.classed("CSS-PREANCHOR-REMOVE"));
        c.classed("CSS-PREANCHOR-REMOVE", false);
        assert.isFalse(c.classed("CSS-PREANCHOR-REMOVE"));

        c._anchor(svg);
        assert.isTrue(c.classed("CSS-PREANCHOR-KEEP"));
        assert.isFalse(c.classed("CSS-PREANCHOR-REMOVE"));
        assert.isFalse(c.classed("CSS-POSTANCHOR"));
        c.classed("CSS-POSTANCHOR", true);
        assert.isTrue(c.classed("CSS-POSTANCHOR"));
        c.classed("CSS-POSTANCHOR", false);
        assert.isFalse(c.classed("CSS-POSTANCHOR"));
        assert.isFalse(c.classed(undefined), "returns false when classed called w/ undefined");
        assert.equal(c.classed(undefined, true), c, "returns this when classed called w/ undefined and true");
        svg.remove();
    });

    it("remove works as expected", function () {
        var cbCalled = 0;
        var cb = function (b) {
            return cbCalled++;
        };
        var b = new Plottable.Abstract.Broadcaster();

        var c1 = new Plottable.Abstract.Component();

        c1._registerToBroadcaster(b, cb);

        c1.renderTo(svg);
        b._broadcast();
        assert.equal(cbCalled, 1, "the callback was called");
        assert.isTrue(svg.node().hasChildNodes(), "the svg has children");
        c1.remove();

        b._broadcast();
        assert.equal(cbCalled, 2, "the callback is still attached to the component");
        assert.isFalse(svg.node().hasChildNodes(), "the svg has no children");

        svg.remove();
    });

    it("_invalidateLayout works as expected", function () {
        var cg = new Plottable.Component.Group();
        var c = makeFixedSizeComponent(10, 10);
        cg._addComponent(c);
        cg.renderTo(svg);
        assert.equal(cg.availableHeight, 10, "availableHeight initially 10 for fixed-size component");
        assert.equal(cg.availableWidth, 10, "availableWidth initially 10 for fixed-size component");
        fixComponentSize(c, 50, 50);
        c._invalidateLayout();
        assert.equal(cg.availableHeight, 50, "invalidateLayout propagated to parent and caused resized height");
        assert.equal(cg.availableWidth, 50, "invalidateLayout propagated to parent and caused resized width");
        svg.remove();
    });

    it("components can be removed even if not anchored", function () {
        var c = new Plottable.Abstract.Component();
        c.remove(); // no error thrown
        svg.remove();
    });
});

///<reference path="testReference.ts" />
var assert = chai.assert;

describe("Coordinators", function () {
    describe("ScaleDomainCoordinator", function () {
        it("domains are coordinated", function () {
            var s1 = new Plottable.Scale.Linear();
            var s2 = new Plottable.Scale.Linear();
            var s3 = new Plottable.Scale.Linear();
            var dc = new Plottable.Util.ScaleDomainCoordinator([s1, s2, s3]);
            s1.domain([0, 100]);
            assert.deepEqual(s1.domain(), [0, 100]);
            assert.deepEqual(s1.domain(), s2.domain());
            assert.deepEqual(s1.domain(), s3.domain());

            s1.domain([-100, 5000]);
            assert.deepEqual(s1.domain(), [-100, 5000]);
            assert.deepEqual(s1.domain(), s2.domain());
            assert.deepEqual(s1.domain(), s3.domain());
        });
    });
});

///<reference path="testReference.ts" />
var assert = chai.assert;

describe("DataSource", function () {
    it("Updates listeners when the data is changed", function () {
        var ds = new Plottable.DataSource();

        var newData = [1, 2, 3];

        var callbackCalled = false;
        var callback = function (broadcaster) {
            assert.equal(broadcaster, ds, "Callback received the DataSource as the first argument");
            assert.deepEqual(ds.data(), newData, "DataSource arrives with correct data");
            callbackCalled = true;
        };
        ds.registerListener(null, callback);

        ds.data(newData);
        assert.isTrue(callbackCalled, "callback was called when the data was changed");
    });

    it("Updates listeners when the metadata is changed", function () {
        var ds = new Plottable.DataSource();

        var newMetadata = "blargh";

        var callbackCalled = false;
        var callback = function (broadcaster) {
            assert.equal(broadcaster, ds, "Callback received the DataSource as the first argument");
            assert.deepEqual(ds.metadata(), newMetadata, "DataSource arrives with correct metadata");
            callbackCalled = true;
        };
        ds.registerListener(null, callback);

        ds.metadata(newMetadata);
        assert.isTrue(callbackCalled, "callback was called when the metadata was changed");
    });

    it("_getExtent works as expected", function () {
        var data = [1, 2, 3, 4, 1];
        var metadata = { foo: 11 };
        var dataSource = new Plottable.DataSource(data, metadata);
        var a1 = function (d, i, m) {
            return d + i - 2;
        };
        assert.deepEqual(dataSource._getExtent(a1), [-1, 5], "extent for numerical data works properly");
        var a2 = function (d, i, m) {
            return d + m.foo;
        };
        assert.deepEqual(dataSource._getExtent(a2), [12, 15], "extent uses metadata appropriately");
        dataSource.metadata({ foo: -1 });
        assert.deepEqual(dataSource._getExtent(a2), [0, 3], "metadata change is reflected in extent results");
        var a3 = function (d, i, m) {
            return "_" + d;
        };
        assert.deepEqual(dataSource._getExtent(a3), ["_1", "_2", "_3", "_4"], "extent works properly on string domains (no repeats)");
    });
});

///<reference path="testReference.ts" />
var assert = chai.assert;

describe("Util.DOM", function () {
    it("getBBox works properly", function () {
        var svg = generateSVG();
        var rect = svg.append("rect").attr("x", 0).attr("y", 0).attr("width", 5).attr("height", 5);
        var bb1 = Plottable.Util.DOM.getBBox(rect);
        var bb2 = rect.node().getBBox();
        assert.deepEqual(bb1, bb2);
        svg.remove();
    });

    describe("getElementWidth, getElementHeight", function () {
        it("can get a plain element's size", function () {
            var parent = getSVGParent();
            parent.style("width", "300px");
            parent.style("height", "200px");
            var parentElem = parent[0][0];

            var width = Plottable.Util.DOM.getElementWidth(parentElem);
            assert.equal(width, 300, "measured width matches set width");
            var height = Plottable.Util.DOM.getElementHeight(parentElem);
            assert.equal(height, 200, "measured height matches set height");
        });

        it("can get the svg's size", function () {
            var svg = generateSVG(450, 120);
            var svgElem = svg[0][0];

            var width = Plottable.Util.DOM.getElementWidth(svgElem);
            assert.equal(width, 450, "measured width matches set width");
            var height = Plottable.Util.DOM.getElementHeight(svgElem);
            assert.equal(height, 120, "measured height matches set height");
            svg.remove();
        });

        it("can accept multiple units and convert to pixels", function () {
            var parent = getSVGParent();
            var parentElem = parent[0][0];
            var child = parent.append("div");
            var childElem = child[0][0];

            parent.style("width", "200px");
            parent.style("height", "50px");
            assert.equal(Plottable.Util.DOM.getElementWidth(parentElem), 200, "width is correct");
            assert.equal(Plottable.Util.DOM.getElementHeight(parentElem), 50, "height is correct");

            child.style("width", "20px");
            child.style("height", "10px");
            assert.equal(Plottable.Util.DOM.getElementWidth(childElem), 20, "width is correct");
            assert.equal(Plottable.Util.DOM.getElementHeight(childElem), 10, "height is correct");

            child.style("width", "100%");
            child.style("height", "100%");
            assert.equal(Plottable.Util.DOM.getElementWidth(childElem), 200, "width is correct");
            assert.equal(Plottable.Util.DOM.getElementHeight(childElem), 50, "height is correct");

            child.style("width", "50%");
            child.style("height", "50%");
            assert.equal(Plottable.Util.DOM.getElementWidth(childElem), 100, "width is correct");
            assert.equal(Plottable.Util.DOM.getElementHeight(childElem), 25, "height is correct");

            // reset test page DOM
            parent.style("width", "auto");
            parent.style("height", "auto");
            child.remove();
        });
    });

    it("isSelectionRemovedFromSVG works", function () {
        var svg = generateSVG();
        var g = svg.append("g");
        assert.isFalse(Plottable.Util.DOM.isSelectionRemovedFromSVG(g), "g is in svg");
        g.remove();
        assert.isTrue(Plottable.Util.DOM.isSelectionRemovedFromSVG(g), "g is no longer in svg");
        assert.isFalse(Plottable.Util.DOM.isSelectionRemovedFromSVG(svg), "svg is not considered removed");
        svg.remove();
    });
});

///<reference path="testReference.ts" />
var assert = chai.assert;

describe("Formatters", function () {
    describe("fixed", function () {
        it("shows exactly [precision] digits", function () {
            var fixed3 = new Plottable.Formatter.Fixed();
            var result = fixed3.format(1);
            assert.strictEqual(result, "1.000", "defaults to three decimal places");
            result = fixed3.format(1.234);
            assert.strictEqual(result, "1.234", "shows three decimal places");
            result = fixed3.format(1.2345);
            assert.strictEqual(result, "", "changed values are not shown (get turned into empty strings)");
        });

        it("precision can be changed", function () {
            var fixed2 = new Plottable.Formatter.Fixed();
            fixed2.precision(2);
            var result = fixed2.format(1);
            assert.strictEqual(result, "1.00", "formatter was changed to show only two decimal places");
        });

        it("can be set to show rounded values", function () {
            var fixed3 = new Plottable.Formatter.Fixed();
            fixed3.showOnlyUnchangedValues(false);
            var result = fixed3.format(1.2349);
            assert.strictEqual(result, "1.235", "long values are rounded correctly");
        });
    });

    describe("general", function () {
        it("formats number to show at most [precision] digits", function () {
            var general = new Plottable.Formatter.General();
            var result = general.format(1);
            assert.strictEqual(result, "1", "shows no decimals if formatting an integer");
            result = general.format(1.234);
            assert.strictEqual(result, "1.234", "shows up to three decimal places");
            result = general.format(1.2345);
            assert.strictEqual(result, "", "(changed) values with more than three decimal places are not shown");
        });

        it("stringifies non-number values", function () {
            var general = new Plottable.Formatter.General();
            var result = general.format("blargh");
            assert.strictEqual(result, "blargh", "string values are passed through unchanged");
            result = general.format(null);
            assert.strictEqual(result, "null", "non-number inputs are stringified");
        });
    });

    describe("identity", function () {
        it("stringifies inputs", function () {
            var identity = new Plottable.Formatter.Identity();
            var result = identity.format(1);
            assert.strictEqual(result, "1", "numbers are stringified");
            result = identity.format(0.999999);
            assert.strictEqual(result, "0.999999", "long numbers are stringified");
            result = identity.format(null);
            assert.strictEqual(result, "null", "formats null");
            result = identity.format(undefined);
            assert.strictEqual(result, "undefined", "formats undefined");
        });
    });

    describe("currency", function () {
        it("uses reasonable defaults", function () {
            var currencyFormatter = new Plottable.Formatter.Currency();
            var result = currencyFormatter.format(1);
            assert.strictEqual(result.charAt(0), "$", "defaults to $ for currency symbol");
            var decimals = result.substring(result.indexOf(".") + 1, result.length);
            assert.strictEqual(decimals.length, 2, "defaults to 2 decimal places");

            result = currencyFormatter.format(-1);
            assert.strictEqual(result.charAt(0), "-", "prefixes negative values with \"-\"");
            assert.strictEqual(result.charAt(1), "$", "places the currency symbol after the negative sign");
        });

        it("can change the type and position of the currency symbol", function () {
            var centsFormatter = new Plottable.Formatter.Currency(0, "c", false);
            var result = centsFormatter.format(1);
            assert.strictEqual(result.charAt(result.length - 1), "c", "The specified currency symbol was appended");
        });
    });

    describe("percentage", function () {
        it("uses reasonable defaults", function () {
            var percentFormatter = new Plottable.Formatter.Percentage();
            var result = percentFormatter.format(1);
            assert.strictEqual(result, "100%", "the value was multiplied by 100, a percent sign was appended, and no decimal places are shown by default");
        });
    });

    describe("custom", function () {
        it("can take a custom formatting function", function () {
            var customFormatter;
            var blargify = function (d, f) {
                assert.strictEqual(f, customFormatter, "Formatter itself was supplied as second argument");
                return String(d) + "-blargh";
            };
            customFormatter = new Plottable.Formatter.Custom(0, blargify);
            var result = customFormatter.format(1);
            assert.strictEqual(result, "1-blargh", "it uses the custom formatting function");
        });
    });
});

///<reference path="testReference.ts" />
var assert = chai.assert;

describe("Gridlines", function () {
    it("Gridlines and axis tick marks align", function () {
        var svg = generateSVG(640, 480);
        var xScale = new Plottable.Scale.Linear();
        xScale.domain([0, 10]); // manually set domain since we won't have a renderer
        var xAxis = new Plottable.Axis.XAxis(xScale, "bottom");

        var yScale = new Plottable.Scale.Linear();
        yScale.domain([0, 10]);
        var yAxis = new Plottable.Axis.YAxis(yScale, "left");

        var gridlines = new Plottable.Component.Gridlines(xScale, yScale);
        var basicTable = new Plottable.Component.Table().addComponent(0, 0, yAxis).addComponent(0, 1, gridlines).addComponent(1, 1, xAxis);

        basicTable._anchor(svg);
        basicTable._computeLayout();
        xScale.range([0, xAxis.availableWidth]); // manually set range since we don't have a renderer
        yScale.range([yAxis.availableHeight, 0]);
        basicTable._render();

        var xAxisTickMarks = xAxis.axisElement.selectAll(".tick").select("line")[0];
        var xGridlines = gridlines.element.select(".x-gridlines").selectAll("line")[0];
        assert.equal(xAxisTickMarks.length, xGridlines.length, "There is an x gridline for each x tick");
        for (var i = 0; i < xAxisTickMarks.length; i++) {
            var xTickMarkRect = xAxisTickMarks[i].getBoundingClientRect();
            var xGridlineRect = xGridlines[i].getBoundingClientRect();
            assert.closeTo(xTickMarkRect.left, xGridlineRect.left, 1, "x tick and gridline align");
        }

        var yAxisTickMarks = yAxis.axisElement.selectAll(".tick").select("line")[0];
        var yGridlines = gridlines.element.select(".y-gridlines").selectAll("line")[0];
        assert.equal(yAxisTickMarks.length, yGridlines.length, "There is an x gridline for each x tick");
        for (var j = 0; j < yAxisTickMarks.length; j++) {
            var yTickMarkRect = yAxisTickMarks[j].getBoundingClientRect();
            var yGridlineRect = yGridlines[j].getBoundingClientRect();
            assert.closeTo(yTickMarkRect.top, yGridlineRect.top, 1, "y tick and gridline align");
        }

        svg.remove();
    });

    it("Unanchored Gridlines don't throw an error when scale updates", function () {
        var xScale = new Plottable.Scale.Linear();
        var gridlines = new Plottable.Component.Gridlines(xScale, null);
        xScale.domain([0, 1]);
        // test passes if error is not thrown.
    });
});

///<reference path="testReference.ts" />
var assert = chai.assert;

describe("IDCounter", function () {
    it("IDCounter works as expected", function () {
        var i = new Plottable.Util.IDCounter();
        assert.equal(i.get("f"), 0);
        assert.equal(i.increment("f"), 1);
        assert.equal(i.increment("g"), 1);
        assert.equal(i.increment("f"), 2);
        assert.equal(i.decrement("f"), 1);
        assert.equal(i.get("f"), 1);
        assert.equal(i.get("f"), 1);
        assert.equal(i.decrement(2), -1);
    });
});

///<reference path="testReference.ts" />
var assert = chai.assert;

function makeFakeEvent(x, y) {
    return {
        dx: 0,
        dy: 0,
        clientX: x,
        clientY: y,
        translate: [x, y],
        scale: 1,
        sourceEvent: null,
        x: x,
        y: y,
        keyCode: 0,
        altKey: false
    };
}

function fakeDragSequence(anyedInteraction, startX, startY, endX, endY) {
    anyedInteraction._dragstart();
    d3.event = makeFakeEvent(startX, startY);
    anyedInteraction._drag();
    d3.event = makeFakeEvent(endX, endY);
    anyedInteraction._drag();
    anyedInteraction._dragend();
    d3.event = null;
}

describe("Interactions", function () {
    describe("PanZoomInteraction", function () {
        it("Pans properly", function () {
            // The only difference between pan and zoom is internal to d3
            // Simulating zoom events is painful, so panning will suffice here
            var xScale = new Plottable.Scale.Linear().domain([0, 11]);
            var yScale = new Plottable.Scale.Linear().domain([11, 0]);

            var svg = generateSVG();
            var dataset = makeLinearSeries(11);
            var renderer = new Plottable.Plot.Scatter(dataset, xScale, yScale);
            renderer.renderTo(svg);

            var xDomainBefore = xScale.domain();
            var yDomainBefore = yScale.domain();

            var interaction = new Plottable.Interaction.PanZoom(renderer, xScale, yScale);
            interaction.registerWithComponent();

            var hb = renderer.element.select(".hit-box").node();
            var dragDistancePixelX = 10;
            var dragDistancePixelY = 20;
            $(hb).simulate("drag", {
                dx: dragDistancePixelX,
                dy: dragDistancePixelY
            });

            var xDomainAfter = xScale.domain();
            var yDomainAfter = yScale.domain();

            assert.notDeepEqual(xDomainAfter, xDomainBefore, "x domain was changed by panning");
            assert.notDeepEqual(yDomainAfter, yDomainBefore, "y domain was changed by panning");

            function getSlope(scale) {
                var range = scale.range();
                var domain = scale.domain();
                return (domain[1] - domain[0]) / (range[1] - range[0]);
            }
            ;

            var expectedXDragChange = -dragDistancePixelX * getSlope(xScale);
            var expectedYDragChange = -dragDistancePixelY * getSlope(yScale);

            assert.closeTo(xDomainAfter[0] - xDomainBefore[0], expectedXDragChange, 1, "x domain changed by the correct amount");
            assert.closeTo(yDomainAfter[0] - yDomainBefore[0], expectedYDragChange, 1, "y domain changed by the correct amount");

            svg.remove();
        });
    });

    describe("XYDragBoxInteraction", function () {
        var svgWidth = 400;
        var svgHeight = 400;
        var svg;
        var dataset;
        var xScale;
        var yScale;
        var renderer;
        var interaction;

        var dragstartX = 20;
        var dragstartY = svgHeight - 100;
        var dragendX = 100;
        var dragendY = svgHeight - 20;

        before(function () {
            svg = generateSVG(svgWidth, svgHeight);
            dataset = new Plottable.DataSource(makeLinearSeries(10));
            xScale = new Plottable.Scale.Linear();
            yScale = new Plottable.Scale.Linear();
            renderer = new Plottable.Plot.Scatter(dataset, xScale, yScale);
            renderer.renderTo(svg);
            interaction = new Plottable.Interaction.XYDragBox(renderer);
            interaction.registerWithComponent();
        });

        afterEach(function () {
            interaction.callback();
            interaction.clearBox();
        });

        it("All callbacks are notified with appropriate data when a drag finishes", function () {
            var timesCalled = 0;
            var areaCallback = function (a) {
                timesCalled++;
                if (timesCalled === 1) {
                    assert.deepEqual(a, null, "areaCallback called with null arg on dragstart");
                }
                if (timesCalled === 2) {
                    var expectedPixelArea = {
                        xMin: dragstartX,
                        xMax: dragendX,
                        yMin: dragstartY,
                        yMax: dragendY
                    };
                    assert.deepEqual(a, expectedPixelArea, "areaCallback was passed the correct pixel area");
                }
            };

            interaction.callback(areaCallback);

            // fake a drag event
            fakeDragSequence(interaction, dragstartX, dragstartY, dragendX, dragendY);

            assert.equal(timesCalled, 2, "areaCallback was called twice");
        });

        it("Highlights and un-highlights areas appropriately", function () {
            fakeDragSequence(interaction, dragstartX, dragstartY, dragendX, dragendY);
            var dragBoxClass = "." + Plottable.Interaction.XYDragBox.CLASS_DRAG_BOX;
            var dragBox = renderer.foregroundContainer.select(dragBoxClass);
            assert.isNotNull(dragBox, "the dragbox was created");
            var actualStartPosition = { x: parseFloat(dragBox.attr("x")), y: parseFloat(dragBox.attr("y")) };
            var expectedStartPosition = { x: Math.min(dragstartX, dragendX), y: Math.min(dragstartY, dragendY) };
            assert.deepEqual(actualStartPosition, expectedStartPosition, "highlighted box is positioned correctly");
            assert.equal(parseFloat(dragBox.attr("width")), Math.abs(dragstartX - dragendX), "highlighted box has correct width");
            assert.equal(parseFloat(dragBox.attr("height")), Math.abs(dragstartY - dragendY), "highlighted box has correct height");

            interaction.clearBox();
            var boxGone = dragBox.attr("width") === "0" && dragBox.attr("height") === "0";
            assert.isTrue(boxGone, "highlighted box disappears when clearBox is called");
        });

        after(function () {
            svg.remove();
        });
    });

    describe("YDragBoxInteraction", function () {
        var svgWidth = 400;
        var svgHeight = 400;
        var svg;
        var dataset;
        var xScale;
        var yScale;
        var renderer;
        var interaction;

        var dragstartX = 20;
        var dragstartY = svgHeight - 100;
        var dragendX = 100;
        var dragendY = svgHeight - 20;

        before(function () {
            svg = generateSVG(svgWidth, svgHeight);
            dataset = new Plottable.DataSource(makeLinearSeries(10));
            xScale = new Plottable.Scale.Linear();
            yScale = new Plottable.Scale.Linear();
            renderer = new Plottable.Plot.Scatter(dataset, xScale, yScale);
            renderer.renderTo(svg);
            interaction = new Plottable.Interaction.YDragBox(renderer);
            interaction.registerWithComponent();
        });

        afterEach(function () {
            interaction.callback();
            interaction.clearBox();
        });

        it("All callbacks are notified with appropriate data when a drag finishes", function () {
            var timesCalled = 0;
            var areaCallback = function (a) {
                timesCalled++;
                if (timesCalled === 1) {
                    assert.deepEqual(a, null, "areaCallback called with null arg on dragstart");
                }
                if (timesCalled === 2) {
                    var expectedPixelArea = {
                        yMin: dragstartY,
                        yMax: dragendY
                    };
                    assert.deepEqual(a, expectedPixelArea, "areaCallback was passed the correct pixel area");
                }
            };

            interaction.callback(areaCallback);

            // fake a drag event
            fakeDragSequence(interaction, dragstartX, dragstartY, dragendX, dragendY);

            assert.equal(timesCalled, 2, "areaCallback was called twice");
        });

        it("Highlights and un-highlights areas appropriately", function () {
            fakeDragSequence(interaction, dragstartX, dragstartY, dragendX, dragendY);
            var dragBoxClass = "." + Plottable.Interaction.XYDragBox.CLASS_DRAG_BOX;
            var dragBox = renderer.foregroundContainer.select(dragBoxClass);
            assert.isNotNull(dragBox, "the dragbox was created");
            var actualStartPosition = { x: parseFloat(dragBox.attr("x")), y: parseFloat(dragBox.attr("y")) };
            var expectedStartPosition = { x: 0, y: Math.min(dragstartY, dragendY) };
            assert.deepEqual(actualStartPosition, expectedStartPosition, "highlighted box is positioned correctly");
            assert.equal(parseFloat(dragBox.attr("width")), svgWidth, "highlighted box has correct width");
            assert.equal(parseFloat(dragBox.attr("height")), Math.abs(dragstartY - dragendY), "highlighted box has correct height");

            interaction.clearBox();
            var boxGone = dragBox.attr("width") === "0" && dragBox.attr("height") === "0";
            assert.isTrue(boxGone, "highlighted box disappears when clearBox is called");
        });

        after(function () {
            svg.remove();
        });
    });

    describe("KeyInteraction", function () {
        it("Triggers the callback only when the Component is moused over and appropriate key is pressed", function () {
            var svg = generateSVG(400, 400);

            // svg.attr("id", "key-interaction-test");
            var component = new Plottable.Abstract.Component();
            component.renderTo(svg);

            var code = 65;
            var ki = new Plottable.Interaction.Key(component, code);

            var callbackCalled = false;
            var callback = function () {
                callbackCalled = true;
            };

            ki.callback(callback);
            ki.registerWithComponent();

            var $hitbox = $(component.hitBox.node());

            $hitbox.simulate("keydown", { keyCode: code });
            assert.isFalse(callbackCalled, "callback is not called if component does not have mouse focus (before mouseover)");

            $hitbox.simulate("mouseover");

            $hitbox.simulate("keydown", { keyCode: code });
            assert.isTrue(callbackCalled, "callback gets called if the appropriate key is pressed while the component has mouse focus");

            callbackCalled = false;
            $hitbox.simulate("keydown", { keyCode: (code + 1) });
            assert.isFalse(callbackCalled, "callback is not called if the wrong key is pressed");

            $hitbox.simulate("mouseout");

            $hitbox.simulate("keydown", { keyCode: code });
            assert.isFalse(callbackCalled, "callback is not called if component does not have mouse focus (after mouseout)");

            svg.remove();
        });
    });
});

///<reference path="testReference.ts" />
var assert = chai.assert;

describe("Labels", function () {
    it("Standard text title label generates properly", function () {
        var svg = generateSVG(400, 80);
        var label = new Plottable.Component.TitleLabel("A CHART TITLE");
        label._anchor(svg);
        label._computeLayout();

        var content = label.content;
        assert.isTrue(label.element.classed("label"), "title element has label css class");
        assert.isTrue(label.element.classed("title-label"), "title element has title-label css class");
        var textChildren = content.selectAll("text");
        assert.lengthOf(textChildren, 1, "There is one text node in the parent element");

        var text = content.select("text");
        var bbox = Plottable.Util.DOM.getBBox(text);
        assert.equal(bbox.height, label.availableHeight, "text height === label.minimumHeight()");
        assert.equal(text.node().textContent, "A CHART TITLE", "node's text content is as expected");
        svg.remove();
    });

    it("Left-rotated text is handled properly", function () {
        var svg = generateSVG(100, 400);
        var label = new Plottable.Component.AxisLabel("LEFT-ROTATED LABEL", "vertical-left");
        label._anchor(svg);
        var content = label.content;
        var text = content.select("text");
        label._computeLayout();
        label._render();
        var textBBox = Plottable.Util.DOM.getBBox(text);
        assertBBoxInclusion(label.element.select(".bounding-box"), text);
        assert.equal(textBBox.height, label.availableWidth, "text height === label.minimumWidth() (it's rotated)");
        assert.equal(text.attr("transform"), "rotate(-90)", "the text element is rotated -90 degrees");
        svg.remove();
    });

    it("Right-rotated text is handled properly", function () {
        var svg = generateSVG(100, 400);
        var label = new Plottable.Component.AxisLabel("RIGHT-ROTATED LABEL", "vertical-right");
        label._anchor(svg);
        var content = label.content;
        var text = content.select("text");
        label._computeLayout();
        label._render();
        var textBBox = Plottable.Util.DOM.getBBox(text);
        assertBBoxInclusion(label.element.select(".bounding-box"), text);
        assert.equal(textBBox.height, label.availableWidth, "text height === label.minimumWidth() (it's rotated)");
        assert.equal(text.attr("transform"), "rotate(90)", "the text element is rotated 90 degrees");
        svg.remove();
    });

    it("Label text can be changed after label is created", function () {
        var svg = generateSVG(400, 80);
        var label = new Plottable.Component.TitleLabel();
        label.renderTo(svg);
        var textEl = label.content.select("text");
        assert.equal(textEl.text(), "", "the text defaulted to empty string when constructor was called w/o arguments");
        assert.equal(label.availableHeight, 0, "rowMin is 0 for empty string");
        label.setText("hello world");
        label.renderTo(svg);
        assert.equal(textEl.text(), "hello world", "the label text updated properly");
        assert.operator(label.availableHeight, ">", 0, "rowMin is > 0 for non-empty string");
        svg.remove();
    });

    it("Superlong text is handled in a sane fashion", function () {
        var svgWidth = 400;
        var svg = generateSVG(svgWidth, 80);
        var label = new Plottable.Component.TitleLabel("THIS LABEL IS SO LONG WHOEVER WROTE IT WAS PROBABLY DERANGED");
        label._anchor(svg);
        var content = label.content;
        var text = content.select("text");
        label._computeLayout();
        label._render();
        var bbox = Plottable.Util.DOM.getBBox(text);
        assert.equal(bbox.height, label.availableHeight, "text height === label.minimumHeight()");
        assert.operator(bbox.width, "<=", svgWidth, "the text is not wider than the SVG width");
        svg.remove();
    });

    it("text in a tiny box is truncated to empty string", function () {
        var svg = generateSVG(10, 10);
        var label = new Plottable.Component.TitleLabel("Yeah, not gonna fit...");
        label.renderTo(svg);
        var text = label.content.select("text");
        assert.equal(text.text(), "", "text was truncated to empty string");
        svg.remove();
    });

    it("centered text in a table is positioned properly", function () {
        var svg = generateSVG(400, 400);
        var label = new Plottable.Component.TitleLabel(".");
        var t = new Plottable.Component.Table().addComponent(0, 0, label).addComponent(1, 0, new Plottable.Abstract.Component());
        t.renderTo(svg);
        var textElement = svg.select("text");
        var textX = parseFloat(textElement.attr("x"));
        var eleTranslate = d3.transform(label.element.attr("transform")).translate;
        assert.closeTo(eleTranslate[0] + textX, 200, 10, "label is centered");
        svg.remove();
    });

    it("if a label text is changed to empty string, width updates to 0", function () {
        var svg = generateSVG(400, 400);
        var label = new Plottable.Component.TitleLabel("foo");
        label.renderTo(svg);
        label.setText("");
        assert.equal(label.availableWidth, 0, "width updated to 0");
        svg.remove();
    });

    it("unsupported alignments and orientations are unsupported", function () {
        assert.throws(function () {
            return new Plottable.Component.Label("foo", "bar");
        }, Error, "not a valid orientation");
    });
});

///<reference path="testReference.ts" />
var assert = chai.assert;

describe("Legends", function () {
    var svg;
    var color;
    var legend;

    beforeEach(function () {
        svg = generateSVG(400, 400);
        color = new Plottable.Scale.Color("Category10");
        legend = new Plottable.Component.Legend(color);
    });

    it("a basic legend renders", function () {
        color.domain(["foo", "bar", "baz"]);
        legend.renderTo(svg);
        var rows = legend.content.selectAll(".legend-row");
        assert.lengthOf(rows[0], 3, "there are 3 legend entries");

        rows.each(function (d, i) {
            assert.equal(d, color.domain()[i], "the data is set properly");
            var d3this = d3.select(this);
            var text = d3this.select("text").text();
            assert.equal(text, d, "the text node has correct text");
            var circle = d3this.select("circle");
            assert.equal(circle.attr("fill"), color.scale(d), "the circle's fill is set properly");
        });
        svg.remove();
    });

    it("legend domain can be updated after initialization, and height updates as well", function () {
        legend.renderTo(svg);
        legend.scale(color);
        assert.equal(legend._requestedSpace(200, 200).height, 0, "there is no requested height when domain is empty");
        color.domain(["foo", "bar"]);
        var height1 = legend._requestedSpace(400, 400).height;
        var actualHeight1 = legend.availableHeight;
        assert.operator(height1, ">", 0, "changing the domain gives a positive height");
        color.domain(["foo", "bar", "baz"]);
        assert.operator(legend._requestedSpace(400, 400).height, ">", height1, "adding to the domain increases the height requested");
        var actualHeight2 = legend.availableHeight;
        assert.operator(actualHeight1, "<", actualHeight2, "Changing the domain caused the legend to re-layout with more height");
        var numRows = legend.content.selectAll(".legend-row")[0].length;
        assert.equal(numRows, 3, "there are 3 rows");
        svg.remove();
    });

    it("a legend with many labels does not overflow vertically", function () {
        color.domain(["alpha", "beta", "gamma", "delta", "omega", "omicron", "persei", "eight"]);
        legend.renderTo(svg);

        var contentBBox = Plottable.Util.DOM.getBBox(legend.content);
        var contentBottomEdge = contentBBox.y + contentBBox.height;
        var bboxBBox = Plottable.Util.DOM.getBBox(legend.element.select(".bounding-box"));
        var bboxBottomEdge = bboxBBox.y + bboxBBox.height;

        assert.operator(contentBottomEdge, "<=", bboxBottomEdge, "content does not extend past bounding box");
        svg.remove();
    });

    it("a legend with a long label does not overflow horizontally", function () {
        color.domain(["foooboooloonoogoorooboopoo"]);
        svg.attr("width", 100);
        legend.renderTo(svg);
        var text = legend.content.select("text").text();
        assert.notEqual(text, "foooboooloonoogoorooboopoo", "the text was truncated");
        var rightEdge = legend.content.select("text").node().getBoundingClientRect().right;
        var bbox = legend.element.select(".bounding-box");
        var rightEdgeBBox = bbox.node().getBoundingClientRect().right;
        assert.operator(rightEdge, "<=", rightEdgeBBox, "the long text did not overflow the legend");
        svg.remove();
    });

    it("calling legend.render multiple times does not add more elements", function () {
        color.domain(["foo", "bar", "baz"]);
        legend.renderTo(svg);
        var numRows = legend.content.selectAll(".legend-row")[0].length;
        assert.equal(numRows, 3, "there are 3 legend rows initially");
        legend._render();
        numRows = legend.content.selectAll(".legend-row")[0].length;
        assert.equal(numRows, 3, "there are 3 legend rows after second render");
        svg.remove();
    });

    it("re-rendering the legend with a new domain will do the right thing", function () {
        color.domain(["foo", "bar", "baz"]);
        legend.renderTo(svg);
        var newDomain = ["mushu", "foo", "persei", "baz", "eight"];
        color.domain(newDomain);

        // due to how joins work, this is how the elements should be arranged by d3
        var newDomainActualOrder = ["foo", "baz", "mushu", "persei", "eight"];
        legend.content.selectAll(".legend-row").each(function (d, i) {
            assert.equal(d, newDomainActualOrder[i], "the data is set correctly");
            var text = d3.select(this).select("text").text();
            assert.equal(text, d, "the text was set properly");
            var fill = d3.select(this).select("circle").attr("fill");
            assert.equal(fill, color.scale(d), "the fill was set properly");
        });
        assert.lengthOf(legend.content.selectAll(".legend-row")[0], 5, "there are the right number of legend elements");
        svg.remove();
    });

    it("legend.scale() replaces domain", function () {
        color.domain(["foo", "bar", "baz"]);
        legend.renderTo(svg);

        var newDomain = ["a", "b", "c"];
        var newColorScale = new Plottable.Scale.Color("20");
        newColorScale.domain(newDomain);
        legend.scale(newColorScale);

        legend.content.selectAll(".legend-row").each(function (d, i) {
            assert.equal(d, newDomain[i], "the data is set correctly");
            var text = d3.select(this).select("text").text();
            assert.equal(text, d, "the text was set properly");
            var fill = d3.select(this).select("circle").attr("fill");
            assert.equal(fill, newColorScale.scale(d), "the fill was set properly");
        });

        svg.remove();
    });

    it("legend.scale() correctly reregisters listeners", function () {
        color.domain(["foo", "bar", "baz"]);
        legend.renderTo(svg);

        var tempDomain = ["a", "b", "c"];
        var newColorScale = new Plottable.Scale.Color("20");
        newColorScale.domain(tempDomain);
        legend.scale(newColorScale);

        var newDomain = ["a", "foo", "d"];
        newColorScale.domain(newDomain);
        legend.content.selectAll(".legend-row").each(function (d, i) {
            assert.equal(d, newDomain[i], "the data is set correctly");
            var text = d3.select(this).select("text").text();
            assert.equal(text, d, "the text was set properly");
            var fill = d3.select(this).select("circle").attr("fill");
            assert.equal(fill, newColorScale.scale(d), "the fill was set properly");
        });
        svg.remove();
    });

    describe("Legend toggle tests", function () {
        var toggleLegend;

        beforeEach(function () {
            toggleLegend = new Plottable.Component.Legend(color);
            toggleLegend.toggleCallback(function (d, b) {
            });
        });

        function verifyState(selection, b, msg) {
            assert.equal(selection.classed("toggled-on"), b, msg);
            assert.equal(selection.classed("toggled-off"), !b, msg);
        }

        function getSelection(datum) {
            var selection = toggleLegend.content.selectAll(".legend-row").filter(function (d, i) {
                return d === datum;
            });
            return selection;
        }

        function verifyEntry(datum, b, msg) {
            verifyState(getSelection(datum), b, msg);
        }

        function toggleEntry(datum, index) {
            getSelection(datum).on("click")(datum, index);
        }

        it("basic initialization test", function () {
            color.domain(["a", "b", "c", "d", "e"]);
            toggleLegend.renderTo(svg);
            toggleLegend.content.selectAll(".legend-row").each(function (d, i) {
                var selection = d3.select(this);
                verifyState(selection, true);
            });
            svg.remove();
        });

        it("basic toggling test", function () {
            color.domain(["a"]);
            toggleLegend.renderTo(svg);
            toggleLegend.content.selectAll(".legend-row").each(function (d, i) {
                var selection = d3.select(this);
                selection.on("click")(d, i);
                verifyState(selection, false);
                selection.on("click")(d, i);
                verifyState(selection, true);
            });
            svg.remove();
        });

        it("scale() works as intended with toggling", function () {
            var domain = ["a", "b", "c", "d", "e"];
            color.domain(domain);
            toggleLegend.renderTo(svg);
            toggleEntry("a", 0);
            toggleEntry("d", 3);
            toggleEntry("c", 2);

            var newDomain = ["r", "a", "d", "g"];
            var newColorScale = new Plottable.Scale.Color("Category10");
            newColorScale.domain(newDomain);
            toggleLegend.scale(newColorScale);

            verifyEntry("r", true);
            verifyEntry("a", false);
            verifyEntry("g", true);
            verifyEntry("d", false);

            svg.remove();
        });

        it("listeners on scale will correctly update states", function () {
            color.domain(["a", "b", "c", "d", "e"]);
            toggleLegend.renderTo(svg);
            toggleEntry("a", 0);
            toggleEntry("d", 3);
            toggleEntry("c", 2);

            color.domain(["e", "d", "b", "a", "c"]);
            verifyEntry("a", false);
            verifyEntry("b", true);
            verifyEntry("c", false);
            verifyEntry("d", false);
            verifyEntry("e", true);
            svg.remove();
        });

        it("Testing callback works correctly", function () {
            var domain = ["a", "b", "c", "d", "e"];
            color.domain(domain);
            var state = [true, true, true, true, true];

            toggleLegend.toggleCallback(function (d, b) {
                state[domain.indexOf(d)] = b;
            });
            toggleLegend.renderTo(svg);

            toggleEntry("a", 0);
            verifyEntry("a", false);
            assert.equal(state[0], false, "callback was successful");

            toggleEntry("d", 3);
            verifyEntry("d", false);
            assert.equal(state[3], false, "callback was successful");

            toggleEntry("a", 0);
            verifyEntry("a", true);
            assert.equal(state[0], true, "callback was successful");

            toggleEntry("c", 2);
            verifyEntry("c", false);
            assert.equal(state[2], false, "callback was successful");
            svg.remove();
        });

        it("Overwriting callback is successfull", function () {
            var domain = ["a"];
            color.domain(domain);
            var state = true;
            toggleLegend.renderTo(svg);

            toggleLegend.toggleCallback(function (d, b) {
                state = b;
            });

            toggleEntry("a", 0);
            assert.equal(state, false, "callback was successful");

            var count = 0;
            toggleLegend.toggleCallback(function (d, b) {
                count++;
            });

            toggleEntry("a", 0);
            assert.equal(state, false, "callback was overwritten");
            assert.equal(count, 1, "new callback was successfully called");
            svg.remove();
        });

        it("Removing callback is successful", function () {
            var domain = ["a"];
            color.domain(domain);
            var state = true;
            toggleLegend.renderTo(svg);

            toggleLegend.toggleCallback(function (d, b) {
                state = b;
            });

            toggleEntry("a", 0);
            assert.equal(state, false, "callback was successful");

            toggleLegend.toggleCallback(); // this should not remove the callback
            toggleEntry("a", 0);
            assert.equal(state, true, "callback was successful");

            toggleLegend.toggleCallback(null); // this should remove the callback
            assert.throws(function () {
                toggleEntry("a", 0);
            }, "not a function");
            var selection = getSelection("a");

            // should have no classes
            assert.equal(selection.classed("toggled-on"), false, "is not toggled-on");
            assert.equal(selection.classed("toggled-off"), false, "is not toggled-off");

            svg.remove();
        });
    });

    describe("Legend hover tests", function () {
        var hoverLegend;

        beforeEach(function () {
            hoverLegend = new Plottable.Component.Legend(color);
            hoverLegend.hoverCallback(function (d) {
            });
        });

        function _verifyFocus(selection, b, msg) {
            assert.equal(selection.classed("hover"), true, msg);
            assert.equal(selection.classed("focus"), b, msg);
        }

        function _verifyEmpty(selection, msg) {
            assert.equal(selection.classed("hover"), false, msg);
            assert.equal(selection.classed("focus"), false, msg);
        }

        function getSelection(datum) {
            var selection = hoverLegend.content.selectAll(".legend-row").filter(function (d, i) {
                return d === datum;
            });
            return selection;
        }

        function verifyFocus(datum, b, msg) {
            _verifyFocus(getSelection(datum), b, msg);
        }

        function verifyEmpty(datum, msg) {
            _verifyEmpty(getSelection(datum), msg);
        }

        function hoverEntry(datum, index) {
            getSelection(datum).on("mouseover")(datum, index);
        }

        function leaveEntry(datum, index) {
            getSelection(datum).on("mouseout")(datum, index);
        }

        it("basic initialization test", function () {
            color.domain(["a", "b", "c", "d", "e"]);
            hoverLegend.renderTo(svg);
            hoverLegend.content.selectAll(".legend-row").each(function (d, i) {
                verifyEmpty(d);
            });
            svg.remove();
        });

        it("basic hover test", function () {
            color.domain(["a"]);
            hoverLegend.renderTo(svg);
            hoverEntry("a", 0);
            verifyFocus("a", true);
            leaveEntry("a", 0);
            verifyEmpty("a");
            svg.remove();
        });

        it("scale() works as intended with hovering", function () {
            var domain = ["a", "b", "c", "d", "e"];
            color.domain(domain);
            hoverLegend.renderTo(svg);

            hoverEntry("a", 0);

            var newDomain = ["r", "a", "d", "g"];
            var newColorScale = new Plottable.Scale.Color("Category10");
            newColorScale.domain(newDomain);
            hoverLegend.scale(newColorScale);

            verifyFocus("r", false, "r");
            verifyFocus("a", true, "a");
            verifyFocus("g", false, "g");
            verifyFocus("d", false, "d");

            leaveEntry("a", 0);
            verifyEmpty("r");
            verifyEmpty("a");
            verifyEmpty("g");
            verifyEmpty("d");

            svg.remove();
        });

        it("listeners on scale will correctly update states", function () {
            color.domain(["a", "b", "c", "d", "e"]);
            hoverLegend.renderTo(svg);
            hoverEntry("c", 2);

            color.domain(["e", "d", "b", "a", "c"]);
            verifyFocus("a", false);
            verifyFocus("b", false);
            verifyFocus("c", true);
            verifyFocus("d", false);
            verifyFocus("e", false);
            svg.remove();
        });

        it("Testing callback works correctly", function () {
            var domain = ["a", "b", "c", "d", "e"];
            color.domain(domain);
            var focused = undefined;

            hoverLegend.hoverCallback(function (d) {
                focused = d;
            });
            hoverLegend.renderTo(svg);

            hoverEntry("a", 0);
            verifyFocus("a", true);
            assert.equal(focused, "a", "callback was successful");

            leaveEntry("a", 0);
            assert.equal(focused, undefined, "callback was successful");

            hoverEntry("d", 3);
            verifyFocus("d", true);
            assert.equal(focused, "d", "callback was successful");
            svg.remove();
        });

        it("Overwriting callback is successfull", function () {
            var domain = ["a"];
            color.domain(domain);
            var focused = undefined;
            hoverLegend.renderTo(svg);

            hoverLegend.hoverCallback(function (d) {
                focused = d;
            });

            hoverEntry("a", 0);
            assert.equal(focused, "a", "callback was successful");
            leaveEntry("a", 0);

            var count = 0;
            hoverLegend.hoverCallback(function (d) {
                count++;
            });

            hoverEntry("a", 0);
            assert.equal(focused, undefined, "old callback was not called");
            assert.equal(count, 1, "new callbcak was called");
            leaveEntry("a", 0);
            assert.equal(count, 2, "new callback was called");
            svg.remove();
        });

        it("Removing callback is successful", function () {
            var domain = ["a"];
            color.domain(domain);
            var focused = undefined;
            hoverLegend.renderTo(svg);

            hoverLegend.hoverCallback(function (d) {
                focused = d;
            });

            hoverEntry("a", 0);
            assert.equal(focused, "a", "callback was successful");

            hoverLegend.hoverCallback(); // this should not remove the callback
            leaveEntry("a", 0);
            assert.equal(focused, undefined, "callback was successful");

            hoverLegend.hoverCallback(null); // this should remove the callback
            assert.throws(function () {
                hoverEntry("a", 0);
            }, "not a function");
            verifyEmpty("a");

            svg.remove();
        });
    });
});

var PerfDiagnostics;
(function (_PerfDiagnostics) {
    var PerfDiagnostics = (function () {
        function PerfDiagnostics() {
            this.total = 0;
            this.numCalls = 0;
            this.start = null;
        }
        PerfDiagnostics.toggle = function (measurementName) {
            var diagnostic;
            ;
            if (PerfDiagnostics.diagnostics[measurementName] != null) {
                diagnostic = PerfDiagnostics.diagnostics[measurementName];
            } else {
                diagnostic = new PerfDiagnostics();
                PerfDiagnostics.diagnostics[measurementName] = diagnostic;
            }
            diagnostic.toggle();
        };

        PerfDiagnostics.getTime = function () {
            if (false && performance.now) {
                return performance.now();
            } else {
                return Date.now();
            }
        };

        PerfDiagnostics.logResults = function () {
            var grandTotal = PerfDiagnostics.diagnostics["total"] ? PerfDiagnostics.diagnostics["total"].total : null;
            var measurementNames = Object.keys(PerfDiagnostics.diagnostics);
            measurementNames.forEach(function (measurementName) {
                var result = PerfDiagnostics.diagnostics[measurementName].total;
                console.log(measurementName);
                console.group();
                console.log("Time:", result);
                (grandTotal && measurementName !== "total") ? console.log("%   :", Math.round(result / grandTotal * 10000) / 100) : null;
                console.groupEnd();
            });
        };

        PerfDiagnostics.prototype.toggle = function () {
            if (this.start == null) {
                this.start = PerfDiagnostics.getTime();
            } else {
                this.total += PerfDiagnostics.getTime() - this.start;
                this.numCalls++;
                this.start = null;
            }
        };
        PerfDiagnostics.diagnostics = {};
        return PerfDiagnostics;
    })();
    function toggle(measurementName) {
        return PerfDiagnostics.toggle(measurementName);
    }
    _PerfDiagnostics.toggle = toggle;
    ;
    function logResults() {
        return PerfDiagnostics.logResults();
    }
    _PerfDiagnostics.logResults = logResults;
    ;
})(PerfDiagnostics || (PerfDiagnostics = {}));
window.report = PerfDiagnostics.logResults;

///<reference path="testReference.ts" />
var __extends = this.__extends || function (d, b) {
    for (var p in b) if (b.hasOwnProperty(p)) d[p] = b[p];
    function __() { this.constructor = d; }
    __.prototype = b.prototype;
    d.prototype = new __();
};
var assert = chai.assert;

var CountingPlot = (function (_super) {
    __extends(CountingPlot, _super);
    function CountingPlot(dataset) {
        _super.call(this, dataset);
        this.renders = 0;
    }
    CountingPlot.prototype._render = function () {
        ++this.renders;
        return _super.prototype._render.call(this);
    };
    return CountingPlot;
})(Plottable.Abstract.Plot);

var quadraticDataset = makeQuadraticSeries(10);

describe("Renderers", function () {
    describe("base Renderer", function () {
        it("Renderers default correctly", function () {
            var r = new Plottable.Abstract.Plot();
            assert.isTrue(r.clipPathEnabled, "clipPathEnabled defaults to true");
        });

        it("Base Renderer functionality works", function () {
            var svg = generateSVG(400, 300);
            var d1 = new Plottable.DataSource(["foo"], { cssClass: "bar" });
            var r = new Plottable.Abstract.Plot(d1);
            r._anchor(svg)._computeLayout();
            var renderArea = r.content.select(".render-area");
            assert.isNotNull(renderArea.node(), "there is a render-area");
            svg.remove();
        });

        it("Allows the DataSource to be changed", function () {
            var d1 = new Plottable.DataSource(["foo"], { cssClass: "bar" });
            var r = new Plottable.Abstract.Plot(d1);
            assert.equal(d1, r.dataSource(), "returns the original");

            var d2 = new Plottable.DataSource(["bar"], { cssClass: "boo" });
            r.dataSource(d2);
            assert.equal(d2, r.dataSource(), "returns new datasource");
        });

        it("Changes DataSource listeners when the DataSource is changed", function () {
            var d1 = new Plottable.DataSource(["foo"], { cssClass: "bar" });
            var r = new CountingPlot(d1);

            assert.equal(0, r.renders, "initially hasn't rendered anything");

            d1._broadcast();
            assert.equal(1, r.renders, "we re-render when our datasource changes");

            r.dataSource();
            assert.equal(1, r.renders, "we shouldn't redraw when querying the datasource");

            var d2 = new Plottable.DataSource(["bar"], { cssClass: "boo" });
            r.dataSource(d2);
            assert.equal(2, r.renders, "we should redraw when we change datasource");

            d1._broadcast();
            assert.equal(2, r.renders, "we shouldn't listen to the old datasource");

            d2._broadcast();
            assert.equal(3, r.renders, "we should listen to the new datasource");
        });

        it("Updates its projectors when the DataSource is changed", function () {
            var d1 = new Plottable.DataSource([{ x: 5, y: 6 }], { cssClass: "bar" });
            var r = new Plottable.Abstract.Plot(d1);

            var xScaleCalls = 0;
            var yScaleCalls = 0;
            var xScale = new Plottable.Scale.Linear();
            var yScale = new Plottable.Scale.Linear();
            r.project("x", "x", xScale);
            r.project("y", "y", yScale);
            xScale.registerListener(null, function (broadcaster) {
                assert.equal(broadcaster, xScale, "Callback received the calling scale as the first argument");
                ++xScaleCalls;
            });
            yScale.registerListener(null, function (broadcaster) {
                assert.equal(broadcaster, yScale, "Callback received the calling scale as the first argument");
                ++yScaleCalls;
            });

            assert.equal(0, xScaleCalls, "initially hasn't made any X callbacks");
            assert.equal(0, yScaleCalls, "initially hasn't made any Y callbacks");

            d1._broadcast();
            assert.equal(1, xScaleCalls, "X scale was wired up to datasource correctly");
            assert.equal(1, yScaleCalls, "Y scale was wired up to datasource correctly");

            var d2 = new Plottable.DataSource([{ x: 7, y: 8 }], { cssClass: "boo" });
            r.dataSource(d2);
            assert.equal(2, xScaleCalls, "Changing datasource fires X scale listeners (but doesn't coalesce callbacks)");
            assert.equal(2, yScaleCalls, "Changing datasource fires Y scale listeners (but doesn't coalesce callbacks)");

            d1._broadcast();
            assert.equal(2, xScaleCalls, "X scale was unhooked from old datasource");
            assert.equal(2, yScaleCalls, "Y scale was unhooked from old datasource");

            d2._broadcast();
            assert.equal(3, xScaleCalls, "X scale was hooked into new datasource");
            assert.equal(3, yScaleCalls, "Y scale was hooked into new datasource");
        });

        it("Renderer automatically generates a DataSource if only data is provided", function () {
            var data = ["foo", "bar"];
            var r = new Plottable.Abstract.Plot(data);
            var dataSource = r.dataSource();
            assert.isNotNull(dataSource, "A DataSource was automatically generated");
            assert.deepEqual(dataSource.data(), data, "The generated DataSource has the correct data");
        });

        it("Renderer.project works as intended", function () {
            var r = new Plottable.Abstract.Plot();
            var s = new Plottable.Scale.Linear().domain([0, 1]).range([0, 10]);
            r.project("attr", "a", s);
            var attrToProjector = r._generateAttrToProjector();
            var projector = attrToProjector["attr"];
            assert.equal(projector({ "a": 0.5 }, 0), 5, "projector works as intended");
        });

        it("Changing Renderer.dataSource to [] causes scale to contract", function () {
            var ds1 = new Plottable.DataSource([0, 1, 2]);
            var ds2 = new Plottable.DataSource([1, 2, 3]);
            var s = new Plottable.Scale.Linear();
            var r1 = new Plottable.Abstract.Plot().dataSource(ds1).project("x", function (x) {
                return x;
            }, s);
            var r2 = new Plottable.Abstract.Plot().dataSource(ds2).project("x", function (x) {
                return x;
            }, s);
            assert.deepEqual(s.domain(), [0, 3], "Simple domain combining");
            ds1.data([]);
            assert.deepEqual(s.domain(), [1, 3], "Contracting domain due to projection becoming empty");
        });
    });

    describe("XYPlot functionality", function () {
        it("the accessors properly access data, index, and metadata", function () {
            var svg = generateSVG(400, 400);
            var xScale = new Plottable.Scale.Linear();
            var yScale = new Plottable.Scale.Linear();
            xScale.domain([0, 400]);
            yScale.domain([400, 0]);
            var data = [{ x: 0, y: 0 }, { x: 1, y: 1 }];
            var metadata = { foo: 10, bar: 20 };
            var xAccessor = function (d, i, m) {
                return d.x + i * m.foo;
            };
            var yAccessor = function (d, i, m) {
                return m.bar;
            };
            var dataSource = new Plottable.DataSource(data, metadata);
            var renderer = new Plottable.Plot.Scatter(dataSource, xScale, yScale).project("x", xAccessor).project("y", yAccessor);
            renderer.renderTo(svg);
            var circles = renderer.renderArea.selectAll("circle");
            var c1 = d3.select(circles[0][0]);
            var c2 = d3.select(circles[0][1]);
            assert.closeTo(parseFloat(c1.attr("cx")), 0, 0.01, "first circle cx is correct");
            assert.closeTo(parseFloat(c1.attr("cy")), 20, 0.01, "first circle cy is correct");
            assert.closeTo(parseFloat(c2.attr("cx")), 11, 0.01, "second circle cx is correct");
            assert.closeTo(parseFloat(c2.attr("cy")), 20, 0.01, "second circle cy is correct");

            data = [{ x: 2, y: 2 }, { x: 4, y: 4 }];
            dataSource.data(data);
            assert.closeTo(parseFloat(c1.attr("cx")), 2, 0.01, "first circle cx is correct after data change");
            assert.closeTo(parseFloat(c1.attr("cy")), 20, 0.01, "first circle cy is correct after data change");
            assert.closeTo(parseFloat(c2.attr("cx")), 14, 0.01, "second circle cx is correct after data change");
            assert.closeTo(parseFloat(c2.attr("cy")), 20, 0.01, "second circle cy is correct after data change");

            metadata = { foo: 0, bar: 0 };
            dataSource.metadata(metadata);
            assert.closeTo(parseFloat(c1.attr("cx")), 2, 0.01, "first circle cx is correct after metadata change");
            assert.closeTo(parseFloat(c1.attr("cy")), 0, 0.01, "first circle cy is correct after metadata change");
            assert.closeTo(parseFloat(c2.attr("cx")), 4, 0.01, "second circle cx is correct after metadata change");
            assert.closeTo(parseFloat(c2.attr("cy")), 0, 0.01, "second circle cy is correct after metadata change");

            svg.remove();
        });

        describe("Basic AreaPlot functionality", function () {
            var svg;
            var xScale;
            var yScale;
            var xAccessor;
            var yAccessor;
            var y0Accessor;
            var colorAccessor;
            var fillAccessor;
            var simpleDataset;
            var areaPlot;
            var renderArea;
            var verifier;

            before(function () {
                svg = generateSVG(500, 500);
                verifier = new MultiTestVerifier();
                xScale = new Plottable.Scale.Linear().domain([0, 1]);
                yScale = new Plottable.Scale.Linear().domain([0, 1]);
                xAccessor = function (d) {
                    return d.foo;
                };
                yAccessor = function (d) {
                    return d.bar;
                };
                y0Accessor = function () {
                    return 0;
                };
                colorAccessor = function (d, i, m) {
                    return d3.rgb(d.foo, d.bar, i).toString();
                };
                fillAccessor = function () {
                    return "steelblue";
                };
                simpleDataset = new Plottable.DataSource([{ foo: 0, bar: 0 }, { foo: 1, bar: 1 }]);
                areaPlot = new Plottable.Plot.Area(simpleDataset, xScale, yScale);
                areaPlot.project("x", xAccessor, xScale).project("y", yAccessor, yScale).project("y0", y0Accessor, yScale).project("fill", fillAccessor).project("stroke", colorAccessor).renderTo(svg);
                renderArea = areaPlot.renderArea;
            });

            beforeEach(function () {
                verifier.start();
            });

            it("draws area and line correctly", function () {
                var areaPath = renderArea.select(".area");
                assert.strictEqual(areaPath.attr("d"), "M0,500L500,0L500,500L0,500Z", "area d was set correctly");
                assert.strictEqual(areaPath.attr("fill"), "steelblue", "area fill was set correctly");
                var areaComputedStyle = window.getComputedStyle(areaPath.node());
                assert.strictEqual(areaComputedStyle.stroke, "none", "area stroke renders as \"none\"");

                var linePath = renderArea.select(".line");
                assert.strictEqual(linePath.attr("d"), "M0,500L500,0", "line d was set correctly");
                assert.strictEqual(linePath.attr("stroke"), "#000000", "line stroke was set correctly");
                var lineComputedStyle = window.getComputedStyle(linePath.node());
                assert.strictEqual(lineComputedStyle.fill, "none", "line fill renders as \"none\"");
                verifier.end();
            });

            it("fill colors set appropriately from accessor", function () {
                var areaPath = renderArea.select(".area");
                assert.equal(areaPath.attr("fill"), "steelblue", "fill set correctly");
                verifier.end();
            });

            it("fill colors can be changed by projecting new accessor and re-render appropriately", function () {
                var newFillAccessor = function () {
                    return "pink";
                };
                areaPlot.project("fill", newFillAccessor);
                areaPlot.renderTo(svg);
                renderArea = areaPlot.renderArea;
                var areaPath = renderArea.select(".area");
                assert.equal(areaPath.attr("fill"), "pink", "fill changed correctly");
                verifier.end();
            });

            it("area fill works for non-zero floor values appropriately, e.g. half the height of the line", function () {
                areaPlot.project("y0", function (d) {
                    return d.bar / 2;
                }, yScale);
                areaPlot.renderTo(svg);
                renderArea = areaPlot.renderArea;
                var areaPath = renderArea.select(".area");
                assert.equal(areaPath.attr("d"), "M0,500L500,0L500,250L0,500Z");
                verifier.end();
            });

            after(function () {
                if (verifier.passed) {
                    svg.remove();
                }
                ;
            });
        });

        describe("LinePlot", function () {
            it("defaults to no fill", function () {
                var svg = generateSVG(500, 500);
                var data = [{ x: 0, y: 0 }, { x: 2, y: 2 }];
                var xScale = new Plottable.Scale.Linear();
                var yScale = new Plottable.Scale.Linear();
                var linePlot = new Plottable.Plot.Line(data, xScale, yScale);
                linePlot.renderTo(svg);

                var areaPath = linePlot.renderArea.select(".area");
                assert.strictEqual(areaPath.attr("fill"), "none");
                svg.remove();
            });
        });

        describe("Example CirclePlot with quadratic series", function () {
            var svg;
            var xScale;
            var yScale;
            var circlePlot;
            var SVG_WIDTH = 600;
            var SVG_HEIGHT = 300;
            var verifier = new MultiTestVerifier();
            var pixelAreaFull = { xMin: 0, xMax: SVG_WIDTH, yMin: 0, yMax: SVG_HEIGHT };
            var pixelAreaPart = { xMin: 200, xMax: 600, yMin: 100, yMax: 200 };
            var dataAreaFull = { xMin: 0, xMax: 9, yMin: 81, yMax: 0 };
            var dataAreaPart = { xMin: 3, xMax: 9, yMin: 54, yMax: 27 };
            var colorAccessor = function (d, i, m) {
                return d3.rgb(d.x, d.y, i).toString();
            };
            var circlesInArea;

            function getCirclePlotVerifier() {
                // creates a function that verifies that circles are drawn properly after accounting for svg transform
                // and then modifies circlesInArea to contain the number of circles that were discovered in the plot area
                circlesInArea = 0;
                var renderArea = circlePlot.renderArea;
                var renderAreaTransform = d3.transform(renderArea.attr("transform"));
                var translate = renderAreaTransform.translate;
                var scale = renderAreaTransform.scale;
                return function (datum, index) {
                    // This function takes special care to compute the position of circles after taking svg transformation
                    // into account.
                    var selection = d3.select(this);
                    var elementTransform = d3.transform(selection.attr("transform"));
                    var elementTranslate = elementTransform.translate;
                    var x = +selection.attr("cx") * scale[0] + translate[0] + elementTranslate[0];
                    var y = +selection.attr("cy") * scale[1] + translate[1] + elementTranslate[1];
                    if (0 <= x && x <= SVG_WIDTH && 0 <= y && y <= SVG_HEIGHT) {
                        circlesInArea++;
                        assert.equal(x, xScale.scale(datum.x), "the scaled/translated x is correct");
                        assert.equal(y, yScale.scale(datum.y), "the scaled/translated y is correct");
                        assert.equal(selection.attr("fill"), colorAccessor(datum, index, null), "fill is correct");
                    }
                    ;
                };
            }
            ;

            beforeEach(function () {
                verifier.start();
            });

            before(function () {
                svg = generateSVG(SVG_WIDTH, SVG_HEIGHT);
                xScale = new Plottable.Scale.Linear().domain([0, 9]);
                yScale = new Plottable.Scale.Linear().domain([0, 81]);
                circlePlot = new Plottable.Plot.Scatter(quadraticDataset, xScale, yScale);
                circlePlot.project("fill", colorAccessor);
                circlePlot.renderTo(svg);
            });

            it("setup is handled properly", function () {
                assert.deepEqual(xScale.range(), [0, SVG_WIDTH], "xScale range was set by the renderer");
                assert.deepEqual(yScale.range(), [SVG_HEIGHT, 0], "yScale range was set by the renderer");
                circlePlot.renderArea.selectAll("circle").each(getCirclePlotVerifier());
                assert.equal(circlesInArea, 10, "10 circles were drawn");
                verifier.end();
            });

            it("rendering is idempotent", function () {
                circlePlot._render()._render();
                circlePlot.renderArea.selectAll("circle").each(getCirclePlotVerifier());
                assert.equal(circlesInArea, 10, "10 circles were drawn");
                verifier.end();
            });

            describe("after the scale has changed", function () {
                before(function () {
                    xScale.domain([0, 3]);
                    yScale.domain([0, 9]);
                    dataAreaFull = { xMin: 0, xMax: 3, yMin: 9, yMax: 0 };
                    dataAreaPart = { xMin: 1, xMax: 3, yMin: 6, yMax: 3 };
                });

                it("the circles re-rendered properly", function () {
                    var renderArea = circlePlot.renderArea;
                    var circles = renderArea.selectAll("circle");
                    circles.each(getCirclePlotVerifier());
                    assert.equal(circlesInArea, 4, "four circles were found in the render area");
                    verifier.end();
                });
            });

            after(function () {
                if (verifier.passed) {
                    svg.remove();
                }
                ;
            });
        });

        describe("Bar Renderer", function () {
            var verifier = new MultiTestVerifier();
            var svg;
            var dataset;
            var xScale;
            var yScale;
            var renderer;
            var SVG_WIDTH = 600;
            var SVG_HEIGHT = 400;

            before(function () {
                svg = generateSVG(SVG_WIDTH, SVG_HEIGHT);
                xScale = new Plottable.Scale.Ordinal().domain(["A", "B"]).rangeType("points");
                yScale = new Plottable.Scale.Linear();
                var data = [
                    { x: "A", y: 1 },
                    { x: "B", y: -1.5 },
                    { x: "B", y: 1 }
                ];
                dataset = new Plottable.DataSource(data);

                renderer = new Plottable.Plot.VerticalBar(dataset, xScale, yScale);
                renderer.animate(false);
                renderer.renderTo(svg);
            });

            beforeEach(function () {
                yScale.domain([-2, 2]);
                renderer.baseline(0);
                verifier.start();
            });

            it("renders correctly", function () {
                var renderArea = renderer.renderArea;
                var bars = renderArea.selectAll("rect");
                assert.lengthOf(bars[0], 3, "One bar was created per data point");
                var bar0 = d3.select(bars[0][0]);
                var bar1 = d3.select(bars[0][1]);
                assert.equal(bar0.attr("width"), "10", "bar0 width is correct");
                assert.equal(bar1.attr("width"), "10", "bar1 width is correct");
                assert.equal(bar0.attr("height"), "100", "bar0 height is correct");
                assert.equal(bar1.attr("height"), "150", "bar1 height is correct");
                assert.equal(bar0.attr("x"), "150", "bar0 x is correct");
                assert.equal(bar1.attr("x"), "450", "bar1 x is correct");
                assert.equal(bar0.attr("y"), "100", "bar0 y is correct");
                assert.equal(bar1.attr("y"), "200", "bar1 y is correct");

                var baseline = renderArea.select(".baseline");
                assert.equal(baseline.attr("y1"), "200", "the baseline is in the correct vertical position");
                assert.equal(baseline.attr("y2"), "200", "the baseline is in the correct vertical position");
                assert.equal(baseline.attr("x1"), "0", "the baseline starts at the edge of the chart");
                assert.equal(baseline.attr("x2"), SVG_WIDTH, "the baseline ends at the edge of the chart");
                verifier.end();
            });

            it("baseline value can be changed; renderer updates appropriately", function () {
                renderer.baseline(-1);

                var renderArea = renderer.renderArea;
                var bars = renderArea.selectAll("rect");
                var bar0 = d3.select(bars[0][0]);
                var bar1 = d3.select(bars[0][1]);
                assert.equal(bar0.attr("height"), "200", "bar0 height is correct");
                assert.equal(bar1.attr("height"), "50", "bar1 height is correct");
                assert.equal(bar0.attr("y"), "100", "bar0 y is correct");
                assert.equal(bar1.attr("y"), "300", "bar1 y is correct");

                var baseline = renderArea.select(".baseline");
                assert.equal(baseline.attr("y1"), "300", "the baseline is in the correct vertical position");
                assert.equal(baseline.attr("y2"), "300", "the baseline is in the correct vertical position");
                assert.equal(baseline.attr("x1"), "0", "the baseline starts at the edge of the chart");
                assert.equal(baseline.attr("x2"), SVG_WIDTH, "the baseline ends at the edge of the chart");
                verifier.end();
            });

            it("bar alignment can be changed; renderer updates appropriately", function () {
                renderer.barAlignment("center");
                var renderArea = renderer.renderArea;
                var bars = renderArea.selectAll("rect");
                var bar0 = d3.select(bars[0][0]);
                var bar1 = d3.select(bars[0][1]);
                assert.equal(bar0.attr("width"), "10", "bar0 width is correct");
                assert.equal(bar1.attr("width"), "10", "bar1 width is correct");
                assert.equal(bar0.attr("x"), "145", "bar0 x is correct");
                assert.equal(bar1.attr("x"), "445", "bar1 x is correct");

                renderer.barAlignment("right");
                renderArea = renderer.renderArea;
                bars = renderArea.selectAll("rect");
                bar0 = d3.select(bars[0][0]);
                bar1 = d3.select(bars[0][1]);
                assert.equal(bar0.attr("width"), "10", "bar0 width is correct");
                assert.equal(bar1.attr("width"), "10", "bar1 width is correct");
                assert.equal(bar0.attr("x"), "140", "bar0 x is correct");
                assert.equal(bar1.attr("x"), "440", "bar1 x is correct");

                assert.throws(function () {
                    return renderer.barAlignment("blargh");
                }, Error);

                verifier.end();
            });

            it("can select and deselect bars", function () {
                var selectedBar = renderer.selectBar(145, 150);

                assert.isNotNull(selectedBar, "a bar was selected");
                assert.equal(selectedBar.data()[0], dataset.data()[0], "the data in the bar matches the datasource");
                assert.isTrue(selectedBar.classed("selected"), "the bar was classed \"selected\"");

                renderer.deselectAll();
                assert.isFalse(selectedBar.classed("selected"), "the bar is no longer selected");

                selectedBar = renderer.selectBar(-1, -1); // no bars here
                assert.isNull(selectedBar, "returns null if no bar was selected");

                verifier.end();
            });

            after(function () {
                if (verifier.passed) {
                    svg.remove();
                }
                ;
            });
        });

        describe("Horizontal Bar Renderer", function () {
            var verifier = new MultiTestVerifier();
            var svg;
            var dataset;
            var yScale;
            var xScale;
            var renderer;
            var SVG_WIDTH = 600;
            var SVG_HEIGHT = 400;

            before(function () {
                svg = generateSVG(SVG_WIDTH, SVG_HEIGHT);
                yScale = new Plottable.Scale.Ordinal().domain(["A", "B"]).rangeType("points");
                xScale = new Plottable.Scale.Linear();

                var data = [
                    { y: "A", x: 1 },
                    { y: "B", x: -1.5 },
                    { y: "B", x: 1 }
                ];
                dataset = new Plottable.DataSource(data);

                renderer = new Plottable.Plot.HorizontalBar(dataset, xScale, yScale);
                renderer._animate = false;
                renderer.renderTo(svg);
            });

            beforeEach(function () {
                xScale.domain([-3, 3]);
                renderer.baseline(0);
                verifier.start();
            });

            it("renders correctly", function () {
                var renderArea = renderer.renderArea;
                var bars = renderArea.selectAll("rect");
                assert.lengthOf(bars[0], 3, "One bar was created per data point");
                var bar0 = d3.select(bars[0][0]);
                var bar1 = d3.select(bars[0][1]);
                assert.equal(bar0.attr("height"), "10", "bar0 height is correct");
                assert.equal(bar1.attr("height"), "10", "bar1 height is correct");
                assert.equal(bar0.attr("width"), "100", "bar0 width is correct");
                assert.equal(bar1.attr("width"), "150", "bar1 width is correct");
                assert.equal(bar0.attr("y"), "300", "bar0 y is correct");
                assert.equal(bar1.attr("y"), "100", "bar1 y is correct");
                assert.equal(bar0.attr("x"), "300", "bar0 x is correct");
                assert.equal(bar1.attr("x"), "150", "bar1 x is correct");

                var baseline = renderArea.select(".baseline");
                assert.equal(baseline.attr("x1"), "300", "the baseline is in the correct horizontal position");
                assert.equal(baseline.attr("x2"), "300", "the baseline is in the correct horizontal position");
                assert.equal(baseline.attr("y1"), "0", "the baseline starts at the top of the chart");
                assert.equal(baseline.attr("y2"), SVG_HEIGHT, "the baseline ends at the bottom of the chart");
                verifier.end();
            });

            it("baseline value can be changed; renderer updates appropriately", function () {
                renderer.baseline(-1);

                var renderArea = renderer.renderArea;
                var bars = renderArea.selectAll("rect");
                var bar0 = d3.select(bars[0][0]);
                var bar1 = d3.select(bars[0][1]);
                assert.equal(bar0.attr("width"), "200", "bar0 width is correct");
                assert.equal(bar1.attr("width"), "50", "bar1 width is correct");
                assert.equal(bar0.attr("x"), "200", "bar0 x is correct");
                assert.equal(bar1.attr("x"), "150", "bar1 x is correct");

                var baseline = renderArea.select(".baseline");
                assert.equal(baseline.attr("x1"), "200", "the baseline is in the correct horizontal position");
                assert.equal(baseline.attr("x2"), "200", "the baseline is in the correct horizontal position");
                assert.equal(baseline.attr("y1"), "0", "the baseline starts at the top of the chart");
                assert.equal(baseline.attr("y2"), SVG_HEIGHT, "the baseline ends at the bottom of the chart");
                verifier.end();
            });

            it("bar alignment can be changed; renderer updates appropriately", function () {
                renderer.barAlignment("middle");
                var renderArea = renderer.renderArea;
                var bars = renderArea.selectAll("rect");
                var bar0 = d3.select(bars[0][0]);
                var bar1 = d3.select(bars[0][1]);
                assert.equal(bar0.attr("height"), "10", "bar0 height is correct");
                assert.equal(bar1.attr("height"), "10", "bar1 height is correct");
                assert.equal(bar0.attr("y"), "295", "bar0 y is correct");
                assert.equal(bar1.attr("y"), "95", "bar1 y is correct");

                renderer.barAlignment("bottom");
                renderArea = renderer.renderArea;
                bars = renderArea.selectAll("rect");
                bar0 = d3.select(bars[0][0]);
                bar1 = d3.select(bars[0][1]);
                assert.equal(bar0.attr("height"), "10", "bar0 height is correct");
                assert.equal(bar1.attr("height"), "10", "bar1 height is correct");
                assert.equal(bar0.attr("y"), "290", "bar0 y is correct");
                assert.equal(bar1.attr("y"), "90", "bar1 y is correct");

                assert.throws(function () {
                    return renderer.barAlignment("blargh");
                }, Error);

                verifier.end();
            });

            after(function () {
                if (verifier.passed) {
                    svg.remove();
                }
                ;
            });
        });

        describe("Grid Renderer", function () {
            var SVG_WIDTH = 400;
            var SVG_HEIGHT = 200;
            var DATA = [
                { x: "A", y: "U", magnitude: 0 },
                { x: "B", y: "U", magnitude: 2 },
                { x: "A", y: "V", magnitude: 16 },
                { x: "B", y: "V", magnitude: 8 }
            ];

            var VERIFY_CELLS = function (cells) {
                assert.equal(cells.length, 4);

                var cellAU = d3.select(cells[0]);
                var cellBU = d3.select(cells[1]);
                var cellAV = d3.select(cells[2]);
                var cellBV = d3.select(cells[3]);

                assert.equal(cellAU.attr("height"), "100", "cell 'AU' height is correct");
                assert.equal(cellAU.attr("width"), "200", "cell 'AU' width is correct");
                assert.equal(cellAU.attr("x"), "0", "cell 'AU' x coord is correct");
                assert.equal(cellAU.attr("y"), "100", "cell 'AU' x coord is correct");
                assert.equal(cellAU.attr("fill"), "#000000", "cell 'AU' color is correct");

                assert.equal(cellBU.attr("height"), "100", "cell 'BU' height is correct");
                assert.equal(cellBU.attr("width"), "200", "cell 'BU' width is correct");
                assert.equal(cellBU.attr("x"), "200", "cell 'BU' x coord is correct");
                assert.equal(cellBU.attr("y"), "100", "cell 'BU' x coord is correct");
                assert.equal(cellBU.attr("fill"), "#212121", "cell 'BU' color is correct");

                assert.equal(cellAV.attr("height"), "100", "cell 'AV' height is correct");
                assert.equal(cellAV.attr("width"), "200", "cell 'AV' width is correct");
                assert.equal(cellAV.attr("x"), "0", "cell 'AV' x coord is correct");
                assert.equal(cellAV.attr("y"), "0", "cell 'AV' x coord is correct");
                assert.equal(cellAV.attr("fill"), "#ffffff", "cell 'AV' color is correct");

                assert.equal(cellBV.attr("height"), "100", "cell 'BV' height is correct");
                assert.equal(cellBV.attr("width"), "200", "cell 'BV' width is correct");
                assert.equal(cellBV.attr("x"), "200", "cell 'BV' x coord is correct");
                assert.equal(cellBV.attr("y"), "0", "cell 'BV' x coord is correct");
                assert.equal(cellBV.attr("fill"), "#777777", "cell 'BV' color is correct");
            };

            it("renders correctly", function () {
                var xScale = new Plottable.Scale.Ordinal();
                var yScale = new Plottable.Scale.Ordinal();
                var colorScale = new Plottable.Scale.InterpolatedColor(["black", "white"]);
                var svg = generateSVG(SVG_WIDTH, SVG_HEIGHT);
                var renderer = new Plottable.Plot.Grid(DATA, xScale, yScale, colorScale).project("fill", "magnitude", colorScale);
                renderer.renderTo(svg);
                VERIFY_CELLS(renderer.renderArea.selectAll("rect")[0]);
                svg.remove();
            });

            it("renders correctly when data is set after construction", function () {
                var xScale = new Plottable.Scale.Ordinal();
                var yScale = new Plottable.Scale.Ordinal();
                var colorScale = new Plottable.Scale.InterpolatedColor(["black", "white"]);
                var svg = generateSVG(SVG_WIDTH, SVG_HEIGHT);
                var renderer = new Plottable.Plot.Grid(null, xScale, yScale, colorScale).project("fill", "magnitude", colorScale);
                renderer.renderTo(svg);
                renderer.dataSource().data(DATA);
                VERIFY_CELLS(renderer.renderArea.selectAll("rect")[0]);
                svg.remove();
            });

            it("can invert y axis correctly", function () {
                var xScale = new Plottable.Scale.Ordinal();
                var yScale = new Plottable.Scale.Ordinal();
                var colorScale = new Plottable.Scale.InterpolatedColor(["black", "white"]);
                var svg = generateSVG(SVG_WIDTH, SVG_HEIGHT);
                var renderer = new Plottable.Plot.Grid(null, xScale, yScale, colorScale).project("fill", "magnitude");
                renderer.renderTo(svg);

                yScale.domain(["U", "V"]);
                renderer.dataSource().data(DATA);

                var cells = renderer.renderArea.selectAll("rect")[0];
                var cellAU = d3.select(cells[0]);
                var cellAV = d3.select(cells[2]);
                cellAU.attr("fill", "#000000");
                cellAU.attr("x", "0");
                cellAU.attr("y", "100");

                cellAV.attr("fill", "#ffffff");
                cellAV.attr("x", "0");
                cellAV.attr("y", "0");

                yScale.domain(["V", "U"]);
                cells = renderer.renderArea.selectAll("rect")[0];
                cellAU = d3.select(cells[0]);
                cellAV = d3.select(cells[2]);
                cellAU.attr("fill", "#000000");
                cellAU.attr("x", "0");
                cellAU.attr("y", "0");

                cellAV.attr("fill", "#ffffff");
                cellAV.attr("x", "0");
                cellAV.attr("y", "100");

                svg.remove();
            });
        });
    });
});

///<reference path="testReference.ts" />
var assert = chai.assert;

describe("Scales", function () {
    it("Scale's copy() works correctly", function () {
        var testCallback = function (broadcaster) {
            return true;
        };
        var scale = new Plottable.Scale.Linear();
        scale.registerListener(null, testCallback);
        var scaleCopy = scale.copy();
        assert.deepEqual(scale.domain(), scaleCopy.domain(), "Copied scale has the same domain as the original.");
        assert.deepEqual(scale.range(), scaleCopy.range(), "Copied scale has the same range as the original.");
        assert.notDeepEqual(scale.listener2Callback, scaleCopy.listener2Callback, "Registered callbacks are not copied over");
    });

    it("Scale alerts listeners when its domain is updated", function () {
        var scale = new Plottable.Scale.Linear();
        var callbackWasCalled = false;
        var testCallback = function (broadcaster) {
            assert.equal(broadcaster, scale, "Callback received the calling scale as the first argument");
            callbackWasCalled = true;
        };
        scale.registerListener(null, testCallback);
        scale.domain([0, 10]);
        assert.isTrue(callbackWasCalled, "The registered callback was called");

        scale.domain([0.08, 9.92]);
        callbackWasCalled = false;
        scale.nice();
        assert.isTrue(callbackWasCalled, "The registered callback was called when nice() is used to set the domain");

        callbackWasCalled = false;
        scale.padDomain(0.2);
        assert.isTrue(callbackWasCalled, "The registered callback was called when padDomain() is used to set the domain");
    });
    describe("autoranging behavior", function () {
        var data;
        var dataSource;
        var scale;
        beforeEach(function () {
            data = [{ foo: 2, bar: 1 }, { foo: 5, bar: -20 }, { foo: 0, bar: 0 }];
            dataSource = new Plottable.DataSource(data);
            scale = new Plottable.Scale.Linear();
        });

        it("scale autoDomain flag is not overwritten without explicitly setting the domain", function () {
            scale.updateExtent(1, "x", d3.extent(data, function (e) {
                return e.foo;
            }));
            scale.autoDomain().padDomain().nice();
            assert.isTrue(scale._autoDomainAutomatically, "the autoDomain flag is still set after autoranginging and padding and nice-ing");
            scale.domain([0, 5]);
            assert.isFalse(scale._autoDomainAutomatically, "the autoDomain flag is false after domain explicitly set");
        });

        it("scale autorange works as expected with single dataSource", function () {
            var renderer = new Plottable.Abstract.Plot().dataSource(dataSource).project("x", "foo", scale);
            assert.deepEqual(scale.domain(), [0, 5], "scale domain was autoranged properly");
            data.push({ foo: 100, bar: 200 });
            dataSource.data(data);
            assert.deepEqual(scale.domain(), [0, 100], "scale domain was autoranged properly");
        });

        it("scale reference counting works as expected", function () {
            var renderer1 = new Plottable.Abstract.Plot().dataSource(dataSource).project("x", "foo", scale);
            var renderer2 = new Plottable.Abstract.Plot().dataSource(dataSource).project("x", "foo", scale);
            var otherScale = new Plottable.Scale.Linear();
            renderer1.project("x", "foo", otherScale);
            dataSource.data([{ foo: 10 }, { foo: 11 }]);
            assert.deepEqual(scale.domain(), [10, 11], "scale was still listening to dataSource after one perspective deregistered");
<<<<<<< HEAD
            renderer2.project("x", "foo", otherScale);

            // "scale not listening to the dataSource after all perspectives removed"
            assert.throws(function () {
                return dataSource.deregisterListener(scale);
            });
=======
            scale._removePerspective("2x");
            dataSource.data([{ foo: 99 }, { foo: 100 }]);
            assert.deepEqual(scale.domain(), [0, 1], "scale shows default values when all perspectives removed");
>>>>>>> 9c769f08
        });

        it("scale perspectives can be removed appropriately", function () {
            assert.isTrue(scale._autoDomainAutomatically, "autoDomain enabled1");
            scale.updateExtent(1, "x", d3.extent(data, function (e) {
                return e.foo;
            }));
            scale.updateExtent(2, "x", d3.extent(data, function (e) {
                return e.bar;
            }));
            assert.isTrue(scale._autoDomainAutomatically, "autoDomain enabled2");
            assert.deepEqual(scale.domain(), [-20, 5], "scale domain includes both perspectives");
            assert.isTrue(scale._autoDomainAutomatically, "autoDomain enabled3");
            scale.removeExtent(1, "x");
            assert.isTrue(scale._autoDomainAutomatically, "autoDomain enabled4");
            assert.deepEqual(scale.domain(), [-20, 1], "only the bar accessor is active");
            scale.updateExtent(2, "x", d3.extent(data, function (e) {
                return e.foo;
            }));
            assert.isTrue(scale._autoDomainAutomatically, "autoDomain enabled5");
            assert.deepEqual(scale.domain(), [0, 5], "the bar accessor was overwritten");
        });
    });

    describe("Quantitive Scales", function () {
        it("autorange defaults to [0, 1] if no perspectives set", function () {
            var scale = new Plottable.Scale.Linear();
            scale.domain([]);
            scale.autoDomain();
            var d = scale.domain();
            assert.equal(d[0], 0);
            assert.equal(d[1], 1);
        });

        it("autoPad defaults to [v-1, v+1] if there's only one value", function () {
            var scale = new Plottable.Scale.Linear();
            scale.domain([5, 5]);
            scale.padDomain();
            assert.deepEqual(scale.domain(), [4, 6]);
        });

        it("autoPad works in general case", function () {
            var scale = new Plottable.Scale.Linear();
            scale.domain([100, 200]);
            scale.padDomain(0.20);
            assert.deepEqual(scale.domain(), [90, 210]);
        });

        it("autoPad works for date scales", function () {
            var scale = new Plottable.Scale.Time();
            var f = d3.time.format("%x");
            var d1 = f.parse("06/02/2014");
            var d2 = f.parse("06/03/2014");
            scale.domain([d1, d2]);
            scale.padDomain();
            var dd1 = scale.domain()[0];
            var dd2 = scale.domain()[1];
            assert.isDefined(dd1.toDateString, "padDomain produced dates");
            assert.isNotNull(dd1.toDateString, "padDomain produced dates");
            assert.notEqual(d1.valueOf(), dd1.valueOf(), "date1 changed");
            assert.notEqual(d2.valueOf(), dd2.valueOf(), "date2 changed");
            assert.equal(dd1.valueOf(), dd1.valueOf(), "date1 is not NaN");
            assert.equal(dd2.valueOf(), dd2.valueOf(), "date2 is not NaN");
        });
    });

    describe("Ordinal Scales", function () {
        it("defaults to \"bands\" range type", function () {
            var scale = new Plottable.Scale.Ordinal();
            assert.deepEqual(scale.rangeType(), "bands");
        });

        it("rangeBand returns 0 when in \"points\" mode", function () {
            var scale = new Plottable.Scale.Ordinal().rangeType("points");
            assert.deepEqual(scale.rangeType(), "points");
            assert.deepEqual(scale.rangeBand(), 0);
        });

        it("rangeBand is updated when domain changes in \"bands\" mode", function () {
            var scale = new Plottable.Scale.Ordinal();
            scale.rangeType("bands");
            assert.deepEqual(scale.rangeType(), "bands");
            scale.range([0, 2679]);

            scale.domain([1, 2, 3, 4]);
            assert.deepEqual(scale.rangeBand(), 399);

            scale.domain([1, 2, 3, 4, 5]);
            assert.deepEqual(scale.rangeBand(), 329);
        });

        it("rangeType triggers broadcast", function () {
            var scale = new Plottable.Scale.Ordinal();
            var callbackWasCalled = false;
            var testCallback = function (broadcaster) {
                assert.equal(broadcaster, scale, "Callback received the calling scale as the first argument");
                callbackWasCalled = true;
            };
            scale.registerListener(null, testCallback);
            scale.rangeType("points");
            assert.isTrue(callbackWasCalled, "The registered callback was called");
        });
    });

    describe("Color Scales", function () {
        it("accepts categorical string types and ordinal domain", function () {
            var scale = new Plottable.Scale.Color("10");
            scale.domain(["yes", "no", "maybe"]);
            assert.equal("#1f77b4", scale.scale("yes"));
            assert.equal("#ff7f0e", scale.scale("no"));
            assert.equal("#2ca02c", scale.scale("maybe"));
        });
    });

    describe("Interpolated Color Scales", function () {
        it("default scale uses reds and a linear scale type", function () {
            var scale = new Plottable.Scale.InterpolatedColor();
            scale.domain([0, 16]);
            assert.equal("#ffffff", scale.scale(0));
            assert.equal("#feb24c", scale.scale(8));
            assert.equal("#b10026", scale.scale(16));
        });

        it("linearly interpolates colors in L*a*b color space", function () {
            var scale = new Plottable.Scale.InterpolatedColor("reds");
            scale.domain([0, 1]);
            assert.equal("#b10026", scale.scale(1));
            assert.equal("#d9151f", scale.scale(0.9));
        });

        it("accepts array types with color hex values", function () {
            var scale = new Plottable.Scale.InterpolatedColor(["#000", "#FFF"]);
            scale.domain([0, 16]);
            assert.equal("#000000", scale.scale(0));
            assert.equal("#ffffff", scale.scale(16));
            assert.equal("#777777", scale.scale(8));
        });

        it("accepts array types with color names", function () {
            var scale = new Plottable.Scale.InterpolatedColor(["black", "white"]);
            scale.domain([0, 16]);
            assert.equal("#000000", scale.scale(0));
            assert.equal("#ffffff", scale.scale(16));
            assert.equal("#777777", scale.scale(8));
        });

        it("overflow scale values clamp to range", function () {
            var scale = new Plottable.Scale.InterpolatedColor(["black", "white"]);
            scale.domain([0, 16]);
            assert.equal("#000000", scale.scale(0));
            assert.equal("#ffffff", scale.scale(16));
            assert.equal("#000000", scale.scale(-100));
            assert.equal("#ffffff", scale.scale(100));
        });

        it("can be converted to a different range", function () {
            var scale = new Plottable.Scale.InterpolatedColor(["black", "white"]);
            scale.domain([0, 16]);
            assert.equal("#000000", scale.scale(0));
            assert.equal("#ffffff", scale.scale(16));
            scale.colorRange("reds");
            assert.equal("#b10026", scale.scale(16));
        });

        it("can be converted to a different scale type", function () {
            var scale = new Plottable.Scale.InterpolatedColor(["black", "white"]);
            scale.domain([0, 16]);
            assert.equal("#000000", scale.scale(0));
            assert.equal("#ffffff", scale.scale(16));
            assert.equal("#777777", scale.scale(8));

            scale.scaleType("log");
            assert.equal("#000000", scale.scale(0));
            assert.equal("#ffffff", scale.scale(16));
            assert.equal("#e3e3e3", scale.scale(8));
        });
    });
});

///<reference path="testReference.ts" />
var assert = chai.assert;

describe("StrictEqualityAssociativeArray", function () {
    it("StrictEqualityAssociativeArray works as expected", function () {
        var s = new Plottable.Util.StrictEqualityAssociativeArray();
        var o1 = {};
        var o2 = {};
        assert.isFalse(s.has(o1));
        assert.isFalse(s.delete(o1));
        assert.isUndefined(s.get(o1));
        assert.isFalse(s.set(o1, "foo"));
        assert.equal(s.get(o1), "foo");
        assert.isTrue(s.set(o1, "bar"));
        assert.equal(s.get(o1), "bar");
        s.set(o2, "baz");
        s.set(3, "bam");
        s.set("3", "ball");
        assert.equal(s.get(o1), "bar");
        assert.equal(s.get(o2), "baz");
        assert.equal(s.get(3), "bam");
        assert.equal(s.get("3"), "ball");
        assert.isTrue(s.delete(3));
        assert.isUndefined(s.get(3));
        assert.equal(s.get(o2), "baz");
        assert.equal(s.get("3"), "ball");
    });
});

///<reference path="testReference.ts" />
var assert = chai.assert;

function generateBasicTable(nRows, nCols) {
    // makes a table with exactly nRows * nCols children in a regular grid, with each
    // child being a basic component
    var table = new Plottable.Component.Table();
    var rows = [];
    var components = [];
    for (var i = 0; i < nRows; i++) {
        for (var j = 0; j < nCols; j++) {
            var r = new Plottable.Abstract.Component();
            table.addComponent(i, j, r);
            components.push(r);
        }
    }
    return { "table": table, "components": components };
}

describe("Tables", function () {
    it("tables are classed properly", function () {
        var table = new Plottable.Component.Table();
        assert.isTrue(table.classed("table"));
    });

    it("padTableToSize works properly", function () {
        var t = new Plottable.Component.Table();
        assert.deepEqual(t.rows, [], "the table rows is an empty list");
        t.padTableToSize(1, 1);
        var rows = t.rows;
        var row = rows[0];
        var firstComponent = row[0];
        assert.lengthOf(rows, 1, "there is one row");
        assert.lengthOf(row, 1, "the row has one element");
        assert.isNull(firstComponent, "the row only has a null component");

        t.padTableToSize(5, 2);
        assert.lengthOf(rows, 5, "there are five rows");
        rows.forEach(function (r) {
            return assert.lengthOf(r, 2, "there are two columsn per row");
        });
        assert.equal(rows[0][0], firstComponent, "the first component is unchanged");
    });

    it("table constructor can take a list of lists of components", function () {
        var c0 = new Plottable.Abstract.Component();
        var row1 = [null, c0];
        var row2 = [new Plottable.Abstract.Component(), null];
        var table = new Plottable.Component.Table([row1, row2]);
        assert.equal(table.rows[0][1], c0, "the component is in the right spot");
        var c1 = new Plottable.Abstract.Component();
        table.addComponent(2, 2, c1);
        assert.equal(table.rows[2][2], c1, "the inserted component went to the right spot");
    });

    it("tables can be constructed by adding components in matrix style", function () {
        var table = new Plottable.Component.Table();
        var c1 = new Plottable.Abstract.Component();
        var c2 = new Plottable.Abstract.Component();
        table.addComponent(0, 0, c1);
        table.addComponent(1, 1, c2);
        var rows = table.rows;
        assert.lengthOf(rows, 2, "there are two rows");
        assert.lengthOf(rows[0], 2, "two cols in first row");
        assert.lengthOf(rows[1], 2, "two cols in second row");
        assert.equal(rows[0][0], c1, "first component added correctly");
        assert.equal(rows[1][1], c2, "second component added correctly");
        assert.isNull(rows[0][1], "component at (0, 1) is null");
        assert.isNull(rows[1][0], "component at (1, 0) is null");
    });

    it("can't add a component where one already exists", function () {
        var c1 = new Plottable.Abstract.Component();
        var c2 = new Plottable.Abstract.Component();
        var c3 = new Plottable.Abstract.Component();
        var t = new Plottable.Component.Table();
        t.addComponent(0, 2, c1);
        t.addComponent(0, 0, c2);
        assert.throws(function () {
            return t.addComponent(0, 2, c3);
        }, Error, "component already exists");
    });

    it("addComponent works even if a component is added with a high column and low row index", function () {
        // Solves #180, a weird bug
        var t = new Plottable.Component.Table();
        var svg = generateSVG();
        t.addComponent(1, 0, new Plottable.Abstract.Component());
        t.addComponent(0, 2, new Plottable.Abstract.Component());
        t.renderTo(svg); //would throw an error without the fix (tested);
        svg.remove();
    });

    it("basic table with 2 rows 2 cols lays out properly", function () {
        var tableAndcomponents = generateBasicTable(2, 2);
        var table = tableAndcomponents.table;
        var components = tableAndcomponents.components;

        var svg = generateSVG();
        table.renderTo(svg);

        var elements = components.map(function (r) {
            return r.element;
        });
        var translates = elements.map(function (e) {
            return getTranslate(e);
        });
        assert.deepEqual(translates[0], [0, 0], "first element is centered at origin");
        assert.deepEqual(translates[1], [200, 0], "second element is located properly");
        assert.deepEqual(translates[2], [0, 200], "third element is located properly");
        assert.deepEqual(translates[3], [200, 200], "fourth element is located properly");
        var bboxes = elements.map(function (e) {
            return Plottable.Util.DOM.getBBox(e);
        });
        bboxes.forEach(function (b) {
            assert.equal(b.width, 200, "bbox is 200 pixels wide");
            assert.equal(b.height, 200, "bbox is 200 pixels tall");
        });
        svg.remove();
    });

    it("table with 2 rows 2 cols and margin/padding lays out properly", function () {
        var tableAndcomponents = generateBasicTable(2, 2);
        var table = tableAndcomponents.table;
        var components = tableAndcomponents.components;
        table.padding(5, 5);

        var svg = generateSVG(415, 415);
        table.renderTo(svg);

        var elements = components.map(function (r) {
            return r.element;
        });
        var translates = elements.map(function (e) {
            return getTranslate(e);
        });
        var bboxes = elements.map(function (e) {
            return Plottable.Util.DOM.getBBox(e);
        });
        assert.deepEqual(translates[0], [0, 0], "first element is centered properly");
        assert.deepEqual(translates[1], [210, 0], "second element is located properly");
        assert.deepEqual(translates[2], [0, 210], "third element is located properly");
        assert.deepEqual(translates[3], [210, 210], "fourth element is located properly");
        bboxes.forEach(function (b) {
            assert.equal(b.width, 205, "bbox is 205 pixels wide");
            assert.equal(b.height, 205, "bbox is 205 pixels tall");
        });
        svg.remove();
    });

    it("table with fixed-size objects on every side lays out properly", function () {
        var svg = generateSVG();
        var c4 = new Plottable.Abstract.Component();

        // [0 1 2] \\
        // [3 4 5] \\
        // [6 7 8] \\
        // give the axis-like objects a minimum
        var c1 = makeFixedSizeComponent(null, 30);
        var c7 = makeFixedSizeComponent(null, 30);
        var c3 = makeFixedSizeComponent(50, null);
        var c5 = makeFixedSizeComponent(50, null);
        var table = new Plottable.Component.Table([
            [null, c1, null],
            [c3, c4, c5],
            [null, c7, null]]);

        var components = [c1, c3, c4, c5, c7];

        table.renderTo(svg);

        var elements = components.map(function (r) {
            return r.element;
        });
        var translates = elements.map(function (e) {
            return getTranslate(e);
        });
        var bboxes = elements.map(function (e) {
            return Plottable.Util.DOM.getBBox(e);
        });

        // test the translates
        assert.deepEqual(translates[0], [50, 0], "top axis translate");
        assert.deepEqual(translates[4], [50, 370], "bottom axis translate");
        assert.deepEqual(translates[1], [0, 30], "left axis translate");
        assert.deepEqual(translates[3], [350, 30], "right axis translate");
        assert.deepEqual(translates[2], [50, 30], "plot translate");

        // test the bboxes
        assertBBoxEquivalence(bboxes[0], [300, 30], "top axis bbox");
        assertBBoxEquivalence(bboxes[4], [300, 30], "bottom axis bbox");
        assertBBoxEquivalence(bboxes[1], [50, 340], "left axis bbox");
        assertBBoxEquivalence(bboxes[3], [50, 340], "right axis bbox");
        assertBBoxEquivalence(bboxes[2], [300, 340], "plot bbox");
        svg.remove();
    });

    it("table space fixity calculates properly", function () {
        var tableAndcomponents = generateBasicTable(3, 3);
        var table = tableAndcomponents.table;
        var components = tableAndcomponents.components;
        components.forEach(function (c) {
            return fixComponentSize(c, 10, 10);
        });
        assert.isTrue(table._isFixedWidth(), "fixed width when all subcomponents fixed width");
        assert.isTrue(table._isFixedHeight(), "fixedHeight when all subcomponents fixed height");
        fixComponentSize(components[0], null, 10);
        assert.isFalse(table._isFixedWidth(), "width not fixed when some subcomponent width not fixed");
        assert.isTrue(table._isFixedHeight(), "the height is still fixed when some subcomponent width not fixed");
        fixComponentSize(components[8], 10, null);
        fixComponentSize(components[0], 10, 10);
        assert.isTrue(table._isFixedWidth(), "width fixed again once no subcomponent width not fixed");
        assert.isFalse(table._isFixedHeight(), "height unfixed now that a subcomponent has unfixed height");
    });

    it.skip("table._requestedSpace works properly", function () {
        // [0 1]
        // [2 3]
        var c0 = new Plottable.Abstract.Component();
        var c1 = makeFixedSizeComponent(50, 50);
        var c2 = makeFixedSizeComponent(20, 50);
        var c3 = makeFixedSizeComponent(20, 20);

        var table = new Plottable.Component.Table([[c0, c1], [c2, c3]]);

        var spaceRequest = table._requestedSpace(30, 30);
        verifySpaceRequest(spaceRequest, 30, 30, true, true, "1");

        spaceRequest = table._requestedSpace(50, 50);
        verifySpaceRequest(spaceRequest, 50, 50, true, true, "2");

        spaceRequest = table._requestedSpace(90, 90);
        verifySpaceRequest(spaceRequest, 70, 90, false, true, "3");

        spaceRequest = table._requestedSpace(200, 200);
        verifySpaceRequest(spaceRequest, 70, 100, false, false, "4");
    });

    describe("table.iterateLayout works properly", function () {
        // This test battery would have caught #405
        function verifyLayoutResult(result, cPS, rPS, gW, gH, wW, wH, id) {
            assert.deepEqual(result.colProportionalSpace, cPS, "colProportionalSpace:" + id);
            assert.deepEqual(result.rowProportionalSpace, rPS, "rowProportionalSpace:" + id);
            assert.deepEqual(result.guaranteedWidths, gW, "guaranteedWidths:" + id);
            assert.deepEqual(result.guaranteedHeights, gH, "guaranteedHeights:" + id);
            assert.deepEqual(result.wantsWidth, wW, "wantsWidth:" + id);
            assert.deepEqual(result.wantsHeight, wH, "wantsHeight:" + id);
        }

        var c1 = new Plottable.Abstract.Component();
        var c2 = new Plottable.Abstract.Component();
        var c3 = new Plottable.Abstract.Component();
        var c4 = new Plottable.Abstract.Component();
        var table = new Plottable.Component.Table([
            [c1, c2],
            [c3, c4]]);

        it("iterateLayout works in the easy case where there is plenty of space and everything is satisfied on first go", function () {
            fixComponentSize(c1, 50, 50);
            fixComponentSize(c4, 20, 10);
            var result = table.iterateLayout(500, 500);
            verifyLayoutResult(result, [215, 215], [220, 220], [50, 20], [50, 10], false, false, "");
        });

        it.skip("iterateLayout works in the difficult case where there is a shortage of space and layout requires iterations", function () {
            fixComponentSize(c1, 490, 50);
            var result = table.iterateLayout(500, 500);
            verifyLayoutResult(result, [0, 0], [220, 220], [480, 20], [50, 10], true, false, "");
        });

        it("iterateLayout works in the case where all components are fixed-size", function () {
            fixComponentSize(c1, 50, 50);
            fixComponentSize(c2, 50, 50);
            fixComponentSize(c3, 50, 50);
            fixComponentSize(c4, 50, 50);
            var result = table.iterateLayout(100, 100);
            verifyLayoutResult(result, [0, 0], [0, 0], [50, 50], [50, 50], false, false, "..when there's exactly enough space");

            result = table.iterateLayout(80, 80);
            verifyLayoutResult(result, [0, 0], [0, 0], [40, 40], [40, 40], true, true, "..when there's not enough space");

            result = table.iterateLayout(120, 120);

            // If there is extra space in a fixed-size table, the extra space should not be allocated to proportional space
            verifyLayoutResult(result, [0, 0], [0, 0], [50, 50], [50, 50], false, false, "..when there's extra space");
        });

        it.skip("iterateLayout works in the tricky case when components can be unsatisfied but request little space", function () {
            table = new Plottable.Component.Table([[c1, c2]]);
            fixComponentSize(c1, null, null);
            c2._requestedSpace = function (w, h) {
                return {
                    width: w >= 200 ? 200 : 0,
                    height: h >= 200 ? 200 : 0,
                    wantsWidth: w < 200,
                    wantsHeight: h < 200
                };
            };
            var result = table.iterateLayout(200, 200);
            verifyLayoutResult(result, [0, 0], [0], [0, 200], [200], false, false, "when there's sufficient space");
            result = table.iterateLayout(150, 200);
            verifyLayoutResult(result, [150, 0], [0], [0, 0], [200], true, false, "when there's insufficient space");
        });
    });

    describe("table._removeComponent works properly", function () {
        var c1 = new Plottable.Abstract.Component();
        var c2 = new Plottable.Abstract.Component();
        var c3 = new Plottable.Abstract.Component();
        var c4 = new Plottable.Abstract.Component();
        var c5 = new Plottable.Abstract.Component();
        var c6 = new Plottable.Abstract.Component();
        var table;
        it("table._removeComponent works in easy case with no splicing", function () {
            table = new Plottable.Component.Table([[c1, c2], [c3, c4], [c5, c6]]);
            table._removeComponent(c4);
            assert.deepEqual(table.rows, [[c1, c2], [c3, null], [c5, c6]], "remove one element");
        });

        it("table._removeComponent works for row splicing", function () {
            table = new Plottable.Component.Table([[c1, c2], [c3, c4], [c5, c6]]);
            table._removeComponent(c4);
            table._removeComponent(c3);
            assert.deepEqual(table.rows, [[c1, c2], [c5, c6]], "remove one row");
        });

        it("table._removeComponent works for column splicing", function () {
            table = new Plottable.Component.Table([[c1, c2], [c3, c4], [c5, c6]]);
            table._removeComponent(c2);
            table._removeComponent(c4);
            table._removeComponent(c6);

            assert.deepEqual(table.rows, [[c1], [c3], [c5]], "remove one column");
        });

        it("table._removeComponent only splices when row or column is completely empty", function () {
            table = new Plottable.Component.Table([[c1, c2], [c3, c4], [c5, c6]]);
            table._removeComponent(c2);
            table._removeComponent(c3);
            table._removeComponent(c6);

            assert.deepEqual(table.rows, [[c1, null], [null, c4], [c5, null]], "remove multiple items");
        });

        it("table._removeComponent works for splicing out row and column simultaneously", function () {
            table = new Plottable.Component.Table([[c1, c2], [c3, c4], [c5, c6]]);
            table._removeComponent(c2);
            table._removeComponent(c3);
            table._removeComponent(c6);
            table._removeComponent(c4); // this should kill the row and column at the same time

            assert.deepEqual(table.rows, [[c1], [c5]], "remove row and column");
        });

        it("table._removeComponent works for single row and column", function () {
            table = new Plottable.Component.Table([[c1]]);
            table._removeComponent(c1);

            assert.deepEqual(table.rows, [], "remove entire table");
        });

        it("table._removeComponent does nothing when component is not found", function () {
            table = new Plottable.Component.Table([[c1, c2], [c3, c4]]);
            table._removeComponent(c5);

            assert.deepEqual(table.rows, [[c1, c2], [c3, c4]], "remove nonexistent component");
        });

        it("table._removeComponent removing component twice should have same effect as removing it once", function () {
            table = new Plottable.Component.Table([[c1, c2, c3], [c4, c5, c6]]);

            table._removeComponent(c1);
            assert.deepEqual(table.rows, [[null, c2, c3], [c4, c5, c6]], "item twice");

            table._removeComponent(c1);
            assert.deepEqual(table.rows, [[null, c2, c3], [c4, c5, c6]], "item twice");
        });

        it("table._removeComponent doesn't do anything weird when called with null", function () {
            table = new Plottable.Component.Table([[c1, null], [c2, c3]]);

            table._removeComponent(null);
            assert.deepEqual(table.rows, [[c1, null], [c2, c3]]);
        });
    });
});

///<reference path="testReference.ts" />
var assert = chai.assert;
var tu = Plottable.Util.Text;
describe("Util.Text", function () {
    it("getTruncatedText works properly", function () {
        var svg = generateSVG();
        var textEl = svg.append("text").attr("x", 20).attr("y", 50);
        textEl.text("foobar");

        var fullText = Plottable.Util.Text.getTruncatedText("hellom world!", 200, textEl);
        assert.equal(fullText, "hellom world!", "text untruncated");
        var partialText = Plottable.Util.Text.getTruncatedText("hellom world!", 70, textEl);
        assert.equal(partialText, "hello...", "text truncated");
        var tinyText = Plottable.Util.Text.getTruncatedText("hellom world!", 5, textEl);
        assert.equal(tinyText, "", "empty string for tiny text");

        assert.equal(textEl.text(), "foobar", "truncate had no side effect on textEl");
        svg.remove();
    });

    it("getTextHeight works properly", function () {
        var svg = generateSVG();
        var textEl = svg.append("text").attr("x", 20).attr("y", 50);
        textEl.style("font-size", "20pt");
        textEl.text("hello, world");
        var height1 = Plottable.Util.Text.getTextHeight(textEl);
        textEl.style("font-size", "30pt");
        var height2 = Plottable.Util.Text.getTextHeight(textEl);
        assert.operator(height1, "<", height2, "measured height is greater when font size is increased");
        assert.equal(textEl.text(), "hello, world", "getTextHeight did not modify the text in the element");
        textEl.text("");
        assert.equal(Plottable.Util.Text.getTextHeight(textEl), height2, "works properly if there is no text in the element");
        assert.equal(textEl.text(), "", "getTextHeight did not modify the text in the element");
        textEl.text(" ");
        assert.equal(Plottable.Util.Text.getTextHeight(textEl), height2, "works properly if there is just a space in the element");
        assert.equal(textEl.text(), " ", "getTextHeight did not modify the text in the element");
        svg.remove();
    });

    describe("addEllipsesToLine", function () {
        var svg;
        var measure;
        var e;

        before(function () {
            svg = generateSVG();
            measure = Plottable.Util.Text.getTextMeasure(svg);
            e = function (text, width) {
                return Plottable.Util.Text.addEllipsesToLine(text, width, measure);
            };
        });
        it("works on an empty string", function () {
            assert.equal(e("", 200), "...", "produced \"...\" with plenty of space");
        });

        it("works as expected when given no width", function () {
            assert.equal(e("this wont fit", 0), "", "returned empty string when width is 0");
        });

        it("works as expected when given only one periods worth of space", function () {
            var w = measure(".")[0];
            assert.equal(e("this won't fit", w), ".", "returned a single period");
        });

        it("works as expected with plenty of space", function () {
            assert.equal(e("this will fit", 400), "this will fit...");
        });

        it("works as expected with insufficient space", function () {
            var w = measure("this won't fit")[0];
            assert.equal(e("this won't fit", w), "this won't...");
        });

        it("handles spaces intelligently", function () {
            var spacey = "this            xx";
            var w = measure(spacey)[0] - 1;
            assert.equal(e(spacey, w), "this...");
        });

        after(function () {
            assert.lengthOf(svg.node().childNodes, 0, "this was all without side-effects");
            svg.remove();
        });
    });

    describe("getTextMeasure", function () {
        var svg;
        var t;
        var canonicalBB;
        var canonicalResult;

        before(function () {
            svg = generateSVG(200, 200);
            t = svg.append("text");
            t.text("hi there");
            canonicalBB = Plottable.Util.DOM.getBBox(t);
            canonicalResult = [canonicalBB.width, canonicalBB.height];
            t.text("bla bla bla");
        });

        it("works on empty string", function () {
            var measure = Plottable.Util.Text.getTextMeasure(t);
            var result = measure("");
            assert.deepEqual(result, [0, 0], "empty string has 0 width and height");
        });
        it("works on non-empty string and has no side effects", function () {
            var measure = Plottable.Util.Text.getTextMeasure(t);
            var result2 = measure("hi there");
            assert.deepEqual(result2, canonicalResult, "measurement is as expected");
            assert.equal(t.text(), "bla bla bla", "the text was unchanged");
        });

        it("works when operating on the top svg instead of text selection, and has no side effects", function () {
            var measure2 = Plottable.Util.Text.getTextMeasure(svg);
            var result3 = measure2("hi there");
            assert.deepEqual(result3, canonicalResult, "measurement is as expected for svg measure");
            assert.lengthOf(svg.node().childNodes, 1, "no nodes were added to the svg");
        });
        after(function () {
            svg.remove();
        });
    });

    describe("writeLine", function () {
        var svg;
        var g;
        var text = "hello world ARE YOU THERE?";
        var hideResults = true;

        describe("writeLineHorizontally", function () {
            it("performs basic functionality and defaults to left, top", function () {
                svg = generateSVG(400, 400);
                g = svg.append("g");
                var wh = Plottable.Util.Text.writeLineHorizontally(text, g, 400, 400);
                var textEl = g.select("text");
                var bb = Plottable.Util.DOM.getBBox(textEl);
                var x = bb.x + Plottable.Util.DOM.translate(g.select("g"))[0];
                var y = bb.y + Plottable.Util.DOM.translate(g.select("g"))[1];
                if (hideResults) {
                    svg.remove();
                }
                ;
            });
            it("center, center alignment works", function () {
                svg = generateSVG(400, 400);
                g = svg.append("g");
                var wh = Plottable.Util.Text.writeLineHorizontally(text, g, 400, 400, "center", "center");
                svg.append("circle").attr({ cx: 200, cy: 200, r: 5 });
                var textEl = g.select("text");
                var bb = Plottable.Util.DOM.getBBox(textEl);
                var x = bb.x + Plottable.Util.DOM.translate(g.select("g"))[0] + bb.width / 2;
                var y = bb.y + Plottable.Util.DOM.translate(g.select("g"))[1] + bb.height / 2;

                if (hideResults) {
                    svg.remove();
                }
                ;
            });
            it("right, bottom alignment works", function () {
                svg = generateSVG(400, 400);
                g = svg.append("g");
                var wh = Plottable.Util.Text.writeLineHorizontally(text, g, 400, 400, "right", "bottom");
                var textEl = g.select("text");
                var bb = Plottable.Util.DOM.getBBox(textEl);
                var x = bb.x + Plottable.Util.DOM.translate(g.select("g"))[0] + bb.width;
                var y = bb.y + Plottable.Util.DOM.translate(g.select("g"))[1] + bb.height;

                if (hideResults) {
                    svg.remove();
                }
                ;
            });

            it("throws an error if there's too little space", function () {
                svg = generateSVG(20, 20);
                g = svg.append("g");
                if (hideResults) {
                    svg.remove();
                }
                ;
            });
        });

        describe("writeLineVertically", function () {
            it("performs basic functionality and defaults to right, left, top", function () {
                svg = generateSVG(60, 400);
                g = svg.append("g");
                var wh = Plottable.Util.Text.writeLineVertically(text, g, 60, 400);
                var bb = Plottable.Util.DOM.getBBox(g.select("g"));

                if (hideResults) {
                    svg.remove();
                }
                ;
            });
            it("right, center, center", function () {
                svg = generateSVG(60, 400);
                g = svg.append("g");
                var wh = Plottable.Util.Text.writeLineVertically("x", g, 60, 400, "center", "center", "right");
                var bb = Plottable.Util.DOM.getBBox(g.select("g"));
                if (hideResults) {
                    svg.remove();
                }
                ;
            });
            it("right, right, bottom", function () {
                svg = generateSVG(60, 400);
                g = svg.append("g");
                var wh = Plottable.Util.Text.writeLineVertically(text, g, 60, 400, "right", "bottom", "right");
                var bb = Plottable.Util.DOM.getBBox(g.select("g"));
                if (hideResults) {
                    svg.remove();
                }
                ;
            });
            it("left, left, top", function () {
                svg = generateSVG(60, 400);
                g = svg.append("g");
                var wh = Plottable.Util.Text.writeLineVertically(text, g, 60, 400, "left", "top", "left");
                var bb = Plottable.Util.DOM.getBBox(g.select("g"));
                if (hideResults) {
                    svg.remove();
                }
                ;
            });

            it("left, center, center", function () {
                svg = generateSVG(60, 400);
                g = svg.append("g");
                var wh = Plottable.Util.Text.writeLineVertically(text, g, 60, 400, "center", "center", "left");
                if (hideResults) {
                    svg.remove();
                }
                ;
            });

            it("left, right, bottom", function () {
                svg = generateSVG(60, 400);
                g = svg.append("g");
                var wh = Plottable.Util.Text.writeLineVertically(text, g, 60, 400, "right", "bottom", "left");
                if (hideResults) {
                    svg.remove();
                }
                ;
            });
        });
    });
});

///<reference path="testReference.ts" />
var assert = chai.assert;

describe("Util.s", function () {
    it("inRange works correct", function () {
        assert.isTrue(Plottable.Util.Methods.inRange(0, -1, 1), "basic functionality works");
        assert.isTrue(Plottable.Util.Methods.inRange(0, 0, 1), "it is a closed interval");
        assert.isTrue(!Plottable.Util.Methods.inRange(0, 1, 2), "returns false when false");
    });

    it("sortedIndex works properly", function () {
        var a = [1, 2, 3, 4, 5];
        var si = Plottable.Util.OpenSource.sortedIndex;
        assert.equal(si(0, a), 0, "return 0 when val is <= arr[0]");
        assert.equal(si(6, a), a.length, "returns a.length when val >= arr[arr.length-1]");
        assert.equal(si(1.5, a), 1, "returns 1 when val is between the first and second elements");
    });

    it("accessorize works properly", function () {
        var datum = { "foo": 2, "bar": 3, "key": 4 };

        var f = function (d, i, m) {
            return d + i;
        };
        var a1 = Plottable.Util.Methods.accessorize(f);
        assert.equal(f, a1, "function passes through accessorize unchanged");

        var a2 = Plottable.Util.Methods.accessorize("key");
        assert.equal(a2(datum, 0, null), 4, "key accessor works appropriately");

        var a3 = Plottable.Util.Methods.accessorize("#aaaa");
        assert.equal(a3(datum, 0, null), "#aaaa", "strings beginning with # are returned as final value");

        var a4 = Plottable.Util.Methods.accessorize(33);
        assert.equal(a4(datum, 0, null), 33, "numbers are return as final value");

        var a5 = Plottable.Util.Methods.accessorize(datum);
        assert.equal(a5(datum, 0, null), datum, "objects are return as final value");
    });

    it("uniq works as expected", function () {
        var strings = ["foo", "bar", "foo", "foo", "baz", "bam"];
        assert.deepEqual(Plottable.Util.Methods.uniq(strings), ["foo", "bar", "baz", "bam"]);
    });
});<|MERGE_RESOLUTION|>--- conflicted
+++ resolved
@@ -3397,18 +3397,11 @@
             renderer1.project("x", "foo", otherScale);
             dataSource.data([{ foo: 10 }, { foo: 11 }]);
             assert.deepEqual(scale.domain(), [10, 11], "scale was still listening to dataSource after one perspective deregistered");
-<<<<<<< HEAD
             renderer2.project("x", "foo", otherScale);
 
             // "scale not listening to the dataSource after all perspectives removed"
-            assert.throws(function () {
-                return dataSource.deregisterListener(scale);
-            });
-=======
-            scale._removePerspective("2x");
             dataSource.data([{ foo: 99 }, { foo: 100 }]);
             assert.deepEqual(scale.domain(), [0, 1], "scale shows default values when all perspectives removed");
->>>>>>> 9c769f08
         });
 
         it("scale perspectives can be removed appropriately", function () {
