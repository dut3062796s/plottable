///<reference path="testReference.ts" />
function generateSVG(width, height) {
    if (width === void 0) { width = 400; }
    if (height === void 0) { height = 400; }
    var parent = getSVGParent();
    return parent.append("svg").attr("width", width).attr("height", height).attr("class", "svg");
}
function getSVGParent() {
    var mocha = d3.select("#mocha-report");
    if (mocha.node() != null) {
        var suites = mocha.selectAll(".suite");
        var lastSuite = d3.select(suites[0][suites[0].length - 1]);
        return lastSuite.selectAll("ul");
    }
    else {
        return d3.select("body");
    }
}
function triggerFakeUIEvent(type, target) {
    var e = document.createEvent("UIEvents");
    e.initUIEvent(type, true, true, window, 1);
    target.node().dispatchEvent(e);
}
function triggerFakeMouseEvent(type, target, relativeX, relativeY) {
    var clientRect = target.node().getBoundingClientRect();
    var xPos = clientRect.left + relativeX;
    var yPos = clientRect.top + relativeY;
    var e = document.createEvent("MouseEvents");
    e.initMouseEvent(type, true, true, window, 1, xPos, yPos, xPos, yPos, false, false, false, false, 1, null);
    target.node().dispatchEvent(e);
}
function triggerFakeTouchEvent(type, target, relativeX, relativeY) {
    var targetNode = target.node();
    var clientRect = targetNode.getBoundingClientRect();
    var xPos = clientRect.left + relativeX;
    var yPos = clientRect.top + relativeY;
    var e = document.createEvent("UIEvent");
    e.initUIEvent(type, true, true, window, 1);
    var fakeTouch = {
        identifier: 0,
        target: targetNode,
        screenX: xPos,
        screenY: yPos,
        clientX: xPos,
        clientY: yPos,
        pageX: xPos,
        pageY: yPos
    };
    var fakeTouchList = [fakeTouch];
    fakeTouchList.item = function (index) { return fakeTouchList[index]; };
    e.touches = fakeTouchList;
    e.targetTouches = fakeTouchList;
    e.changedTouches = fakeTouchList;
    e.altKey = false;
    e.metaKey = false;
    e.ctrlKey = false;
    e.shiftKey = false;
    target.node().dispatchEvent(e);
}
function verifySpaceRequest(sr, w, h, ww, wh, id) {
    assert.equal(sr.width, w, "width requested is as expected #" + id);
    assert.equal(sr.height, h, "height requested is as expected #" + id);
    assert.equal(sr.wantsWidth, ww, "needs more width is as expected #" + id);
    assert.equal(sr.wantsHeight, wh, "needs more height is as expected #" + id);
}
function fixComponentSize(c, fixedWidth, fixedHeight) {
    c._requestedSpace = function (w, h) {
        return {
            width: fixedWidth == null ? 0 : fixedWidth,
            height: fixedHeight == null ? 0 : fixedHeight,
            wantsWidth: fixedWidth == null ? false : w < fixedWidth,
            wantsHeight: fixedHeight == null ? false : h < fixedHeight
        };
    };
    c._fixedWidthFlag = fixedWidth == null ? false : true;
    c._fixedHeightFlag = fixedHeight == null ? false : true;
    return c;
}
function makeFixedSizeComponent(fixedWidth, fixedHeight) {
    return fixComponentSize(new Plottable.Component.AbstractComponent(), fixedWidth, fixedHeight);
}
function getTranslate(element) {
    return d3.transform(element.attr("transform")).translate;
}
function assertBBoxEquivalence(bbox, widthAndHeightPair, message) {
    var width = widthAndHeightPair[0];
    var height = widthAndHeightPair[1];
    assert.equal(bbox.width, width, "width: " + message);
    assert.equal(bbox.height, height, "height: " + message);
}
function assertBBoxInclusion(outerEl, innerEl) {
    var outerBox = outerEl.node().getBoundingClientRect();
    var innerBox = innerEl.node().getBoundingClientRect();
    assert.operator(Math.floor(outerBox.left), "<=", Math.ceil(innerBox.left) + window.Pixel_CloseTo_Requirement, "bounding rect left included");
    assert.operator(Math.floor(outerBox.top), "<=", Math.ceil(innerBox.top) + window.Pixel_CloseTo_Requirement, "bounding rect top included");
    assert.operator(Math.ceil(outerBox.right) + window.Pixel_CloseTo_Requirement, ">=", Math.floor(innerBox.right), "bounding rect right included");
    assert.operator(Math.ceil(outerBox.bottom) + window.Pixel_CloseTo_Requirement, ">=", Math.floor(innerBox.bottom), "bounding rect bottom included");
}
function assertBBoxNonIntersection(firstEl, secondEl) {
    var firstBox = firstEl.node().getBoundingClientRect();
    var secondBox = secondEl.node().getBoundingClientRect();
    var intersectionBox = {
        left: Math.max(firstBox.left, secondBox.left),
        right: Math.min(firstBox.right, secondBox.right),
        bottom: Math.min(firstBox.bottom, secondBox.bottom),
        top: Math.max(firstBox.top, secondBox.top)
    };
    // +1 for inaccuracy in IE
    assert.isTrue(intersectionBox.left + 1 >= intersectionBox.right || intersectionBox.bottom + 1 >= intersectionBox.top, "bounding rects are not intersecting");
}
function assertPointsClose(actual, expected, epsilon, message) {
    assert.closeTo(actual.x, expected.x, epsilon, message + " (x)");
    assert.closeTo(actual.y, expected.y, epsilon, message + " (y)");
}
;
function assertXY(el, xExpected, yExpected, message) {
    var x = el.attr("x");
    var y = el.attr("y");
    assert.equal(x, xExpected, "x: " + message);
    assert.equal(y, yExpected, "y: " + message);
}
function assertWidthHeight(el, widthExpected, heightExpected, message) {
    var width = el.attr("width");
    var height = el.attr("height");
    assert.equal(width, widthExpected, "width: " + message);
    assert.equal(height, heightExpected, "height: " + message);
}
function makeLinearSeries(n) {
    function makePoint(x) {
        return { x: x, y: x };
    }
    return d3.range(n).map(makePoint);
}
function makeQuadraticSeries(n) {
    function makeQuadraticPoint(x) {
        return { x: x, y: x * x };
    }
    return d3.range(n).map(makeQuadraticPoint);
}
// for IE, whose paths look like "M 0 500 L" instead of "M0,500L"
function normalizePath(pathString) {
    return pathString.replace(/ *([A-Z]) */g, "$1").replace(/ /g, ",");
}
function numAttr(s, a) {
    return parseFloat(s.attr(a));
}
<<<<<<< HEAD
=======
function triggerFakeUIEvent(type, target) {
    var e = document.createEvent("UIEvents");
    e.initUIEvent(type, true, true, window, 1);
    target.node().dispatchEvent(e);
}
function triggerFakeMouseEvent(type, target, relativeX, relativeY) {
    var clientRect = target.node().getBoundingClientRect();
    var xPos = clientRect.left + relativeX;
    var yPos = clientRect.top + relativeY;
    var e = document.createEvent("MouseEvents");
    e.initMouseEvent(type, true, true, window, 1, xPos, yPos, xPos, yPos, false, false, false, false, 1, null);
    target.node().dispatchEvent(e);
}
function triggerFakeWheelEvent(type, target, relativeX, relativeY, deltaY) {
    var clientRect = target.node().getBoundingClientRect();
    var xPos = clientRect.left + relativeX;
    var yPos = clientRect.top + relativeY;
    var event;
    // Use the WheelEvent Constructor semantics if possible
    if (typeof WheelEvent === "function") {
        // HACKHACK anycasting constructor to allow for the dictionary argument
        // https://github.com/Microsoft/TypeScript/issues/2416
        event = new WheelEvent("wheel", { bubbles: true, clientX: xPos, clientY: yPos, deltaY: deltaY });
    }
    else {
        event = document.createEvent("WheelEvent");
        event.initWheelEvent("wheel", true, true, window, 1, xPos, yPos, xPos, yPos, 0, null, null, 0, deltaY, 0, 0);
    }
    target.node().dispatchEvent(event);
}
function triggerFakeTouchEvent(type, target, relativeX, relativeY) {
    var targetNode = target.node();
    var clientRect = targetNode.getBoundingClientRect();
    var xPos = clientRect.left + relativeX;
    var yPos = clientRect.top + relativeY;
    var e = document.createEvent("UIEvent");
    e.initUIEvent(type, true, true, window, 1);
    var fakeTouch = {
        identifier: 0,
        target: targetNode,
        screenX: xPos,
        screenY: yPos,
        clientX: xPos,
        clientY: yPos,
        pageX: xPos,
        pageY: yPos
    };
    var fakeTouchList = [fakeTouch];
    fakeTouchList.item = function (index) { return fakeTouchList[index]; };
    e.touches = fakeTouchList;
    e.targetTouches = fakeTouchList;
    e.changedTouches = fakeTouchList;
    e.altKey = false;
    e.metaKey = false;
    e.ctrlKey = false;
    e.shiftKey = false;
    target.node().dispatchEvent(e);
}
>>>>>>> 3faad56a
function assertAreaPathCloseTo(actualPath, expectedPath, precision, msg) {
    var actualAreaPathStrings = actualPath.split("Z");
    var expectedAreaPathStrings = expectedPath.split("Z");
    actualAreaPathStrings.pop();
    expectedAreaPathStrings.pop();
    var actualAreaPathPoints = actualAreaPathStrings.map(function (path) { return path.split(/[A-Z]/).map(function (point) { return point.split(","); }); });
    actualAreaPathPoints.forEach(function (areaPathPoint) { return areaPathPoint.shift(); });
    var expectedAreaPathPoints = expectedAreaPathStrings.map(function (path) { return path.split(/[A-Z]/).map(function (point) { return point.split(","); }); });
    expectedAreaPathPoints.forEach(function (areaPathPoint) { return areaPathPoint.shift(); });
    assert.lengthOf(actualAreaPathPoints, expectedAreaPathPoints.length, "number of broken area paths should be equal");
    actualAreaPathPoints.forEach(function (actualAreaPoints, i) {
        var expectedAreaPoints = expectedAreaPathPoints[i];
        assert.lengthOf(actualAreaPoints, expectedAreaPoints.length, "number of points in path should be equal");
        actualAreaPoints.forEach(function (actualAreaPoint, j) {
            var expectedAreaPoint = expectedAreaPoints[j];
            assert.closeTo(+actualAreaPoint[0], +expectedAreaPoint[0], 0.1, msg);
            assert.closeTo(+actualAreaPoint[1], +expectedAreaPoint[1], 0.1, msg);
        });
    });
}

///<reference path="testReference.ts" />
before(function () {
    // Set the render policy to immediate to make sure ETE tests can check DOM change immediately
    Plottable.Core.RenderController.setRenderPolicy("immediate");
    // Taken from https://stackoverflow.com/questions/9847580/how-to-detect-safari-chrome-ie-firefox-and-opera-browser
    var isFirefox = navigator.userAgent.indexOf("Firefox") !== -1;
    if (window.PHANTOMJS) {
        window.Pixel_CloseTo_Requirement = 2;
    }
    else if (isFirefox) {
        window.Pixel_CloseTo_Requirement = 1;
    }
    else {
        window.Pixel_CloseTo_Requirement = 0.5;
    }
});
after(function () {
    var parent = getSVGParent();
    var mocha = d3.select("#mocha-report");
    if (mocha.node() != null) {
        var suites = mocha.selectAll(".suite");
        for (var i = 0; i < suites[0].length; i++) {
            var curSuite = d3.select(suites[0][i]);
            assert(curSuite.selectAll("ul").selectAll("svg").node() === null, "all svgs have been removed");
        }
    }
    else {
        assert(d3.select("body").selectAll("svg").node() === null, "all svgs have been removed");
    }
});

///<reference path="../testReference.ts" />
var __extends = this.__extends || function (d, b) {
    for (var p in b) if (b.hasOwnProperty(p)) d[p] = b[p];
    function __() { this.constructor = d; }
    __.prototype = b.prototype;
    d.prototype = new __();
};
var MockAnimator = (function () {
    function MockAnimator(time, callback) {
        this.time = time;
        this.callback = callback;
    }
    MockAnimator.prototype.getTiming = function (selection) {
        return this.time;
    };
    MockAnimator.prototype.animate = function (selection, attrToProjector) {
        if (this.callback) {
            this.callback();
        }
        return selection;
    };
    return MockAnimator;
})();
var MockDrawer = (function (_super) {
    __extends(MockDrawer, _super);
    function MockDrawer() {
        _super.apply(this, arguments);
    }
    MockDrawer.prototype._drawStep = function (step) {
        step.animator.animate(this._getRenderArea(), step.attrToProjector);
    };
    return MockDrawer;
})(Plottable._Drawer.AbstractDrawer);
describe("Drawers", function () {
    describe("Abstract Drawer", function () {
        var oldTimeout;
        var timings = [];
        var svg;
        var drawer;
        before(function () {
            oldTimeout = Plottable._Util.Methods.setTimeout;
            Plottable._Util.Methods.setTimeout = function (f, time) {
                var args = [];
                for (var _i = 2; _i < arguments.length; _i++) {
                    args[_i - 2] = arguments[_i];
                }
                timings.push(time);
                return oldTimeout(f, time, args);
            };
        });
        after(function () {
            Plottable._Util.Methods.setTimeout = oldTimeout;
        });
        beforeEach(function () {
            timings = [];
            svg = generateSVG();
            drawer = new MockDrawer("foo");
            drawer.setup(svg);
        });
        afterEach(function () {
            svg.remove(); // no point keeping it around since we don't draw anything in it anyway
        });
        it("drawer timing works as expected for null animators", function () {
            var a1 = new Plottable.Animator.Null();
            var a2 = new Plottable.Animator.Null();
            var ds1 = { attrToProjector: {}, animator: a1 };
            var ds2 = { attrToProjector: {}, animator: a2 };
            var steps = [ds1, ds2];
            drawer.draw([], steps, null, null);
            assert.deepEqual(timings, [0, 0], "setTimeout called twice with 0 time both times");
        });
        it("drawer timing works for non-null animators", function (done) {
            var callback1Called = false;
            var callback2Called = false;
            var callback1 = function () {
                callback1Called = true;
            };
            var callback2 = function () {
                assert.isTrue(callback1Called, "callback2 called after callback 1");
                callback2Called = true;
            };
            var callback3 = function () {
                assert.isTrue(callback2Called, "callback3 called after callback 2");
                done();
            };
            var a1 = new MockAnimator(20, callback1);
            var a2 = new MockAnimator(10, callback2);
            var a3 = new MockAnimator(0, callback3);
            var ds1 = { attrToProjector: {}, animator: a1 };
            var ds2 = { attrToProjector: {}, animator: a2 };
            var ds3 = { attrToProjector: {}, animator: a3 };
            var steps = [ds1, ds2, ds3];
            drawer.draw([], steps, null, null);
            assert.deepEqual(timings, [0, 20, 30], "setTimeout called with appropriate times");
        });
        it("_getSelection", function () {
            var svg = generateSVG(300, 300);
            var drawer = new Plottable._Drawer.AbstractDrawer("test");
            drawer.setup(svg.append("g"));
            drawer._getSelector = function () { return "circle"; };
            var data = [{ one: 2, two: 1 }, { one: 33, two: 21 }, { one: 11, two: 10 }];
            var circles = drawer._getRenderArea().selectAll("circle").data(data);
            circles.enter().append("circle").attr("cx", function (datum) { return datum.one; }).attr("cy", function (datum) { return datum.two; }).attr("r", 10);
            var selection = drawer._getSelection(1);
            assert.strictEqual(selection.node(), circles[0][1], "correct selection gotten");
            svg.remove();
        });
    });
});

///<reference path="../testReference.ts" />
describe("Drawers", function () {
    describe("Arc Drawer", function () {
        it("getPixelPoint", function () {
            var svg = generateSVG(300, 300);
            var data = [{ value: 10 }, { value: 10 }, { value: 10 }, { value: 10 }];
            var piePlot = new Plottable.Plot.Pie();
            var drawer = new Plottable._Drawer.Arc("one");
            piePlot._getDrawer = function () { return drawer; };
            piePlot.addDataset("one", data);
            piePlot.project("value", "value");
            piePlot.renderTo(svg);
            piePlot.getAllSelections().each(function (datum, index) {
                var selection = d3.select(this);
                var pixelPoint = drawer._getPixelPoint(datum, index);
                var radius = 75;
                var angle = Math.PI / 4 + ((Math.PI * index) / 2);
                var expectedX = radius * Math.sin(angle);
                var expectedY = -radius * Math.cos(angle);
                assert.closeTo(pixelPoint.x, expectedX, 1, "x coordinate correct");
                assert.closeTo(pixelPoint.y, expectedY, 1, "y coordinate correct");
            });
            svg.remove();
        });
    });
});

///<reference path="../testReference.ts" />
describe("Drawers", function () {
    describe("Rect Drawer", function () {
        it("getPixelPoint vertical", function () {
            var svg = generateSVG(300, 300);
            var data = [{ a: "foo", b: 10 }, { a: "bar", b: 24 }];
            var xScale = new Plottable.Scale.Category();
            var yScale = new Plottable.Scale.Linear();
            var barPlot = new Plottable.Plot.Bar(xScale, yScale);
            var drawer = new Plottable._Drawer.Rect("one", true);
            barPlot._getDrawer = function () { return drawer; };
            barPlot.addDataset("one", data);
            barPlot.project("x", "a", xScale);
            barPlot.project("y", "b", yScale);
            barPlot.renderTo(svg);
            barPlot.getAllSelections().each(function (datum, index) {
                var selection = d3.select(this);
                var pixelPoint = drawer._getPixelPoint(datum, index);
                assert.closeTo(pixelPoint.x, parseFloat(selection.attr("x")) + parseFloat(selection.attr("width")) / 2, 1, "x coordinate correct");
                assert.closeTo(pixelPoint.y, parseFloat(selection.attr("y")), 1, "y coordinate correct");
            });
            svg.remove();
        });
        it("getPixelPoint horizontal", function () {
            var svg = generateSVG(300, 300);
            var data = [{ a: "foo", b: 10 }, { a: "bar", b: 24 }];
            var xScale = new Plottable.Scale.Linear();
            var yScale = new Plottable.Scale.Category();
            var barPlot = new Plottable.Plot.Bar(xScale, yScale, false);
            var drawer = new Plottable._Drawer.Rect("one", false);
            barPlot._getDrawer = function () { return drawer; };
            barPlot.addDataset("one", data);
            barPlot.project("x", "b", xScale);
            barPlot.project("y", "a", yScale);
            barPlot.renderTo(svg);
            barPlot.getAllSelections().each(function (datum, index) {
                var selection = d3.select(this);
                var pixelPoint = drawer._getPixelPoint(datum, index);
                assert.closeTo(pixelPoint.x, parseFloat(selection.attr("x")) + parseFloat(selection.attr("width")), 1, "x coordinate correct");
                assert.closeTo(pixelPoint.y, parseFloat(selection.attr("y")) + parseFloat(selection.attr("height")) / 2, 1, "y coordinate correct");
            });
            svg.remove();
        });
    });
});

///<reference path="../testReference.ts" />
describe("Drawers", function () {
    describe("Line Drawer", function () {
        it("getPixelPoint", function () {
            var svg = generateSVG(300, 300);
            var data = [{ a: 12, b: 10 }, { a: 13, b: 24 }, { a: 14, b: 21 }, { a: 15, b: 14 }];
            var xScale = new Plottable.Scale.Linear();
            var yScale = new Plottable.Scale.Linear();
            var linePlot = new Plottable.Plot.Line(xScale, yScale);
            var drawer = new Plottable._Drawer.Line("one");
            linePlot._getDrawer = function () { return drawer; };
            linePlot.addDataset("one", data);
            linePlot.project("x", "a", xScale);
            linePlot.project("y", "b", yScale);
            linePlot.renderTo(svg);
            data.forEach(function (datum, index) {
                var pixelPoint = drawer._getPixelPoint(datum, index);
                assert.closeTo(pixelPoint.x, xScale.scale(datum.a), 1, "x coordinate correct for index " + index);
                assert.closeTo(pixelPoint.y, yScale.scale(datum.b), 1, "y coordinate correct for index " + index);
            });
            svg.remove();
        });
        it("getSelection", function () {
            var svg = generateSVG(300, 300);
            var data = [{ a: 12, b: 10 }, { a: 13, b: 24 }, { a: 14, b: 21 }, { a: 15, b: 14 }];
            var xScale = new Plottable.Scale.Linear();
            var yScale = new Plottable.Scale.Linear();
            var linePlot = new Plottable.Plot.Line(xScale, yScale);
            var drawer = new Plottable._Drawer.Line("one");
            linePlot._getDrawer = function () { return drawer; };
            linePlot.addDataset("one", data);
            linePlot.project("x", "a", xScale);
            linePlot.project("y", "b", yScale);
            linePlot.renderTo(svg);
            var lineSelection = linePlot.getAllSelections();
            data.forEach(function (datum, index) {
                var selection = drawer._getSelection(index);
                assert.strictEqual(selection.node(), lineSelection.node(), "line selection retrieved");
            });
            svg.remove();
        });
    });
});

///<reference path="../testReference.ts" />
var assert = chai.assert;
describe("BaseAxis", function () {
    it("orientation", function () {
        var scale = new Plottable.Scale.Linear();
        assert.throws(function () { return new Plottable.Axis.AbstractAxis(scale, "blargh"); }, "unsupported");
    });
    it("tickLabelPadding() rejects negative values", function () {
        var scale = new Plottable.Scale.Linear();
        var baseAxis = new Plottable.Axis.AbstractAxis(scale, "bottom");
        assert.throws(function () { return baseAxis.tickLabelPadding(-1); }, "must be positive");
    });
    it("gutter() rejects negative values", function () {
        var scale = new Plottable.Scale.Linear();
        var axis = new Plottable.Axis.AbstractAxis(scale, "right");
        assert.throws(function () { return axis.gutter(-1); }, "must be positive");
    });
    it("width() + gutter()", function () {
        var SVG_WIDTH = 100;
        var SVG_HEIGHT = 500;
        var svg = generateSVG(SVG_WIDTH, SVG_HEIGHT);
        var scale = new Plottable.Scale.Linear();
        var verticalAxis = new Plottable.Axis.AbstractAxis(scale, "right");
        verticalAxis.renderTo(svg);
        var expectedWidth = verticalAxis.tickLength() + verticalAxis.gutter(); // tick length and gutter by default
        assert.strictEqual(verticalAxis.width(), expectedWidth, "calling width() with no arguments returns currently used width");
        verticalAxis.gutter(20);
        expectedWidth = verticalAxis.tickLength() + verticalAxis.gutter();
        assert.strictEqual(verticalAxis.width(), expectedWidth, "changing the gutter size updates the width");
        svg.remove();
    });
    it("height() + gutter()", function () {
        var SVG_WIDTH = 500;
        var SVG_HEIGHT = 100;
        var svg = generateSVG(SVG_WIDTH, SVG_HEIGHT);
        var scale = new Plottable.Scale.Linear();
        var horizontalAxis = new Plottable.Axis.AbstractAxis(scale, "bottom");
        horizontalAxis.renderTo(svg);
        var expectedHeight = horizontalAxis.tickLength() + horizontalAxis.gutter(); // tick length and gutter by default
        assert.strictEqual(horizontalAxis.height(), expectedHeight, "calling height() with no arguments returns currently used height");
        horizontalAxis.gutter(20);
        expectedHeight = horizontalAxis.tickLength() + horizontalAxis.gutter();
        assert.strictEqual(horizontalAxis.height(), expectedHeight, "changing the gutter size updates the height");
        svg.remove();
    });
    it("draws ticks and baseline (horizontal)", function () {
        var SVG_WIDTH = 500;
        var SVG_HEIGHT = 100;
        var svg = generateSVG(SVG_WIDTH, SVG_HEIGHT);
        var scale = new Plottable.Scale.Linear();
        scale.domain([0, 10]);
        scale.range([0, SVG_WIDTH]);
        var baseAxis = new Plottable.Axis.AbstractAxis(scale, "bottom");
        var tickValues = [0, 1, 2, 3, 4, 5, 6, 7, 8, 9, 10];
        baseAxis._getTickValues = function () {
            return tickValues;
        };
        baseAxis.renderTo(svg);
        var tickMarks = svg.selectAll("." + Plottable.Axis.AbstractAxis.TICK_MARK_CLASS);
        assert.strictEqual(tickMarks[0].length, tickValues.length, "A tick mark was created for each value");
        var baseline = svg.select(".baseline");
        assert.isNotNull(baseline.node(), "baseline was drawn");
        assert.strictEqual(baseline.attr("x1"), "0");
        assert.strictEqual(baseline.attr("x2"), String(SVG_WIDTH));
        assert.strictEqual(baseline.attr("y1"), "0");
        assert.strictEqual(baseline.attr("y2"), "0");
        baseAxis.orient("top");
        assert.isNotNull(baseline.node(), "baseline was drawn");
        assert.strictEqual(baseline.attr("x1"), "0");
        assert.strictEqual(baseline.attr("x2"), String(SVG_WIDTH));
        assert.strictEqual(baseline.attr("y1"), String(baseAxis.height()));
        assert.strictEqual(baseline.attr("y2"), String(baseAxis.height()));
        svg.remove();
    });
    it("draws ticks and baseline (vertical)", function () {
        var SVG_WIDTH = 100;
        var SVG_HEIGHT = 500;
        var svg = generateSVG(SVG_WIDTH, SVG_HEIGHT);
        var scale = new Plottable.Scale.Linear();
        scale.domain([0, 10]);
        scale.range([0, SVG_HEIGHT]);
        var baseAxis = new Plottable.Axis.AbstractAxis(scale, "left");
        var tickValues = [0, 1, 2, 3, 4, 5, 6, 7, 8, 9, 10];
        baseAxis._getTickValues = function () {
            return tickValues;
        };
        baseAxis.renderTo(svg);
        var tickMarks = svg.selectAll("." + Plottable.Axis.AbstractAxis.TICK_MARK_CLASS);
        assert.strictEqual(tickMarks[0].length, tickValues.length, "A tick mark was created for each value");
        var baseline = svg.select(".baseline");
        assert.isNotNull(baseline.node(), "baseline was drawn");
        assert.strictEqual(baseline.attr("x1"), String(baseAxis.width()));
        assert.strictEqual(baseline.attr("x2"), String(baseAxis.width()));
        assert.strictEqual(baseline.attr("y1"), "0");
        assert.strictEqual(baseline.attr("y2"), String(SVG_HEIGHT));
        baseAxis.orient("right");
        assert.isNotNull(baseline.node(), "baseline was drawn");
        assert.strictEqual(baseline.attr("x1"), "0");
        assert.strictEqual(baseline.attr("x2"), "0");
        assert.strictEqual(baseline.attr("y1"), "0");
        assert.strictEqual(baseline.attr("y2"), String(SVG_HEIGHT));
        svg.remove();
    });
    it("tickLength()", function () {
        var SVG_WIDTH = 500;
        var SVG_HEIGHT = 100;
        var svg = generateSVG(SVG_WIDTH, SVG_HEIGHT);
        var scale = new Plottable.Scale.Linear();
        scale.domain([0, 10]);
        scale.range([0, SVG_WIDTH]);
        var baseAxis = new Plottable.Axis.AbstractAxis(scale, "bottom");
        var tickValues = [0, 1, 2, 3, 4, 5, 6, 7, 8, 9, 10];
        baseAxis._getTickValues = function () {
            return tickValues;
        };
        baseAxis.renderTo(svg);
        var secondTickMark = svg.selectAll("." + Plottable.Axis.AbstractAxis.TICK_MARK_CLASS + ":nth-child(2)");
        assert.strictEqual(secondTickMark.attr("x1"), "50");
        assert.strictEqual(secondTickMark.attr("x2"), "50");
        assert.strictEqual(secondTickMark.attr("y1"), "0");
        assert.strictEqual(secondTickMark.attr("y2"), String(baseAxis.tickLength()));
        baseAxis.tickLength(10);
        assert.strictEqual(secondTickMark.attr("y2"), String(baseAxis.tickLength()), "tick length was updated");
        assert.throws(function () { return baseAxis.tickLength(-1); }, "must be positive");
        svg.remove();
    });
    it("endTickLength()", function () {
        var SVG_WIDTH = 500;
        var SVG_HEIGHT = 100;
        var svg = generateSVG(SVG_WIDTH, SVG_HEIGHT);
        var scale = new Plottable.Scale.Linear();
        scale.domain([0, 10]);
        scale.range([0, SVG_WIDTH]);
        var baseAxis = new Plottable.Axis.AbstractAxis(scale, "bottom");
        var tickValues = [0, 1, 2, 3, 4, 5, 6, 7, 8, 9, 10];
        baseAxis._getTickValues = function () { return tickValues; };
        baseAxis.renderTo(svg);
        var firstTickMark = svg.selectAll("." + Plottable.Axis.AbstractAxis.END_TICK_MARK_CLASS);
        assert.strictEqual(firstTickMark.attr("x1"), "0");
        assert.strictEqual(firstTickMark.attr("x2"), "0");
        assert.strictEqual(firstTickMark.attr("y1"), "0");
        assert.strictEqual(firstTickMark.attr("y2"), String(baseAxis.endTickLength()));
        baseAxis.endTickLength(10);
        assert.strictEqual(firstTickMark.attr("y2"), String(baseAxis.endTickLength()), "end tick length was updated");
        assert.throws(function () { return baseAxis.endTickLength(-1); }, "must be positive");
        svg.remove();
    });
    it("height is adjusted to greater of tickLength or endTickLength", function () {
        var SVG_WIDTH = 500;
        var SVG_HEIGHT = 100;
        var svg = generateSVG(SVG_WIDTH, SVG_HEIGHT);
        var scale = new Plottable.Scale.Linear();
        var baseAxis = new Plottable.Axis.AbstractAxis(scale, "bottom");
        baseAxis.showEndTickLabels(true);
        baseAxis.renderTo(svg);
        var expectedHeight = Math.max(baseAxis.tickLength(), baseAxis.endTickLength()) + baseAxis.gutter();
        assert.strictEqual(baseAxis.height(), expectedHeight, "height should be equal to the maximum of the two");
        baseAxis.tickLength(20);
        assert.strictEqual(baseAxis.height(), 20 + baseAxis.gutter(), "height should increase to tick length");
        baseAxis.endTickLength(30);
        assert.strictEqual(baseAxis.height(), 30 + baseAxis.gutter(), "height should increase to end tick length");
        baseAxis.tickLength(10);
        assert.strictEqual(baseAxis.height(), 30 + baseAxis.gutter(), "height should not decrease");
        svg.remove();
    });
    it("default alignment based on orientation", function () {
        var scale = new Plottable.Scale.Linear();
        var baseAxis = new Plottable.Axis.AbstractAxis(scale, "bottom");
        assert.equal(baseAxis._yAlignProportion, 0, "yAlignProportion defaults to 0 for bottom axis");
        baseAxis = new Plottable.Axis.AbstractAxis(scale, "top");
        assert.equal(baseAxis._yAlignProportion, 1, "yAlignProportion defaults to 1 for top axis");
        baseAxis = new Plottable.Axis.AbstractAxis(scale, "left");
        assert.equal(baseAxis._xAlignProportion, 1, "xAlignProportion defaults to 1 for left axis");
        baseAxis = new Plottable.Axis.AbstractAxis(scale, "right");
        assert.equal(baseAxis._xAlignProportion, 0, "xAlignProportion defaults to 0 for right axis");
    });
});

///<reference path="../testReference.ts" />
var assert = chai.assert;
describe("TimeAxis", function () {
    var scale;
    var axis;
    beforeEach(function () {
        scale = new Plottable.Scale.Time();
        axis = new Plottable.Axis.Time(scale, "bottom");
    });
    it("can not initialize vertical time axis", function () {
        assert.throws(function () { return new Plottable.Axis.Time(scale, "left"); }, "horizontal");
        assert.throws(function () { return new Plottable.Axis.Time(scale, "right"); }, "horizontal");
    });
    it("cannot change time axis orientation to vertical", function () {
        assert.throws(function () { return axis.orient("left"); }, "horizontal");
        assert.throws(function () { return axis.orient("right"); }, "horizontal");
        assert.equal(axis.orient(), "bottom", "orientation unchanged");
    });
    it("Computing the default ticks doesn't error out for edge cases", function () {
        var svg = generateSVG(400, 100);
        scale.range([0, 400]);
        // very large time span
        assert.doesNotThrow(function () { return scale.domain([new Date(0, 0, 1, 0, 0, 0, 0), new Date(50000, 0, 1, 0, 0, 0, 0)]); });
        axis.renderTo(svg);
        // very small time span
        assert.doesNotThrow(function () { return scale.domain([new Date(0, 0, 1, 0, 0, 0, 0), new Date(0, 0, 1, 0, 0, 0, 100)]); });
        axis.renderTo(svg);
        svg.remove();
    });
    it("Tick labels don't overlap", function () {
        var svg = generateSVG(400, 100);
        scale.range([0, 400]);
        function checkDomain(domain) {
            scale.domain(domain);
            axis.renderTo(svg);
            function checkLabelsForContainer(container) {
                var visibleTickLabels = container.selectAll("." + Plottable.Axis.AbstractAxis.TICK_LABEL_CLASS).filter(function (d, i) {
                    return d3.select(this).style("visibility") === "visible";
                });
                var numLabels = visibleTickLabels[0].length;
                var box1;
                var box2;
                for (var i = 0; i < numLabels; i++) {
                    for (var j = i + 1; j < numLabels; j++) {
                        box1 = visibleTickLabels[0][i].getBoundingClientRect();
                        box2 = visibleTickLabels[0][j].getBoundingClientRect();
                        assert.isFalse(Plottable._Util.DOM.boxesOverlap(box1, box2), "tick labels don't overlap");
                    }
                }
            }
            axis._tierLabelContainers.forEach(checkLabelsForContainer);
        }
        // 100 year span
        checkDomain([new Date(2000, 0, 1, 0, 0, 0, 0), new Date(2100, 0, 1, 0, 0, 0, 0)]);
        // 1 year span
        checkDomain([new Date(2000, 0, 1, 0, 0, 0, 0), new Date(2000, 11, 31, 0, 0, 0, 0)]);
        // 1 month span
        checkDomain([new Date(2000, 0, 1, 0, 0, 0, 0), new Date(2000, 1, 1, 0, 0, 0, 0)]);
        // 1 day span
        checkDomain([new Date(2000, 0, 1, 0, 0, 0, 0), new Date(2000, 0, 1, 23, 0, 0, 0)]);
        // 1 hour span
        checkDomain([new Date(2000, 0, 1, 0, 0, 0, 0), new Date(2000, 0, 1, 1, 0, 0, 0)]);
        // 1 minute span
        checkDomain([new Date(2000, 0, 1, 0, 0, 0, 0), new Date(2000, 0, 1, 0, 1, 0, 0)]);
        // 1 second span
        checkDomain([new Date(2000, 0, 1, 0, 0, 0, 0), new Date(2000, 0, 1, 0, 0, 1, 0)]);
        svg.remove();
    });
    it("custom possible axis configurations", function () {
        var svg = generateSVG(800, 100);
        var scale = new Plottable.Scale.Time();
        var axis = new Plottable.Axis.Time(scale, "bottom");
        var configurations = axis.axisConfigurations();
        var newPossibleConfigurations = configurations.slice(0, 3);
        newPossibleConfigurations.forEach(function (axisConfig) { return axisConfig.forEach(function (tierConfig) {
            tierConfig.interval = d3.time.minute;
            tierConfig.step += 3;
        }); });
        axis.axisConfigurations(newPossibleConfigurations);
        var now = new Date();
        var twoMinutesBefore = new Date(now.getTime());
        twoMinutesBefore.setMinutes(now.getMinutes() - 2);
        scale.domain([twoMinutesBefore, now]);
        scale.range([0, 800]);
        axis.renderTo(svg);
        var configs = newPossibleConfigurations[axis._mostPreciseConfigIndex];
        assert.deepEqual(configs[0].interval, d3.time.minute, "axis used new time unit");
        assert.deepEqual(configs[0].step, 4, "axis used new step");
        svg.remove();
    });
    it("renders end ticks on either side", function () {
        var width = 500;
        var svg = generateSVG(width, 100);
        scale.domain(["2010", "2014"]);
        axis.renderTo(svg);
        var firstTick = d3.select(".tick-mark");
        assert.equal(firstTick.attr("x1"), 0, "xPos (x1) of first end tick is at the beginning of the axis container");
        assert.equal(firstTick.attr("x2"), 0, "xPos (x2) of first end tick is at the beginning of the axis container");
        var lastTick = d3.select(d3.selectAll(".tick-mark")[0].pop());
        assert.equal(lastTick.attr("x1"), width, "xPos (x1) of last end tick is at the end of the axis container");
        assert.equal(lastTick.attr("x2"), width, "xPos (x2) of last end tick is at the end of the axis container");
        svg.remove();
    });
    it("adds a class corresponding to the end-tick for the first and last ticks", function () {
        var width = 500;
        var svg = generateSVG(width, 100);
        scale.domain(["2010", "2014"]);
        axis.renderTo(svg);
        var firstTick = d3.select("." + Plottable.Axis.AbstractAxis.TICK_MARK_CLASS);
        assert.isTrue(firstTick.classed(Plottable.Axis.AbstractAxis.END_TICK_MARK_CLASS), "first end tick has the end-tick-mark class");
        var lastTick = d3.select(d3.selectAll("." + Plottable.Axis.AbstractAxis.TICK_MARK_CLASS)[0].pop());
        assert.isTrue(lastTick.classed(Plottable.Axis.AbstractAxis.END_TICK_MARK_CLASS), "last end tick has the end-tick-mark class");
        svg.remove();
    });
    it("tick labels do not overlap with tick marks", function () {
        var svg = generateSVG(400, 100);
        scale = new Plottable.Scale.Time();
        scale.domain([new Date("2009-12-20"), new Date("2011-01-01")]);
        axis = new Plottable.Axis.Time(scale, "bottom");
        axis.renderTo(svg);
        var tickRects = d3.selectAll("." + Plottable.Axis.AbstractAxis.TICK_MARK_CLASS)[0].map(function (mark) { return mark.getBoundingClientRect(); });
        var labelRects = d3.selectAll("." + Plottable.Axis.AbstractAxis.TICK_LABEL_CLASS).filter(function (d, i) {
            return d3.select(this).style("visibility") === "visible";
        })[0].map(function (label) { return label.getBoundingClientRect(); });
        labelRects.forEach(function (labelRect) {
            tickRects.forEach(function (tickRect) {
                assert.isFalse(Plottable._Util.DOM.boxesOverlap(labelRect, tickRect), "visible label does not overlap with a tick");
            });
        });
        svg.remove();
    });
});

///<reference path="../testReference.ts" />
var assert = chai.assert;
describe("NumericAxis", function () {
    function boxesOverlap(boxA, boxB) {
        if (boxA.right < boxB.left) {
            return false;
        }
        if (boxA.left > boxB.right) {
            return false;
        }
        if (boxA.bottom < boxB.top) {
            return false;
        }
        if (boxA.top > boxB.bottom) {
            return false;
        }
        return true;
    }
    function boxIsInside(inner, outer, epsilon) {
        if (epsilon === void 0) { epsilon = 0; }
        if (inner.left < outer.left - epsilon) {
            return false;
        }
        if (inner.right > outer.right + epsilon) {
            return false;
        }
        if (inner.top < outer.top - epsilon) {
            return false;
        }
        if (inner.bottom > outer.bottom + epsilon) {
            return false;
        }
        return true;
    }
    function assertBoxInside(inner, outer, epsilon, message) {
        if (epsilon === void 0) { epsilon = 0; }
        if (message === void 0) { message = ""; }
        assert.operator(inner.left, ">", outer.left - epsilon, message + " (box inside (left))");
        assert.operator(inner.right, "<", outer.right + epsilon, message + " (box inside (right))");
        assert.operator(inner.top, ">", outer.top - epsilon, message + " (box inside (top))");
        assert.operator(inner.bottom, "<", outer.bottom + epsilon, message + " (box inside (bottom))");
    }
    it("tickLabelPosition() input validation", function () {
        var scale = new Plottable.Scale.Linear();
        var horizontalAxis = new Plottable.Axis.Numeric(scale, "bottom");
        assert.throws(function () { return horizontalAxis.tickLabelPosition("top"); }, "horizontal");
        assert.throws(function () { return horizontalAxis.tickLabelPosition("bottom"); }, "horizontal");
        var verticalAxis = new Plottable.Axis.Numeric(scale, "left");
        assert.throws(function () { return verticalAxis.tickLabelPosition("left"); }, "vertical");
        assert.throws(function () { return verticalAxis.tickLabelPosition("right"); }, "vertical");
    });
    it("draws tick labels correctly (horizontal)", function () {
        var SVG_WIDTH = 500;
        var SVG_HEIGHT = 100;
        var svg = generateSVG(SVG_WIDTH, SVG_HEIGHT);
        var scale = new Plottable.Scale.Linear();
        scale.range([0, SVG_WIDTH]);
        var numericAxis = new Plottable.Axis.Numeric(scale, "bottom");
        numericAxis.renderTo(svg);
        var tickLabels = numericAxis._element.selectAll("." + Plottable.Axis.AbstractAxis.TICK_LABEL_CLASS);
        assert.operator(tickLabels[0].length, ">=", 2, "at least two tick labels were drawn");
        var tickMarks = numericAxis._element.selectAll("." + Plottable.Axis.AbstractAxis.TICK_MARK_CLASS);
        assert.strictEqual(tickLabels[0].length, tickMarks[0].length, "there is one label per mark");
        var i;
        var markBB;
        var labelBB;
        for (i = 0; i < tickLabels[0].length; i++) {
            markBB = tickMarks[0][i].getBoundingClientRect();
            var markCenter = (markBB.left + markBB.right) / 2;
            labelBB = tickLabels[0][i].getBoundingClientRect();
            var labelCenter = (labelBB.left + labelBB.right) / 2;
            assert.closeTo(labelCenter, markCenter, 1, "tick label is centered on mark");
        }
        // labels to left
        numericAxis.tickLabelPosition("left");
        tickLabels = numericAxis._element.selectAll("." + Plottable.Axis.AbstractAxis.TICK_LABEL_CLASS);
        tickMarks = numericAxis._element.selectAll("." + Plottable.Axis.AbstractAxis.TICK_MARK_CLASS);
        for (i = 0; i < tickLabels[0].length; i++) {
            markBB = tickMarks[0][i].getBoundingClientRect();
            labelBB = tickLabels[0][i].getBoundingClientRect();
            assert.operator(labelBB.left, "<=", markBB.right, "tick label is to left of mark");
        }
        // labels to right
        numericAxis.tickLabelPosition("right");
        tickLabels = numericAxis._element.selectAll("." + Plottable.Axis.AbstractAxis.TICK_LABEL_CLASS);
        tickMarks = numericAxis._element.selectAll("." + Plottable.Axis.AbstractAxis.TICK_MARK_CLASS);
        for (i = 0; i < tickLabels[0].length; i++) {
            markBB = tickMarks[0][i].getBoundingClientRect();
            labelBB = tickLabels[0][i].getBoundingClientRect();
            assert.operator(markBB.right, "<=", labelBB.left, "tick label is to right of mark");
        }
        svg.remove();
    });
    it("draws ticks correctly (vertical)", function () {
        var SVG_WIDTH = 100;
        var SVG_HEIGHT = 500;
        var svg = generateSVG(SVG_WIDTH, SVG_HEIGHT);
        var scale = new Plottable.Scale.Linear();
        scale.range([0, SVG_HEIGHT]);
        var numericAxis = new Plottable.Axis.Numeric(scale, "left");
        numericAxis.renderTo(svg);
        var tickLabels = numericAxis._element.selectAll("." + Plottable.Axis.AbstractAxis.TICK_LABEL_CLASS);
        assert.operator(tickLabels[0].length, ">=", 2, "at least two tick labels were drawn");
        var tickMarks = numericAxis._element.selectAll("." + Plottable.Axis.AbstractAxis.TICK_MARK_CLASS);
        assert.strictEqual(tickLabels[0].length, tickMarks[0].length, "there is one label per mark");
        var i;
        var markBB;
        var labelBB;
        for (i = 0; i < tickLabels[0].length; i++) {
            markBB = tickMarks[0][i].getBoundingClientRect();
            var markCenter = (markBB.top + markBB.bottom) / 2;
            labelBB = tickLabels[0][i].getBoundingClientRect();
            var labelCenter = (labelBB.top + labelBB.bottom) / 2;
            assert.closeTo(labelCenter, markCenter, 1, "tick label is centered on mark");
        }
        // labels to top
        numericAxis.tickLabelPosition("top");
        tickLabels = numericAxis._element.selectAll("." + Plottable.Axis.AbstractAxis.TICK_LABEL_CLASS);
        tickMarks = numericAxis._element.selectAll("." + Plottable.Axis.AbstractAxis.TICK_MARK_CLASS);
        for (i = 0; i < tickLabels[0].length; i++) {
            markBB = tickMarks[0][i].getBoundingClientRect();
            labelBB = tickLabels[0][i].getBoundingClientRect();
            assert.operator(labelBB.bottom, "<=", markBB.top, "tick label is above mark");
        }
        // labels to bottom
        numericAxis.tickLabelPosition("bottom");
        tickLabels = numericAxis._element.selectAll("." + Plottable.Axis.AbstractAxis.TICK_LABEL_CLASS);
        tickMarks = numericAxis._element.selectAll("." + Plottable.Axis.AbstractAxis.TICK_MARK_CLASS);
        for (i = 0; i < tickLabels[0].length; i++) {
            markBB = tickMarks[0][i].getBoundingClientRect();
            labelBB = tickLabels[0][i].getBoundingClientRect();
            assert.operator(markBB.bottom, "<=", labelBB.top, "tick label is below mark");
        }
        svg.remove();
    });
    it("uses the supplied Formatter", function () {
        var SVG_WIDTH = 100;
        var SVG_HEIGHT = 500;
        var svg = generateSVG(SVG_WIDTH, SVG_HEIGHT);
        var scale = new Plottable.Scale.Linear();
        scale.range([0, SVG_HEIGHT]);
        var formatter = Plottable.Formatters.fixed(2);
        var numericAxis = new Plottable.Axis.Numeric(scale, "left", formatter);
        numericAxis.renderTo(svg);
        var tickLabels = numericAxis._element.selectAll("." + Plottable.Axis.AbstractAxis.TICK_LABEL_CLASS);
        tickLabels.each(function (d, i) {
            var labelText = d3.select(this).text();
            var formattedValue = formatter(d);
            assert.strictEqual(labelText, formattedValue, "The supplied Formatter was used to format the tick label");
        });
        svg.remove();
    });
    it("can hide tick labels that don't fit", function () {
        var SVG_WIDTH = 500;
        var SVG_HEIGHT = 100;
        var svg = generateSVG(SVG_WIDTH, SVG_HEIGHT);
        var scale = new Plottable.Scale.Linear();
        scale.range([0, SVG_WIDTH]);
        var numericAxis = new Plottable.Axis.Numeric(scale, "bottom");
        numericAxis.showEndTickLabel("left", false);
        assert.isFalse(numericAxis.showEndTickLabel("left"), "retrieve showEndTickLabel setting");
        numericAxis.showEndTickLabel("right", true);
        assert.isTrue(numericAxis.showEndTickLabel("right"), "retrieve showEndTickLabel setting");
        assert.throws(function () { return numericAxis.showEndTickLabel("top", true); }, Error);
        assert.throws(function () { return numericAxis.showEndTickLabel("bottom", true); }, Error);
        numericAxis.renderTo(svg);
        var tickLabels = numericAxis._element.selectAll("." + Plottable.Axis.AbstractAxis.TICK_LABEL_CLASS);
        var firstLabel = d3.select(tickLabels[0][0]);
        assert.strictEqual(firstLabel.style("visibility"), "hidden", "first label is hidden");
        var lastLabel = d3.select(tickLabels[0][tickLabels[0].length - 1]);
        assert.strictEqual(lastLabel.style("visibility"), "hidden", "last label is hidden");
        svg.remove();
    });
    it("tick labels don't overlap in a constrained space", function () {
        var SVG_WIDTH = 100;
        var SVG_HEIGHT = 100;
        var svg = generateSVG(SVG_WIDTH, SVG_HEIGHT);
        var scale = new Plottable.Scale.Linear();
        scale.range([0, SVG_WIDTH]);
        var numericAxis = new Plottable.Axis.Numeric(scale, "bottom");
        numericAxis.showEndTickLabel("left", false).showEndTickLabel("right", false);
        numericAxis.renderTo(svg);
        var visibleTickLabels = numericAxis._element.selectAll("." + Plottable.Axis.AbstractAxis.TICK_LABEL_CLASS).filter(function (d, i) {
            return d3.select(this).style("visibility") === "visible";
        });
        var numLabels = visibleTickLabels[0].length;
        var box1;
        var box2;
        for (var i = 0; i < numLabels; i++) {
            for (var j = i + 1; j < numLabels; j++) {
                box1 = visibleTickLabels[0][i].getBoundingClientRect();
                box2 = visibleTickLabels[0][j].getBoundingClientRect();
                assert.isFalse(Plottable._Util.DOM.boxesOverlap(box1, box2), "tick labels don't overlap");
            }
        }
        numericAxis.orient("bottom");
        visibleTickLabels = numericAxis._element.selectAll("." + Plottable.Axis.AbstractAxis.TICK_LABEL_CLASS).filter(function (d, i) {
            return d3.select(this).style("visibility") === "visible";
        });
        numLabels = visibleTickLabels[0].length;
        for (i = 0; i < numLabels; i++) {
            for (j = i + 1; j < numLabels; j++) {
                box1 = visibleTickLabels[0][i].getBoundingClientRect();
                box2 = visibleTickLabels[0][j].getBoundingClientRect();
                assert.isFalse(Plottable._Util.DOM.boxesOverlap(box1, box2), "tick labels don't overlap");
            }
        }
        svg.remove();
    });
    it("allocates enough width to show all tick labels when vertical", function () {
        var SVG_WIDTH = 150;
        var SVG_HEIGHT = 500;
        var svg = generateSVG(SVG_WIDTH, SVG_HEIGHT);
        var scale = new Plottable.Scale.Linear();
        scale.domain([5, -5]);
        scale.range([0, SVG_HEIGHT]);
        var formatter = function (d) {
            if (d === 0) {
                return "ZERO";
            }
            return String(d);
        };
        var numericAxis = new Plottable.Axis.Numeric(scale, "left", formatter);
        numericAxis.renderTo(svg);
        var visibleTickLabels = numericAxis._element.selectAll("." + Plottable.Axis.AbstractAxis.TICK_LABEL_CLASS).filter(function (d, i) {
            return d3.select(this).style("visibility") === "visible";
        });
        var boundingBox = numericAxis._element.select(".bounding-box").node().getBoundingClientRect();
        var labelBox;
        visibleTickLabels[0].forEach(function (label) {
            labelBox = label.getBoundingClientRect();
            assert.isTrue(boxIsInside(labelBox, boundingBox), "tick labels don't extend outside the bounding box");
        });
        scale.domain([50000000000, -50000000000]);
        visibleTickLabels = numericAxis._element.selectAll("." + Plottable.Axis.AbstractAxis.TICK_LABEL_CLASS).filter(function (d, i) {
            return d3.select(this).style("visibility") === "visible";
        });
        boundingBox = numericAxis._element.select(".bounding-box").node().getBoundingClientRect();
        visibleTickLabels[0].forEach(function (label) {
            labelBox = label.getBoundingClientRect();
            assertBoxInside(labelBox, boundingBox, 0, "long tick " + label.textContent + " is inside the bounding box");
        });
        svg.remove();
    });
    it("allocates enough height to show all tick labels when horizontal", function () {
        var SVG_WIDTH = 500;
        var SVG_HEIGHT = 100;
        var svg = generateSVG(SVG_WIDTH, SVG_HEIGHT);
        var scale = new Plottable.Scale.Linear();
        scale.domain([5, -5]);
        scale.range([0, SVG_WIDTH]);
        var formatter = Plottable.Formatters.fixed(2);
        var numericAxis = new Plottable.Axis.Numeric(scale, "bottom", formatter);
        numericAxis.renderTo(svg);
        var visibleTickLabels = numericAxis._element.selectAll("." + Plottable.Axis.AbstractAxis.TICK_LABEL_CLASS).filter(function (d, i) {
            return d3.select(this).style("visibility") === "visible";
        });
        var boundingBox = numericAxis._element.select(".bounding-box").node().getBoundingClientRect();
        var labelBox;
        visibleTickLabels[0].forEach(function (label) {
            labelBox = label.getBoundingClientRect();
            assert.isTrue(boxIsInside(labelBox, boundingBox, 0.5), "tick labels don't extend outside the bounding box");
        });
        svg.remove();
    });
    it("truncates long labels", function () {
        var data = [
            { x: "A", y: 500000000 },
            { x: "B", y: 400000000 }
        ];
        var SVG_WIDTH = 120;
        var SVG_HEIGHT = 300;
        var svg = generateSVG(SVG_WIDTH, SVG_HEIGHT);
        var xScale = new Plottable.Scale.Category();
        var yScale = new Plottable.Scale.Linear();
        var yAxis = new Plottable.Axis.Numeric(yScale, "left");
        var yLabel = new Plottable.Component.AxisLabel("LABEL", "left");
        var barPlot = new Plottable.Plot.Bar(xScale, yScale);
        barPlot.project("x", "x", xScale);
        barPlot.project("y", "y", yScale);
        barPlot.addDataset(data);
        var chart = new Plottable.Component.Table([
            [yLabel, yAxis, barPlot]
        ]);
        chart.renderTo(svg);
        var labelContainer = d3.select(".tick-label-container");
        d3.selectAll(".tick-label").each(function () {
            assertBBoxInclusion(labelContainer, d3.select(this));
        });
        svg.remove();
    });
    it("confines labels to the bounding box for the axis", function () {
        var SVG_WIDTH = 500;
        var SVG_HEIGHT = 100;
        var svg = generateSVG(SVG_WIDTH, SVG_HEIGHT);
        var scale = new Plottable.Scale.Linear();
        var axis = new Plottable.Axis.Numeric(scale, "bottom");
        axis.formatter(function (d) { return "longstringsareverylong"; });
        axis.renderTo(svg);
        var boundingBox = d3.select(".x-axis .bounding-box");
        d3.selectAll(".x-axis .tick-label").each(function () {
            var tickLabel = d3.select(this);
            if (tickLabel.style("visibility") === "inherit") {
                assertBBoxInclusion(boundingBox, tickLabel);
            }
        });
        svg.remove();
    });
    function getClientRectCenter(rect) {
        return rect.left + rect.width / 2;
    }
    it("tick labels follow a sensible interval", function () {
        var SVG_WIDTH = 500;
        var SVG_HEIGHT = 100;
        var svg = generateSVG(SVG_WIDTH, SVG_HEIGHT);
        var scale = new Plottable.Scale.Linear();
        scale.domain([-2500000, 2500000]);
        var baseAxis = new Plottable.Axis.Numeric(scale, "bottom");
        baseAxis.renderTo(svg);
        var visibleTickLabels = baseAxis._element.selectAll(".tick-label").filter(function (d, i) {
            var visibility = d3.select(this).style("visibility");
            return (visibility === "visible") || (visibility === "inherit");
        });
        var visibleTickLabelRects = visibleTickLabels[0].map(function (label) { return label.getBoundingClientRect(); });
        var interval = getClientRectCenter(visibleTickLabelRects[1]) - getClientRectCenter(visibleTickLabelRects[0]);
        for (var i = 0; i < visibleTickLabelRects.length - 1; i++) {
            assert.closeTo(getClientRectCenter(visibleTickLabelRects[i + 1]) - getClientRectCenter(visibleTickLabelRects[i]), interval, 0.5, "intervals are all spaced the same");
        }
        svg.remove();
    });
    it("does not draw ticks marks outside of the svg", function () {
        var SVG_WIDTH = 300;
        var SVG_HEIGHT = 100;
        var svg = generateSVG(SVG_WIDTH, SVG_HEIGHT);
        var scale = new Plottable.Scale.Linear();
        scale.domain([0, 3]);
        scale.tickGenerator(function (s) {
            return [0, 1, 2, 3, 4];
        });
        var baseAxis = new Plottable.Axis.Numeric(scale, "bottom");
        baseAxis.renderTo(svg);
        var tickMarks = baseAxis._element.selectAll(".tick-mark");
        tickMarks.each(function () {
            var tickMark = d3.select(this);
            var tickMarkPosition = Number(tickMark.attr("x"));
            assert.isTrue(tickMarkPosition >= 0 && tickMarkPosition <= SVG_WIDTH, "tick marks are located within the bounding SVG");
        });
        svg.remove();
    });
    it("renders tick labels properly when the domain is reversed", function () {
        var SVG_WIDTH = 300;
        var SVG_HEIGHT = 100;
        var svg = generateSVG(SVG_WIDTH, SVG_HEIGHT);
        var scale = new Plottable.Scale.Linear();
        scale.domain([3, 0]);
        var baseAxis = new Plottable.Axis.Numeric(scale, "bottom");
        baseAxis.renderTo(svg);
        var tickLabels = baseAxis._element.selectAll(".tick-label").filter(function (d, i) {
            var visibility = d3.select(this).style("visibility");
            return (visibility === "visible") || (visibility === "inherit");
        });
        assert.isTrue(tickLabels[0].length > 1, "more than one tick label is shown");
        for (var i = 0; i < tickLabels[0].length - 1; i++) {
            var currLabel = d3.select(tickLabels[0][i]);
            var nextLabel = d3.select(tickLabels[0][i + 1]);
            assert.isTrue(Number(currLabel.text()) > Number(nextLabel.text()), "numbers are arranged in descending order from left to right");
        }
        svg.remove();
    });
});

///<reference path="../testReference.ts" />
var assert = chai.assert;
describe("Category Axes", function () {
    it("re-renders appropriately when data is changed", function () {
        var svg = generateSVG(400, 400);
        var xScale = new Plottable.Scale.Category().domain(["foo", "bar", "baz"]).range([400, 0]);
        var ca = new Plottable.Axis.Category(xScale, "left");
        ca.renderTo(svg);
        assert.deepEqual(ca._tickLabelContainer.selectAll(".tick-label").data(), xScale.domain(), "tick labels render domain");
        assert.doesNotThrow(function () { return xScale.domain(["bar", "baz", "bam"]); });
        assert.deepEqual(ca._tickLabelContainer.selectAll(".tick-label").data(), xScale.domain(), "tick labels render domain");
        svg.remove();
    });
    it("requests appropriate space when the scale has no domain", function () {
        var svg = generateSVG(400, 400);
        var scale = new Plottable.Scale.Category();
        var ca = new Plottable.Axis.Category(scale);
        ca._anchor(svg);
        var s = ca._requestedSpace(400, 400);
        assert.operator(s.width, ">=", 0, "it requested 0 or more width");
        assert.operator(s.height, ">=", 0, "it requested 0 or more height");
        assert.isFalse(s.wantsWidth, "it doesn't want width");
        assert.isFalse(s.wantsHeight, "it doesn't want height");
        svg.remove();
    });
    it("doesnt blow up for non-string data", function () {
        var svg = generateSVG(1000, 400);
        var domain = [null, undefined, true, 2, "foo"];
        var scale = new Plottable.Scale.Category().domain(domain);
        var axis = new Plottable.Axis.Category(scale);
        axis.renderTo(svg);
        var texts = svg.selectAll("text")[0].map(function (s) { return d3.select(s).text(); });
        assert.deepEqual(texts, ["null", "undefined", "true", "2", "foo"]);
        svg.remove();
    });
    it("width accounts for gutter. ticklength, and padding on vertical axes", function () {
        var svg = generateSVG(400, 400);
        var xScale = new Plottable.Scale.Category().domain(["foo", "bar", "baz"]).range([400, 0]);
        var ca = new Plottable.Axis.Category(xScale, "left");
        ca.renderTo(svg);
        var axisWidth = ca.width();
        ca.tickLabelPadding(ca.tickLabelPadding() + 5);
        assert.closeTo(ca.width(), axisWidth + 5, 2, "increasing tickLabelPadding increases width");
        axisWidth = ca.width();
        ca.gutter(ca.gutter() + 5);
        assert.closeTo(ca.width(), axisWidth + 5, 2, "increasing gutter increases width");
        axisWidth = ca.width();
        ca.tickLength(ca.tickLength() + 5);
        assert.closeTo(ca.width(), axisWidth + 5, 2, "increasing tickLength increases width");
        svg.remove();
    });
    it("height accounts for gutter. ticklength, and padding on horizontal axes", function () {
        var svg = generateSVG(400, 400);
        var xScale = new Plottable.Scale.Category().domain(["foo", "bar", "baz"]).range([400, 0]);
        var ca = new Plottable.Axis.Category(xScale, "bottom");
        ca.renderTo(svg);
        var axisHeight = ca.height();
        ca.tickLabelPadding(ca.tickLabelPadding() + 5);
        assert.closeTo(ca.height(), axisHeight + 5, 2, "increasing tickLabelPadding increases height");
        axisHeight = ca.height();
        ca.gutter(ca.gutter() + 5);
        assert.closeTo(ca.height(), axisHeight + 5, 2, "increasing gutter increases height");
        axisHeight = ca.height();
        ca.tickLength(ca.tickLength() + 5);
        assert.closeTo(ca.height(), axisHeight + 5, 2, "increasing ticklength increases height");
        svg.remove();
    });
    it("vertically aligns short words properly", function () {
        var SVG_WIDTH = 400;
        var svg = generateSVG(SVG_WIDTH, 100);
        var years = ["2000", "2001", "2002", "2003"];
        var scale = new Plottable.Scale.Category().domain(years).range([0, SVG_WIDTH]);
        var axis = new Plottable.Axis.Category(scale, "bottom");
        axis.renderTo(svg);
        var ticks = axis._content.selectAll("text");
        var text = ticks[0].map(function (d) { return d3.select(d).text(); });
        assert.deepEqual(text, years, "text displayed correctly when horizontal");
        axis.tickLabelAngle(90);
        text = ticks[0].map(function (d) { return d3.select(d).text(); });
        assert.deepEqual(text, years, "text displayed correctly when horizontal");
        assert.include(axis._content.selectAll(".text-area").attr("transform"), 90, "the ticks were rotated right");
        axis.tickLabelAngle(0);
        text = ticks[0].map(function (d) { return d3.select(d).text(); });
        assert.deepEqual(text, years, "text displayed correctly when horizontal");
        assert.include(axis._content.selectAll(".text-area").attr("transform"), 0, "the ticks were rotated right");
        axis.tickLabelAngle(-90);
        text = ticks[0].map(function (d) { return d3.select(d).text(); });
        assert.deepEqual(text, years, "text displayed correctly when horizontal");
        assert.include(axis._content.selectAll(".text-area").attr("transform"), -90, "the ticks were rotated left");
        svg.remove();
    });
    it("axis should request more space if there's not enough space to fit the text", function () {
        var svg = generateSVG(300, 300);
        var years = ["2000", "2001", "2002", "2003"];
        var scale = new Plottable.Scale.Category().domain(years);
        var axis = new Plottable.Axis.Category(scale, "bottom");
        axis.renderTo(svg);
        var requestedSpace = axis._requestedSpace(300, 10);
        assert.isTrue(requestedSpace.wantsHeight, "axis should ask for more space (horizontal orientation)");
        axis.orient("left");
        requestedSpace = axis._requestedSpace(10, 300);
        assert.isTrue(requestedSpace.wantsWidth, "axis should ask for more space (vertical orientation)");
        svg.remove();
    });
    it("axis labels respect tick labels", function () {
        function verifyTickLabelOverlaps(tickLabels, tickMarks) {
            for (var i = 0; i < tickLabels[0].length; i++) {
                var tickLabelBox = tickLabels[0][i].getBoundingClientRect();
                var tickMarkBox = tickMarks[0][i].getBoundingClientRect();
                assert.isFalse(Plottable._Util.DOM.boxesOverlap(tickLabelBox, tickMarkBox), "tick label and box do not overlap");
            }
        }
        var svg = generateSVG(400, 300);
        var yScale = new Plottable.Scale.Category();
        var axis = new Plottable.Axis.Category(yScale, "left");
        yScale.domain(["A", "B", "C"]);
        axis.renderTo(svg);
        var tickLabels = axis._content.selectAll(".tick-label");
        var tickMarks = axis._content.selectAll(".tick-mark");
        verifyTickLabelOverlaps(tickLabels, tickMarks);
        axis.orient("right");
        verifyTickLabelOverlaps(tickLabels, tickMarks);
        svg.remove();
    });
    it("axis should request more space when rotated than not rotated", function () {
        var svg = generateSVG(300, 300);
        var labels = ["label1", "label2", "label100"];
        var scale = new Plottable.Scale.Category().domain(labels);
        var axis = new Plottable.Axis.Category(scale, "bottom");
        axis.renderTo(svg);
        var requestedSpace = axis._requestedSpace(300, 50);
        var flatHeight = requestedSpace.height;
        axis.tickLabelAngle(-90);
        requestedSpace = axis._requestedSpace(300, 50);
        assert.isTrue(flatHeight < requestedSpace.height, "axis should request more height when tick labels are rotated");
        svg.remove();
    });
});

///<reference path="../testReference.ts" />
var assert = chai.assert;
describe("Gridlines", function () {
    it("Gridlines and axis tick marks align", function () {
        var svg = generateSVG(640, 480);
        var xScale = new Plottable.Scale.Linear();
        xScale.domain([0, 10]); // manually set domain since we won't have a renderer
        var xAxis = new Plottable.Axis.Numeric(xScale, "bottom");
        var yScale = new Plottable.Scale.Linear();
        yScale.domain([0, 10]);
        var yAxis = new Plottable.Axis.Numeric(yScale, "left");
        var gridlines = new Plottable.Component.Gridlines(xScale, yScale);
        var basicTable = new Plottable.Component.Table().addComponent(0, 0, yAxis).addComponent(0, 1, gridlines).addComponent(1, 1, xAxis);
        basicTable._anchor(svg);
        basicTable._computeLayout();
        xScale.range([0, xAxis.width()]); // manually set range since we don't have a renderer
        yScale.range([yAxis.height(), 0]);
        basicTable._render();
        var xAxisTickMarks = xAxis._element.selectAll("." + Plottable.Axis.AbstractAxis.TICK_MARK_CLASS)[0];
        var xGridlines = gridlines._element.select(".x-gridlines").selectAll("line")[0];
        assert.equal(xAxisTickMarks.length, xGridlines.length, "There is an x gridline for each x tick");
        for (var i = 0; i < xAxisTickMarks.length; i++) {
            var xTickMarkRect = xAxisTickMarks[i].getBoundingClientRect();
            var xGridlineRect = xGridlines[i].getBoundingClientRect();
            assert.closeTo(xTickMarkRect.left, xGridlineRect.left, 1, "x tick and gridline align");
        }
        var yAxisTickMarks = yAxis._element.selectAll("." + Plottable.Axis.AbstractAxis.TICK_MARK_CLASS)[0];
        var yGridlines = gridlines._element.select(".y-gridlines").selectAll("line")[0];
        assert.equal(yAxisTickMarks.length, yGridlines.length, "There is an x gridline for each x tick");
        for (var j = 0; j < yAxisTickMarks.length; j++) {
            var yTickMarkRect = yAxisTickMarks[j].getBoundingClientRect();
            var yGridlineRect = yGridlines[j].getBoundingClientRect();
            assert.closeTo(yTickMarkRect.top, yGridlineRect.top, 1, "y tick and gridline align");
        }
        svg.remove();
    });
    it("Unanchored Gridlines don't throw an error when scale updates", function () {
        var xScale = new Plottable.Scale.Linear();
        var gridlines = new Plottable.Component.Gridlines(xScale, null);
        xScale.domain([0, 1]);
        // test passes if error is not thrown.
    });
});

///<reference path="../testReference.ts" />
var assert = chai.assert;
describe("Labels", function () {
    it("Standard text title label generates properly", function () {
        var svg = generateSVG(400, 80);
        var label = new Plottable.Component.TitleLabel("A CHART TITLE");
        label.renderTo(svg);
        var content = label._content;
        assert.isTrue(label._element.classed("label"), "title element has label css class");
        assert.isTrue(label._element.classed("title-label"), "title element has title-label css class");
        var textChildren = content.selectAll("text");
        assert.lengthOf(textChildren, 1, "There is one text node in the parent element");
        var text = content.select("text");
        var bbox = Plottable._Util.DOM.getBBox(text);
        assert.closeTo(bbox.height, label.height(), 0.5, "text height === label.minimumHeight()");
        assert.equal(text.node().textContent, "A CHART TITLE", "node's text content is as expected");
        svg.remove();
    });
    // Skipping due to FF odd client bounding rect computation - #1470.
    it.skip("Left-rotated text is handled properly", function () {
        var svg = generateSVG(100, 400);
        var label = new Plottable.Component.AxisLabel("LEFT-ROTATED LABEL", "left");
        label.renderTo(svg);
        var content = label._content;
        var text = content.select("text");
        var textBBox = Plottable._Util.DOM.getBBox(text);
        assertBBoxInclusion(label._element.select(".bounding-box"), text);
        assert.closeTo(textBBox.height, label.width(), window.Pixel_CloseTo_Requirement, "text height");
        svg.remove();
    });
    // Skipping due to FF odd client bounding rect computation - #1470.
    it.skip("Right-rotated text is handled properly", function () {
        var svg = generateSVG(100, 400);
        var label = new Plottable.Component.AxisLabel("RIGHT-ROTATED LABEL", "right");
        label.renderTo(svg);
        var content = label._content;
        var text = content.select("text");
        var textBBox = Plottable._Util.DOM.getBBox(text);
        assertBBoxInclusion(label._element.select(".bounding-box"), text);
        assert.closeTo(textBBox.height, label.width(), window.Pixel_CloseTo_Requirement, "text height");
        svg.remove();
    });
    it("Label text can be changed after label is created", function () {
        var svg = generateSVG(400, 80);
        var label = new Plottable.Component.TitleLabel("a");
        label.renderTo(svg);
        assert.equal(label._content.select("text").text(), "a", "the text starts at the specified string");
        assert.operator(label.height(), ">", 0, "rowMin is > 0 for non-empty string");
        label.text("hello world");
        label.renderTo(svg);
        assert.equal(label._content.select("text").text(), "hello world", "the label text updated properly");
        assert.operator(label.height(), ">", 0, "rowMin is > 0 for non-empty string");
        svg.remove();
    });
    // skipping because Dan is rewriting labels and the height test fails
    it.skip("Superlong text is handled in a sane fashion", function () {
        var svgWidth = 400;
        var svg = generateSVG(svgWidth, 80);
        var label = new Plottable.Component.TitleLabel("THIS LABEL IS SO LONG WHOEVER WROTE IT WAS PROBABLY DERANGED");
        label.renderTo(svg);
        var content = label._content;
        var text = content.select("text");
        var bbox = Plottable._Util.DOM.getBBox(text);
        assert.equal(bbox.height, label.height(), "text height === label.minimumHeight()");
        assert.operator(bbox.width, "<=", svgWidth, "the text is not wider than the SVG width");
        svg.remove();
    });
    it("text in a tiny box is truncated to empty string", function () {
        var svg = generateSVG(10, 10);
        var label = new Plottable.Component.TitleLabel("Yeah, not gonna fit...");
        label.renderTo(svg);
        var text = label._content.select("text");
        assert.equal(text.text(), "", "text was truncated to empty string");
        svg.remove();
    });
    it("centered text in a table is positioned properly", function () {
        var svg = generateSVG(400, 400);
        var label = new Plottable.Component.TitleLabel("X");
        var t = new Plottable.Component.Table().addComponent(0, 0, label).addComponent(1, 0, new Plottable.Component.AbstractComponent());
        t.renderTo(svg);
        var textTranslate = d3.transform(label._content.select("g").attr("transform")).translate;
        var eleTranslate = d3.transform(label._element.attr("transform")).translate;
        var textWidth = Plottable._Util.DOM.getBBox(label._content.select("text")).width;
        assert.closeTo(eleTranslate[0] + textTranslate[0] + textWidth / 2, 200, 5, "label is centered");
        svg.remove();
    });
    it("if a label text is changed to empty string, width updates to 0", function () {
        var svg = generateSVG(400, 400);
        var label = new Plottable.Component.TitleLabel("foo");
        label.renderTo(svg);
        label.text("");
        assert.equal(label.width(), 0, "width updated to 0");
        svg.remove();
    });
    it("unsupported alignments and orientations are unsupported", function () {
        assert.throws(function () { return new Plottable.Component.Label("foo", "bar"); }, Error, "not a valid orientation");
    });
    // Skipping due to FF odd client bounding rect computation - #1470.
    it.skip("Label orientation can be changed after label is created", function () {
        var svg = generateSVG(400, 400);
        var label = new Plottable.Component.AxisLabel("CHANGING ORIENTATION");
        label.renderTo(svg);
        var content = label._content;
        var text = content.select("text");
        var bbox = Plottable._Util.DOM.getBBox(text);
        assert.closeTo(bbox.height, label.height(), 1, "label is in horizontal position");
        label.orient("right");
        text = content.select("text");
        bbox = Plottable._Util.DOM.getBBox(text);
        assertBBoxInclusion(label._element.select(".bounding-box"), text);
        assert.closeTo(bbox.height, label.width(), window.Pixel_CloseTo_Requirement, "label is in vertical position");
        svg.remove();
    });
    it("padding reacts well under align", function () {
        var svg = generateSVG(400, 200);
        var testLabel = new Plottable.Component.Label("testing label").padding(30).xAlign("left");
        var longLabel = new Plottable.Component.Label("LONG LABELLLLLLLLLLLLLLLLL").xAlign("left");
        var topLabel = new Plottable.Component.Label("label").yAlign("bottom");
        new Plottable.Component.Table([[topLabel], [testLabel], [longLabel]]).renderTo(svg);
        var testTextRect = testLabel._element.select("text").node().getBoundingClientRect();
        var longTextRect = longLabel._element.select("text").node().getBoundingClientRect();
        assert.closeTo(testTextRect.left, longTextRect.left + 30, 2, "left difference by padding amount");
        testLabel.xAlign("right");
        testTextRect = testLabel._element.select("text").node().getBoundingClientRect();
        longTextRect = longLabel._element.select("text").node().getBoundingClientRect();
        assert.closeTo(testTextRect.right, longTextRect.right - 30, 2, "right difference by padding amount");
        testLabel.yAlign("bottom");
        testTextRect = testLabel._element.select("text").node().getBoundingClientRect();
        longTextRect = longLabel._element.select("text").node().getBoundingClientRect();
        assert.closeTo(testTextRect.bottom, longTextRect.top - 30, 2, "vertical difference by padding amount");
        testLabel.yAlign("top");
        testTextRect = testLabel._element.select("text").node().getBoundingClientRect();
        var topTextRect = topLabel._element.select("text").node().getBoundingClientRect();
        assert.closeTo(testTextRect.top, topTextRect.bottom + 30, 2, "vertical difference by padding amount");
        svg.remove();
    });
    it("padding puts space around the label", function () {
        var svg = generateSVG(400, 200);
        var testLabel = new Plottable.Component.Label("testing label").padding(30);
        testLabel.renderTo(svg);
        var measurer = new SVGTypewriter.Measurers.Measurer(svg);
        var measure = measurer.measure("testing label");
        assert.operator(testLabel.width(), ">", measure.width, "padding increases size of the component");
        assert.operator(testLabel.width(), "<=", measure.width + 2 * testLabel.padding(), "width at most incorporates full padding amount");
        assert.operator(testLabel.height(), ">", measure.height, "padding increases size of the component");
        assert.operator(testLabel.height(), ">=", measure.height + 2 * testLabel.padding(), "height at most incorporates full padding amount");
        svg.remove();
    });
    it("negative padding throws an error", function () {
        var testLabel = new Plottable.Component.Label("testing label");
        assert.throws(function () { return testLabel.padding(-10); }, Error, "Cannot be less than 0");
    });
});

///<reference path="../testReference.ts" />
var assert = chai.assert;
describe("Legend", function () {
    var svg;
    var color;
    var legend;
    var entrySelector = "." + Plottable.Component.Legend.LEGEND_ENTRY_CLASS;
    var rowSelector = "." + Plottable.Component.Legend.LEGEND_ROW_CLASS;
    beforeEach(function () {
        svg = generateSVG(400, 400);
        color = new Plottable.Scale.Color();
        legend = new Plottable.Component.Legend(color);
    });
    it("a basic legend renders", function () {
        color.domain(["foo", "bar", "baz"]);
        legend.renderTo(svg);
        var rows = legend._content.selectAll(entrySelector);
        assert.lengthOf(rows[0], color.domain().length, "one entry is created for each item in the domain");
        rows.each(function (d, i) {
            assert.equal(d, color.domain()[i], "the data is set properly");
            var d3this = d3.select(this);
            var text = d3this.select("text").text();
            assert.equal(text, d, "the text node has correct text");
            var symbol = d3this.select("." + Plottable.Component.Legend.LEGEND_SYMBOL_CLASS);
            assert.equal(symbol.attr("fill"), color.scale(d), "the symbol's fill is set properly");
        });
        svg.remove();
    });
    it("legend domain can be updated after initialization, and height updates as well", function () {
        legend.renderTo(svg);
        legend.scale(color);
        assert.equal(legend._requestedSpace(200, 200).height, 10, "there is a padding requested height when domain is empty");
        color.domain(["foo", "bar"]);
        var height1 = legend._requestedSpace(400, 400).height;
        var actualHeight1 = legend.height();
        assert.operator(height1, ">", 0, "changing the domain gives a positive height");
        color.domain(["foo", "bar", "baz"]);
        assert.operator(legend._requestedSpace(400, 400).height, ">", height1, "adding to the domain increases the height requested");
        var actualHeight2 = legend.height();
        assert.operator(actualHeight1, "<", actualHeight2, "Changing the domain caused the legend to re-layout with more height");
        var numRows = legend._content.selectAll(rowSelector)[0].length;
        assert.equal(numRows, 3, "there are 3 rows");
        svg.remove();
    });
    it("a legend with many labels does not overflow vertically", function () {
        color.domain(["alpha", "beta", "gamma", "delta", "omega", "omicron", "persei", "eight"]);
        legend.renderTo(svg);
        var contentBBox = Plottable._Util.DOM.getBBox(legend._content);
        var contentBottomEdge = contentBBox.y + contentBBox.height;
        var bboxBBox = Plottable._Util.DOM.getBBox(legend._element.select(".bounding-box"));
        var bboxBottomEdge = bboxBBox.y + bboxBBox.height;
        assert.operator(contentBottomEdge, "<=", bboxBottomEdge, "content does not extend past bounding box");
        svg.remove();
    });
    // Test is flaky under SauceLabs for firefox version 30
    it.skip("a legend with a long label does not overflow horizontally", function () {
        color.domain(["foooboooloonoogoorooboopoo"]);
        svg.attr("width", 100);
        legend.renderTo(svg);
        var text = legend._content.select("text").text();
        assert.notEqual(text, "foooboooloonoogoorooboopoo", "the text was truncated");
        var rightEdge = legend._content.select("text").node().getBoundingClientRect().right;
        var bbox = legend._element.select(".bounding-box");
        var rightEdgeBBox = bbox.node().getBoundingClientRect().right;
        assert.operator(rightEdge, "<=", rightEdgeBBox, "the long text did not overflow the legend");
        svg.remove();
    });
    it("calling legend.render multiple times does not add more elements", function () {
        color.domain(["foo", "bar", "baz"]);
        legend.renderTo(svg);
        var numRows = legend._content.selectAll(rowSelector)[0].length;
        assert.equal(numRows, 3, "there are 3 legend rows initially");
        legend._render();
        numRows = legend._content.selectAll(rowSelector)[0].length;
        assert.equal(numRows, 3, "there are 3 legend rows after second render");
        svg.remove();
    });
    it("re-rendering the legend with a new domain will do the right thing", function () {
        color.domain(["foo", "bar", "baz"]);
        legend.renderTo(svg);
        var newDomain = ["mushu", "foo", "persei", "baz", "eight"];
        color.domain(newDomain);
        legend._content.selectAll(entrySelector).each(function (d, i) {
            assert.equal(d, newDomain[i], "the data is set correctly");
            var text = d3.select(this).select("text").text();
            assert.equal(text, d, "the text was set properly");
            var fill = d3.select(this).select("." + Plottable.Component.Legend.LEGEND_SYMBOL_CLASS).attr("fill");
            assert.equal(fill, color.scale(d), "the fill was set properly");
        });
        assert.lengthOf(legend._content.selectAll(rowSelector)[0], 5, "there are the right number of legend elements");
        svg.remove();
    });
    it("legend.scale() replaces domain", function () {
        color.domain(["foo", "bar", "baz"]);
        legend.renderTo(svg);
        var newDomain = ["a", "b", "c"];
        var newColorScale = new Plottable.Scale.Color("20");
        newColorScale.domain(newDomain);
        legend.scale(newColorScale);
        legend._content.selectAll(entrySelector).each(function (d, i) {
            assert.equal(d, newDomain[i], "the data is set correctly");
            var text = d3.select(this).select("text").text();
            assert.equal(text, d, "the text was set properly");
            var fill = d3.select(this).select("." + Plottable.Component.Legend.LEGEND_SYMBOL_CLASS).attr("fill");
            assert.equal(fill, newColorScale.scale(d), "the fill was set properly");
        });
        svg.remove();
    });
    it("legend.scale() correctly reregisters listeners", function () {
        color.domain(["foo", "bar", "baz"]);
        legend.renderTo(svg);
        var tempDomain = ["a", "b", "c"];
        var newColorScale = new Plottable.Scale.Color("20");
        newColorScale.domain(tempDomain);
        legend.scale(newColorScale);
        var newDomain = ["a", "foo", "d"];
        newColorScale.domain(newDomain);
        legend._content.selectAll(entrySelector).each(function (d, i) {
            assert.equal(d, newDomain[i], "the data is set correctly");
            var text = d3.select(this).select("text").text();
            assert.equal(text, d, "the text was set properly");
            var fill = d3.select(this).select("." + Plottable.Component.Legend.LEGEND_SYMBOL_CLASS).attr("fill");
            assert.equal(fill, newColorScale.scale(d), "the fill was set properly");
        });
        svg.remove();
    });
    it("scales icon sizes properly with font size (textHeight / 2 < symbolHeight < textHeight)", function () {
        color.domain(["foo"]);
        legend.renderTo(svg);
        var style = legend._element.append("style");
        style.attr("type", "text/css");
        function verifySymbolHeight() {
            var text = legend._content.select("text");
            var icon = legend._content.select("." + Plottable.Component.Legend.LEGEND_SYMBOL_CLASS);
            var textHeight = Plottable._Util.DOM.getBBox(text).height;
            var symbolHeight = icon.node().getBoundingClientRect().height;
            assert.operator(symbolHeight, "<", textHeight, "icons too small: symbolHeight < textHeight");
            assert.operator(symbolHeight, ">", textHeight / 2, "icons too big: textHeight / 2 > symbolHeight");
        }
        verifySymbolHeight();
        style.text(".plottable .legend text { font-size: 60px; }");
        legend._computeLayout();
        legend._render();
        verifySymbolHeight();
        style.text(".plottable .legend text { font-size: 10px; }");
        legend._computeLayout();
        legend._render();
        verifySymbolHeight();
        svg.remove();
    });
    it("maxEntriesPerRow() works as expected", function () {
        color.domain(["AA", "BB", "CC", "DD", "EE", "FF"]);
        legend.renderTo(svg);
        var verifyMaxEntriesInRow = function (n) {
            legend.maxEntriesPerRow(n);
            var rows = legend._element.selectAll(rowSelector);
            assert.lengthOf(rows[0], (6 / n), "number of rows is correct");
            rows.each(function (d) {
                var entries = d3.select(this).selectAll(entrySelector);
                assert.lengthOf(entries[0], n, "number of entries in row is correct");
            });
        };
        verifyMaxEntriesInRow(1);
        verifyMaxEntriesInRow(2);
        verifyMaxEntriesInRow(3);
        verifyMaxEntriesInRow(6);
        svg.remove();
    });
    it("wraps entries onto extra rows if necessary for horizontal legends", function () {
        color.domain(["George Waaaaaashington", "John Adaaaams", "Thomaaaaas Jefferson"]);
        legend.maxEntriesPerRow(Infinity);
        legend.renderTo(svg);
        var rows = legend._element.selectAll(rowSelector);
        assert.lengthOf(rows[0], 2, "Wrapped text on to two rows when space is constrained");
        legend.detach();
        svg.remove();
        svg = generateSVG(100, 100);
        legend.renderTo(svg);
        rows = legend._element.selectAll(rowSelector);
        assert.lengthOf(rows[0], 3, "Wrapped text on to three rows when further constrained");
        svg.remove();
    });
    it("getEntry() retrieves the correct entry for vertical legends", function () {
        color.domain(["AA", "BB", "CC"]);
        legend.maxEntriesPerRow(1);
        legend.renderTo(svg);
        assert.deepEqual(legend.getEntry({ x: 10, y: 10 }).data(), ["AA"], "get first entry");
        assert.deepEqual(legend.getEntry({ x: 10, y: 30 }).data(), ["BB"], "get second entry");
        assert.deepEqual(legend.getEntry({ x: 10, y: 150 }), d3.select(), "no entries at location outside legend");
        svg.remove();
    });
    it("getEntry() retrieves the correct entry for horizontal legends", function () {
        color.domain(["AA", "BB", "CC"]);
        legend.maxEntriesPerRow(Infinity);
        legend.renderTo(svg);
        assert.deepEqual(legend.getEntry({ x: 10, y: 10 }).data(), ["AA"], "get first entry");
        assert.deepEqual(legend.getEntry({ x: 50, y: 10 }).data(), ["BB"], "get second entry");
        assert.deepEqual(legend.getEntry({ x: 150, y: 10 }), d3.select(), "no entries at location outside legend");
        svg.remove();
    });
    it("sortFunction() works as expected", function () {
        var newDomain = ["F", "E", "D", "C", "B", "A"];
        color.domain(newDomain);
        legend.renderTo(svg);
        var entries = legend._element.selectAll(entrySelector);
        var elementTexts = entries.select("text")[0].map(function (node) { return d3.select(node).text(); });
        assert.deepEqual(elementTexts, newDomain, "entry has not been sorted");
        var sortFn = function (a, b) { return a.localeCompare(b); };
        legend.sortFunction(sortFn);
        entries = legend._element.selectAll(entrySelector);
        elementTexts = entries.select("text")[0].map(function (node) { return d3.select(node).text(); });
        newDomain.sort(sortFn);
        assert.deepEqual(elementTexts, newDomain, "entry has been sorted alphabetically");
        svg.remove();
    });
    it("truncates and hides entries if space is constrained for a horizontal legend", function () {
        svg.remove();
        svg = generateSVG(70, 400);
        legend.maxEntriesPerRow(Infinity);
        legend.renderTo(svg);
        var textEls = legend._element.selectAll("text");
        textEls.each(function (d) {
            var textEl = d3.select(this);
            assertBBoxInclusion(legend._element, textEl);
        });
        legend.detach();
        svg.remove();
        svg = generateSVG(100, 50);
        legend.renderTo(svg);
        textEls = legend._element.selectAll("text");
        textEls.each(function (d) {
            var textEl = d3.select(this);
            assertBBoxInclusion(legend._element, textEl);
        });
        svg.remove();
    });
});

///<reference path="../testReference.ts" />
var assert = chai.assert;
describe("InterpolatedColorLegend", function () {
    var svg;
    var colorScale;
    beforeEach(function () {
        svg = generateSVG(400, 400);
        colorScale = new Plottable.Scale.InterpolatedColor();
    });
    function assertBasicRendering(legend) {
        var scaleDomain = colorScale.domain();
        var legendElement = legend._element;
        var swatches = legendElement.selectAll(".swatch");
        assert.strictEqual(d3.select(swatches[0][0]).attr("fill"), colorScale.scale(scaleDomain[0]), "first swatch's color corresponds with first domain value");
        assert.strictEqual(d3.select(swatches[0][swatches[0].length - 1]).attr("fill"), colorScale.scale(scaleDomain[1]), "last swatch's color corresponds with second domain value");
        var swatchContainer = legendElement.select(".swatch-container");
        var swatchContainerBCR = swatchContainer.node().getBoundingClientRect();
        var swatchBoundingBox = legendElement.select(".swatch-bounding-box");
        var boundingBoxBCR = swatchBoundingBox.node().getBoundingClientRect();
        assert.isTrue(Plottable._Util.DOM.boxIsInside(swatchContainerBCR, boundingBoxBCR), "bounding box contains all swatches");
        var elementBCR = legendElement.node().getBoundingClientRect();
        assert.isTrue(Plottable._Util.DOM.boxIsInside(swatchContainerBCR, elementBCR), "swatches are drawn within the legend's element");
        var formattedDomainValues = scaleDomain.map(legend._formatter);
        var labels = legendElement.selectAll("text");
        var labelTexts = labels[0].map(function (textNode) { return textNode.textContent; });
        assert.deepEqual(labelTexts, formattedDomainValues, "formatter is used to format label text");
    }
    it("renders correctly (orientation: horizontal)", function () {
        var legend = new Plottable.Component.InterpolatedColorLegend(colorScale, "horizontal");
        legend.renderTo(svg);
        assertBasicRendering(legend);
        var legendElement = legend._element;
        var labels = legendElement.selectAll("text");
        var swatchContainer = legendElement.select(".swatch-container");
        var swatchContainerBCR = swatchContainer.node().getBoundingClientRect();
        var lowerLabelBCR = labels[0][0].getBoundingClientRect();
        var upperLabelBCR = labels[0][1].getBoundingClientRect();
        assert.operator(lowerLabelBCR.right, "<=", swatchContainerBCR.left, "first label to left of swatches");
        assert.operator(swatchContainerBCR.right, "<=", upperLabelBCR.left, "second label to right of swatches");
        svg.remove();
    });
    it("renders correctly (orientation: right)", function () {
        var legend = new Plottable.Component.InterpolatedColorLegend(colorScale, "right");
        legend.renderTo(svg);
        assertBasicRendering(legend);
        var legendElement = legend._element;
        var labels = legendElement.selectAll("text");
        var swatchContainer = legendElement.select(".swatch-container");
        var swatchContainerBCR = swatchContainer.node().getBoundingClientRect();
        var lowerLabelBCR = labels[0][0].getBoundingClientRect();
        var upperLabelBCR = labels[0][1].getBoundingClientRect();
        assert.operator(swatchContainerBCR.right, "<=", lowerLabelBCR.left, "first label to right of swatches");
        assert.operator(swatchContainerBCR.right, "<=", upperLabelBCR.left, "second label to right of swatches");
        assert.operator(upperLabelBCR.bottom, "<=", lowerLabelBCR.top, "lower label is drawn below upper label");
        svg.remove();
    });
    it("renders correctly (orientation: left)", function () {
        var legend = new Plottable.Component.InterpolatedColorLegend(colorScale, "left");
        legend.renderTo(svg);
        assertBasicRendering(legend);
        var legendElement = legend._element;
        var labels = legendElement.selectAll("text");
        var swatchContainer = legendElement.select(".swatch-container");
        var swatchContainerBCR = swatchContainer.node().getBoundingClientRect();
        var lowerLabelBCR = labels[0][0].getBoundingClientRect();
        var upperLabelBCR = labels[0][1].getBoundingClientRect();
        assert.operator(lowerLabelBCR.left, "<=", swatchContainerBCR.left, "first label to left of swatches");
        assert.operator(upperLabelBCR.left, "<=", swatchContainerBCR.left, "second label to left of swatches");
        assert.operator(upperLabelBCR.bottom, "<=", lowerLabelBCR.top, "lower label is drawn below upper label");
        svg.remove();
    });
    it("re-renders when scale domain updates", function () {
        var legend = new Plottable.Component.InterpolatedColorLegend(colorScale, "horizontal");
        legend.renderTo(svg);
        colorScale.domain([0, 85]);
        assertBasicRendering(legend);
        svg.remove();
    });
    it("orient() input-checking", function () {
        var legend = new Plottable.Component.InterpolatedColorLegend(colorScale, "horizontal");
        legend.orient("horizontal"); // should work
        legend.orient("right"); // should work
        legend.orient("left"); // should work
        assert.throws(function () { return legend.orient("blargh"); }, "not a valid orientation");
        svg.remove();
    });
    it("orient() triggers layout computation", function () {
        var legend = new Plottable.Component.InterpolatedColorLegend(colorScale, "horizontal");
        legend.renderTo(svg);
        var widthBefore = legend.width();
        var heightBefore = legend.height();
        legend.orient("right");
        assert.notEqual(legend.width(), widthBefore, "proportions changed (width)");
        assert.notEqual(legend.height(), heightBefore, "proportions changed (height)");
        svg.remove();
    });
    it("renders correctly when width is constrained (orientation: horizontal)", function () {
        svg.attr("width", 100);
        var legend = new Plottable.Component.InterpolatedColorLegend(colorScale, "horizontal");
        legend.renderTo(svg);
        assertBasicRendering(legend);
        svg.remove();
    });
    it("renders correctly when height is constrained (orientation: horizontal)", function () {
        svg.attr("height", 20);
        var legend = new Plottable.Component.InterpolatedColorLegend(colorScale, "horizontal");
        legend.renderTo(svg);
        assertBasicRendering(legend);
        svg.remove();
    });
    it("renders correctly when width is constrained (orientation: right)", function () {
        svg.attr("width", 30);
        var legend = new Plottable.Component.InterpolatedColorLegend(colorScale, "right");
        legend.renderTo(svg);
        assertBasicRendering(legend);
        svg.remove();
    });
    it("renders correctly when height is constrained (orientation: right)", function () {
        svg.attr("height", 100);
        var legend = new Plottable.Component.InterpolatedColorLegend(colorScale, "right");
        legend.renderTo(svg);
        assertBasicRendering(legend);
        svg.remove();
    });
    it("renders correctly when width is constrained (orientation: left)", function () {
        svg.attr("width", 30);
        var legend = new Plottable.Component.InterpolatedColorLegend(colorScale, "left");
        legend.renderTo(svg);
        assertBasicRendering(legend);
        svg.remove();
    });
    it("renders correctly when height is constrained (orientation: left)", function () {
        svg.attr("height", 100);
        var legend = new Plottable.Component.InterpolatedColorLegend(colorScale, "left");
        legend.renderTo(svg);
        assertBasicRendering(legend);
        svg.remove();
    });
});

///<reference path="../testReference.ts" />
var assert = chai.assert;
describe("SelectionBoxLayer", function () {
    it("boxVisible()", function () {
        var svg = generateSVG();
        var sbl = new Plottable.Component.SelectionBoxLayer();
        sbl.renderTo(svg);
        var selectionBox = svg.select(".selection-box");
        assert.isTrue(selectionBox.empty(), "initilizes without box in DOM");
        sbl.boxVisible(true);
        selectionBox = svg.select(".selection-box");
        assert.isFalse(selectionBox.empty(), "box is inserted in DOM when showing");
        sbl.boxVisible(false);
        selectionBox = svg.select(".selection-box");
        assert.isTrue(selectionBox.empty(), "box is removed from DOM when not showing");
        svg.remove();
    });
    it("bounds()", function () {
        var svg = generateSVG();
        var sbl = new Plottable.Component.SelectionBoxLayer();
        var topLeft = {
            x: 100,
            y: 100
        };
        var bottomRight = {
            x: 300,
            y: 300
        };
        assert.doesNotThrow(function () { return sbl.bounds({
            topLeft: topLeft,
            bottomRight: bottomRight
        }); }, Error, "can set bounds before anchoring");
        sbl.boxVisible(true);
        sbl.renderTo(svg);
        function assertCorrectRendering(expectedTL, expectedBR, msg) {
            var selectionBox = svg.select(".selection-box");
            var bbox = Plottable._Util.DOM.getBBox(selectionBox);
            assert.strictEqual(bbox.x, expectedTL.x, msg + " (x-origin)");
            assert.strictEqual(bbox.x, expectedTL.y, msg + " (y-origin)");
            assert.strictEqual(bbox.width, expectedBR.x - expectedTL.x, msg + " (width)");
            assert.strictEqual(bbox.height, expectedBR.y - expectedTL.y, msg + " (height)");
        }
        assertCorrectRendering(topLeft, bottomRight, "rendered correctly");
        var queriedBounds = sbl.bounds();
        assert.deepEqual(queriedBounds.topLeft, topLeft, "returns correct top-left position");
        assert.deepEqual(queriedBounds.bottomRight, bottomRight, "returns correct bottom-right position");
        sbl.bounds({
            topLeft: bottomRight,
            bottomRight: topLeft
        });
        assertCorrectRendering(topLeft, bottomRight, "rendered correctly with reversed bounds");
        queriedBounds = sbl.bounds();
        assert.deepEqual(queriedBounds.topLeft, topLeft, "returns correct top-left position");
        assert.deepEqual(queriedBounds.bottomRight, bottomRight, "returns correct bottom-right position");
        svg.remove();
    });
});

///<reference path="../../testReference.ts" />
var __extends = this.__extends || function (d, b) {
    for (var p in b) if (b.hasOwnProperty(p)) d[p] = b[p];
    function __() { this.constructor = d; }
    __.prototype = b.prototype;
    d.prototype = new __();
};
var assert = chai.assert;
var CountingPlot = (function (_super) {
    __extends(CountingPlot, _super);
    function CountingPlot() {
        _super.apply(this, arguments);
        this.renders = 0;
    }
    CountingPlot.prototype._render = function () {
        ++this.renders;
        return _super.prototype._render.call(this);
    };
    return CountingPlot;
})(Plottable.Plot.AbstractPlot);
describe("Plots", function () {
    describe("Abstract Plot", function () {
        it("Plots default correctly", function () {
            var r = new Plottable.Plot.AbstractPlot();
            assert.isTrue(r.clipPathEnabled, "clipPathEnabled defaults to true");
        });
        it("Base Plot functionality works", function () {
            var svg = generateSVG(400, 300);
            var r = new Plottable.Plot.AbstractPlot();
            r._anchor(svg);
            r._computeLayout();
            var renderArea = r._content.select(".render-area");
            assert.isNotNull(renderArea.node(), "there is a render-area");
            svg.remove();
        });
        it("Changes Dataset listeners when the Dataset is changed", function () {
            var dFoo = new Plottable.Dataset(["foo"], { cssClass: "bar" });
            var dBar = new Plottable.Dataset(["bar"], { cssClass: "boo" });
            var r = new CountingPlot();
            r.addDataset("foo", dFoo);
            assert.equal(1, r.renders, "initial render due to addDataset");
            dFoo.broadcaster.broadcast();
            assert.equal(2, r.renders, "we re-render when our dataset changes");
            r.addDataset("bar", dBar);
            assert.equal(3, r.renders, "we should redraw when we add a dataset");
            dFoo.broadcaster.broadcast();
            assert.equal(4, r.renders, "we should still listen to the first dataset");
            dBar.broadcaster.broadcast();
            assert.equal(5, r.renders, "we should listen to the new dataset");
            r.removeDataset("foo");
            assert.equal(6, r.renders, "we re-render on dataset removal");
            dFoo.broadcaster.broadcast();
            assert.equal(6, r.renders, "we don't listen to removed datasets");
        });
        it("Updates its projectors when the Dataset is changed", function () {
            var d1 = new Plottable.Dataset([{ x: 5, y: 6 }], { cssClass: "bar" });
            var r = new Plottable.Plot.AbstractPlot();
            r.addDataset("d1", d1);
            var xScaleCalls = 0;
            var yScaleCalls = 0;
            var xScale = new Plottable.Scale.Linear();
            var yScale = new Plottable.Scale.Linear();
            var metadataProjector = function (d, i, m) { return m.cssClass; };
            r.project("x", "x", xScale);
            r.project("y", "y", yScale);
            r.project("meta", metadataProjector);
            xScale.broadcaster.registerListener("unitTest", function (listenable) {
                assert.equal(listenable, xScale, "Callback received the calling scale as the first argument");
                ++xScaleCalls;
            });
            yScale.broadcaster.registerListener("unitTest", function (listenable) {
                assert.equal(listenable, yScale, "Callback received the calling scale as the first argument");
                ++yScaleCalls;
            });
            assert.equal(0, xScaleCalls, "initially hasn't made any X callbacks");
            assert.equal(0, yScaleCalls, "initially hasn't made any Y callbacks");
            d1.broadcaster.broadcast();
            assert.equal(1, xScaleCalls, "X scale was wired up to datasource correctly");
            assert.equal(1, yScaleCalls, "Y scale was wired up to datasource correctly");
            var d2 = new Plottable.Dataset([{ x: 7, y: 8 }], { cssClass: "boo" });
            r.removeDataset("d1");
            r.addDataset(d2);
            assert.equal(3, xScaleCalls, "Changing datasource fires X scale listeners (but doesn't coalesce callbacks)");
            assert.equal(3, yScaleCalls, "Changing datasource fires Y scale listeners (but doesn't coalesce callbacks)");
            d1.broadcaster.broadcast();
            assert.equal(3, xScaleCalls, "X scale was unhooked from old datasource");
            assert.equal(3, yScaleCalls, "Y scale was unhooked from old datasource");
            d2.broadcaster.broadcast();
            assert.equal(4, xScaleCalls, "X scale was hooked into new datasource");
            assert.equal(4, yScaleCalls, "Y scale was hooked into new datasource");
        });
        it("Plot automatically generates a Dataset if only data is provided", function () {
            var data = ["foo", "bar"];
            var r = new Plottable.Plot.AbstractPlot().addDataset("foo", data);
            var dataset = r.datasets()[0];
            assert.isNotNull(dataset, "A Dataset was automatically generated");
            assert.deepEqual(dataset.data(), data, "The generated Dataset has the correct data");
        });
        it("Plot.project works as intended", function () {
            var r = new Plottable.Plot.AbstractPlot();
            var s = new Plottable.Scale.Linear().domain([0, 1]).range([0, 10]);
            r.project("attr", "a", s);
            var attrToProjector = r._generateAttrToProjector();
            var projector = attrToProjector["attr"];
            assert.equal(projector({ "a": 0.5 }, 0, null, null), 5, "projector works as intended");
        });
        it("Changing Plot.dataset().data to [] causes scale to contract", function () {
            var ds1 = new Plottable.Dataset([0, 1, 2]);
            var ds2 = new Plottable.Dataset([1, 2, 3]);
            var s = new Plottable.Scale.Linear();
            var svg1 = generateSVG(100, 100);
            var svg2 = generateSVG(100, 100);
            var r1 = new Plottable.Plot.AbstractPlot().addDataset(ds1).project("x", function (x) { return x; }, s).renderTo(svg1);
            var r2 = new Plottable.Plot.AbstractPlot().addDataset(ds2).project("x", function (x) { return x; }, s).renderTo(svg2);
            assert.deepEqual(s.domain(), [0, 3], "Simple domain combining");
            ds1.data([]);
            assert.deepEqual(s.domain(), [1, 3], "Contracting domain due to projection becoming empty");
            svg1.remove();
            svg2.remove();
        });
        it("getAllSelections() with dataset retrieval", function () {
            var svg = generateSVG(400, 400);
            var plot = new Plottable.Plot.AbstractPlot();
            // Create mock drawers with already drawn items
            var mockDrawer1 = new Plottable._Drawer.AbstractDrawer("ds1");
            var renderArea1 = svg.append("g");
            renderArea1.append("circle").attr("cx", 100).attr("cy", 100).attr("r", 10);
            mockDrawer1.setup = function () { return mockDrawer1._renderArea = renderArea1; };
            mockDrawer1._getSelector = function () { return "circle"; };
            var renderArea2 = svg.append("g");
            renderArea2.append("circle").attr("cx", 10).attr("cy", 10).attr("r", 10);
            var mockDrawer2 = new Plottable._Drawer.AbstractDrawer("ds2");
            mockDrawer2.setup = function () { return mockDrawer2._renderArea = renderArea2; };
            mockDrawer2._getSelector = function () { return "circle"; };
            // Mock _getDrawer to return the mock drawers
            plot._getDrawer = function (key) {
                if (key === "ds1") {
                    return mockDrawer1;
                }
                else {
                    return mockDrawer2;
                }
            };
            plot.addDataset("ds1", [{ value: 0 }, { value: 1 }, { value: 2 }]);
            plot.addDataset("ds2", [{ value: 1 }, { value: 2 }, { value: 3 }]);
            plot.renderTo(svg);
            var selections = plot.getAllSelections();
            assert.strictEqual(selections.size(), 2, "all circle selections gotten");
            var oneSelection = plot.getAllSelections("ds1");
            assert.strictEqual(oneSelection.size(), 1);
            assert.strictEqual(numAttr(oneSelection, "cx"), 100, "retrieved selection in renderArea1");
            var oneElementSelection = plot.getAllSelections(["ds2"]);
            assert.strictEqual(oneElementSelection.size(), 1);
            assert.strictEqual(numAttr(oneElementSelection, "cy"), 10, "retreived selection in renderArea2");
            var nonExcludedSelection = plot.getAllSelections(["ds1"], true);
            assert.strictEqual(nonExcludedSelection.size(), 1);
            assert.strictEqual(numAttr(nonExcludedSelection, "cy"), 10, "retreived non-excluded selection in renderArea2");
            svg.remove();
        });
        it("getAllPlotData() with dataset retrieval", function () {
            var svg = generateSVG(400, 400);
            var plot = new Plottable.Plot.AbstractPlot();
            var data1 = [{ value: 0 }, { value: 1 }, { value: 2 }];
            var data2 = [{ value: 0 }, { value: 1 }, { value: 2 }];
            var data1Points = data1.map(function (datum) {
                return { x: datum.value, y: 100 };
            });
            var data2Points = data2.map(function (datum) {
                return { x: datum.value, y: 10 };
            });
            var data1PointConverter = function (datum, index) { return data1Points[index]; };
            var data2PointConverter = function (datum, index) { return data2Points[index]; };
            // Create mock drawers with already drawn items
            var mockDrawer1 = new Plottable._Drawer.AbstractDrawer("ds1");
            var renderArea1 = svg.append("g");
            renderArea1.append("circle").attr("cx", 100).attr("cy", 100).attr("r", 10);
            mockDrawer1.setup = function () { return mockDrawer1._renderArea = renderArea1; };
            mockDrawer1._getSelector = function () { return "circle"; };
            mockDrawer1._getPixelPoint = data1PointConverter;
            var renderArea2 = svg.append("g");
            renderArea2.append("circle").attr("cx", 10).attr("cy", 10).attr("r", 10);
            var mockDrawer2 = new Plottable._Drawer.AbstractDrawer("ds2");
            mockDrawer2.setup = function () { return mockDrawer2._renderArea = renderArea2; };
            mockDrawer2._getSelector = function () { return "circle"; };
            mockDrawer2._getPixelPoint = data2PointConverter;
            // Mock _getDrawer to return the mock drawers
            plot._getDrawer = function (key) {
                if (key === "ds1") {
                    return mockDrawer1;
                }
                else {
                    return mockDrawer2;
                }
            };
            plot.addDataset("ds1", data1);
            plot.addDataset("ds2", data2);
            plot.renderTo(svg);
            var allPlotData = plot.getAllPlotData();
            assert.strictEqual(allPlotData.selection.size(), 2, "all circle selections gotten");
            assert.includeMembers(allPlotData.data, data1, "includes data1 members");
            assert.includeMembers(allPlotData.data, data2, "includes data2 members");
            assert.includeMembers(allPlotData.pixelPoints, data1.map(data1PointConverter), "includes data1 points");
            assert.includeMembers(allPlotData.pixelPoints, data2.map(data2PointConverter), "includes data2 points");
            var singlePlotData = plot.getAllPlotData("ds1");
            var oneSelection = singlePlotData.selection;
            assert.strictEqual(oneSelection.size(), 1);
            assert.strictEqual(numAttr(oneSelection, "cx"), 100, "retrieved selection in renderArea1");
            assert.includeMembers(singlePlotData.data, data1, "includes data1 members");
            assert.includeMembers(singlePlotData.pixelPoints, data1.map(data1PointConverter), "includes data1 points");
            var oneElementPlotData = plot.getAllPlotData(["ds2"]);
            var oneElementSelection = oneElementPlotData.selection;
            assert.strictEqual(oneElementSelection.size(), 1);
            assert.strictEqual(numAttr(oneElementSelection, "cy"), 10, "retreieved selection in renderArea2");
            assert.includeMembers(oneElementPlotData.data, data2, "includes data2 members");
            assert.includeMembers(oneElementPlotData.pixelPoints, data2.map(data2PointConverter), "includes data2 points");
            svg.remove();
        });
        it("getClosestPlotData", function () {
            var svg = generateSVG(400, 400);
            var plot = new Plottable.Plot.AbstractPlot();
            var data1 = [{ value: 0 }, { value: 1 }, { value: 2 }];
            var data2 = [{ value: 0 }, { value: 1 }, { value: 2 }];
            var data1Points = data1.map(function (datum) {
                return { x: datum.value, y: 100 };
            });
            var data2Points = data2.map(function (datum) {
                return { x: datum.value, y: 10 };
            });
            var data1PointConverter = function (datum, index) { return data1Points[index]; };
            var data2PointConverter = function (datum, index) { return data2Points[index]; };
            // Create mock drawers with already drawn items
            var mockDrawer1 = new Plottable._Drawer.AbstractDrawer("ds1");
            var renderArea1 = svg.append("g");
            renderArea1.append("circle").attr("cx", 100).attr("cy", 100).attr("r", 10);
            mockDrawer1.setup = function () { return mockDrawer1._renderArea = renderArea1; };
            mockDrawer1._getSelector = function () { return "circle"; };
            mockDrawer1._getPixelPoint = data1PointConverter;
            var renderArea2 = svg.append("g");
            renderArea2.append("circle").attr("cx", 10).attr("cy", 10).attr("r", 10);
            var mockDrawer2 = new Plottable._Drawer.AbstractDrawer("ds2");
            mockDrawer2.setup = function () { return mockDrawer2._renderArea = renderArea2; };
            mockDrawer2._getSelector = function () { return "circle"; };
            mockDrawer2._getPixelPoint = data2PointConverter;
            // Mock _getDrawer to return the mock drawers
            plot._getDrawer = function (key) {
                if (key === "ds1") {
                    return mockDrawer1;
                }
                else {
                    return mockDrawer2;
                }
            };
            plot.addDataset("ds1", data1);
            plot.addDataset("ds2", data2);
            plot.renderTo(svg);
            var queryPoint = { x: 1, y: 11 };
            var closestPlotData = plot.getClosestPlotData(queryPoint);
            assert.deepEqual(closestPlotData.pixelPoints, [{ x: 1, y: 10 }], "retrieves the closest point across datasets");
            closestPlotData = plot.getClosestPlotData(queryPoint, Infinity, "ds1");
            assert.deepEqual(closestPlotData.pixelPoints, [{ x: 1, y: 100 }], "retrieves the closest point for a certain dataset");
            queryPoint = { x: 1, y: 500 };
            closestPlotData = plot.getClosestPlotData(queryPoint, 100);
            assert.deepEqual(closestPlotData.pixelPoints, [], "retrieves no points if points are outside within value");
            svg.remove();
        });
        describe("Dataset removal", function () {
            var plot;
            var d1;
            var d2;
            beforeEach(function () {
                plot = new Plottable.Plot.AbstractPlot();
                d1 = new Plottable.Dataset();
                d2 = new Plottable.Dataset();
                plot.addDataset("foo", d1);
                plot.addDataset("bar", d2);
                assert.deepEqual(plot.datasets(), [d1, d2], "datasets as expected");
            });
            it("removeDataset can work on keys", function () {
                plot.removeDataset("bar");
                assert.deepEqual(plot.datasets(), [d1], "second dataset removed");
                plot.removeDataset("foo");
                assert.deepEqual(plot.datasets(), [], "all datasets removed");
            });
            it("removeDataset can work on datasets", function () {
                plot.removeDataset(d2);
                assert.deepEqual(plot.datasets(), [d1], "second dataset removed");
                plot.removeDataset(d1);
                assert.deepEqual(plot.datasets(), [], "all datasets removed");
            });
            it("removeDataset ignores inputs that do not correspond to a dataset", function () {
                var d3 = new Plottable.Dataset();
                plot.removeDataset(d3);
                plot.removeDataset("bad key");
                assert.deepEqual(plot.datasets(), [d1, d2], "datasets as expected");
            });
            it("removeDataset functions on inputs that are data arrays, not datasets", function () {
                var a1 = ["foo", "bar"];
                var a2 = [1, 2, 3];
                plot.addDataset(a1);
                plot.addDataset(a2);
                assert.lengthOf(plot.datasets(), 4, "there are four datasets");
                assert.equal(plot.datasets()[3].data(), a2, "second array dataset correct");
                assert.equal(plot.datasets()[2].data(), a1, "first array dataset correct");
                plot.removeDataset(a2);
                plot.removeDataset(a1);
                assert.deepEqual(plot.datasets(), [d1, d2], "datasets as expected");
            });
            it("removeDataset behaves appropriately when the key 'undefined' is used", function () {
                var a = [1, 2, 3];
                plot.addDataset("undefined", a);
                assert.lengthOf(plot.datasets(), 3, "there are three datasets initially");
                plot.removeDataset("foofoofoofoofoofoofoofoo");
                assert.lengthOf(plot.datasets(), 3, "there are three datasets after bad key removal");
                plot.removeDataset(undefined);
                assert.lengthOf(plot.datasets(), 3, "there are three datasets after removing `undefined`");
                plot.removeDataset([94, 93, 92]);
                assert.lengthOf(plot.datasets(), 3, "there are three datasets after removing random dataset");
                plot.removeDataset("undefined");
                assert.lengthOf(plot.datasets(), 2, "the dataset called 'undefined' could be removed");
            });
        });
        it("remove() disconnects plots from its scales", function () {
            var r = new Plottable.Plot.AbstractPlot();
            var s = new Plottable.Scale.Linear();
            r.project("attr", "a", s);
            r.remove();
            var key2callback = s.broadcaster._key2callback;
            assert.isUndefined(key2callback.get(r), "the plot is no longer attached to the scale");
        });
        it("extent registration works as intended", function () {
            var scale1 = new Plottable.Scale.Linear();
            var scale2 = new Plottable.Scale.Linear();
            var d1 = new Plottable.Dataset([1, 2, 3]);
            var d2 = new Plottable.Dataset([4, 99, 999]);
            var d3 = new Plottable.Dataset([-1, -2, -3]);
            var id = function (d) { return d; };
            var plot1 = new Plottable.Plot.AbstractPlot();
            var plot2 = new Plottable.Plot.AbstractPlot();
            var svg = generateSVG(400, 400);
            plot1.attr("null", id, scale1);
            plot2.attr("null", id, scale1);
            plot1.renderTo(svg);
            plot2.renderTo(svg);
            function assertDomainIsClose(actualDomain, expectedDomain, msg) {
                // to avoid floating point issues :/
                assert.closeTo(actualDomain[0], expectedDomain[0], 0.01, msg);
                assert.closeTo(actualDomain[1], expectedDomain[1], 0.01, msg);
            }
            plot1.addDataset(d1);
            assertDomainIsClose(scale1.domain(), [1, 3], "scale includes plot1 projected data");
            plot2.addDataset(d2);
            assertDomainIsClose(scale1.domain(), [1, 999], "scale extent includes plot1 and plot2");
            plot2.addDataset(d3);
            assertDomainIsClose(scale1.domain(), [-3, 999], "extent widens further if we add more data to plot2");
            plot2.removeDataset(d3);
            assertDomainIsClose(scale1.domain(), [1, 999], "extent shrinks if we remove dataset");
            plot2.attr("null", id, scale2);
            assertDomainIsClose(scale1.domain(), [1, 3], "extent shrinks further if we project plot2 away");
            svg.remove();
        });
        it("additionalPaint timing works properly", function () {
            var animator = new Plottable.Animator.Base().delay(10).duration(10).maxIterativeDelay(0);
            var x = new Plottable.Scale.Linear();
            var y = new Plottable.Scale.Linear();
            var plot = new Plottable.Plot.Bar(x, y).addDataset([]).animate(true);
            var recordedTime = -1;
            var additionalPaint = function (x) {
                recordedTime = Math.max(x, recordedTime);
            };
            plot._additionalPaint = additionalPaint;
            plot.animator("bars", animator);
            var svg = generateSVG();
            plot.project("x", "x", x);
            plot.project("y", "y", y);
            plot.renderTo(svg);
            svg.remove();
            assert.equal(recordedTime, 20, "additionalPaint passed appropriate time argument");
        });
        it("extent calculation done in correct dataset order", function () {
            var animator = new Plottable.Animator.Base().delay(10).duration(10).maxIterativeDelay(0);
            var CategoryScale = new Plottable.Scale.Category();
            var dataset1 = [{ key: "A" }];
            var dataset2 = [{ key: "B" }];
            var plot = new Plottable.Plot.AbstractPlot().addDataset("b", dataset2).addDataset("a", dataset1);
            plot.project("key", "key", CategoryScale);
            plot.datasetOrder(["a", "b"]);
            var svg = generateSVG();
            plot.renderTo(svg);
            assert.deepEqual(CategoryScale.domain(), ["A", "B"], "extent is in the right order");
            svg.remove();
        });
    });
    describe("Abstract XY Plot", function () {
        var svg;
        var xScale;
        var yScale;
        var xAccessor;
        var yAccessor;
        var simpleDataset;
        var plot;
        before(function () {
            xAccessor = function (d, i, u) { return d.a + u.foo; };
            yAccessor = function (d, i, u) { return d.b + u.foo; };
        });
        beforeEach(function () {
            svg = generateSVG(500, 500);
            simpleDataset = new Plottable.Dataset([{ a: -5, b: 6 }, { a: -2, b: 2 }, { a: 2, b: -2 }, { a: 5, b: -6 }], { foo: 0 });
            xScale = new Plottable.Scale.Linear();
            yScale = new Plottable.Scale.Linear();
            plot = new Plottable.Plot.AbstractXYPlot(xScale, yScale);
            plot.addDataset(simpleDataset).project("x", xAccessor, xScale).project("y", yAccessor, yScale).renderTo(svg);
        });
        it("plot auto domain scale to visible points", function () {
            xScale.domain([-3, 3]);
            assert.deepEqual(yScale.domain(), [-7, 7], "domain has not been adjusted to visible points");
            plot.automaticallyAdjustYScaleOverVisiblePoints(true);
            assert.deepEqual(yScale.domain(), [-2.5, 2.5], "domain has been adjusted to visible points");
            plot.automaticallyAdjustYScaleOverVisiblePoints(false);
            plot.automaticallyAdjustXScaleOverVisiblePoints(true);
            yScale.domain([-6, 6]);
            assert.deepEqual(xScale.domain(), [-6, 6], "domain has been adjusted to visible points");
            svg.remove();
        });
        it("no visible points", function () {
            plot.automaticallyAdjustYScaleOverVisiblePoints(true);
            xScale.domain([-0.5, 0.5]);
            assert.deepEqual(yScale.domain(), [-7, 7], "domain has been not been adjusted");
            svg.remove();
        });
        it("automaticallyAdjustYScaleOverVisiblePoints disables autoDomain", function () {
            xScale.domain([-2, 2]);
            plot.automaticallyAdjustYScaleOverVisiblePoints(true);
            plot.renderTo(svg);
            assert.deepEqual(yScale.domain(), [-2.5, 2.5], "domain has been been adjusted");
            svg.remove();
        });
        it("show all data", function () {
            plot.automaticallyAdjustYScaleOverVisiblePoints(true);
            xScale.domain([-0.5, 0.5]);
            plot.showAllData();
            assert.deepEqual(yScale.domain(), [-7, 7], "domain has been adjusted to show all data");
            assert.deepEqual(xScale.domain(), [-6, 6], "domain has been adjusted to show all data");
            svg.remove();
        });
        it("show all data without auto adjust domain", function () {
            plot.automaticallyAdjustYScaleOverVisiblePoints(true);
            xScale.domain([-0.5, 0.5]);
            plot.automaticallyAdjustYScaleOverVisiblePoints(false);
            plot.showAllData();
            assert.deepEqual(yScale.domain(), [-7, 7], "domain has been adjusted to show all data");
            assert.deepEqual(xScale.domain(), [-6, 6], "domain has been adjusted to show all data");
            svg.remove();
        });
        it("no cycle in auto domain on plot", function () {
            var zScale = new Plottable.Scale.Linear().domain([-10, 10]);
            plot.automaticallyAdjustYScaleOverVisiblePoints(true);
            var plot2 = new Plottable.Plot.AbstractXYPlot(zScale, yScale).automaticallyAdjustXScaleOverVisiblePoints(true).project("x", xAccessor, zScale).project("y", yAccessor, yScale).addDataset(simpleDataset);
            var plot3 = new Plottable.Plot.AbstractXYPlot(zScale, xScale).automaticallyAdjustYScaleOverVisiblePoints(true).project("x", xAccessor, zScale).project("y", yAccessor, xScale).addDataset(simpleDataset);
            plot2.renderTo(svg);
            plot3.renderTo(svg);
            xScale.domain([-2, 2]);
            assert.deepEqual(yScale.domain(), [-2.5, 2.5], "y domain is adjusted by x domain using custom algorithm and domainer");
            assert.deepEqual(zScale.domain(), [-2.5, 2.5], "z domain is adjusted by y domain using custom algorithm and domainer");
            assert.deepEqual(xScale.domain(), [-2, 2], "x domain is not adjusted using custom algorithm and domainer");
            svg.remove();
        });
        it("listeners are deregistered after removal", function () {
            plot.automaticallyAdjustYScaleOverVisiblePoints(true);
            plot.remove();
            var key2callback = xScale.broadcaster._key2callback;
            assert.isUndefined(key2callback.get("yDomainAdjustment" + plot.getID()), "the plot is no longer attached to the xScale");
            key2callback = yScale.broadcaster._key2callback;
            assert.isUndefined(key2callback.get("xDomainAdjustment" + plot.getID()), "the plot is no longer attached to the yScale");
            svg.remove();
        });
        it("listeners are deregistered for changed scale", function () {
            plot.automaticallyAdjustYScaleOverVisiblePoints(true);
            var newScale = new Plottable.Scale.Linear().domain([-10, 10]);
            plot.project("x", xAccessor, newScale);
            xScale.domain([-2, 2]);
            assert.deepEqual(yScale.domain(), [-7, 7], "replaced xScale didn't adjust yScale");
            svg.remove();
        });
    });
});

///<reference path="../../testReference.ts" />
var assert = chai.assert;
describe("Plots", function () {
    describe("PiePlot", function () {
        var svg;
        var simpleDataset;
        var simpleData;
        var piePlot;
        var renderArea;
        beforeEach(function () {
            svg = generateSVG(500, 500);
            simpleData = [{ value: 5, value2: 10, type: "A" }, { value: 15, value2: 10, type: "B" }];
            simpleDataset = new Plottable.Dataset(simpleData);
            piePlot = new Plottable.Plot.Pie();
            piePlot.addDataset("simpleDataset", simpleDataset);
            piePlot.project("value", "value");
            piePlot.renderTo(svg);
            renderArea = piePlot._renderArea;
        });
        it("sectors divided evenly", function () {
            var arcPaths = renderArea.selectAll(".arc");
            assert.lengthOf(arcPaths[0], 2, "only has two sectors");
            var arcPath0 = d3.select(arcPaths[0][0]);
            var pathPoints0 = normalizePath(arcPath0.attr("d")).split(/[A-Z]/).slice(1, 4);
            var firstPathPoints0 = pathPoints0[0].split(",");
            assert.closeTo(parseFloat(firstPathPoints0[0]), 0, 1, "draws line vertically at beginning");
            assert.operator(parseFloat(firstPathPoints0[1]), "<", 0, "draws line upwards");
            var arcDestPoint0 = pathPoints0[1].split(",").slice(5);
            assert.operator(parseFloat(arcDestPoint0[0]), ">", 0, "arcs line to the right");
            assert.closeTo(parseFloat(arcDestPoint0[1]), 0, 1, "ends on same level of svg");
            var secondPathPoints0 = pathPoints0[2].split(",");
            assert.closeTo(parseFloat(secondPathPoints0[0]), 0, 1, "draws line to origin");
            assert.closeTo(parseFloat(secondPathPoints0[1]), 0, 1, "draws line to origin");
            var arcPath1 = d3.select(arcPaths[0][1]);
            var pathPoints1 = normalizePath(arcPath1.attr("d")).split(/[A-Z]/).slice(1, 4);
            var firstPathPoints1 = pathPoints1[0].split(",");
            assert.operator(parseFloat(firstPathPoints1[0]), ">", 0, "draws line to the right");
            assert.closeTo(parseFloat(firstPathPoints1[1]), 0, 1, "draws line horizontally");
            var arcDestPoint1 = pathPoints1[1].split(",").slice(5);
            assert.closeTo(parseFloat(arcDestPoint1[0]), 0, 1, "ends at x origin");
            assert.operator(parseFloat(arcDestPoint1[1]), "<", 0, "ends above 0");
            var secondPathPoints1 = pathPoints1[2].split(",");
            assert.closeTo(parseFloat(secondPathPoints1[0]), 0, 1, "draws line to origin");
            assert.closeTo(parseFloat(secondPathPoints1[1]), 0, 1, "draws line to origin");
            svg.remove();
        });
        it("project value onto different attribute", function () {
            piePlot.project("value", "value2");
            var arcPaths = renderArea.selectAll(".arc");
            assert.lengthOf(arcPaths[0], 2, "only has two sectors");
            var arcPath0 = d3.select(arcPaths[0][0]);
            var pathPoints0 = normalizePath(arcPath0.attr("d")).split(/[A-Z]/).slice(1, 4);
            var firstPathPoints0 = pathPoints0[0].split(",");
            assert.closeTo(parseFloat(firstPathPoints0[0]), 0, 1, "draws line vertically at beginning");
            assert.operator(parseFloat(firstPathPoints0[1]), "<", 0, "draws line upwards");
            var arcDestPoint0 = pathPoints0[1].split(",").slice(5);
            assert.closeTo(parseFloat(arcDestPoint0[0]), 0, 1, "ends on a line vertically from beginning");
            assert.operator(parseFloat(arcDestPoint0[1]), ">", 0, "ends below the center");
            var arcPath1 = d3.select(arcPaths[0][1]);
            var pathPoints1 = normalizePath(arcPath1.attr("d")).split(/[A-Z]/).slice(1, 4);
            var firstPathPoints1 = pathPoints1[0].split(",");
            assert.closeTo(parseFloat(firstPathPoints1[0]), 0, 1, "draws line vertically at beginning");
            assert.operator(parseFloat(firstPathPoints1[1]), ">", 0, "draws line downwards");
            var arcDestPoint1 = pathPoints1[1].split(",").slice(5);
            assert.closeTo(parseFloat(arcDestPoint1[0]), 0, 1, "ends on a line vertically from beginning");
            assert.operator(parseFloat(arcDestPoint1[1]), "<", 0, "ends above the center");
            piePlot.project("value", "value");
            svg.remove();
        });
        it("innerRadius project", function () {
            piePlot.project("inner-radius", function () { return 5; });
            var arcPaths = renderArea.selectAll(".arc");
            assert.lengthOf(arcPaths[0], 2, "only has two sectors");
            var pathPoints0 = normalizePath(d3.select(arcPaths[0][0]).attr("d")).split(/[A-Z]/).slice(1, 5);
            var radiusPath0 = pathPoints0[2].split(",").map(function (coordinate) { return parseFloat(coordinate); });
            assert.closeTo(radiusPath0[0], 5, 1, "stops line at innerRadius point");
            assert.closeTo(radiusPath0[1], 0, 1, "stops line at innerRadius point");
            var innerArcPath0 = pathPoints0[3].split(",").map(function (coordinate) { return parseFloat(coordinate); });
            assert.closeTo(innerArcPath0[0], 5, 1, "makes inner arc of radius 5");
            assert.closeTo(innerArcPath0[1], 5, 1, "makes inner arc of radius 5");
            assert.closeTo(innerArcPath0[5], 0, 1, "make inner arc to center");
            assert.closeTo(innerArcPath0[6], -5, 1, "makes inner arc to top of inner circle");
            piePlot.project("inner-radius", function () { return 0; });
            svg.remove();
        });
        it("outerRadius project", function () {
            piePlot.project("outer-radius", function () { return 150; });
            var arcPaths = renderArea.selectAll(".arc");
            assert.lengthOf(arcPaths[0], 2, "only has two sectors");
            var pathPoints0 = normalizePath(d3.select(arcPaths[0][0]).attr("d")).split(/[A-Z]/).slice(1, 5);
            var radiusPath0 = pathPoints0[0].split(",").map(function (coordinate) { return parseFloat(coordinate); });
            assert.closeTo(radiusPath0[0], 0, 1, "starts at outerRadius point");
            assert.closeTo(radiusPath0[1], -150, 1, "starts at outerRadius point");
            var outerArcPath0 = pathPoints0[1].split(",").map(function (coordinate) { return parseFloat(coordinate); });
            assert.closeTo(outerArcPath0[0], 150, 1, "makes outer arc of radius 150");
            assert.closeTo(outerArcPath0[1], 150, 1, "makes outer arc of radius 150");
            assert.closeTo(outerArcPath0[5], 150, 1, "makes outer arc to right edge");
            assert.closeTo(outerArcPath0[6], 0, 1, "makes outer arc to right edge");
            piePlot.project("outer-radius", function () { return 250; });
            svg.remove();
        });
        describe("getAllSelections", function () {
            it("retrieves all dataset selections with no args", function () {
                var allSectors = piePlot.getAllSelections();
                var allSectors2 = piePlot.getAllSelections(piePlot._datasetKeysInOrder);
                assert.deepEqual(allSectors, allSectors2, "all sectors retrieved");
                svg.remove();
            });
            it("retrieves correct selections (array arg)", function () {
                var allSectors = piePlot.getAllSelections(["simpleDataset"]);
                assert.strictEqual(allSectors.size(), 2, "all sectors retrieved");
                var selectionData = allSectors.data();
                assert.includeMembers(selectionData.map(function (datum) { return datum.data; }), simpleData, "dataset data in selection data");
                svg.remove();
            });
            it("retrieves correct selections (string arg)", function () {
                var allSectors = piePlot.getAllSelections("simpleDataset");
                assert.strictEqual(allSectors.size(), 2, "all sectors retrieved");
                var selectionData = allSectors.data();
                assert.includeMembers(selectionData.map(function (datum) { return datum.data; }), simpleData, "dataset data in selection data");
                svg.remove();
            });
            it("skips invalid keys", function () {
                var allSectors = piePlot.getAllSelections(["whoo"]);
                assert.strictEqual(allSectors.size(), 0, "all sectors retrieved");
                svg.remove();
            });
        });
        describe("Fill", function () {
            it("sectors are filled in according to defaults", function () {
                var arcPaths = renderArea.selectAll(".arc");
                var arcPath0 = d3.select(arcPaths[0][0]);
                assert.strictEqual(arcPath0.attr("fill"), "#5279c7", "first sector filled appropriately");
                var arcPath1 = d3.select(arcPaths[0][1]);
                assert.strictEqual(arcPath1.attr("fill"), "#fd373e", "second sector filled appropriately");
                svg.remove();
            });
            it("project fill", function () {
                piePlot.project("fill", function (d, i) { return String(i); }, new Plottable.Scale.Color("10"));
                var arcPaths = renderArea.selectAll(".arc");
                var arcPath0 = d3.select(arcPaths[0][0]);
                assert.strictEqual(arcPath0.attr("fill"), "#1f77b4", "first sector filled appropriately");
                var arcPath1 = d3.select(arcPaths[0][1]);
                assert.strictEqual(arcPath1.attr("fill"), "#ff7f0e", "second sector filled appropriately");
                piePlot.project("fill", "type", new Plottable.Scale.Color("20"));
                arcPaths = renderArea.selectAll(".arc");
                arcPath0 = d3.select(arcPaths[0][0]);
                assert.strictEqual(arcPath0.attr("fill"), "#1f77b4", "first sector filled appropriately");
                arcPath1 = d3.select(arcPaths[0][1]);
                assert.strictEqual(arcPath1.attr("fill"), "#aec7e8", "second sector filled appropriately");
                svg.remove();
            });
        });
        it("throws warnings on negative data", function () {
            var message;
            var oldWarn = Plottable._Util.Methods.warn;
            Plottable._Util.Methods.warn = function (warn) { return message = warn; };
            piePlot.removeDataset("simpleDataset");
            var negativeDataset = new Plottable.Dataset([{ value: -5 }, { value: 15 }]);
            piePlot.addDataset("negativeDataset", negativeDataset);
            assert.equal(message, "Negative values will not render correctly in a pie chart.");
            Plottable._Util.Methods.warn = oldWarn;
            svg.remove();
        });
    });
});

///<reference path="../../testReference.ts" />
var assert = chai.assert;
describe("Plots", function () {
    describe("New Style Plots", function () {
        var p;
        var oldWarn = Plottable._Util.Methods.warn;
        beforeEach(function () {
            p = new Plottable.Plot.AbstractPlot();
            p._getDrawer = function (k) { return new Plottable._Drawer.Element(k).svgElement("rect"); };
        });
        afterEach(function () {
            Plottable._Util.Methods.warn = oldWarn;
        });
        it("Datasets can be added and removed as expected", function () {
            p.addDataset("foo", [1, 2, 3]);
            var d2 = new Plottable.Dataset([4, 5, 6]);
            p.addDataset("bar", d2);
            p.addDataset([7, 8, 9]);
            var d4 = new Plottable.Dataset([10, 11, 12]);
            p.addDataset(d4);
            assert.deepEqual(p._datasetKeysInOrder, ["foo", "bar", "_0", "_1"], "dataset keys as expected");
            var datasets = p.datasets();
            assert.deepEqual(datasets[0].data(), [1, 2, 3]);
            assert.equal(datasets[1], d2);
            assert.deepEqual(datasets[2].data(), [7, 8, 9]);
            assert.equal(datasets[3], d4);
            p.removeDataset("foo");
            p.removeDataset("_0");
            assert.deepEqual(p._datasetKeysInOrder, ["bar", "_1"]);
            assert.lengthOf(p.datasets(), 2);
        });
        it("Datasets are listened to appropriately", function () {
            var callbackCounter = 0;
            var callback = function () { return callbackCounter++; };
            p._onDatasetUpdate = callback;
            var d = new Plottable.Dataset([1, 2, 3]);
            p.addDataset("foo", d);
            assert.equal(callbackCounter, 1, "adding dataset triggers listener");
            d.data([1, 2, 3, 4]);
            assert.equal(callbackCounter, 2, "modifying data triggers listener");
            p.removeDataset("foo");
            assert.equal(callbackCounter, 3, "removing dataset triggers listener");
        });
        it("Datasets can be reordered", function () {
            p.addDataset("foo", [1]);
            p.addDataset("bar", [2]);
            p.addDataset("baz", [3]);
            assert.deepEqual(p.datasetOrder(), ["foo", "bar", "baz"]);
            p.datasetOrder(["bar", "baz", "foo"]);
            assert.deepEqual(p.datasetOrder(), ["bar", "baz", "foo"]);
            var warned = 0;
            Plottable._Util.Methods.warn = function () { return warned++; }; // suppress expected warnings
            p.datasetOrder(["blah", "blee", "bar", "baz", "foo"]);
            assert.equal(warned, 1);
            assert.deepEqual(p.datasetOrder(), ["bar", "baz", "foo"]);
        });
        it("Has proper warnings", function () {
            var warned = 0;
            Plottable._Util.Methods.warn = function () { return warned++; };
            p.addDataset("_foo", []);
            assert.equal(warned, 1);
            p.addDataset("2", []);
            p.addDataset("4", []);
            // get warning for not a permutation
            p.datasetOrder(["_bar", "4", "2"]);
            assert.equal(warned, 2);
            // do not get warning for a permutation
            p.datasetOrder(["2", "_foo", "4"]);
            assert.equal(warned, 2);
        });
    });
});

///<reference path="../../testReference.ts" />
var assert = chai.assert;
describe("Plots", function () {
    describe("LinePlot", function () {
        var svg;
        var xScale;
        var yScale;
        var xAccessor;
        var yAccessor;
        var colorAccessor;
        var twoPointData = [{ foo: 0, bar: 0 }, { foo: 1, bar: 1 }];
        var simpleDataset;
        var linePlot;
        var renderArea;
        before(function () {
            xScale = new Plottable.Scale.Linear().domain([0, 1]);
            yScale = new Plottable.Scale.Linear().domain([0, 1]);
            xAccessor = function (d) { return d.foo; };
            yAccessor = function (d) { return d.bar; };
            colorAccessor = function (d, i, m) { return d3.rgb(d.foo, d.bar, i).toString(); };
        });
        beforeEach(function () {
            svg = generateSVG(500, 500);
            simpleDataset = new Plottable.Dataset(twoPointData);
            linePlot = new Plottable.Plot.Line(xScale, yScale);
            linePlot.addDataset("s1", simpleDataset).project("x", xAccessor, xScale).project("y", yAccessor, yScale).project("stroke", colorAccessor).addDataset("s2", simpleDataset).renderTo(svg);
            renderArea = linePlot._renderArea;
        });
        it("draws a line correctly", function () {
            var linePath = renderArea.select(".line");
            assert.strictEqual(normalizePath(linePath.attr("d")), "M0,500L500,0", "line d was set correctly");
            var lineComputedStyle = window.getComputedStyle(linePath.node());
            assert.strictEqual(lineComputedStyle.fill, "none", "line fill renders as \"none\"");
            svg.remove();
        });
        it("attributes set appropriately from accessor", function () {
            var areaPath = renderArea.select(".line");
            assert.equal(areaPath.attr("stroke"), "#000000", "stroke set correctly");
            svg.remove();
        });
        it("attributes can be changed by projecting new accessor and re-render appropriately", function () {
            var newColorAccessor = function () { return "pink"; };
            linePlot.project("stroke", newColorAccessor);
            linePlot.renderTo(svg);
            var linePath = renderArea.select(".line");
            assert.equal(linePath.attr("stroke"), "pink", "stroke changed correctly");
            svg.remove();
        });
        it("attributes can be changed by projecting attribute accessor (sets to first datum attribute)", function () {
            var data = JSON.parse(JSON.stringify(twoPointData)); // deep copy to not affect other tests
            data.forEach(function (d) {
                d.stroke = "pink";
            });
            simpleDataset.data(data);
            linePlot.project("stroke", "stroke");
            var areaPath = renderArea.select(".line");
            assert.equal(areaPath.attr("stroke"), "pink", "stroke set to uniform stroke color");
            data[0].stroke = "green";
            simpleDataset.data(data);
            assert.equal(areaPath.attr("stroke"), "green", "stroke set to first datum stroke color");
            svg.remove();
        });
        it("correctly handles NaN and undefined x and y values", function () {
            var lineData = [
                { foo: 0.0, bar: 0.0 },
                { foo: 0.2, bar: 0.2 },
                { foo: 0.4, bar: 0.4 },
                { foo: 0.6, bar: 0.6 },
                { foo: 0.8, bar: 0.8 }
            ];
            simpleDataset.data(lineData);
            var linePath = renderArea.select(".line");
            var d_original = normalizePath(linePath.attr("d"));
            function assertCorrectPathSplitting(msgPrefix) {
                var d = normalizePath(linePath.attr("d"));
                var pathSegements = d.split("M").filter(function (segment) { return segment !== ""; });
                assert.lengthOf(pathSegements, 2, msgPrefix + " split path into two segments");
                var firstSegmentContained = d_original.indexOf(pathSegements[0]) >= 0;
                assert.isTrue(firstSegmentContained, "first path segment is a subpath of the original path");
                var secondSegmentContained = d_original.indexOf(pathSegements[1]) >= 0;
                assert.isTrue(firstSegmentContained, "second path segment is a subpath of the original path");
            }
            var dataWithNaN = lineData.slice();
            dataWithNaN[2] = { foo: 0.4, bar: NaN };
            simpleDataset.data(dataWithNaN);
            assertCorrectPathSplitting("y=NaN");
            dataWithNaN[2] = { foo: NaN, bar: 0.4 };
            simpleDataset.data(dataWithNaN);
            assertCorrectPathSplitting("x=NaN");
            var dataWithUndefined = lineData.slice();
            dataWithUndefined[2] = { foo: 0.4, bar: undefined };
            simpleDataset.data(dataWithUndefined);
            assertCorrectPathSplitting("y=undefined");
            dataWithUndefined[2] = { foo: undefined, bar: 0.4 };
            simpleDataset.data(dataWithUndefined);
            assertCorrectPathSplitting("x=undefined");
            svg.remove();
        });
        it("_getClosestWithinRange", function () {
            var dataset2 = [
                { foo: 0, bar: 1 },
                { foo: 1, bar: 0.95 }
            ];
            linePlot.addDataset(dataset2);
            var closestData = linePlot._getClosestWithinRange({ x: 500, y: 0 }, 5);
            assert.strictEqual(closestData.closestValue, twoPointData[1], "got closest point from first dataset");
            closestData = linePlot._getClosestWithinRange({ x: 500, y: 25 }, 5);
            assert.strictEqual(closestData.closestValue, dataset2[1], "got closest point from second dataset");
            closestData = linePlot._getClosestWithinRange({ x: 500, y: 10 }, 5);
            assert.isUndefined(closestData.closestValue, "returns nothing if no points are within range");
            closestData = linePlot._getClosestWithinRange({ x: 500, y: 10 }, 25);
            assert.strictEqual(closestData.closestValue, twoPointData[1], "returns the closest point within range");
            closestData = linePlot._getClosestWithinRange({ x: 500, y: 20 }, 25);
            assert.strictEqual(closestData.closestValue, dataset2[1], "returns the closest point within range");
            svg.remove();
        });
        it("_doHover()", function () {
            var dataset2 = [
                { foo: 0, bar: 1 },
                { foo: 1, bar: 0.95 }
            ];
            linePlot.addDataset(dataset2);
            var hoverData = linePlot._doHover({ x: 495, y: 0 });
            var expectedDatum = twoPointData[1];
            assert.strictEqual(hoverData.data[0], expectedDatum, "returned the closest point within range");
            var hoverTarget = hoverData.selection;
            assert.strictEqual(parseFloat(hoverTarget.attr("cx")), xScale.scale(expectedDatum.foo), "hover target was positioned correctly (x)");
            assert.strictEqual(parseFloat(hoverTarget.attr("cy")), yScale.scale(expectedDatum.bar), "hover target was positioned correctly (y)");
            hoverData = linePlot._doHover({ x: 0, y: 0 });
            expectedDatum = dataset2[0];
            assert.strictEqual(hoverData.data[0], expectedDatum, "returned the closest point within range");
            hoverTarget = hoverData.selection;
            assert.strictEqual(parseFloat(hoverTarget.attr("cx")), xScale.scale(expectedDatum.foo), "hover target was positioned correctly (x)");
            assert.strictEqual(parseFloat(hoverTarget.attr("cy")), yScale.scale(expectedDatum.bar), "hover target was positioned correctly (y)");
            svg.remove();
        });
        describe("getAllSelections()", function () {
            it("retrieves all dataset selections with no args", function () {
                var dataset3 = [
                    { foo: 0, bar: 1 },
                    { foo: 1, bar: 0.95 }
                ];
                linePlot.addDataset("d3", dataset3);
                var allLines = linePlot.getAllSelections();
                var allLines2 = linePlot.getAllSelections(linePlot._datasetKeysInOrder);
                assert.deepEqual(allLines, allLines2, "all lines retrieved");
                svg.remove();
            });
            it("retrieves correct selections (string arg)", function () {
                var dataset3 = [
                    { foo: 0, bar: 1 },
                    { foo: 1, bar: 0.95 }
                ];
                linePlot.addDataset("d3", dataset3);
                var allLines = linePlot.getAllSelections("d3");
                assert.strictEqual(allLines.size(), 1, "all lines retrieved");
                var selectionData = allLines.data();
                assert.include(selectionData, dataset3, "third dataset data in selection data");
                svg.remove();
            });
            it("retrieves correct selections (array arg)", function () {
                var dataset3 = [
                    { foo: 0, bar: 1 },
                    { foo: 1, bar: 0.95 }
                ];
                linePlot.addDataset("d3", dataset3);
                var allLines = linePlot.getAllSelections(["d3"]);
                assert.strictEqual(allLines.size(), 1, "all lines retrieved");
                var selectionData = allLines.data();
                assert.include(selectionData, dataset3, "third dataset data in selection data");
                svg.remove();
            });
            it("skips invalid keys", function () {
                var dataset3 = [
                    { foo: 0, bar: 1 },
                    { foo: 1, bar: 0.95 }
                ];
                linePlot.addDataset("d3", dataset3);
                var allLines = linePlot.getAllSelections(["d3", "test"]);
                assert.strictEqual(allLines.size(), 1, "all lines retrieved");
                var selectionData = allLines.data();
                assert.include(selectionData, dataset3, "third dataset data in selection data");
                svg.remove();
            });
        });
        describe("getAllPlotData()", function () {
            it("retrieves correct data", function () {
                var dataset3 = [
                    { foo: 0, bar: 1 },
                    { foo: 1, bar: 0.95 }
                ];
                linePlot.addDataset("d3", dataset3);
                var allLines = linePlot.getAllPlotData().selection;
                assert.strictEqual(allLines.size(), linePlot.datasets().length, "single line per dataset");
                svg.remove();
            });
        });
        describe("getClosestPlotData()", function () {
            it("retrieves correct data", function () {
                var dataset3 = [
                    { foo: 0, bar: 1 },
                    { foo: 1, bar: 0.95 }
                ];
                linePlot.addDataset("d3", dataset3);
                var lineData = linePlot.getClosestPlotData({ x: 490, y: 300 });
                assert.strictEqual(lineData.selection.size(), 1, "only 1 line retreieved");
                assert.strictEqual(lineData.data[0], dataset3[1], "correct datum retrieved");
                svg.remove();
            });
        });
        it("retains original classes when class is projected", function () {
            var newClassProjector = function () { return "pink"; };
            linePlot.project("class", newClassProjector);
            linePlot.renderTo(svg);
            var linePath = renderArea.select("." + Plottable._Drawer.Line.LINE_CLASS);
            assert.isTrue(linePath.classed("pink"));
            assert.isTrue(linePath.classed(Plottable._Drawer.Line.LINE_CLASS));
            svg.remove();
        });
    });
});

///<reference path="../../testReference.ts" />
var assert = chai.assert;
describe("Plots", function () {
    describe("AreaPlot", function () {
        var svg;
        var xScale;
        var yScale;
        var xAccessor;
        var yAccessor;
        var y0Accessor;
        var colorAccessor;
        var fillAccessor;
        var twoPointData = [{ foo: 0, bar: 0 }, { foo: 1, bar: 1 }];
        var simpleDataset;
        var areaPlot;
        var renderArea;
        before(function () {
            xScale = new Plottable.Scale.Linear().domain([0, 1]);
            yScale = new Plottable.Scale.Linear().domain([0, 1]);
            xAccessor = function (d) { return d.foo; };
            yAccessor = function (d) { return d.bar; };
            y0Accessor = function () { return 0; };
            colorAccessor = function (d, i, m) { return d3.rgb(d.foo, d.bar, i).toString(); };
            fillAccessor = function () { return "steelblue"; };
        });
        beforeEach(function () {
            svg = generateSVG(500, 500);
            simpleDataset = new Plottable.Dataset(twoPointData);
            areaPlot = new Plottable.Plot.Area(xScale, yScale);
            areaPlot.addDataset("sd", simpleDataset).project("x", xAccessor, xScale).project("y", yAccessor, yScale).project("y0", y0Accessor, yScale).project("fill", fillAccessor).project("stroke", colorAccessor).renderTo(svg);
            renderArea = areaPlot._renderArea;
        });
        it("draws area and line correctly", function () {
            var areaPath = renderArea.select(".area");
            assert.strictEqual(normalizePath(areaPath.attr("d")), "M0,500L500,0L500,500L0,500Z", "area d was set correctly");
            assert.strictEqual(areaPath.attr("fill"), "steelblue", "area fill was set correctly");
            var areaComputedStyle = window.getComputedStyle(areaPath.node());
            assert.strictEqual(areaComputedStyle.stroke, "none", "area stroke renders as \"none\"");
            var linePath = renderArea.select(".line");
            assert.strictEqual(normalizePath(linePath.attr("d")), "M0,500L500,0", "line d was set correctly");
            assert.strictEqual(linePath.attr("stroke"), "#000000", "line stroke was set correctly");
            var lineComputedStyle = window.getComputedStyle(linePath.node());
            assert.strictEqual(lineComputedStyle.fill, "none", "line fill renders as \"none\"");
            svg.remove();
        });
        it("area fill works for non-zero floor values appropriately, e.g. half the height of the line", function () {
            areaPlot.project("y0", function (d) { return d.bar / 2; }, yScale);
            areaPlot.renderTo(svg);
            renderArea = areaPlot._renderArea;
            var areaPath = renderArea.select(".area");
            assert.equal(normalizePath(areaPath.attr("d")), "M0,500L500,0L500,250L0,500Z");
            svg.remove();
        });
        it("area is appended before line", function () {
            var paths = renderArea.selectAll("path")[0];
            var areaSelection = renderArea.select(".area")[0][0];
            var lineSelection = renderArea.select(".line")[0][0];
            assert.operator(paths.indexOf(areaSelection), "<", paths.indexOf(lineSelection), "area appended before line");
            svg.remove();
        });
        it("correctly handles NaN and undefined x and y values", function () {
            var areaData = [
                { foo: 0.0, bar: 0.0 },
                { foo: 0.2, bar: 0.2 },
                { foo: 0.4, bar: 0.4 },
                { foo: 0.6, bar: 0.6 },
                { foo: 0.8, bar: 0.8 }
            ];
            var expectedPath = "M0,500L100,400L100,500L0,500ZM300,200L400,100L400,500L300,500Z";
            var areaPath = renderArea.select(".area");
            var dataWithNaN = areaData.slice();
            dataWithNaN[2] = { foo: 0.4, bar: NaN };
            simpleDataset.data(dataWithNaN);
            var areaPathString = normalizePath(areaPath.attr("d"));
            assertAreaPathCloseTo(areaPathString, expectedPath, 0.1, "area d was set correctly (y=NaN case)");
            dataWithNaN[2] = { foo: NaN, bar: 0.4 };
            simpleDataset.data(dataWithNaN);
            areaPathString = normalizePath(areaPath.attr("d"));
            assertAreaPathCloseTo(areaPathString, expectedPath, 0.1, "area d was set correctly (x=NaN case)");
            var dataWithUndefined = areaData.slice();
            dataWithUndefined[2] = { foo: 0.4, bar: undefined };
            simpleDataset.data(dataWithUndefined);
            areaPathString = normalizePath(areaPath.attr("d"));
            assertAreaPathCloseTo(areaPathString, expectedPath, 0.1, "area d was set correctly (y=undefined case)");
            dataWithUndefined[2] = { foo: undefined, bar: 0.4 };
            simpleDataset.data(dataWithUndefined);
            areaPathString = normalizePath(areaPath.attr("d"));
            assertAreaPathCloseTo(areaPathString, expectedPath, 0.1, "area d was set correctly (x=undefined case)");
            svg.remove();
        });
        describe("getAllSelections()", function () {
            it("retrieves all selections with no args", function () {
                var newTwoPointData = [{ foo: 2, bar: 1 }, { foo: 3, bar: 2 }];
                areaPlot.addDataset("newTwo", new Plottable.Dataset(newTwoPointData));
                var allAreas = areaPlot.getAllSelections();
                var allAreas2 = areaPlot.getAllSelections(areaPlot._datasetKeysInOrder);
                assert.deepEqual(allAreas, allAreas2, "all areas/lines retrieved");
                assert.strictEqual(allAreas.filter(".line").size(), 2, "2 lines retrieved");
                assert.strictEqual(allAreas.filter(".area").size(), 2, "2 areas retrieved");
                svg.remove();
            });
            it("retrieves correct selections (string arg)", function () {
                var newTwoPointData = [{ foo: 2, bar: 1 }, { foo: 3, bar: 2 }];
                areaPlot.addDataset("newTwo", new Plottable.Dataset(newTwoPointData));
                var allAreas = areaPlot.getAllSelections("newTwo");
                assert.strictEqual(allAreas.size(), 2, "areas/lines retrieved");
                var selectionData = allAreas.data();
                assert.include(selectionData, newTwoPointData, "new dataset data in selection data");
                svg.remove();
            });
            it("retrieves correct selections (array arg)", function () {
                var newTwoPointData = [{ foo: 2, bar: 1 }, { foo: 3, bar: 2 }];
                areaPlot.addDataset("newTwo", new Plottable.Dataset(newTwoPointData));
                var allAreas = areaPlot.getAllSelections(["newTwo"]);
                assert.strictEqual(allAreas.size(), 2, "areas/lines retrieved");
                var selectionData = allAreas.data();
                assert.include(selectionData, newTwoPointData, "new dataset data in selection data");
                svg.remove();
            });
            it("skips invalid keys", function () {
                var newTwoPointData = [{ foo: 2, bar: 1 }, { foo: 3, bar: 2 }];
                areaPlot.addDataset("newTwo", new Plottable.Dataset(newTwoPointData));
                var allAreas = areaPlot.getAllSelections(["newTwo", "test"]);
                assert.strictEqual(allAreas.size(), 2, "areas/lines retrieved");
                var selectionData = allAreas.data();
                assert.include(selectionData, newTwoPointData, "new dataset data in selection data");
                svg.remove();
            });
        });
        it("retains original classes when class is projected", function () {
            var newClassProjector = function () { return "pink"; };
            areaPlot.project("class", newClassProjector);
            areaPlot.renderTo(svg);
            var areaPath = renderArea.select("." + Plottable._Drawer.Area.AREA_CLASS);
            assert.isTrue(areaPath.classed("pink"));
            assert.isTrue(areaPath.classed(Plottable._Drawer.Area.AREA_CLASS));
            svg.remove();
        });
    });
});

///<reference path="../../testReference.ts" />
var assert = chai.assert;
describe("Plots", function () {
    describe("Bar Plot", function () {
        describe("Vertical Bar Plot", function () {
            var svg;
            var dataset;
            var xScale;
            var yScale;
            var barPlot;
            var SVG_WIDTH = 600;
            var SVG_HEIGHT = 400;
            beforeEach(function () {
                svg = generateSVG(SVG_WIDTH, SVG_HEIGHT);
                xScale = new Plottable.Scale.Category().domain(["A", "B"]);
                yScale = new Plottable.Scale.Linear();
                var data = [
                    { x: "A", y: 1 },
                    { x: "B", y: -1.5 },
                    { x: "B", y: 1 }
                ];
                dataset = new Plottable.Dataset(data);
                barPlot = new Plottable.Plot.Bar(xScale, yScale);
                barPlot.addDataset(dataset);
                barPlot.animate(false);
                barPlot.baseline(0);
                yScale.domain([-2, 2]);
                barPlot.project("x", "x", xScale);
                barPlot.project("y", "y", yScale);
                barPlot.renderTo(svg);
            });
            it("renders correctly", function () {
                var renderArea = barPlot._renderArea;
                var bars = renderArea.selectAll("rect");
                assert.lengthOf(bars[0], 3, "One bar was created per data point");
                var bar0 = d3.select(bars[0][0]);
                var bar1 = d3.select(bars[0][1]);
                assert.closeTo(numAttr(bar0, "width"), xScale.rangeBand(), 1, "bar0 width is correct");
                assert.closeTo(numAttr(bar1, "width"), xScale.rangeBand(), 1, "bar1 width is correct");
                assert.equal(bar0.attr("height"), "100", "bar0 height is correct");
                assert.equal(bar1.attr("height"), "150", "bar1 height is correct");
                assert.closeTo(numAttr(bar0, "x"), 111, 1, "bar0 x is correct");
                assert.closeTo(numAttr(bar1, "x"), 333, 1, "bar1 x is correct");
                assert.equal(bar0.attr("y"), "100", "bar0 y is correct");
                assert.equal(bar1.attr("y"), "200", "bar1 y is correct");
                var baseline = renderArea.select(".baseline");
                assert.equal(baseline.attr("y1"), "200", "the baseline is in the correct vertical position");
                assert.equal(baseline.attr("y2"), "200", "the baseline is in the correct vertical position");
                assert.equal(baseline.attr("x1"), "0", "the baseline starts at the edge of the chart");
                assert.equal(baseline.attr("x2"), SVG_WIDTH, "the baseline ends at the edge of the chart");
                svg.remove();
            });
            it("baseline value can be changed; barPlot updates appropriately", function () {
                barPlot.baseline(-1);
                var renderArea = barPlot._renderArea;
                var bars = renderArea.selectAll("rect");
                var bar0 = d3.select(bars[0][0]);
                var bar1 = d3.select(bars[0][1]);
                assert.equal(bar0.attr("height"), "200", "bar0 height is correct");
                assert.equal(bar1.attr("height"), "50", "bar1 height is correct");
                assert.equal(bar0.attr("y"), "100", "bar0 y is correct");
                assert.equal(bar1.attr("y"), "300", "bar1 y is correct");
                var baseline = renderArea.select(".baseline");
                assert.equal(baseline.attr("y1"), "300", "the baseline is in the correct vertical position");
                assert.equal(baseline.attr("y2"), "300", "the baseline is in the correct vertical position");
                assert.equal(baseline.attr("x1"), "0", "the baseline starts at the edge of the chart");
                assert.equal(baseline.attr("x2"), SVG_WIDTH, "the baseline ends at the edge of the chart");
                svg.remove();
            });
            it("getBar()", function () {
                var bar = barPlot.getBars(155, 150); // in the middle of bar 0
                assert.lengthOf(bar[0], 1, "getBar returns a bar");
                assert.equal(bar.data()[0], dataset.data()[0], "the data in the bar matches the datasource");
                bar = barPlot.getBars(-1, -1); // no bars here
                assert.isTrue(bar.empty(), "returns empty selection if no bar was selected");
                bar = barPlot.getBars(200, 50); // between the two bars
                assert.isTrue(bar.empty(), "returns empty selection if no bar was selected");
                bar = barPlot.getBars(155, 10); // above bar 0
                assert.isTrue(bar.empty(), "returns empty selection if no bar was selected");
                // the bars are now (140,100),(150,300) and (440,300),(450,350) - the
                // origin is at the top left!
                bar = barPlot.getBars({ min: 155, max: 455 }, { min: 150, max: 150 });
                assert.lengthOf(bar.data(), 2, "selected 2 bars (not the negative one)");
                assert.equal(bar.data()[0], dataset.data()[0], "the data in bar 0 matches the datasource");
                assert.equal(bar.data()[1], dataset.data()[2], "the data in bar 1 matches the datasource");
                bar = barPlot.getBars({ min: 155, max: 455 }, { min: 150, max: 350 });
                assert.lengthOf(bar.data(), 3, "selected all the bars");
                assert.equal(bar.data()[0], dataset.data()[0], "the data in bar 0 matches the datasource");
                assert.equal(bar.data()[1], dataset.data()[1], "the data in bar 1 matches the datasource");
                assert.equal(bar.data()[2], dataset.data()[2], "the data in bar 2 matches the datasource");
                svg.remove();
            });
            it("don't show points from outside of domain", function () {
                xScale.domain(["C"]);
                var bars = barPlot._renderArea.selectAll("rect");
                assert.lengthOf(bars[0], 0, "no bars have been rendered");
                svg.remove();
            });
        });
        describe("Vertical Bar Plot modified log scale", function () {
            var svg;
            var dataset;
            var xScale;
            var yScale;
            var barPlot;
            var SVG_WIDTH = 600;
            var SVG_HEIGHT = 400;
            beforeEach(function () {
                svg = generateSVG(SVG_WIDTH, SVG_HEIGHT);
                xScale = new Plottable.Scale.ModifiedLog();
                yScale = new Plottable.Scale.Linear();
                var data = [
                    { x: 2, y: 1 },
                    { x: 10, y: -1.5 },
                    { x: 100, y: 1 }
                ];
                dataset = new Plottable.Dataset(data);
                barPlot = new Plottable.Plot.Bar(xScale, yScale);
                barPlot.addDataset(dataset);
                barPlot.animate(false);
                barPlot.baseline(0);
                yScale.domain([-2, 2]);
                barPlot.project("x", "x", xScale);
                barPlot.project("y", "y", yScale);
                barPlot.renderTo(svg);
            });
            it("barPixelWidth calculated appropriately", function () {
                assert.strictEqual(barPlot._getBarPixelWidth(), xScale.scale(2) * 2 * 0.95);
                svg.remove();
            });
            it("bar widths are equal to barPixelWidth", function () {
                var renderArea = barPlot._renderArea;
                var bars = renderArea.selectAll("rect");
                assert.lengthOf(bars[0], 3, "One bar was created per data point");
                var barPixelWidth = barPlot._getBarPixelWidth();
                var bar0 = d3.select(bars[0][0]);
                var bar1 = d3.select(bars[0][1]);
                var bar2 = d3.select(bars[0][2]);
                assert.closeTo(numAttr(bar0, "width"), barPixelWidth, 0.1, "bar0 width is correct");
                assert.closeTo(numAttr(bar1, "width"), barPixelWidth, 0.1, "bar1 width is correct");
                assert.closeTo(numAttr(bar2, "width"), barPixelWidth, 0.1, "bar2 width is correct");
                svg.remove();
            });
        });
        describe("Vertical Bar Plot linear scale", function () {
            var svg;
            var dataset;
            var xScale;
            var yScale;
            var barPlot;
            var SVG_WIDTH = 600;
            var SVG_HEIGHT = 400;
            beforeEach(function () {
                svg = generateSVG(SVG_WIDTH, SVG_HEIGHT);
                xScale = new Plottable.Scale.Linear();
                yScale = new Plottable.Scale.Linear();
                var data = [
                    { x: 2, y: 1 },
                    { x: 10, y: -1.5 },
                    { x: 100, y: 1 }
                ];
                dataset = new Plottable.Dataset(data);
                barPlot = new Plottable.Plot.Bar(xScale, yScale);
                barPlot.addDataset(dataset);
                barPlot.baseline(0);
                barPlot.project("x", "x", xScale);
                barPlot.project("y", "y", yScale);
                barPlot.renderTo(svg);
            });
            it("bar width takes an appropriate value", function () {
                assert.strictEqual(barPlot._getBarPixelWidth(), (xScale.scale(10) - xScale.scale(2)) * 0.95);
                svg.remove();
            });
            it("bar widths are equal to barPixelWidth", function () {
                var renderArea = barPlot._renderArea;
                var bars = renderArea.selectAll("rect");
                assert.lengthOf(bars[0], 3, "One bar was created per data point");
                var barPixelWidth = barPlot._getBarPixelWidth();
                var bar0 = d3.select(bars[0][0]);
                var bar1 = d3.select(bars[0][1]);
                var bar2 = d3.select(bars[0][2]);
                assert.closeTo(numAttr(bar0, "width"), barPixelWidth, 0.1, "bar0 width is correct");
                assert.closeTo(numAttr(bar1, "width"), barPixelWidth, 0.1, "bar1 width is correct");
                assert.closeTo(numAttr(bar2, "width"), barPixelWidth, 0.1, "bar2 width is correct");
                svg.remove();
            });
            it("sensible bar width one datum", function () {
                barPlot.removeDataset(dataset);
                barPlot.addDataset([{ x: 10, y: 2 }]);
                assert.closeTo(barPlot._getBarPixelWidth(), 228, 0.1, "sensible bar width for only one datum");
                svg.remove();
            });
            it("sensible bar width same datum", function () {
                barPlot.removeDataset(dataset);
                barPlot.addDataset([{ x: 10, y: 2 }, { x: 10, y: 2 }]);
                assert.closeTo(barPlot._getBarPixelWidth(), 228, 0.1, "uses the width sensible for one datum");
                svg.remove();
            });
            it("sensible bar width unsorted data", function () {
                barPlot.removeDataset(dataset);
                barPlot.addDataset([{ x: 2, y: 2 }, { x: 20, y: 2 }, { x: 5, y: 2 }]);
                var expectedBarPixelWidth = (xScale.scale(5) - xScale.scale(2)) * 0.95;
                assert.closeTo(barPlot._getBarPixelWidth(), expectedBarPixelWidth, 0.1, "bar width uses closest sorted x values");
                svg.remove();
            });
        });
        describe("Vertical Bar Plot time scale", function () {
            var svg;
            var barPlot;
            var xScale;
            beforeEach(function () {
                svg = generateSVG(600, 400);
                var data = [{ x: "12/01/92", y: 0, type: "a" }, { x: "12/01/93", y: 1, type: "a" }, { x: "12/01/94", y: 1, type: "a" }, { x: "12/01/95", y: 2, type: "a" }, { x: "12/01/96", y: 2, type: "a" }, { x: "12/01/97", y: 2, type: "a" }];
                xScale = new Plottable.Scale.Time();
                var yScale = new Plottable.Scale.Linear();
                barPlot = new Plottable.Plot.Bar(xScale, yScale);
                barPlot.addDataset(data).project("x", function (d) { return d3.time.format("%m/%d/%y").parse(d.x); }, xScale).project("y", "y", yScale).renderTo(svg);
            });
            it("bar width takes an appropriate value", function () {
                var timeFormatter = d3.time.format("%m/%d/%y");
                var expectedBarWidth = (xScale.scale(timeFormatter.parse("12/01/94")) - xScale.scale(timeFormatter.parse("12/01/93"))) * 0.95;
                assert.closeTo(barPlot._getBarPixelWidth(), expectedBarWidth, 0.1, "width is difference between two dates");
                svg.remove();
            });
        });
        describe("Horizontal Bar Plot", function () {
            var svg;
            var dataset;
            var yScale;
            var xScale;
            var barPlot;
            var SVG_WIDTH = 600;
            var SVG_HEIGHT = 400;
            beforeEach(function () {
                svg = generateSVG(SVG_WIDTH, SVG_HEIGHT);
                yScale = new Plottable.Scale.Category().domain(["A", "B"]);
                xScale = new Plottable.Scale.Linear();
                xScale.domain([-3, 3]);
                var data = [
                    { y: "A", x: 1 },
                    { y: "B", x: -1.5 },
                    { y: "B", x: 1 }
                ];
                dataset = new Plottable.Dataset(data);
                barPlot = new Plottable.Plot.Bar(xScale, yScale, false);
                barPlot.addDataset(dataset);
                barPlot.animate(false);
                barPlot.baseline(0);
                barPlot.project("x", "x", xScale);
                barPlot.project("y", "y", yScale);
                barPlot.renderTo(svg);
            });
            it("renders correctly", function () {
                var renderArea = barPlot._renderArea;
                var bars = renderArea.selectAll("rect");
                assert.lengthOf(bars[0], 3, "One bar was created per data point");
                var bar0 = d3.select(bars[0][0]);
                var bar1 = d3.select(bars[0][1]);
                assert.closeTo(numAttr(bar0, "height"), yScale.rangeBand(), 1, "bar0 height is correct");
                assert.closeTo(numAttr(bar1, "height"), yScale.rangeBand(), 1, "bar1 height is correct");
                assert.equal(bar0.attr("width"), "100", "bar0 width is correct");
                assert.equal(bar1.attr("width"), "150", "bar1 width is correct");
                assert.closeTo(numAttr(bar0, "y"), 74, 1, "bar0 y is correct");
                assert.closeTo(numAttr(bar1, "y"), 222, 1, "bar1 y is correct");
                assert.equal(bar0.attr("x"), "300", "bar0 x is correct");
                assert.equal(bar1.attr("x"), "150", "bar1 x is correct");
                var baseline = renderArea.select(".baseline");
                assert.equal(baseline.attr("x1"), "300", "the baseline is in the correct horizontal position");
                assert.equal(baseline.attr("x2"), "300", "the baseline is in the correct horizontal position");
                assert.equal(baseline.attr("y1"), "0", "the baseline starts at the top of the chart");
                assert.equal(baseline.attr("y2"), SVG_HEIGHT, "the baseline ends at the bottom of the chart");
                svg.remove();
            });
            it("baseline value can be changed; barPlot updates appropriately", function () {
                barPlot.baseline(-1);
                var renderArea = barPlot._renderArea;
                var bars = renderArea.selectAll("rect");
                var bar0 = d3.select(bars[0][0]);
                var bar1 = d3.select(bars[0][1]);
                assert.equal(bar0.attr("width"), "200", "bar0 width is correct");
                assert.equal(bar1.attr("width"), "50", "bar1 width is correct");
                assert.equal(bar0.attr("x"), "200", "bar0 x is correct");
                assert.equal(bar1.attr("x"), "150", "bar1 x is correct");
                var baseline = renderArea.select(".baseline");
                assert.equal(baseline.attr("x1"), "200", "the baseline is in the correct horizontal position");
                assert.equal(baseline.attr("x2"), "200", "the baseline is in the correct horizontal position");
                assert.equal(baseline.attr("y1"), "0", "the baseline starts at the top of the chart");
                assert.equal(baseline.attr("y2"), SVG_HEIGHT, "the baseline ends at the bottom of the chart");
                svg.remove();
            });
            it("width projector may be overwritten, and calling project queues rerender", function () {
                var bars = barPlot._renderArea.selectAll("rect");
                var bar0 = d3.select(bars[0][0]);
                var bar1 = d3.select(bars[0][1]);
                var bar0y = bar0.data()[0].y;
                var bar1y = bar1.data()[0].y;
                barPlot.project("width", 10);
                assert.closeTo(numAttr(bar0, "height"), 10, 0.01, "bar0 height");
                assert.closeTo(numAttr(bar1, "height"), 10, 0.01, "bar1 height");
                assert.closeTo(numAttr(bar0, "width"), 100, 0.01, "bar0 width");
                assert.closeTo(numAttr(bar1, "width"), 150, 0.01, "bar1 width");
                assert.closeTo(numAttr(bar0, "y"), yScale.scale(bar0y) - numAttr(bar0, "height") / 2, 0.01, "bar0 ypos");
                assert.closeTo(numAttr(bar1, "y"), yScale.scale(bar1y) - numAttr(bar1, "height") / 2, 0.01, "bar1 ypos");
                svg.remove();
            });
        });
        describe("Vertical Bar Plot With Bar Labels", function () {
            var plot;
            var data;
            var dataset;
            var xScale;
            var yScale;
            var svg;
            beforeEach(function () {
                svg = generateSVG();
                data = [{ x: "foo", y: 5 }, { x: "bar", y: 640 }, { x: "zoo", y: 12345 }];
                dataset = new Plottable.Dataset(data);
                xScale = new Plottable.Scale.Category();
                yScale = new Plottable.Scale.Linear();
                plot = new Plottable.Plot.Bar(xScale, yScale);
                plot.addDataset(dataset);
                plot.project("x", "x", xScale);
                plot.project("y", "y", yScale);
            });
            it("bar labels disabled by default", function () {
                plot.renderTo(svg);
                var texts = svg.selectAll("text")[0].map(function (n) { return d3.select(n).text(); });
                assert.lengthOf(texts, 0, "by default, no texts are drawn");
                svg.remove();
            });
            it("bar labels render properly", function () {
                plot.renderTo(svg);
                plot.barLabelsEnabled(true);
                var texts = svg.selectAll("text")[0].map(function (n) { return d3.select(n).text(); });
                assert.lengthOf(texts, 2, "both texts drawn");
                assert.equal(texts[0], "640", "first label is 640");
                assert.equal(texts[1], "12345", "first label is 12345");
                svg.remove();
            });
            it("bar labels hide if bars too skinny", function () {
                plot.barLabelsEnabled(true);
                plot.renderTo(svg);
                plot.barLabelFormatter(function (n) { return n.toString() + (n === 12345 ? "looong" : ""); });
                var texts = svg.selectAll("text")[0].map(function (n) { return d3.select(n).text(); });
                assert.lengthOf(texts, 0, "no text drawn");
                svg.remove();
            });
            it("formatters are used properly", function () {
                plot.barLabelsEnabled(true);
                plot.barLabelFormatter(function (n) { return n.toString() + "%"; });
                plot.renderTo(svg);
                var texts = svg.selectAll("text")[0].map(function (n) { return d3.select(n).text(); });
                assert.lengthOf(texts, 2, "both texts drawn");
                assert.equal(texts[0], "640%", "first label is 640%");
                assert.equal(texts[1], "12345%", "first label is 12345%");
                svg.remove();
            });
            it("bar labels are removed instantly on dataset change", function (done) {
                plot.barLabelsEnabled(true);
                plot.renderTo(svg);
                var texts = svg.selectAll("text")[0].map(function (n) { return d3.select(n).text(); });
                assert.lengthOf(texts, 2, "both texts drawn");
                var originalDrawLabels = plot._drawLabels;
                var called = false;
                plot._drawLabels = function () {
                    if (!called) {
                        originalDrawLabels.apply(plot);
                        texts = svg.selectAll("text")[0].map(function (n) { return d3.select(n).text(); });
                        assert.lengthOf(texts, 2, "texts were repopulated by drawLabels after the update");
                        svg.remove();
                        called = true; // for some reason, in phantomJS, `done` was being called multiple times and this caused the test to fail.
                        done();
                    }
                };
                dataset.data(data);
                texts = svg.selectAll("text")[0].map(function (n) { return d3.select(n).text(); });
                assert.lengthOf(texts, 0, "texts were immediately removed");
            });
        });
        describe("getAllSelections", function () {
            var verticalBarPlot;
            var dataset;
            var svg;
            beforeEach(function () {
                svg = generateSVG();
                dataset = new Plottable.Dataset();
                var xScale = new Plottable.Scale.Category();
                var yScale = new Plottable.Scale.Linear();
                verticalBarPlot = new Plottable.Plot.Bar(xScale, yScale);
                verticalBarPlot.project("x", "x", xScale);
                verticalBarPlot.project("y", "y", yScale);
            });
            it("retrieves all dataset selections with no args", function () {
                var barData = [{ x: "foo", y: 5 }, { x: "bar", y: 640 }, { x: "zoo", y: 12345 }];
                var barData2 = [{ x: "one", y: 5 }, { x: "two", y: 640 }, { x: "three", y: 12345 }];
                verticalBarPlot.addDataset("a", barData);
                verticalBarPlot.addDataset("b", barData2);
                verticalBarPlot.renderTo(svg);
                var allBars = verticalBarPlot.getAllSelections();
                var allBars2 = verticalBarPlot.getAllSelections(verticalBarPlot._datasetKeysInOrder);
                assert.deepEqual(allBars, allBars2, "both ways of getting all selections work");
                svg.remove();
            });
            it("retrieves correct selections (string arg)", function () {
                var barData = [{ x: "foo", y: 5 }, { x: "bar", y: 640 }, { x: "zoo", y: 12345 }];
                var barData2 = [{ x: "one", y: 5 }, { x: "two", y: 640 }, { x: "three", y: 12345 }];
                verticalBarPlot.addDataset("a", barData);
                verticalBarPlot.addDataset(barData2);
                verticalBarPlot.renderTo(svg);
                var allBars = verticalBarPlot.getAllSelections("a");
                assert.strictEqual(allBars.size(), 3, "all bars retrieved");
                var selectionData = allBars.data();
                assert.includeMembers(selectionData, barData, "first dataset data in selection data");
                svg.remove();
            });
            it("retrieves correct selections (array arg)", function () {
                var barData = [{ x: "foo", y: 5 }, { x: "bar", y: 640 }, { x: "zoo", y: 12345 }];
                var barData2 = [{ x: "one", y: 5 }, { x: "two", y: 640 }, { x: "three", y: 12345 }];
                verticalBarPlot.addDataset("a", barData);
                verticalBarPlot.addDataset("b", barData2);
                verticalBarPlot.renderTo(svg);
                var allBars = verticalBarPlot.getAllSelections(["a", "b"]);
                assert.strictEqual(allBars.size(), 6, "all bars retrieved");
                var selectionData = allBars.data();
                assert.includeMembers(selectionData, barData, "first dataset data in selection data");
                assert.includeMembers(selectionData, barData2, "second dataset data in selection data");
                svg.remove();
            });
            it("skips invalid keys", function () {
                var barData = [{ x: "foo", y: 5 }, { x: "bar", y: 640 }, { x: "zoo", y: 12345 }];
                var barData2 = [{ x: "one", y: 5 }, { x: "two", y: 640 }, { x: "three", y: 12345 }];
                verticalBarPlot.addDataset("a", barData);
                verticalBarPlot.addDataset("b", barData2);
                verticalBarPlot.renderTo(svg);
                var allBars = verticalBarPlot.getAllSelections(["a", "c"]);
                assert.strictEqual(allBars.size(), 3, "all bars retrieved");
                var selectionData = allBars.data();
                assert.includeMembers(selectionData, barData, "first dataset data in selection data");
                svg.remove();
            });
        });
        it("plot auto domain scale to visible points on Category scale", function () {
            var svg = generateSVG(500, 500);
            var xAccessor = function (d, i, u) { return d.a; };
            var yAccessor = function (d, i, u) { return d.b + u.foo; };
            var simpleDataset = new Plottable.Dataset([{ a: "a", b: 6 }, { a: "b", b: 2 }, { a: "c", b: -2 }, { a: "d", b: -6 }], { foo: 0 });
            var xScale = new Plottable.Scale.Category();
            var yScale = new Plottable.Scale.Linear();
            var plot = new Plottable.Plot.Bar(xScale, yScale);
            plot.addDataset(simpleDataset).project("x", xAccessor, xScale).project("y", yAccessor, yScale).renderTo(svg);
            xScale.domain(["b", "c"]);
            assert.deepEqual(yScale.domain(), [-7, 7], "domain has not been adjusted to visible points");
            plot.automaticallyAdjustYScaleOverVisiblePoints(true);
            assert.deepEqual(yScale.domain(), [-2.5, 2.5], "domain has been adjusted to visible points");
            svg.remove();
        });
    });
});

///<reference path="../../testReference.ts" />
var assert = chai.assert;
describe("Plots", function () {
    describe("GridPlot", function () {
        var SVG_WIDTH = 400;
        var SVG_HEIGHT = 200;
        var DATA = [
            { x: "A", y: "U", magnitude: 0 },
            { x: "B", y: "U", magnitude: 2 },
            { x: "A", y: "V", magnitude: 16 },
            { x: "B", y: "V", magnitude: 8 },
        ];
        var VERIFY_CELLS = function (cells) {
            assert.equal(cells.length, 4);
            var cellAU = d3.select(cells[0]);
            var cellBU = d3.select(cells[1]);
            var cellAV = d3.select(cells[2]);
            var cellBV = d3.select(cells[3]);
            assert.equal(cellAU.attr("height"), "100", "cell 'AU' height is correct");
            assert.equal(cellAU.attr("width"), "200", "cell 'AU' width is correct");
            assert.equal(cellAU.attr("x"), "0", "cell 'AU' x coord is correct");
            assert.equal(cellAU.attr("y"), "0", "cell 'AU' y coord is correct");
            assert.equal(cellAU.attr("fill"), "#000000", "cell 'AU' color is correct");
            assert.equal(cellBU.attr("height"), "100", "cell 'BU' height is correct");
            assert.equal(cellBU.attr("width"), "200", "cell 'BU' width is correct");
            assert.equal(cellBU.attr("x"), "200", "cell 'BU' x coord is correct");
            assert.equal(cellBU.attr("y"), "0", "cell 'BU' y coord is correct");
            assert.equal(cellBU.attr("fill"), "#212121", "cell 'BU' color is correct");
            assert.equal(cellAV.attr("height"), "100", "cell 'AV' height is correct");
            assert.equal(cellAV.attr("width"), "200", "cell 'AV' width is correct");
            assert.equal(cellAV.attr("x"), "0", "cell 'AV' x coord is correct");
            assert.equal(cellAV.attr("y"), "100", "cell 'AV' y coord is correct");
            assert.equal(cellAV.attr("fill"), "#ffffff", "cell 'AV' color is correct");
            assert.equal(cellBV.attr("height"), "100", "cell 'BV' height is correct");
            assert.equal(cellBV.attr("width"), "200", "cell 'BV' width is correct");
            assert.equal(cellBV.attr("x"), "200", "cell 'BV' x coord is correct");
            assert.equal(cellBV.attr("y"), "100", "cell 'BV' y coord is correct");
            assert.equal(cellBV.attr("fill"), "#777777", "cell 'BV' color is correct");
        };
        it("renders correctly", function () {
            var xScale = new Plottable.Scale.Category();
            var yScale = new Plottable.Scale.Category();
            var colorScale = new Plottable.Scale.InterpolatedColor(["black", "white"]);
            var svg = generateSVG(SVG_WIDTH, SVG_HEIGHT);
            var gridPlot = new Plottable.Plot.Grid(xScale, yScale, colorScale);
            gridPlot.addDataset(DATA).project("fill", "magnitude", colorScale).project("x", "x", xScale).project("y", "y", yScale);
            gridPlot.renderTo(svg);
            VERIFY_CELLS(gridPlot._renderArea.selectAll("rect")[0]);
            svg.remove();
        });
        it("renders correctly when data is set after construction", function () {
            var xScale = new Plottable.Scale.Category();
            var yScale = new Plottable.Scale.Category();
            var colorScale = new Plottable.Scale.InterpolatedColor(["black", "white"]);
            var svg = generateSVG(SVG_WIDTH, SVG_HEIGHT);
            var dataset = new Plottable.Dataset();
            var gridPlot = new Plottable.Plot.Grid(xScale, yScale, colorScale);
            gridPlot.addDataset(dataset).project("fill", "magnitude", colorScale).project("x", "x", xScale).project("y", "y", yScale).renderTo(svg);
            dataset.data(DATA);
            VERIFY_CELLS(gridPlot._renderArea.selectAll("rect")[0]);
            svg.remove();
        });
        it("can invert y axis correctly", function () {
            var xScale = new Plottable.Scale.Category();
            var yScale = new Plottable.Scale.Category();
            var colorScale = new Plottable.Scale.InterpolatedColor(["black", "white"]);
            var svg = generateSVG(SVG_WIDTH, SVG_HEIGHT);
            var gridPlot = new Plottable.Plot.Grid(xScale, yScale, colorScale);
            gridPlot.addDataset(DATA).project("fill", "magnitude").project("x", "x", xScale).project("y", "y", yScale).renderTo(svg);
            yScale.domain(["U", "V"]);
            var cells = gridPlot._renderArea.selectAll("rect")[0];
            var cellAU = d3.select(cells[0]);
            var cellAV = d3.select(cells[2]);
            cellAU.attr("fill", "#000000");
            cellAU.attr("x", "0");
            cellAU.attr("y", "100");
            cellAV.attr("fill", "#ffffff");
            cellAV.attr("x", "0");
            cellAV.attr("y", "0");
            yScale.domain(["V", "U"]);
            cells = gridPlot._renderArea.selectAll("rect")[0];
            cellAU = d3.select(cells[0]);
            cellAV = d3.select(cells[2]);
            cellAU.attr("fill", "#000000");
            cellAU.attr("x", "0");
            cellAU.attr("y", "0");
            cellAV.attr("fill", "#ffffff");
            cellAV.attr("x", "0");
            cellAV.attr("y", "100");
            svg.remove();
        });
        describe("getAllSelections()", function () {
            it("retrieves all selections with no args", function () {
                var xScale = new Plottable.Scale.Category();
                var yScale = new Plottable.Scale.Category();
                var colorScale = new Plottable.Scale.InterpolatedColor(["black", "white"]);
                var svg = generateSVG(SVG_WIDTH, SVG_HEIGHT);
                var gridPlot = new Plottable.Plot.Grid(xScale, yScale, colorScale);
                gridPlot.addDataset("a", DATA).project("fill", "magnitude", colorScale).project("x", "x", xScale).project("y", "y", yScale);
                gridPlot.renderTo(svg);
                var allCells = gridPlot.getAllSelections();
                var allCells2 = gridPlot.getAllSelections(gridPlot._datasetKeysInOrder);
                assert.deepEqual(allCells, allCells2, "all cells retrieved");
                svg.remove();
            });
            it("retrieves correct selections (string arg)", function () {
                var xScale = new Plottable.Scale.Category();
                var yScale = new Plottable.Scale.Category();
                var colorScale = new Plottable.Scale.InterpolatedColor(["black", "white"]);
                var svg = generateSVG(SVG_WIDTH, SVG_HEIGHT);
                var gridPlot = new Plottable.Plot.Grid(xScale, yScale, colorScale);
                gridPlot.addDataset("a", DATA).project("fill", "magnitude", colorScale).project("x", "x", xScale).project("y", "y", yScale);
                gridPlot.renderTo(svg);
                var allCells = gridPlot.getAllSelections("a");
                assert.strictEqual(allCells.size(), 4, "all cells retrieved");
                var selectionData = allCells.data();
                assert.includeMembers(selectionData, DATA, "data in selection data");
                svg.remove();
            });
            it("retrieves correct selections (array arg)", function () {
                var xScale = new Plottable.Scale.Category();
                var yScale = new Plottable.Scale.Category();
                var colorScale = new Plottable.Scale.InterpolatedColor(["black", "white"]);
                var svg = generateSVG(SVG_WIDTH, SVG_HEIGHT);
                var gridPlot = new Plottable.Plot.Grid(xScale, yScale, colorScale);
                gridPlot.addDataset("a", DATA).project("fill", "magnitude", colorScale).project("x", "x", xScale).project("y", "y", yScale);
                gridPlot.renderTo(svg);
                var allCells = gridPlot.getAllSelections(["a"]);
                assert.strictEqual(allCells.size(), 4, "all cells retrieved");
                var selectionData = allCells.data();
                assert.includeMembers(selectionData, DATA, "data in selection data");
                svg.remove();
            });
            it("skips invalid keys", function () {
                var xScale = new Plottable.Scale.Category();
                var yScale = new Plottable.Scale.Category();
                var colorScale = new Plottable.Scale.InterpolatedColor(["black", "white"]);
                var svg = generateSVG(SVG_WIDTH, SVG_HEIGHT);
                var gridPlot = new Plottable.Plot.Grid(xScale, yScale, colorScale);
                gridPlot.addDataset("a", DATA).project("fill", "magnitude", colorScale).project("x", "x", xScale).project("y", "y", yScale);
                gridPlot.renderTo(svg);
                var allCells = gridPlot.getAllSelections(["a", "b"]);
                assert.strictEqual(allCells.size(), 4, "all cells retrieved");
                var selectionData = allCells.data();
                assert.includeMembers(selectionData, DATA, "data in selection data");
                svg.remove();
            });
        });
    });
});

///<reference path="../../testReference.ts" />
var assert = chai.assert;
describe("Plots", function () {
    describe("RectanglePlot", function () {
        var SVG_WIDTH = 300;
        var SVG_HEIGHT = 300;
        var DATA = [
            { x: 0, y: 0, x2: 1, y2: 1 },
            { x: 1, y: 1, x2: 2, y2: 2 },
            { x: 2, y: 2, x2: 3, y2: 3 },
            { x: 3, y: 3, x2: 4, y2: 4 },
            { x: 4, y: 4, x2: 5, y2: 5 }
        ];
        var VERIFY_CELLS = function (cells) {
            assert.equal(cells[0].length, 5);
            cells.each(function (d, i) {
                var cell = d3.select(this);
                assert.closeTo(+cell.attr("height"), 50, 0.5, "Cell height is correct");
                assert.closeTo(+cell.attr("width"), 50, 0.5, "Cell width is correct");
                assert.closeTo(+cell.attr("x"), 25 + 50 * i, 0.5, "Cell x coordinate is correct");
                assert.closeTo(+cell.attr("y"), 25 + 50 * (cells[0].length - i - 1), 0.5, "Cell y coordinate is correct");
            });
        };
        it("renders correctly", function () {
            var xScale = new Plottable.Scale.Linear();
            var yScale = new Plottable.Scale.Linear();
            var svg = generateSVG(SVG_WIDTH, SVG_HEIGHT);
            var rectanglePlot = new Plottable.Plot.Rectangle(xScale, yScale);
            rectanglePlot.addDataset(DATA).project("x", "x", xScale).project("y", "y", yScale).project("x1", "x", xScale).project("y1", "y", yScale).project("x2", "x2", xScale).project("y2", "y2", yScale).renderTo(svg);
            VERIFY_CELLS(rectanglePlot._renderArea.selectAll("rect"));
            svg.remove();
        });
    });
});

///<reference path="../../testReference.ts" />
var assert = chai.assert;
describe("Plots", function () {
    describe("ScatterPlot", function () {
        it("the accessors properly access data, index, and metadata", function () {
            var svg = generateSVG(400, 400);
            var xScale = new Plottable.Scale.Linear();
            var yScale = new Plottable.Scale.Linear();
            xScale.domain([0, 400]);
            yScale.domain([400, 0]);
            var data = [{ x: 0, y: 0 }, { x: 1, y: 1 }];
            var metadata = { foo: 10, bar: 20 };
            var xAccessor = function (d, i, m) { return d.x + i * m.foo; };
            var yAccessor = function (d, i, m) { return m.bar; };
            var dataset = new Plottable.Dataset(data, metadata);
            var plot = new Plottable.Plot.Scatter(xScale, yScale).project("x", xAccessor).project("y", yAccessor);
            plot.addDataset(dataset);
            plot.renderTo(svg);
            var symbols = plot.getAllSelections();
            var c1 = d3.select(symbols[0][0]);
            var c2 = d3.select(symbols[0][1]);
            var c1Position = d3.transform(c1.attr("transform")).translate;
            var c2Position = d3.transform(c2.attr("transform")).translate;
            assert.closeTo(parseFloat(c1Position[0]), 0, 0.01, "first symbol cx is correct");
            assert.closeTo(parseFloat(c1Position[1]), 20, 0.01, "first symbol cy is correct");
            assert.closeTo(parseFloat(c2Position[0]), 11, 0.01, "second symbol cx is correct");
            assert.closeTo(parseFloat(c2Position[1]), 20, 0.01, "second symbol cy is correct");
            data = [{ x: 2, y: 2 }, { x: 4, y: 4 }];
            dataset.data(data);
            c1Position = d3.transform(c1.attr("transform")).translate;
            c2Position = d3.transform(c2.attr("transform")).translate;
            assert.closeTo(parseFloat(c1Position[0]), 2, 0.01, "first symbol cx is correct after data change");
            assert.closeTo(parseFloat(c1Position[1]), 20, 0.01, "first symbol cy is correct after data change");
            assert.closeTo(parseFloat(c2Position[0]), 14, 0.01, "second symbol cx is correct after data change");
            assert.closeTo(parseFloat(c2Position[1]), 20, 0.01, "second symbol cy is correct after data change");
            metadata = { foo: 0, bar: 0 };
            dataset.metadata(metadata);
            c1Position = d3.transform(c1.attr("transform")).translate;
            c2Position = d3.transform(c2.attr("transform")).translate;
            assert.closeTo(parseFloat(c1Position[0]), 2, 0.01, "first symbol cx is correct after metadata change");
            assert.closeTo(parseFloat(c1Position[1]), 0, 0.01, "first symbol cy is correct after metadata change");
            assert.closeTo(parseFloat(c2Position[0]), 4, 0.01, "second symbol cx is correct after metadata change");
            assert.closeTo(parseFloat(c2Position[1]), 0, 0.01, "second symbol cy is correct after metadata change");
            svg.remove();
        });
        it("getAllSelections()", function () {
            var svg = generateSVG(400, 400);
            var xScale = new Plottable.Scale.Linear();
            var yScale = new Plottable.Scale.Linear();
            var data = [{ x: 0, y: 0 }, { x: 1, y: 1 }];
            var data2 = [{ x: 1, y: 2 }, { x: 3, y: 4 }];
            var plot = new Plottable.Plot.Scatter(xScale, yScale).project("x", "x", xScale).project("y", "y", yScale).addDataset(data).addDataset(data2);
            plot.renderTo(svg);
            var allCircles = plot.getAllSelections();
            assert.strictEqual(allCircles.size(), 4, "all circles retrieved");
            var selectionData = allCircles.data();
            assert.includeMembers(selectionData, data, "first dataset data in selection data");
            assert.includeMembers(selectionData, data2, "second dataset data in selection data");
            svg.remove();
        });
        it("_getClosestStruckPoint()", function () {
            var svg = generateSVG(400, 400);
            var xScale = new Plottable.Scale.Linear();
            var yScale = new Plottable.Scale.Linear();
            xScale.domain([0, 400]);
            yScale.domain([400, 0]);
            var data1 = [
                { x: 80, y: 200, r: 20 },
                { x: 100, y: 200, r: 20 },
                { x: 125, y: 200, r: 5 },
                { x: 138, y: 200, r: 5 }
            ];
            var plot = new Plottable.Plot.Scatter(xScale, yScale);
            plot.addDataset(data1);
            plot.project("x", "x").project("y", "y").project("r", "r");
            plot.renderTo(svg);
            var twoOverlappingCirclesResult = plot._getClosestStruckPoint({ x: 85, y: 200 }, 10);
            assert.strictEqual(twoOverlappingCirclesResult.data[0], data1[0], "returns closest circle among circles that the test point touches");
            var overlapAndCloseToPointResult = plot._getClosestStruckPoint({ x: 118, y: 200 }, 10);
            assert.strictEqual(overlapAndCloseToPointResult.data[0], data1[1], "returns closest circle that test point touches, even if non-touched circles are closer");
            var twoPointsInRangeResult = plot._getClosestStruckPoint({ x: 130, y: 200 }, 10);
            assert.strictEqual(twoPointsInRangeResult.data[0], data1[2], "returns closest circle within range if test point does not touch any circles");
            var farFromAnyPointsResult = plot._getClosestStruckPoint({ x: 400, y: 400 }, 10);
            assert.isNull(farFromAnyPointsResult.data, "returns no data if no circle were within range and test point does not touch any circles");
            svg.remove();
        });
        describe("Example ScatterPlot with quadratic series", function () {
            var svg;
            var xScale;
            var yScale;
            var circlePlot;
            var SVG_WIDTH = 600;
            var SVG_HEIGHT = 300;
            var pixelAreaFull = { xMin: 0, xMax: SVG_WIDTH, yMin: 0, yMax: SVG_HEIGHT };
            var pixelAreaPart = { xMin: 200, xMax: 600, yMin: 100, yMax: 200 };
            var dataAreaFull = { xMin: 0, xMax: 9, yMin: 81, yMax: 0 };
            var dataAreaPart = { xMin: 3, xMax: 9, yMin: 54, yMax: 27 };
            var colorAccessor = function (d, i, m) { return d3.rgb(d.x, d.y, i).toString(); };
            var circlesInArea;
            var quadraticDataset = makeQuadraticSeries(10);
            function getCirclePlotVerifier() {
                // creates a function that verifies that circles are drawn properly after accounting for svg transform
                // and then modifies circlesInArea to contain the number of circles that were discovered in the plot area
                circlesInArea = 0;
                var renderArea = circlePlot._renderArea;
                var renderAreaTransform = d3.transform(renderArea.attr("transform"));
                var translate = renderAreaTransform.translate;
                var scale = renderAreaTransform.scale;
                return function (datum, index) {
                    // This function takes special care to compute the position of circles after taking svg transformation
                    // into account.
                    var selection = d3.select(this);
                    var circlePosition = d3.transform(selection.attr("transform")).translate;
                    var x = +circlePosition[0] * scale[0] + translate[0];
                    var y = +circlePosition[1] * scale[1] + translate[1];
                    if (0 <= x && x <= SVG_WIDTH && 0 <= y && y <= SVG_HEIGHT) {
                        circlesInArea++;
                        assert.closeTo(x, xScale.scale(datum.x), 0.01, "the scaled/translated x is correct");
                        assert.closeTo(y, yScale.scale(datum.y), 0.01, "the scaled/translated y is correct");
                        assert.equal(selection.attr("fill"), colorAccessor(datum, index, null), "fill is correct");
                    }
                    ;
                };
            }
            ;
            beforeEach(function () {
                svg = generateSVG(SVG_WIDTH, SVG_HEIGHT);
                xScale = new Plottable.Scale.Linear().domain([0, 9]);
                yScale = new Plottable.Scale.Linear().domain([0, 81]);
                circlePlot = new Plottable.Plot.Scatter(xScale, yScale);
                circlePlot.addDataset(quadraticDataset);
                circlePlot.project("fill", colorAccessor);
                circlePlot.project("x", "x", xScale);
                circlePlot.project("y", "y", yScale);
                circlePlot.renderTo(svg);
            });
            it("setup is handled properly", function () {
                assert.deepEqual(xScale.range(), [0, SVG_WIDTH], "xScale range was set by the renderer");
                assert.deepEqual(yScale.range(), [SVG_HEIGHT, 0], "yScale range was set by the renderer");
                circlePlot.getAllSelections().each(getCirclePlotVerifier());
                assert.equal(circlesInArea, 10, "10 circles were drawn");
                svg.remove();
            });
            it("rendering is idempotent", function () {
                circlePlot._render();
                circlePlot._render();
                circlePlot.getAllSelections().each(getCirclePlotVerifier());
                assert.equal(circlesInArea, 10, "10 circles were drawn");
                svg.remove();
            });
            describe("after the scale has changed", function () {
                beforeEach(function () {
                    xScale.domain([0, 3]);
                    yScale.domain([0, 9]);
                    dataAreaFull = { xMin: 0, xMax: 3, yMin: 9, yMax: 0 };
                    dataAreaPart = { xMin: 1, xMax: 3, yMin: 6, yMax: 3 };
                });
                it("the circles re-rendered properly", function () {
                    var circles = circlePlot.getAllSelections();
                    circles.each(getCirclePlotVerifier());
                    assert.equal(circlesInArea, 4, "four circles were found in the render area");
                    svg.remove();
                });
            });
        });
    });
});

///<reference path="../../testReference.ts" />
var assert = chai.assert;
describe("Plots", function () {
    describe("Stacked Plot Stacking", function () {
        var stackedPlot;
        var SVG_WIDTH = 600;
        var SVG_HEIGHT = 400;
        beforeEach(function () {
            var xScale = new Plottable.Scale.Linear();
            var yScale = new Plottable.Scale.Linear();
            stackedPlot = new Plottable.Plot.AbstractStacked(xScale, yScale);
            stackedPlot.project("x", "x", xScale);
            stackedPlot.project("y", "y", yScale);
            stackedPlot._getDrawer = function (key) { return new Plottable._Drawer.AbstractDrawer(key); };
            stackedPlot._isVertical = true;
        });
        it("uses positive offset on stacking the 0 value", function () {
            var data1 = [
                { x: 1, y: 1 },
                { x: 3, y: 1 }
            ];
            var data2 = [
                { x: 1, y: 0 },
                { x: 3, y: 1 }
            ];
            var data3 = [
                { x: 1, y: -1 },
                { x: 3, y: 1 }
            ];
            var data4 = [
                { x: 1, y: 1 },
                { x: 3, y: 1 }
            ];
            var data5 = [
                { x: 1, y: 0 },
                { x: 3, y: 1 }
            ];
            stackedPlot.addDataset("d1", data1);
            stackedPlot.addDataset("d2", data2);
            stackedPlot.addDataset("d3", data3);
            stackedPlot.addDataset("d4", data4);
            stackedPlot.addDataset("d5", data5);
            var ds2PlotMetadata = stackedPlot._key2PlotDatasetKey.get("d2").plotMetadata;
            var ds5PlotMetadata = stackedPlot._key2PlotDatasetKey.get("d5").plotMetadata;
            assert.strictEqual(ds2PlotMetadata.offsets.get("1"), 1, "positive offset was used");
            assert.strictEqual(ds5PlotMetadata.offsets.get("1"), 2, "positive offset was used");
        });
        it("uses negative offset on stacking the 0 value on all negative/0 valued data", function () {
            var data1 = [
                { x: 1, y: -2 }
            ];
            var data2 = [
                { x: 1, y: 0 }
            ];
            var data3 = [
                { x: 1, y: -1 }
            ];
            var data4 = [
                { x: 1, y: 0 }
            ];
            stackedPlot.addDataset("d1", data1);
            stackedPlot.addDataset("d2", data2);
            stackedPlot.addDataset("d3", data3);
            stackedPlot.addDataset("d4", data4);
            var ds2PlotMetadata = stackedPlot._key2PlotDatasetKey.get("d2").plotMetadata;
            var ds4PlotMetadata = stackedPlot._key2PlotDatasetKey.get("d4").plotMetadata;
            assert.strictEqual(ds2PlotMetadata.offsets.get("1"), -2, "positive offset was used");
            assert.strictEqual(ds4PlotMetadata.offsets.get("1"), -3, "positive offset was used");
        });
        it("project can be called after addDataset", function () {
            var data1 = [
                { a: 1, b: 2 }
            ];
            var data2 = [
                { a: 1, b: 4 }
            ];
            stackedPlot.addDataset("d1", data1);
            stackedPlot.addDataset("d2", data2);
            var ds1PlotMetadata = stackedPlot._key2PlotDatasetKey.get("d1").plotMetadata;
            var ds2PlotMetadata = stackedPlot._key2PlotDatasetKey.get("d2").plotMetadata;
            assert.isTrue(isNaN(ds1PlotMetadata.offsets.get("1")), "stacking is initially incorrect");
            stackedPlot.project("x", "a");
            stackedPlot.project("y", "b");
            assert.strictEqual(ds2PlotMetadata.offsets.get("1"), 2, "stacking was done correctly");
        });
        it("strings are coerced to numbers for stacking", function () {
            var data1 = [
                { x: 1, y: "-2" }
            ];
            var data2 = [
                { x: 1, y: "3" }
            ];
            var data3 = [
                { x: 1, y: "-1" }
            ];
            var data4 = [
                { x: 1, y: "5" }
            ];
            var data5 = [
                { x: 1, y: "1" }
            ];
            var data6 = [
                { x: 1, y: "-1" }
            ];
            stackedPlot.addDataset("d1", data1);
            stackedPlot.addDataset("d2", data2);
            stackedPlot.addDataset("d3", data3);
            stackedPlot.addDataset("d4", data4);
            stackedPlot.addDataset("d5", data5);
            stackedPlot.addDataset("d6", data6);
            var ds3PlotMetadata = stackedPlot._key2PlotDatasetKey.get("d3").plotMetadata;
            var ds4PlotMetadata = stackedPlot._key2PlotDatasetKey.get("d4").plotMetadata;
            var ds5PlotMetadata = stackedPlot._key2PlotDatasetKey.get("d5").plotMetadata;
            var ds6PlotMetadata = stackedPlot._key2PlotDatasetKey.get("d6").plotMetadata;
            assert.strictEqual(ds3PlotMetadata.offsets.get("1"), -2, "stacking on data1 numerical y value");
            assert.strictEqual(ds4PlotMetadata.offsets.get("1"), 3, "stacking on data2 numerical y value");
            assert.strictEqual(ds5PlotMetadata.offsets.get("1"), 8, "stacking on data1 + data3 numerical y values");
            assert.strictEqual(ds6PlotMetadata.offsets.get("1"), -3, "stacking on data2 + data4 numerical y values");
            assert.deepEqual(stackedPlot._stackedExtent, [-4, 9], "stacked extent is as normal");
        });
        it("stacks correctly on empty data", function () {
            var data1 = [
            ];
            var data2 = [
            ];
            stackedPlot.addDataset(data1);
            stackedPlot.addDataset(data2);
            assert.deepEqual(data1, [], "empty data causes no stacking to happen");
            assert.deepEqual(data2, [], "empty data causes no stacking to happen");
        });
        it("does not crash on stacking no datasets", function () {
            var data1 = [
                { x: 1, y: -2 }
            ];
            stackedPlot.addDataset("a", data1);
            assert.doesNotThrow(function () { return stackedPlot.removeDataset("a"); }, Error);
        });
    });
    describe("auto scale domain on numeric", function () {
        var svg;
        var SVG_WIDTH = 600;
        var SVG_HEIGHT = 400;
        var yScale;
        var xScale;
        var data1;
        var data2;
        beforeEach(function () {
            svg = generateSVG(SVG_WIDTH, SVG_HEIGHT);
            xScale = new Plottable.Scale.Linear().domain([1, 2]);
            ;
            yScale = new Plottable.Scale.Linear();
            data1 = [
                { x: 1, y: 1 },
                { x: 2, y: 2 },
                { x: 3, y: 8 }
            ];
            data2 = [
                { x: 1, y: 2 },
                { x: 2, y: 2 },
                { x: 3, y: 3 }
            ];
        });
        it("auto scales correctly on stacked area", function () {
            var plot = new Plottable.Plot.StackedArea(xScale, yScale).addDataset(data1).addDataset(data2).project("x", "x", xScale).project("y", "y", yScale);
            plot.automaticallyAdjustYScaleOverVisiblePoints(true);
            plot.renderTo(svg);
            assert.deepEqual(yScale.domain(), [0, 4.5], "auto scales takes stacking into account");
            svg.remove();
        });
        it("auto scales correctly on stacked bar", function () {
            var plot = new Plottable.Plot.StackedBar(xScale, yScale).addDataset(data1).addDataset(data2).project("x", "x", xScale).project("y", "y", yScale);
            plot.automaticallyAdjustYScaleOverVisiblePoints(true);
            plot.renderTo(svg);
            assert.deepEqual(yScale.domain(), [0, 4.5], "auto scales takes stacking into account");
            svg.remove();
        });
    });
    describe("auto scale domain on Category", function () {
        var svg;
        var SVG_WIDTH = 600;
        var SVG_HEIGHT = 400;
        var yScale;
        var xScale;
        var data1;
        var data2;
        beforeEach(function () {
            svg = generateSVG(SVG_WIDTH, SVG_HEIGHT);
            xScale = new Plottable.Scale.Category().domain(["a", "b"]);
            ;
            yScale = new Plottable.Scale.Linear();
            data1 = [
                { x: "a", y: 1 },
                { x: "b", y: 2 },
                { x: "c", y: 8 }
            ];
            data2 = [
                { x: "a", y: 2 },
                { x: "b", y: 2 },
                { x: "c", y: 3 }
            ];
        });
        it("auto scales correctly on stacked area", function () {
            var plot = new Plottable.Plot.StackedArea(yScale, yScale).addDataset(data1).addDataset(data2).project("x", "x", xScale).project("y", "y", yScale);
            plot.automaticallyAdjustYScaleOverVisiblePoints(true);
            plot.renderTo(svg);
            assert.deepEqual(yScale.domain(), [0, 4.5], "auto scales takes stacking into account");
            svg.remove();
        });
        it("auto scales correctly on stacked bar", function () {
            var plot = new Plottable.Plot.StackedBar(xScale, yScale).addDataset(data1).addDataset(data2).project("x", "x", xScale).project("y", "y", yScale);
            plot.automaticallyAdjustYScaleOverVisiblePoints(true);
            plot.renderTo(svg);
            assert.deepEqual(yScale.domain(), [0, 4.5], "auto scales takes stacking into account");
            svg.remove();
        });
    });
    describe("scale extent updates", function () {
        var svg;
        var xScale;
        var yScale;
        var stackedBarPlot;
        beforeEach(function () {
            svg = generateSVG(600, 400);
            xScale = new Plottable.Scale.Category();
            yScale = new Plottable.Scale.Linear();
            stackedBarPlot = new Plottable.Plot.StackedBar(xScale, yScale);
            stackedBarPlot.project("x", "key", xScale);
            stackedBarPlot.project("y", "value", yScale);
            stackedBarPlot.renderTo(svg);
        });
        afterEach(function () {
            svg.remove();
        });
        it("extents are updated as datasets are updated", function () {
            var data1 = [
                { key: "a", value: 1 },
                { key: "b", value: -2 }
            ];
            var data2 = [
                { key: "a", value: 3 },
                { key: "b", value: -4 }
            ];
            var data2_b = [
                { key: "a", value: 1 },
                { key: "b", value: -2 }
            ];
            var dataset2 = new Plottable.Dataset(data2);
            stackedBarPlot.addDataset("d1", data1);
            stackedBarPlot.addDataset("d2", dataset2);
            assert.closeTo(yScale.domain()[0], -6, 1, "min stacked extent is as normal");
            assert.closeTo(yScale.domain()[1], 4, 1, "max stacked extent is as normal");
            dataset2.data(data2_b);
            assert.closeTo(yScale.domain()[0], -4, 1, "min stacked extent decreases in magnitude");
            assert.closeTo(yScale.domain()[1], 2, 1, "max stacked extent decreases in magnitude");
        });
    });
});

///<reference path="../../testReference.ts" />
var assert = chai.assert;
describe("Plots", function () {
    describe("Stacked Area Plot", function () {
        var svg;
        var dataset1;
        var dataset2;
        var xScale;
        var yScale;
        var renderer;
        var SVG_WIDTH = 600;
        var SVG_HEIGHT = 400;
        beforeEach(function () {
            svg = generateSVG(SVG_WIDTH, SVG_HEIGHT);
            xScale = new Plottable.Scale.Linear().domain([1, 3]);
            yScale = new Plottable.Scale.Linear().domain([0, 4]);
            var colorScale = new Plottable.Scale.Color("10").domain(["a", "b"]);
            var data1 = [
                { x: 1, y: 1, type: "a" },
                { x: 3, y: 2, type: "a" }
            ];
            var data2 = [
                { x: 1, y: 3, type: "b" },
                { x: 3, y: 1, type: "b" }
            ];
            dataset1 = new Plottable.Dataset(data1);
            dataset2 = new Plottable.Dataset(data2);
            renderer = new Plottable.Plot.StackedArea(xScale, yScale);
            renderer.addDataset(data1);
            renderer.addDataset(data2);
            renderer.project("x", "x", xScale);
            renderer.project("y", "y", yScale);
            renderer.project("fill", "type", colorScale);
            var xAxis = new Plottable.Axis.Numeric(xScale, "bottom");
            var table = new Plottable.Component.Table([[renderer], [xAxis]]).renderTo(svg);
        });
        it("renders correctly", function () {
            var areas = renderer._renderArea.selectAll(".area");
            var area0 = d3.select(areas[0][0]);
            var d0 = normalizePath(area0.attr("d")).split(/[a-zA-Z]/);
            var d0Ys = d0.slice(1, d0.length - 1).map(function (s) { return parseFloat(s.split(",")[1]); });
            assert.strictEqual(d0Ys.indexOf(0), -1, "bottom area never touches the top");
            var area1 = d3.select(areas[0][1]);
            var d1 = normalizePath(area1.attr("d")).split(/[a-zA-Z]/);
            var d1Ys = d1.slice(1, d1.length - 1).map(function (s) { return parseFloat(s.split(",")[1]); });
            assert.notEqual(d1Ys.indexOf(0), -1, "touches the top");
            var domain = yScale.domain();
            assert.strictEqual(0, domain[0], "domain starts at a min value at 0");
            assert.strictEqual(4, domain[1], "highest area stacking is at upper limit of yScale domain");
            svg.remove();
        });
    });
    describe("Stacked Area Plot no data", function () {
        var svg;
        var renderer;
        var SVG_WIDTH = 600;
        var SVG_HEIGHT = 400;
        beforeEach(function () {
            svg = generateSVG(SVG_WIDTH, SVG_HEIGHT);
            var xScale = new Plottable.Scale.Linear().domain([1, 3]);
            var yScale = new Plottable.Scale.Linear().domain([0, 4]);
            var colorScale = new Plottable.Scale.Color("10");
            var data1 = [
            ];
            var data2 = [
                { x: 1, y: 3, type: "b" },
                { x: 3, y: 1, type: "b" }
            ];
            renderer = new Plottable.Plot.StackedArea(xScale, yScale);
            renderer.addDataset(data1);
            renderer.addDataset(data2);
            renderer.project("fill", "type", colorScale);
            renderer.project("x", "x", xScale);
            renderer.project("y", "y", yScale);
            new Plottable.Component.Table([[renderer]]).renderTo(svg);
        });
        it("path elements rendered correctly", function () {
            var areas = renderer._renderArea.selectAll(".area");
            var area0 = d3.select(areas[0][0]);
            assert.strictEqual(area0.attr("d"), null, "no path string on an empty dataset");
            var area1 = d3.select(areas[0][1]);
            assert.notEqual(area1.attr("d"), "", "path string has been created");
            assert.strictEqual(area1.attr("fill"), "#1f77b4", "fill attribute is correct");
            svg.remove();
        });
    });
    describe("Stacked Area Plot Stacking", function () {
        var svg;
        var xScale;
        var yScale;
        var renderer;
        var SVG_WIDTH = 600;
        var SVG_HEIGHT = 400;
        beforeEach(function () {
            svg = generateSVG(SVG_WIDTH, SVG_HEIGHT);
            xScale = new Plottable.Scale.Linear().domain([1, 3]);
            yScale = new Plottable.Scale.Linear();
            var colorScale = new Plottable.Scale.Color("10").domain(["a", "b"]);
            var data1 = [
                { x: 1, y: 1, type: "a" },
                { x: 3, y: 2, type: "a" }
            ];
            var data2 = [
                { x: 1, y: 5, type: "b" },
                { x: 3, y: 1, type: "b" }
            ];
            renderer = new Plottable.Plot.StackedArea(xScale, yScale);
            renderer.addDataset(data1);
            renderer.addDataset(data2);
            renderer.project("fill", "type", colorScale);
            renderer.project("x", "x", xScale);
            renderer.project("y", "y", yScale);
            renderer.renderTo(svg);
        });
        it("stacks correctly on adding datasets", function () {
            assert.closeTo(0, yScale.domain()[0], 1, "0 is close to lower bound");
            assert.closeTo(6, yScale.domain()[1], 1, "6 is close to upper bound");
            var oldLowerBound = yScale.domain()[0];
            var oldUpperBound = yScale.domain()[1];
            renderer.detach();
            var data = [
                { x: 1, y: 0, type: "c" },
                { x: 3, y: 0, type: "c" }
            ];
            renderer.addDataset("a", new Plottable.Dataset(data));
            renderer.renderTo(svg);
            assert.strictEqual(oldLowerBound, yScale.domain()[0], "lower bound doesn't change with 0 added");
            assert.strictEqual(oldUpperBound, yScale.domain()[1], "upper bound doesn't change with 0 added");
            oldLowerBound = yScale.domain()[0];
            oldUpperBound = yScale.domain()[1];
            renderer.detach();
            data = [
                { x: 1, y: 10, type: "d" },
                { x: 3, y: 3, type: "d" }
            ];
            renderer.addDataset("b", new Plottable.Dataset(data));
            renderer.renderTo(svg);
            assert.closeTo(oldLowerBound, yScale.domain()[0], 2, "lower bound doesn't change on positive addition");
            assert.closeTo(oldUpperBound + 10, yScale.domain()[1], 2, "upper bound increases");
            oldUpperBound = yScale.domain()[1];
            renderer.detach();
            data = [
                { x: 1, y: 0, type: "e" },
                { x: 3, y: 1, type: "e" }
            ];
            renderer.addDataset("c", new Plottable.Dataset(data));
            renderer.renderTo(svg);
            assert.strictEqual(oldUpperBound, yScale.domain()[1], "upper bound doesn't increase since maximum doesn't increase");
            renderer.removeDataset("a");
            renderer.removeDataset("b");
            renderer.removeDataset("c");
            svg.remove();
        });
        it("stacks correctly on removing datasets", function () {
            renderer.detach();
            var data = [
                { x: 1, y: 0, type: "c" },
                { x: 3, y: 0, type: "c" }
            ];
            renderer.addDataset("a", new Plottable.Dataset(data));
            data = [
                { x: 1, y: 10, type: "d" },
                { x: 3, y: 3, type: "d" }
            ];
            renderer.addDataset("b", new Plottable.Dataset(data));
            data = [
                { x: 1, y: 0, type: "e" },
                { x: 3, y: 1, type: "e" }
            ];
            renderer.addDataset("c", new Plottable.Dataset(data));
            renderer.project("x", "x", xScale);
            renderer.project("y", "y", yScale);
            renderer.renderTo(svg);
            assert.closeTo(16, yScale.domain()[1], 2, "Initially starts with around 14 at highest extent");
            renderer.detach();
            renderer.removeDataset("a");
            renderer.renderTo(svg);
            assert.closeTo(16, yScale.domain()[1], 2, "Remains with around 14 at highest extent");
            var oldUpperBound = yScale.domain()[1];
            renderer.detach();
            renderer.removeDataset("b");
            renderer.renderTo(svg);
            assert.closeTo(oldUpperBound - 10, yScale.domain()[1], 2, "Highest extent decreases by around 10");
            oldUpperBound = yScale.domain()[1];
            renderer.detach();
            renderer.removeDataset("c");
            renderer.renderTo(svg);
            assert.strictEqual(oldUpperBound, yScale.domain()[1], "Extent doesn't change if maximum doesn't change");
            svg.remove();
        });
        it("stacks correctly on modifying a dataset", function () {
            assert.closeTo(0, yScale.domain()[0], 1, "0 is close to lower bound");
            assert.closeTo(6, yScale.domain()[1], 1, "6 is close to upper bound");
            var oldLowerBound = yScale.domain()[0];
            var oldUpperBound = yScale.domain()[1];
            renderer.detach();
            var data = [
                { x: 1, y: 0, type: "c" },
                { x: 3, y: 0, type: "c" }
            ];
            var dataset = new Plottable.Dataset(data);
            renderer.addDataset(dataset);
            renderer.project("x", "x", xScale);
            renderer.project("y", "y", yScale);
            renderer.renderTo(svg);
            assert.strictEqual(oldLowerBound, yScale.domain()[0], "lower bound doesn't change with 0 added");
            assert.strictEqual(oldUpperBound, yScale.domain()[1], "upper bound doesn't change with 0 added");
            oldLowerBound = yScale.domain()[0];
            oldUpperBound = yScale.domain()[1];
            renderer.detach();
            data = [
                { x: 1, y: 10, type: "c" },
                { x: 3, y: 3, type: "c" }
            ];
            dataset.data(data);
            renderer.renderTo(svg);
            assert.closeTo(oldLowerBound, yScale.domain()[0], 2, "lower bound doesn't change on positive addition");
            assert.closeTo(oldUpperBound + 10, yScale.domain()[1], 2, "upper bound increases");
            oldUpperBound = yScale.domain()[1];
            renderer.detach();
            data = [
                { x: 1, y: 8, type: "c" },
                { x: 3, y: 3, type: "c" }
            ];
            dataset.data(data);
            renderer.renderTo(svg);
            assert.closeTo(oldUpperBound - 2, yScale.domain()[1], 1, "upper bound decreases by 2");
            oldUpperBound = yScale.domain()[1];
            renderer.detach();
            data = [
                { x: 1, y: 8, type: "c" },
                { x: 3, y: 1, type: "c" }
            ];
            dataset.data(data);
            renderer.renderTo(svg);
            assert.strictEqual(oldUpperBound, yScale.domain()[1], "upper bound does not change");
            svg.remove();
        });
        it("warning is thrown when datasets are updated with different domains", function () {
            var flag = false;
            var oldWarn = Plottable._Util.Methods.warn;
            Plottable._Util.Methods.warn = function (msg) {
                if (msg.indexOf("domain") > -1) {
                    flag = true;
                }
            };
            var missingDomainData = [
                { x: 1, y: 0, type: "c" }
            ];
            var dataset = new Plottable.Dataset(missingDomainData);
            renderer.addDataset(dataset);
            Plottable._Util.Methods.warn = oldWarn;
            assert.isTrue(flag, "warning has been issued about differing domains");
            svg.remove();
        });
    });
    describe("Stacked Area Plot Project", function () {
        var svg;
        var xScale;
        var yScale;
        var renderer;
        var SVG_WIDTH = 600;
        var SVG_HEIGHT = 400;
        beforeEach(function () {
            svg = generateSVG(SVG_WIDTH, SVG_HEIGHT);
            xScale = new Plottable.Scale.Linear().domain([1, 3]);
            yScale = new Plottable.Scale.Linear().domain([0, 4]);
            var colorScale = new Plottable.Scale.Color("10").domain(["a", "b"]);
            var data1 = [
                { x: 1, yTest: 1, type: "a" },
                { x: 3, yTest: 2, type: "a" }
            ];
            var data2 = [
                { x: 1, yTest: 3, type: "b" },
                { x: 3, yTest: 1, type: "b" }
            ];
            renderer = new Plottable.Plot.StackedArea(xScale, yScale);
            renderer.project("y", "yTest", yScale);
            renderer.project("x", "x", xScale);
            renderer.addDataset(data1);
            renderer.addDataset(data2);
            renderer.project("fill", "type", colorScale);
            var xAxis = new Plottable.Axis.Numeric(xScale, "bottom");
            var table = new Plottable.Component.Table([[renderer], [xAxis]]).renderTo(svg);
        });
        it("renders correctly", function () {
            var areas = renderer._renderArea.selectAll(".area");
            var area0 = d3.select(areas[0][0]);
            var d0 = normalizePath(area0.attr("d")).split(/[a-zA-Z]/);
            var d0Ys = d0.slice(1, d0.length - 1).map(function (s) { return parseFloat(s.split(",")[1]); });
            assert.strictEqual(d0Ys.indexOf(0), -1, "bottom area never touches the top");
            var area1 = d3.select(areas[0][1]);
            var d1 = normalizePath(area1.attr("d")).split(/[a-zA-Z]/);
            var d1Ys = d1.slice(1, d1.length - 1).map(function (s) { return parseFloat(s.split(",")[1]); });
            assert.notEqual(d1Ys.indexOf(0), -1, "touches the top");
            var domain = yScale.domain();
            assert.strictEqual(0, domain[0], "domain starts at a min value at 0");
            assert.strictEqual(4, domain[1], "highest area stacking is at upper limit of yScale domain");
            svg.remove();
        });
        it("project works correctly", function () {
            renderer.project("check", "type");
            var areas = renderer._renderArea.selectAll(".area");
            var area0 = d3.select(areas[0][0]);
            assert.strictEqual(area0.attr("check"), "a", "projector has been applied to first area");
            var area1 = d3.select(areas[0][1]);
            assert.strictEqual(area1.attr("check"), "b", "projector has been applied to second area");
            svg.remove();
        });
    });
});

///<reference path="../../testReference.ts" />
var assert = chai.assert;
describe("Plots", function () {
    describe("Stacked Bar Plot", function () {
        var svg;
        var dataset1;
        var dataset2;
        var xScale;
        var yScale;
        var renderer;
        var SVG_WIDTH = 600;
        var SVG_HEIGHT = 400;
        var axisHeight = 0;
        var bandWidth = 0;
        var originalData1;
        var originalData2;
        beforeEach(function () {
            svg = generateSVG(SVG_WIDTH, SVG_HEIGHT);
            xScale = new Plottable.Scale.Category();
            yScale = new Plottable.Scale.Linear().domain([0, 3]);
            originalData1 = [
                { x: "A", y: 1 },
                { x: "B", y: 2 }
            ];
            originalData2 = [
                { x: "A", y: 2 },
                { x: "B", y: 1 }
            ];
            var data1 = [
                { x: "A", y: 1 },
                { x: "B", y: 2 }
            ];
            var data2 = [
                { x: "A", y: 2 },
                { x: "B", y: 1 }
            ];
            dataset1 = new Plottable.Dataset(data1);
            dataset2 = new Plottable.Dataset(data2);
            renderer = new Plottable.Plot.StackedBar(xScale, yScale);
            renderer.addDataset(dataset1);
            renderer.addDataset(dataset2);
            renderer.project("x", "x", xScale);
            renderer.project("y", "y", yScale);
            renderer.baseline(0);
            var xAxis = new Plottable.Axis.Category(xScale, "bottom");
            var table = new Plottable.Component.Table([[renderer], [xAxis]]).renderTo(svg);
            axisHeight = xAxis.height();
            bandWidth = xScale.rangeBand();
        });
        it("renders correctly", function () {
            var bars = renderer._renderArea.selectAll("rect");
            var bar0 = d3.select(bars[0][0]);
            var bar1 = d3.select(bars[0][1]);
            var bar2 = d3.select(bars[0][2]);
            var bar3 = d3.select(bars[0][3]);
            var bar0X = bar0.data()[0].x;
            var bar1X = bar1.data()[0].x;
            var bar2X = bar2.data()[0].x;
            var bar3X = bar3.data()[0].x;
            // check widths
            assert.closeTo(numAttr(bar0, "width"), bandWidth, 2);
            assert.closeTo(numAttr(bar1, "width"), bandWidth, 2);
            assert.closeTo(numAttr(bar2, "width"), bandWidth, 2);
            assert.closeTo(numAttr(bar3, "width"), bandWidth, 2);
            // check heights
            assert.closeTo(numAttr(bar0, "height"), (400 - axisHeight) / 3, 0.01, "height is correct for bar0");
            assert.closeTo(numAttr(bar1, "height"), (400 - axisHeight) / 3 * 2, 0.01, "height is correct for bar1");
            assert.closeTo(numAttr(bar2, "height"), (400 - axisHeight) / 3 * 2, 0.01, "height is correct for bar2");
            assert.closeTo(numAttr(bar3, "height"), (400 - axisHeight) / 3, 0.01, "height is correct for bar3");
            // check that bar is aligned on the center of the scale
            assert.closeTo(numAttr(bar0, "x") + numAttr(bar0, "width") / 2, xScale.scale(bar0X), 0.01, "x pos correct for bar0");
            assert.closeTo(numAttr(bar1, "x") + numAttr(bar1, "width") / 2, xScale.scale(bar1X), 0.01, "x pos correct for bar1");
            assert.closeTo(numAttr(bar2, "x") + numAttr(bar2, "width") / 2, xScale.scale(bar2X), 0.01, "x pos correct for bar2");
            assert.closeTo(numAttr(bar3, "x") + numAttr(bar3, "width") / 2, xScale.scale(bar3X), 0.01, "x pos correct for bar3");
            // now check y values to ensure they do indeed stack
            assert.closeTo(numAttr(bar0, "y"), (400 - axisHeight) / 3 * 2, 0.01, "y is correct for bar0");
            assert.closeTo(numAttr(bar1, "y"), (400 - axisHeight) / 3, 0.01, "y is correct for bar1");
            assert.closeTo(numAttr(bar2, "y"), 0, 0.01, "y is correct for bar2");
            assert.closeTo(numAttr(bar3, "y"), 0, 0.01, "y is correct for bar3");
            assert.deepEqual(dataset1.data(), originalData1, "underlying data is not modified");
            assert.deepEqual(dataset2.data(), originalData2, "underlying data is not modified");
            svg.remove();
        });
    });
    describe("Stacked Bar Plot Negative Values", function () {
        var svg;
        var xScale;
        var yScale;
        var plot;
        var SVG_WIDTH = 600;
        var SVG_HEIGHT = 400;
        var axisHeight = 0;
        var bandWidth = 0;
        beforeEach(function () {
            svg = generateSVG(SVG_WIDTH, SVG_HEIGHT);
            xScale = new Plottable.Scale.Category();
            yScale = new Plottable.Scale.Linear();
            var data1 = [
                { x: "A", y: -1 },
                { x: "B", y: -4 }
            ];
            var data2 = [
                { x: "A", y: -1 },
                { x: "B", y: 4 }
            ];
            var data3 = [
                { x: "A", y: -2 },
                { x: "B", y: -4 }
            ];
            var data4 = [
                { x: "A", y: -3 },
                { x: "B", y: 4 }
            ];
            plot = new Plottable.Plot.StackedBar(xScale, yScale);
            plot.addDataset(data1);
            plot.addDataset(data2);
            plot.addDataset(data3);
            plot.addDataset(data4);
            plot.project("x", "x", xScale);
            plot.project("y", "y", yScale);
            plot.baseline(0);
            var xAxis = new Plottable.Axis.Category(xScale, "bottom");
            var table = new Plottable.Component.Table([[plot], [xAxis]]).renderTo(svg);
            axisHeight = xAxis.height();
        });
        it("stacking done correctly for negative values", function () {
            var bars = plot._renderArea.selectAll("rect");
            var bar0 = d3.select(bars[0][0]);
            var bar1 = d3.select(bars[0][1]);
            var bar2 = d3.select(bars[0][2]);
            var bar3 = d3.select(bars[0][3]);
            var bar4 = d3.select(bars[0][4]);
            var bar5 = d3.select(bars[0][5]);
            var bar6 = d3.select(bars[0][6]);
            var bar7 = d3.select(bars[0][7]);
            // check stacking order
            assert.operator(numAttr(bar0, "y"), "<", numAttr(bar2, "y"), "'A' bars added below the baseline in dataset order");
            assert.operator(numAttr(bar2, "y"), "<", numAttr(bar4, "y"), "'A' bars added below the baseline in dataset order");
            assert.operator(numAttr(bar4, "y"), "<", numAttr(bar6, "y"), "'A' bars added below the baseline in dataset order");
            assert.operator(numAttr(bar1, "y"), "<", numAttr(bar5, "y"), "'B' bars added below the baseline in dataset order");
            assert.operator(numAttr(bar3, "y"), ">", numAttr(bar7, "y"), "'B' bars added above the baseline in dataset order");
            svg.remove();
        });
        it("stacked extent is set correctly", function () {
            assert.deepEqual(plot._stackedExtent, [-8, 8], "stacked extent is updated accordingly");
            svg.remove();
        });
    });
    describe("Horizontal Stacked Bar Plot", function () {
        var svg;
        var dataset1;
        var dataset2;
        var xScale;
        var yScale;
        var renderer;
        var SVG_WIDTH = 600;
        var SVG_HEIGHT = 400;
        var rendererWidth;
        var bandWidth = 0;
        beforeEach(function () {
            svg = generateSVG(SVG_WIDTH, SVG_HEIGHT);
            xScale = new Plottable.Scale.Linear().domain([0, 6]);
            yScale = new Plottable.Scale.Category();
            var data1 = [
                { name: "jon", y: 0, type: "q1" },
                { name: "dan", y: 2, type: "q1" }
            ];
            var data2 = [
                { name: "jon", y: 2, type: "q2" },
                { name: "dan", y: 4, type: "q2" }
            ];
            dataset1 = new Plottable.Dataset(data1);
            dataset2 = new Plottable.Dataset(data2);
            renderer = new Plottable.Plot.StackedBar(xScale, yScale, false);
            renderer.project("y", "name", yScale);
            renderer.project("x", "y", xScale);
            renderer.addDataset(data1);
            renderer.addDataset(data2);
            renderer.baseline(0);
            var yAxis = new Plottable.Axis.Category(yScale, "left");
            var table = new Plottable.Component.Table([[yAxis, renderer]]).renderTo(svg);
            rendererWidth = renderer.width();
            bandWidth = yScale.rangeBand();
        });
        it("renders correctly", function () {
            var bars = renderer._renderArea.selectAll("rect");
            var bar0 = d3.select(bars[0][0]);
            var bar1 = d3.select(bars[0][1]);
            var bar2 = d3.select(bars[0][2]);
            var bar3 = d3.select(bars[0][3]);
            // check heights
            assert.closeTo(numAttr(bar0, "height"), bandWidth, 2);
            assert.closeTo(numAttr(bar1, "height"), bandWidth, 2);
            assert.closeTo(numAttr(bar2, "height"), bandWidth, 2);
            assert.closeTo(numAttr(bar3, "height"), bandWidth, 2);
            // check widths
            assert.closeTo(numAttr(bar0, "width"), 0, 0.01, "width is correct for bar0");
            assert.closeTo(numAttr(bar1, "width"), rendererWidth / 3, 0.01, "width is correct for bar1");
            assert.closeTo(numAttr(bar2, "width"), rendererWidth / 3, 0.01, "width is correct for bar2");
            assert.closeTo(numAttr(bar3, "width"), rendererWidth / 3 * 2, 0.01, "width is correct for bar3");
            var bar0Y = bar0.data()[0].name;
            var bar1Y = bar1.data()[0].name;
            var bar2Y = bar2.data()[0].name;
            var bar3Y = bar3.data()[0].name;
            // check that bar is aligned on the center of the scale
            assert.closeTo(numAttr(bar0, "y") + numAttr(bar0, "height") / 2, yScale.scale(bar0Y), 0.01, "y pos correct for bar0");
            assert.closeTo(numAttr(bar1, "y") + numAttr(bar1, "height") / 2, yScale.scale(bar1Y), 0.01, "y pos correct for bar1");
            assert.closeTo(numAttr(bar2, "y") + numAttr(bar2, "height") / 2, yScale.scale(bar2Y), 0.01, "y pos correct for bar2");
            assert.closeTo(numAttr(bar3, "y") + numAttr(bar3, "height") / 2, yScale.scale(bar3Y), 0.01, "y pos correct for bar3");
            // now check x values to ensure they do indeed stack
            assert.closeTo(numAttr(bar0, "x"), 0, 0.01, "x is correct for bar0");
            assert.closeTo(numAttr(bar1, "x"), 0, 0.01, "x is correct for bar1");
            assert.closeTo(numAttr(bar2, "x"), 0, 0.01, "x is correct for bar2");
            assert.closeTo(numAttr(bar3, "x"), rendererWidth / 3, 0.01, "x is correct for bar3");
            svg.remove();
        });
    });
    describe("Stacked Bar Plot Weird Values", function () {
        var svg;
        var plot;
        var SVG_WIDTH = 600;
        var SVG_HEIGHT = 400;
        var numAttr = function (s, a) { return parseFloat(s.attr(a)); };
        beforeEach(function () {
            svg = generateSVG(SVG_WIDTH, SVG_HEIGHT);
            var xScale = new Plottable.Scale.Category();
            var yScale = new Plottable.Scale.Linear();
            var data1 = [
                { x: "A", y: 1, type: "a" },
                { x: "B", y: 2, type: "a" },
                { x: "C", y: 1, type: "a" }
            ];
            var data2 = [
                { x: "A", y: 2, type: "b" },
                { x: "B", y: 3, type: "b" }
            ];
            var data3 = [
                { x: "B", y: 1, type: "c" },
                { x: "C", y: 7, type: "c" }
            ];
            plot = new Plottable.Plot.StackedBar(xScale, yScale);
            plot.addDataset(data1);
            plot.addDataset(data2);
            plot.addDataset(data3);
            plot.project("x", "x", xScale);
            plot.project("y", "y", yScale);
            var xAxis = new Plottable.Axis.Category(xScale, "bottom");
            var table = new Plottable.Component.Table([[plot], [xAxis]]).renderTo(svg);
        });
        it("renders correctly", function () {
            var bars = plot._renderArea.selectAll("rect");
            assert.lengthOf(bars[0], 7, "draws a bar for each datum");
            var aBars = [d3.select(bars[0][0]), d3.select(bars[0][3])];
            var bBars = [d3.select(bars[0][1]), d3.select(bars[0][4]), d3.select(bars[0][5])];
            var cBars = [d3.select(bars[0][2]), d3.select(bars[0][6])];
            assert.closeTo(numAttr(aBars[0], "x"), numAttr(aBars[1], "x"), 0.01, "A bars at same x position");
            assert.operator(numAttr(aBars[0], "y"), ">", numAttr(aBars[1], "y"), "first dataset A bar under second");
            assert.closeTo(numAttr(bBars[0], "x"), numAttr(bBars[1], "x"), 0.01, "B bars at same x position");
            assert.closeTo(numAttr(bBars[1], "x"), numAttr(bBars[2], "x"), 0.01, "B bars at same x position");
            assert.operator(numAttr(bBars[0], "y"), ">", numAttr(bBars[1], "y"), "first dataset B bar under second");
            assert.operator(numAttr(bBars[1], "y"), ">", numAttr(bBars[2], "y"), "second dataset B bar under third");
            assert.closeTo(numAttr(cBars[0], "x"), numAttr(cBars[1], "x"), 0.01, "C bars at same x position");
            assert.operator(numAttr(cBars[0], "y"), ">", numAttr(cBars[1], "y"), "first dataset C bar under second");
            svg.remove();
        });
    });
});

///<reference path="../../testReference.ts" />
var assert = chai.assert;
describe("Plots", function () {
    describe("Clustered Bar Plot", function () {
        var svg;
        var dataset1;
        var dataset2;
        var xScale;
        var yScale;
        var renderer;
        var SVG_WIDTH = 600;
        var SVG_HEIGHT = 400;
        var axisHeight = 0;
        var bandWidth = 0;
        var originalData1;
        var originalData2;
        beforeEach(function () {
            svg = generateSVG(SVG_WIDTH, SVG_HEIGHT);
            xScale = new Plottable.Scale.Category();
            yScale = new Plottable.Scale.Linear().domain([0, 2]);
            originalData1 = [
                { x: "A", y: 1 },
                { x: "B", y: 2 }
            ];
            originalData2 = [
                { x: "A", y: 2 },
                { x: "B", y: 1 }
            ];
            var data1 = [
                { x: "A", y: 1 },
                { x: "B", y: 2 }
            ];
            var data2 = [
                { x: "A", y: 2 },
                { x: "B", y: 1 }
            ];
            dataset1 = new Plottable.Dataset(data1);
            dataset2 = new Plottable.Dataset(data2);
            renderer = new Plottable.Plot.ClusteredBar(xScale, yScale);
            renderer.addDataset(dataset1);
            renderer.addDataset(dataset2);
            renderer.baseline(0);
            renderer.project("x", "x", xScale);
            renderer.project("y", "y", yScale);
            var xAxis = new Plottable.Axis.Category(xScale, "bottom");
            var table = new Plottable.Component.Table([[renderer], [xAxis]]).renderTo(svg);
            axisHeight = xAxis.height();
            bandWidth = xScale.rangeBand();
        });
        it("renders correctly", function () {
            var bars = renderer._renderArea.selectAll("rect");
            var bar0 = d3.select(bars[0][0]);
            var bar1 = d3.select(bars[0][1]);
            var bar2 = d3.select(bars[0][2]);
            var bar3 = d3.select(bars[0][3]);
            var bar0X = bar0.data()[0].x;
            var bar1X = bar1.data()[0].x;
            var bar2X = bar2.data()[0].x;
            var bar3X = bar3.data()[0].x;
            // check widths
            assert.closeTo(numAttr(bar0, "width"), 40, 2);
            assert.closeTo(numAttr(bar1, "width"), 40, 2);
            assert.closeTo(numAttr(bar2, "width"), 40, 2);
            assert.closeTo(numAttr(bar3, "width"), 40, 2);
            // check heights
            assert.closeTo(numAttr(bar0, "height"), (400 - axisHeight) / 2, 0.01, "height is correct for bar0");
            assert.closeTo(numAttr(bar1, "height"), (400 - axisHeight), 0.01, "height is correct for bar1");
            assert.closeTo(numAttr(bar2, "height"), (400 - axisHeight), 0.01, "height is correct for bar2");
            assert.closeTo(numAttr(bar3, "height"), (400 - axisHeight) / 2, 0.01, "height is correct for bar3");
            // check that clustering is correct
            var innerScale = renderer._makeInnerScale();
            var off = innerScale.scale("_0");
            assert.closeTo(numAttr(bar0, "x") + numAttr(bar0, "width") / 2, xScale.scale(bar0X) - xScale.rangeBand() / 2 + off, 0.01, "x pos correct for bar0");
            assert.closeTo(numAttr(bar1, "x") + numAttr(bar1, "width") / 2, xScale.scale(bar1X) - xScale.rangeBand() / 2 + off, 0.01, "x pos correct for bar1");
            assert.closeTo(numAttr(bar2, "x") + numAttr(bar2, "width") / 2, xScale.scale(bar2X) + xScale.rangeBand() / 2 - off, 0.01, "x pos correct for bar2");
            assert.closeTo(numAttr(bar3, "x") + numAttr(bar3, "width") / 2, xScale.scale(bar3X) + xScale.rangeBand() / 2 - off, 0.01, "x pos correct for bar3");
            assert.deepEqual(dataset1.data(), originalData1, "underlying data is not modified");
            assert.deepEqual(dataset2.data(), originalData2, "underlying data is not modified");
            svg.remove();
        });
    });
    describe("Horizontal Clustered Bar Plot", function () {
        var svg;
        var dataset1;
        var dataset2;
        var yScale;
        var xScale;
        var renderer;
        var SVG_WIDTH = 600;
        var SVG_HEIGHT = 400;
        var rendererWidth;
        var bandWidth = 0;
        beforeEach(function () {
            svg = generateSVG(SVG_WIDTH, SVG_HEIGHT);
            yScale = new Plottable.Scale.Category();
            xScale = new Plottable.Scale.Linear().domain([0, 2]);
            var data1 = [
                { y: "A", x: 1 },
                { y: "B", x: 2 }
            ];
            var data2 = [
                { y: "A", x: 2 },
                { y: "B", x: 1 }
            ];
            dataset1 = new Plottable.Dataset(data1);
            dataset2 = new Plottable.Dataset(data2);
            renderer = new Plottable.Plot.ClusteredBar(xScale, yScale, false);
            renderer.addDataset(data1);
            renderer.addDataset(data2);
            renderer.baseline(0);
            renderer.project("x", "x", xScale);
            renderer.project("y", "y", yScale);
            var yAxis = new Plottable.Axis.Category(yScale, "left");
            var table = new Plottable.Component.Table([[yAxis, renderer]]).renderTo(svg);
            rendererWidth = renderer.width();
            bandWidth = yScale.rangeBand();
        });
        it("renders correctly", function () {
            var bars = renderer._renderArea.selectAll("rect");
            var bar0 = d3.select(bars[0][0]);
            var bar1 = d3.select(bars[0][1]);
            var bar2 = d3.select(bars[0][2]);
            var bar3 = d3.select(bars[0][3]);
            // check widths
            assert.closeTo(numAttr(bar0, "height"), 26, 2, "height is correct for bar0");
            assert.closeTo(numAttr(bar1, "height"), 26, 2, "height is correct for bar1");
            assert.closeTo(numAttr(bar2, "height"), 26, 2, "height is correct for bar2");
            assert.closeTo(numAttr(bar3, "height"), 26, 2, "height is correct for bar3");
            // check heights
            assert.closeTo(numAttr(bar0, "width"), rendererWidth / 2, 0.01, "width is correct for bar0");
            assert.closeTo(numAttr(bar1, "width"), rendererWidth, 0.01, "width is correct for bar1");
            assert.closeTo(numAttr(bar2, "width"), rendererWidth, 0.01, "width is correct for bar2");
            assert.closeTo(numAttr(bar3, "width"), rendererWidth / 2, 0.01, "width is correct for bar3");
            var bar0Y = bar0.data()[0].y;
            var bar1Y = bar1.data()[0].y;
            var bar2Y = bar2.data()[0].y;
            var bar3Y = bar3.data()[0].y;
            // check that clustering is correct
            var innerScale = renderer._makeInnerScale();
            var off = innerScale.scale("_0");
            assert.closeTo(numAttr(bar0, "y") + numAttr(bar0, "height") / 2, yScale.scale(bar0Y) - yScale.rangeBand() / 2 + off, 0.01, "y pos correct for bar0");
            assert.closeTo(numAttr(bar1, "y") + numAttr(bar1, "height") / 2, yScale.scale(bar1Y) - yScale.rangeBand() / 2 + off, 0.01, "y pos correct for bar1");
            assert.closeTo(numAttr(bar2, "y") + numAttr(bar2, "height") / 2, yScale.scale(bar2Y) + yScale.rangeBand() / 2 - off, 0.01, "y pos correct for bar2");
            assert.closeTo(numAttr(bar3, "y") + numAttr(bar3, "height") / 2, yScale.scale(bar3Y) + yScale.rangeBand() / 2 - off, 0.01, "y pos correct for bar3");
            svg.remove();
        });
    });
    describe("Clustered Bar Plot Missing Values", function () {
        var svg;
        var plot;
        var numAttr = function (s, a) { return parseFloat(s.attr(a)); };
        beforeEach(function () {
            var SVG_WIDTH = 600;
            var SVG_HEIGHT = 400;
            svg = generateSVG(SVG_WIDTH, SVG_HEIGHT);
            var xScale = new Plottable.Scale.Category();
            var yScale = new Plottable.Scale.Linear();
            var data1 = [{ x: "A", y: 1 }, { x: "B", y: 2 }, { x: "C", y: 1 }];
            var data2 = [{ x: "A", y: 2 }, { x: "B", y: 4 }];
            var data3 = [{ x: "B", y: 15 }, { x: "C", y: 15 }];
            plot = new Plottable.Plot.ClusteredBar(xScale, yScale);
            plot.addDataset(data1);
            plot.addDataset(data2);
            plot.addDataset(data3);
            plot.baseline(0);
            plot.project("x", "x", xScale);
            plot.project("y", "y", yScale);
            var xAxis = new Plottable.Axis.Category(xScale, "bottom");
            new Plottable.Component.Table([[plot], [xAxis]]).renderTo(svg);
        });
        it("renders correctly", function () {
            var bars = plot._renderArea.selectAll("rect");
            assert.lengthOf(bars[0], 7, "Number of bars should be equivalent to number of datum");
            var aBar0 = d3.select(bars[0][0]);
            var aBar1 = d3.select(bars[0][3]);
            var bBar0 = d3.select(bars[0][1]);
            var bBar1 = d3.select(bars[0][4]);
            var bBar2 = d3.select(bars[0][5]);
            var cBar0 = d3.select(bars[0][2]);
            var cBar1 = d3.select(bars[0][6]);
            // check bars are in domain order
            assert.operator(numAttr(aBar0, "x"), "<", numAttr(bBar0, "x"), "first dataset bars ordered correctly");
            assert.operator(numAttr(bBar0, "x"), "<", numAttr(cBar0, "x"), "first dataset bars ordered correctly");
            assert.operator(numAttr(aBar1, "x"), "<", numAttr(bBar1, "x"), "second dataset bars ordered correctly");
            assert.operator(numAttr(bBar2, "x"), "<", numAttr(cBar1, "x"), "third dataset bars ordered correctly");
            // check that clustering is correct
            assert.operator(numAttr(aBar0, "x"), "<", numAttr(aBar1, "x"), "A bars clustered in dataset order");
            assert.operator(numAttr(bBar0, "x"), "<", numAttr(bBar1, "x"), "B bars clustered in dataset order");
            assert.operator(numAttr(bBar1, "x"), "<", numAttr(bBar2, "x"), "B bars clustered in dataset order");
            assert.operator(numAttr(cBar0, "x"), "<", numAttr(cBar1, "x"), "C bars clustered in dataset order");
            svg.remove();
        });
    });
});

///<reference path="../testReference.ts" />
var assert = chai.assert;
describe("Broadcasters", function () {
    var b;
    var called;
    var cb;
    var listenable = {};
    beforeEach(function () {
        b = new Plottable.Core.Broadcaster(listenable);
        called = false;
        cb = function () {
            called = true;
        };
    });
    it("listeners are called by the broadcast method", function () {
        b.registerListener(null, cb);
        b.broadcast();
        assert.isTrue(called, "callback was called");
    });
    it("same listener can only be associated with one callback", function () {
        var called2 = false;
        var cb2 = function () {
            called2 = true;
        };
        var listener = {};
        b.registerListener(listener, cb);
        b.registerListener(listener, cb2);
        b.broadcast();
        assert.isFalse(called, "first (overwritten) callback not called");
        assert.isTrue(called2, "second callback was called");
    });
    it("listeners can be deregistered", function () {
        var listener = {};
        b.registerListener(listener, cb);
        b.deregisterListener(listener);
        b.broadcast();
        assert.isFalse(called, "callback was not called after deregistering only listener");
        b.registerListener(5, cb);
        b.registerListener(6, cb);
        b.deregisterAllListeners();
        b.broadcast();
        assert.isFalse(called, "callback was not called after deregistering all listeners");
        b.registerListener(5, cb);
        b.registerListener(6, cb);
        b.deregisterListener(5);
        b.broadcast();
        assert.isTrue(called, "callback was called even after 1/2 listeners were deregistered");
    });
    it("arguments are passed through to callback", function () {
        var g2 = {};
        var g3 = "foo";
        var cb = function (arg1, arg2, arg3) {
            assert.strictEqual(listenable, arg1, "broadcaster passed through");
            assert.strictEqual(g2, arg2, "g2 passed through");
            assert.strictEqual(g3, arg3, "g3 passed through");
            called = true;
        };
        b.registerListener(null, cb);
        b.broadcast(g2, g3);
        assert.isTrue(called, "the cb was called");
    });
    it("deregistering an unregistered listener doesn't throw an error", function () {
        assert.doesNotThrow(function () { return b.deregisterListener({}); });
    });
});

///<reference path="../testReference.ts" />
var assert = chai.assert;
describe("Metadata", function () {
    var xScale;
    var yScale;
    var data1 = [{ x: 0, y: 0 }, { x: 1, y: 1 }];
    var data2 = [{ x: 2, y: 2 }, { x: 3, y: 3 }];
    before(function () {
        xScale = new Plottable.Scale.Linear();
        yScale = new Plottable.Scale.Linear();
        xScale.domain([0, 400]);
        yScale.domain([400, 0]);
    });
    it("plot metadata is set properly", function () {
        var d1 = new Plottable.Dataset();
        var r = new Plottable.Plot.AbstractPlot().addDataset("d1", d1).addDataset(d1).addDataset("d2", []).addDataset([]);
        r._datasetKeysInOrder.forEach(function (key) {
            var plotMetadata = r._key2PlotDatasetKey.get(key).plotMetadata;
            assert.propertyVal(plotMetadata, "datasetKey", key, "metadata has correct dataset key");
        });
    });
    it("user metadata is applied", function () {
        var svg = generateSVG(400, 400);
        var metadata = { foo: 10, bar: 20 };
        var xAccessor = function (d, i, u) { return d.x + i * u.foo; };
        var yAccessor = function (d, i, u) { return u.bar; };
        var dataset = new Plottable.Dataset(data1, metadata);
        var plot = new Plottable.Plot.Scatter(xScale, yScale).project("x", xAccessor).project("y", yAccessor);
        plot.addDataset(dataset);
        plot.renderTo(svg);
        var circles = plot.getAllSelections();
        var c1 = d3.select(circles[0][0]);
        var c2 = d3.select(circles[0][1]);
        var c1Position = d3.transform(c1.attr("transform")).translate;
        var c2Position = d3.transform(c2.attr("transform")).translate;
        assert.closeTo(parseFloat(c1Position[0]), 0, 0.01, "first circle cx is correct");
        assert.closeTo(parseFloat(c1Position[1]), 20, 0.01, "first circle cy is correct");
        assert.closeTo(parseFloat(c2Position[0]), 11, 0.01, "second circle cx is correct");
        assert.closeTo(parseFloat(c2Position[1]), 20, 0.01, "second circle cy is correct");
        metadata = { foo: 0, bar: 0 };
        dataset.metadata(metadata);
        c1Position = d3.transform(c1.attr("transform")).translate;
        c2Position = d3.transform(c2.attr("transform")).translate;
        assert.closeTo(parseFloat(c1Position[0]), 0, 0.01, "first circle cx is correct after metadata change");
        assert.closeTo(parseFloat(c1Position[1]), 0, 0.01, "first circle cy is correct after metadata change");
        assert.closeTo(parseFloat(c2Position[0]), 1, 0.01, "second circle cx is correct after metadata change");
        assert.closeTo(parseFloat(c2Position[1]), 0, 0.01, "second circle cy is correct after metadata change");
        svg.remove();
    });
    it("user metadata is applied to associated dataset", function () {
        var svg = generateSVG(400, 400);
        var metadata1 = { foo: 10 };
        var metadata2 = { foo: 30 };
        var xAccessor = function (d, i, u) { return d.x + (i + 1) * u.foo; };
        var yAccessor = function () { return 0; };
        var dataset1 = new Plottable.Dataset(data1, metadata1);
        var dataset2 = new Plottable.Dataset(data2, metadata2);
        var plot = new Plottable.Plot.Scatter(xScale, yScale).project("x", xAccessor).project("y", yAccessor);
        plot.addDataset(dataset1);
        plot.addDataset(dataset2);
        plot.renderTo(svg);
        var circles = plot.getAllSelections();
        var c1 = d3.select(circles[0][0]);
        var c2 = d3.select(circles[0][1]);
        var c3 = d3.select(circles[0][2]);
        var c4 = d3.select(circles[0][3]);
        var c1Position = d3.transform(c1.attr("transform")).translate;
        var c2Position = d3.transform(c2.attr("transform")).translate;
        var c3Position = d3.transform(c3.attr("transform")).translate;
        var c4Position = d3.transform(c4.attr("transform")).translate;
        assert.closeTo(parseFloat(c1Position[0]), 10, 0.01, "first circle is correct");
        assert.closeTo(parseFloat(c2Position[0]), 21, 0.01, "second circle is correct");
        assert.closeTo(parseFloat(c3Position[0]), 32, 0.01, "third circle is correct");
        assert.closeTo(parseFloat(c4Position[0]), 63, 0.01, "fourth circle is correct");
        svg.remove();
    });
    it("plot metadata is applied", function () {
        var svg = generateSVG(400, 400);
        var xAccessor = function (d, i, u, m) { return d.x + (i + 1) * m.foo; };
        var yAccessor = function () { return 0; };
        var plot = new Plottable.Plot.Scatter(xScale, yScale).project("x", xAccessor).project("y", yAccessor);
        plot._getPlotMetadataForDataset = function (key) {
            return {
                datasetKey: key,
                foo: 10
            };
        };
        plot.addDataset(data1);
        plot.addDataset(data2);
        plot.renderTo(svg);
        var circles = plot.getAllSelections();
        var c1 = d3.select(circles[0][0]);
        var c2 = d3.select(circles[0][1]);
        var c3 = d3.select(circles[0][2]);
        var c4 = d3.select(circles[0][3]);
        var c1Position = d3.transform(c1.attr("transform")).translate;
        var c2Position = d3.transform(c2.attr("transform")).translate;
        var c3Position = d3.transform(c3.attr("transform")).translate;
        var c4Position = d3.transform(c4.attr("transform")).translate;
        assert.closeTo(parseFloat(c1Position[0]), 10, 0.01, "first circle is correct");
        assert.closeTo(parseFloat(c2Position[0]), 21, 0.01, "second circle is correct");
        assert.closeTo(parseFloat(c3Position[0]), 12, 0.01, "third circle is correct");
        assert.closeTo(parseFloat(c4Position[0]), 23, 0.01, "fourth circle is correct");
        svg.remove();
    });
    it("plot metadata is per plot", function () {
        var svg = generateSVG(400, 400);
        var xAccessor = function (d, i, u, m) { return d.x + (i + 1) * m.foo; };
        var yAccessor = function () { return 0; };
        var plot1 = new Plottable.Plot.Scatter(xScale, yScale).project("x", xAccessor).project("y", yAccessor);
        plot1._getPlotMetadataForDataset = function (key) {
            return {
                datasetKey: key,
                foo: 10
            };
        };
        plot1.addDataset(data1);
        plot1.addDataset(data2);
        var plot2 = new Plottable.Plot.Scatter(xScale, yScale).project("x", xAccessor).project("y", yAccessor);
        plot2._getPlotMetadataForDataset = function (key) {
            return {
                datasetKey: key,
                foo: 20
            };
        };
        plot2.addDataset(data1);
        plot2.addDataset(data2);
        plot1.renderTo(svg);
        plot2.renderTo(svg);
        var circles = plot1.getAllSelections();
        var c1 = d3.select(circles[0][0]);
        var c2 = d3.select(circles[0][1]);
        var c3 = d3.select(circles[0][2]);
        var c4 = d3.select(circles[0][3]);
        var c1Position = d3.transform(c1.attr("transform")).translate;
        var c2Position = d3.transform(c2.attr("transform")).translate;
        var c3Position = d3.transform(c3.attr("transform")).translate;
        var c4Position = d3.transform(c4.attr("transform")).translate;
        assert.closeTo(parseFloat(c1Position[0]), 10, 0.01, "first circle is correct for first plot");
        assert.closeTo(parseFloat(c2Position[0]), 21, 0.01, "second circle is correct for first plot");
        assert.closeTo(parseFloat(c3Position[0]), 12, 0.01, "third circle is correct for first plot");
        assert.closeTo(parseFloat(c4Position[0]), 23, 0.01, "fourth circle is correct for first plot");
        circles = plot2.getAllSelections();
        c1 = d3.select(circles[0][0]);
        c2 = d3.select(circles[0][1]);
        c3 = d3.select(circles[0][2]);
        c4 = d3.select(circles[0][3]);
        c1Position = d3.transform(c1.attr("transform")).translate;
        c2Position = d3.transform(c2.attr("transform")).translate;
        c3Position = d3.transform(c3.attr("transform")).translate;
        c4Position = d3.transform(c4.attr("transform")).translate;
        assert.closeTo(parseFloat(c1Position[0]), 20, 0.01, "first circle is correct for second plot");
        assert.closeTo(parseFloat(c2Position[0]), 41, 0.01, "second circle is correct for second plot");
        assert.closeTo(parseFloat(c3Position[0]), 22, 0.01, "third circle is correct for second plot");
        assert.closeTo(parseFloat(c4Position[0]), 43, 0.01, "fourth circle is correct for second plot");
        svg.remove();
    });
    it("_getExtent works as expected with plot metadata", function () {
        var svg = generateSVG(400, 400);
        var metadata = { foo: 11 };
        var id = function (d) { return d; };
        var dataset = new Plottable.Dataset(data1, metadata);
        var a = function (d, i, u, m) { return d.x + u.foo + m.foo; };
        var plot = new Plottable.Plot.AbstractPlot().project("a", a, xScale);
        plot._getPlotMetadataForDataset = function (key) {
            return {
                datasetKey: key,
                foo: 5
            };
        };
        plot.addDataset(dataset);
        plot.renderTo(svg);
        assert.deepEqual(dataset._getExtent(a, id), [16, 17], "plot metadata is reflected in extent results");
        dataset.metadata({ foo: 0 });
        assert.deepEqual(dataset._getExtent(a, id), [5, 6], "plot metadata is reflected in extent results after change user metadata");
        svg.remove();
    });
    it("each plot passes metadata to projectors", function () {
        var svg = generateSVG(400, 400);
        var metadata = { foo: 11 };
        var dataset1 = new Plottable.Dataset(data1, metadata);
        var dataset2 = new Plottable.Dataset(data2, metadata);
        var checkPlot = function (plot) {
            plot.addDataset("ds1", dataset1).addDataset("ds2", dataset2).project("x", function (d, i, u, m) { return d.x + u.foo + m.datasetKey.length; }).project("y", function (d, i, u, m) { return d.y + u.foo - m.datasetKey.length; });
            // This should not crash. If some metadata is not passed, undefined property error will be raised during accessor call.
            plot.renderTo(svg);
            plot.remove();
        };
        checkPlot(new Plottable.Plot.Area(xScale, yScale));
        checkPlot(new Plottable.Plot.StackedArea(xScale, yScale));
        checkPlot(new Plottable.Plot.Bar(xScale, yScale));
        checkPlot(new Plottable.Plot.StackedBar(xScale, yScale));
        checkPlot(new Plottable.Plot.StackedBar(yScale, xScale, false));
        checkPlot(new Plottable.Plot.ClusteredBar(xScale, yScale));
        checkPlot(new Plottable.Plot.Pie().project("value", "x"));
        checkPlot(new Plottable.Plot.Bar(xScale, yScale, false));
        checkPlot(new Plottable.Plot.Scatter(xScale, yScale));
        svg.remove();
    });
});

///<reference path="../testReference.ts" />
var assert = chai.assert;
describe("ComponentContainer", function () {
    it("_addComponent()", function () {
        var container = new Plottable.Component.AbstractComponentContainer();
        var c1 = new Plottable.Component.AbstractComponent();
        var c2 = new Plottable.Component.AbstractComponent();
        var c3 = new Plottable.Component.AbstractComponent();
        assert.isTrue(container._addComponent(c1), "returns true on successful adding");
        assert.deepEqual(container.components(), [c1], "component was added");
        container._addComponent(c2);
        assert.deepEqual(container.components(), [c1, c2], "can append components");
        container._addComponent(c3, true);
        assert.deepEqual(container.components(), [c3, c1, c2], "can prepend components");
        assert.isFalse(container._addComponent(null), "returns false for null arguments");
        assert.deepEqual(container.components(), [c3, c1, c2], "component list was unchanged");
        assert.isFalse(container._addComponent(c1), "returns false if adding an already-added component");
        assert.deepEqual(container.components(), [c3, c1, c2], "component list was unchanged");
    });
    it("_removeComponent()", function () {
        var container = new Plottable.Component.AbstractComponentContainer();
        var c1 = new Plottable.Component.AbstractComponent();
        var c2 = new Plottable.Component.AbstractComponent();
        container._addComponent(c1);
        container._addComponent(c2);
        container._removeComponent(c2);
        assert.deepEqual(container.components(), [c1], "component 2 was removed");
        container._removeComponent(c2);
        assert.deepEqual(container.components(), [c1], "there are no side effects from removing already-removed components");
    });
    it("empty()", function () {
        var container = new Plottable.Component.AbstractComponentContainer();
        assert.isTrue(container.empty());
        var c1 = new Plottable.Component.AbstractComponent();
        container._addComponent(c1);
        assert.isFalse(container.empty());
    });
    it("detachAll()", function () {
        var container = new Plottable.Component.AbstractComponentContainer();
        var c1 = new Plottable.Component.AbstractComponent();
        var c2 = new Plottable.Component.AbstractComponent();
        container._addComponent(c1);
        container._addComponent(c2);
        container.detachAll();
        assert.deepEqual(container.components(), [], "container was cleared of components");
    });
});

///<reference path="../testReference.ts" />
var assert = chai.assert;
describe("ComponentGroups", function () {
    it("components in componentGroups overlap", function () {
        var c1 = makeFixedSizeComponent(10, 10);
        var c2 = new Plottable.Component.AbstractComponent();
        var c3 = new Plottable.Component.AbstractComponent();
        var cg = new Plottable.Component.Group([c1, c2, c3]);
        var svg = generateSVG(400, 400);
        cg._anchor(svg);
        c1._addBox("test-box1");
        c2._addBox("test-box2");
        c3._addBox("test-box3");
        cg._computeLayout()._render();
        var t1 = svg.select(".test-box1");
        var t2 = svg.select(".test-box2");
        var t3 = svg.select(".test-box3");
        assertWidthHeight(t1, 10, 10, "rect1 sized correctly");
        assertWidthHeight(t2, 400, 400, "rect2 sized correctly");
        assertWidthHeight(t3, 400, 400, "rect3 sized correctly");
        svg.remove();
    });
    it("components in componentGroups occupies all available space", function () {
        var svg = generateSVG(400, 400);
        var xAxis = new Plottable.Axis.Numeric(new Plottable.Scale.Linear(), "bottom");
        var leftLabel = new Plottable.Component.Label("LEFT").xAlign("left");
        var rightLabel = new Plottable.Component.Label("RIGHT").xAlign("right");
        var labelGroup = new Plottable.Component.Group([leftLabel, rightLabel]);
        var table = new Plottable.Component.Table([
            [labelGroup],
            [xAxis]
        ]);
        table.renderTo(svg);
        assertBBoxNonIntersection(leftLabel._element.select(".bounding-box"), rightLabel._element.select(".bounding-box"));
        svg.remove();
    });
    it("components can be added before and after anchoring", function () {
        var c1 = makeFixedSizeComponent(10, 10);
        var c2 = makeFixedSizeComponent(20, 20);
        var c3 = new Plottable.Component.AbstractComponent();
        var cg = new Plottable.Component.Group([c1]);
        var svg = generateSVG(400, 400);
        cg.merge(c2)._anchor(svg);
        c1._addBox("test-box1");
        c2._addBox("test-box2");
        cg._computeLayout()._render();
        var t1 = svg.select(".test-box1");
        var t2 = svg.select(".test-box2");
        assertWidthHeight(t1, 10, 10, "rect1 sized correctly");
        assertWidthHeight(t2, 20, 20, "rect2 sized correctly");
        cg.merge(c3);
        c3._addBox("test-box3");
        cg._computeLayout()._render();
        var t3 = svg.select(".test-box3");
        assertWidthHeight(t3, 400, 400, "rect3 sized correctly");
        svg.remove();
    });
    it("component fixity is computed appropriately", function () {
        var cg = new Plottable.Component.Group();
        var c1 = new Plottable.Component.AbstractComponent();
        var c2 = new Plottable.Component.AbstractComponent();
        cg.merge(c1).merge(c2);
        assert.isFalse(cg._isFixedHeight(), "height not fixed when both components unfixed");
        assert.isFalse(cg._isFixedWidth(), "width not fixed when both components unfixed");
        fixComponentSize(c1, 10, 10);
        assert.isFalse(cg._isFixedHeight(), "height not fixed when one component unfixed");
        assert.isFalse(cg._isFixedWidth(), "width not fixed when one component unfixed");
        fixComponentSize(c2, null, 10);
        assert.isFalse(cg._isFixedHeight(), "height unfixed when both components fixed");
        assert.isFalse(cg._isFixedWidth(), "width unfixed when one component unfixed");
    });
    it("componentGroup subcomponents have xOffset, yOffset of 0", function () {
        var cg = new Plottable.Component.Group();
        var c1 = new Plottable.Component.AbstractComponent();
        var c2 = new Plottable.Component.AbstractComponent();
        cg.merge(c1).merge(c2);
        var svg = generateSVG();
        cg._anchor(svg);
        cg._computeLayout(50, 50, 350, 350);
        var cgTranslate = d3.transform(cg._element.attr("transform")).translate;
        var c1Translate = d3.transform(c1._element.attr("transform")).translate;
        var c2Translate = d3.transform(c2._element.attr("transform")).translate;
        assert.equal(cgTranslate[0], 50, "componentGroup has 50 xOffset");
        assert.equal(cgTranslate[1], 50, "componentGroup has 50 yOffset");
        assert.equal(c1Translate[0], 0, "componentGroup has 0 xOffset");
        assert.equal(c1Translate[1], 0, "componentGroup has 0 yOffset");
        assert.equal(c2Translate[0], 0, "componentGroup has 0 xOffset");
        assert.equal(c2Translate[1], 0, "componentGroup has 0 yOffset");
        svg.remove();
    });
    it("detach() and _removeComponent work correctly for componentGroup", function () {
        var c1 = new Plottable.Component.AbstractComponent().classed("component-1", true);
        var c2 = new Plottable.Component.AbstractComponent().classed("component-2", true);
        var cg = new Plottable.Component.Group([c1, c2]);
        var svg = generateSVG(200, 200);
        cg.renderTo(svg);
        var c1Node = svg.select(".component-1").node();
        var c2Node = svg.select(".component-2").node();
        assert.isNotNull(c1Node, "component 1 was added to the DOM");
        assert.isNotNull(c2Node, "component 2 was added to the DOM");
        c2.detach();
        c1Node = svg.select(".component-1").node();
        c2Node = svg.select(".comopnent-2").node();
        assert.isNotNull(c1Node, "component 1 is still in the DOM");
        assert.isNull(c2Node, "component 2 was removed from the DOM");
        cg.detach();
        var cgNode = svg.select(".component-group").node();
        c1Node = svg.select(".component-1").node();
        assert.isNull(cgNode, "component group was removed from the DOM");
        assert.isNull(c1Node, "componet 1 was also removed from the DOM");
        cg.renderTo(svg);
        cgNode = svg.select(".component-group").node();
        c1Node = svg.select(".component-1").node();
        assert.isNotNull(cgNode, "component group was added back to the DOM");
        assert.isNotNull(c1Node, "componet 1 was also added back to the DOM");
        svg.remove();
    });
    it("detachAll() works as expected", function () {
        var cg = new Plottable.Component.Group();
        var c1 = new Plottable.Component.AbstractComponent();
        var c2 = new Plottable.Component.AbstractComponent();
        var c3 = new Plottable.Component.AbstractComponent();
        assert.isTrue(cg.empty(), "cg initially empty");
        cg.merge(c1).merge(c2).merge(c3);
        assert.isFalse(cg.empty(), "cg not empty after merging components");
        cg.detachAll();
        assert.isTrue(cg.empty(), "cg empty after detachAll()");
        assert.isFalse(c1._isAnchored, "c1 was detached");
        assert.isFalse(c2._isAnchored, "c2 was detached");
        assert.isFalse(c3._isAnchored, "c3 was detached");
        assert.lengthOf(cg.components(), 0, "cg has no components");
    });
    describe("ComponentGroup._requestedSpace works as expected", function () {
        it("_works for an empty ComponentGroup", function () {
            var cg = new Plottable.Component.Group();
            var request = cg._requestedSpace(10, 10);
            verifySpaceRequest(request, 0, 0, false, false, "");
        });
        it("works for a ComponentGroup with only proportional-size components", function () {
            var cg = new Plottable.Component.Group();
            var c1 = new Plottable.Component.AbstractComponent();
            var c2 = new Plottable.Component.AbstractComponent();
            cg.merge(c1).merge(c2);
            var request = cg._requestedSpace(10, 10);
            verifySpaceRequest(request, 0, 0, false, false, "");
        });
        it("works when there are fixed-size components", function () {
            var cg = new Plottable.Component.Group();
            var c1 = new Plottable.Component.AbstractComponent();
            var c2 = new Plottable.Component.AbstractComponent();
            var c3 = new Plottable.Component.AbstractComponent();
            cg.merge(c1).merge(c2).merge(c3);
            fixComponentSize(c1, null, 10);
            fixComponentSize(c2, null, 50);
            var request = cg._requestedSpace(10, 10);
            verifySpaceRequest(request, 0, 50, false, true, "");
        });
    });
    describe("Component.merge works as expected", function () {
        var c1 = new Plottable.Component.AbstractComponent();
        var c2 = new Plottable.Component.AbstractComponent();
        var c3 = new Plottable.Component.AbstractComponent();
        var c4 = new Plottable.Component.AbstractComponent();
        it("Component.merge works as expected (Component.merge Component)", function () {
            var cg = c1.merge(c2);
            var innerComponents = cg.components();
            assert.lengthOf(innerComponents, 2, "There are two components");
            assert.equal(innerComponents[0], c1, "first component correct");
            assert.equal(innerComponents[1], c2, "second component correct");
        });
        it("Component.merge works as expected (Component.merge ComponentGroup)", function () {
            var cg = new Plottable.Component.Group([c2, c3, c4]);
            var cg2 = c1.merge(cg);
            assert.equal(cg, cg2, "c.merge(cg) returns cg");
            var components = cg.components();
            assert.lengthOf(components, 4, "four components");
            assert.equal(components[0], c1, "first component in front");
            assert.equal(components[1], c2, "second component is second");
        });
        it("Component.merge works as expected (ComponentGroup.merge Component)", function () {
            var cg = new Plottable.Component.Group([c1, c2, c3]);
            var cg2 = cg.merge(c4);
            assert.equal(cg, cg2, "cg.merge(c) returns cg");
            var components = cg.components();
            assert.lengthOf(components, 4, "there are four components");
            assert.equal(components[0], c1, "first is first");
            assert.equal(components[3], c4, "fourth is fourth");
        });
        it("Component.merge works as expected (ComponentGroup.merge ComponentGroup)", function () {
            var cg1 = new Plottable.Component.Group([c1, c2]);
            var cg2 = new Plottable.Component.Group([c3, c4]);
            var cg = cg1.merge(cg2);
            assert.equal(cg, cg1, "merged == cg1");
            assert.notEqual(cg, cg2, "merged != cg2");
            var components = cg.components();
            assert.lengthOf(components, 3, "there are three inner components");
            assert.equal(components[0], c1, "components are inside");
            assert.equal(components[1], c2, "components are inside");
            assert.equal(components[2], cg2, "componentGroup2 inside componentGroup1");
        });
    });
});

///<reference path="../testReference.ts" />
var assert = chai.assert;
function assertComponentXY(component, x, y, message) {
    // use <any> to examine the private variables
    var translate = d3.transform(component._element.attr("transform")).translate;
    var xActual = translate[0];
    var yActual = translate[1];
    assert.equal(xActual, x, "X: " + message);
    assert.equal(yActual, y, "Y: " + message);
}
describe("Component behavior", function () {
    var svg;
    var c;
    var SVG_WIDTH = 400;
    var SVG_HEIGHT = 300;
    beforeEach(function () {
        svg = generateSVG(SVG_WIDTH, SVG_HEIGHT);
        c = new Plottable.Component.AbstractComponent();
    });
    describe("anchor", function () {
        it("anchoring works as expected", function () {
            c._anchor(svg);
            assert.equal(c._element.node(), svg.select("g").node(), "the component anchored to a <g> beneath the <svg>");
            assert.isTrue(svg.classed("plottable"), "<svg> was given \"plottable\" CSS class");
            svg.remove();
        });
        it("can re-anchor to a different element", function () {
            c._anchor(svg);
            var svg2 = generateSVG(SVG_WIDTH, SVG_HEIGHT);
            c._anchor(svg2);
            assert.equal(c._element.node(), svg2.select("g").node(), "the component re-achored under the second <svg>");
            assert.isTrue(svg2.classed("plottable"), "second <svg> was given \"plottable\" CSS class");
            svg.remove();
            svg2.remove();
        });
    });
    describe("computeLayout", function () {
        it("computeLayout defaults and updates intelligently", function () {
            c._anchor(svg);
            c._computeLayout();
            assert.equal(c.width(), SVG_WIDTH, "computeLayout defaulted width to svg width");
            assert.equal(c.height(), SVG_HEIGHT, "computeLayout defaulted height to svg height");
            assert.equal(c._xOrigin, 0, "xOrigin defaulted to 0");
            assert.equal(c._yOrigin, 0, "yOrigin defaulted to 0");
            svg.attr("width", 2 * SVG_WIDTH).attr("height", 2 * SVG_HEIGHT);
            c._computeLayout();
            assert.equal(c.width(), 2 * SVG_WIDTH, "computeLayout updated width to new svg width");
            assert.equal(c.height(), 2 * SVG_HEIGHT, "computeLayout updated height to new svg height");
            assert.equal(c._xOrigin, 0, "xOrigin is still 0");
            assert.equal(c._yOrigin, 0, "yOrigin is still 0");
            svg.remove();
        });
        it("computeLayout works with CSS layouts", function () {
            // Manually size parent
            var parent = d3.select(svg.node().parentNode);
            parent.style("width", "400px");
            parent.style("height", "200px");
            // Remove width/height attributes and style with CSS
            svg.attr("width", null).attr("height", null);
            c._anchor(svg);
            c._computeLayout();
            assert.equal(c.width(), 400, "defaults to width of parent if width is not specified on <svg>");
            assert.equal(c.height(), 200, "defaults to height of parent if width is not specified on <svg>");
            assert.equal(c._xOrigin, 0, "xOrigin defaulted to 0");
            assert.equal(c._yOrigin, 0, "yOrigin defaulted to 0");
            svg.style("width", "50%").style("height", "50%");
            c._computeLayout();
            assert.equal(c.width(), 200, "computeLayout defaulted width to svg width");
            assert.equal(c.height(), 100, "computeLayout defaulted height to svg height");
            assert.equal(c._xOrigin, 0, "xOrigin defaulted to 0");
            assert.equal(c._yOrigin, 0, "yOrigin defaulted to 0");
            svg.style("width", "25%").style("height", "25%");
            c._computeLayout();
            assert.equal(c.width(), 100, "computeLayout updated width to new svg width");
            assert.equal(c.height(), 50, "computeLayout updated height to new svg height");
            assert.equal(c._xOrigin, 0, "xOrigin is still 0");
            assert.equal(c._yOrigin, 0, "yOrigin is still 0");
            // reset test page DOM
            parent.style("width", "auto");
            parent.style("height", "auto");
            svg.remove();
        });
        it("computeLayout will not default when attached to non-root node", function () {
            var g = svg.append("g");
            c._anchor(g);
            assert.throws(function () { return c._computeLayout(); }, "null arguments");
            svg.remove();
        });
        it("computeLayout throws an error when called on un-anchored component", function () {
            assert.throws(function () { return c._computeLayout(); }, Error, "anchor must be called before computeLayout");
            svg.remove();
        });
        it("computeLayout uses its arguments apropriately", function () {
            var g = svg.append("g");
            var xOff = 10;
            var yOff = 20;
            var width = 100;
            var height = 200;
            c._anchor(svg);
            c._computeLayout(xOff, yOff, width, height);
            var translate = getTranslate(c._element);
            assert.deepEqual(translate, [xOff, yOff], "the element translated appropriately");
            assert.equal(c.width(), width, "the width set properly");
            assert.equal(c.height(), height, "the height set propery");
            svg.remove();
        });
    });
    it("subelement containers are ordered properly", function () {
        c.renderTo(svg);
        var gs = c._element.selectAll("g");
        var g0 = d3.select(gs[0][0]);
        var g1 = d3.select(gs[0][1]);
        var g2 = d3.select(gs[0][2]);
        var g3 = d3.select(gs[0][3]);
        assert.isTrue(g0.classed("background-container"), "the first g is a background container");
        assert.isTrue(g1.classed("content"), "the second g is a content container");
        assert.isTrue(g2.classed("foreground-container"), "the third g is a foreground container");
        assert.isTrue(g3.classed("box-container"), "the fourth g is a box container");
        svg.remove();
    });
    it("fixed-width component will align to the right spot", function () {
        fixComponentSize(c, 100, 100);
        c._anchor(svg);
        c._computeLayout();
        assertComponentXY(c, 0, 0, "top-left component aligns correctly");
        c.xAlign("CENTER").yAlign("CENTER");
        c._computeLayout();
        assertComponentXY(c, 150, 100, "center component aligns correctly");
        c.xAlign("RIGHT").yAlign("BOTTOM");
        c._computeLayout();
        assertComponentXY(c, 300, 200, "bottom-right component aligns correctly");
        svg.remove();
    });
    it("components can be offset relative to their alignment, and throw errors if there is insufficient space", function () {
        fixComponentSize(c, 100, 100);
        c._anchor(svg);
        c.xOffset(20).yOffset(20);
        c._computeLayout();
        assertComponentXY(c, 20, 20, "top-left component offsets correctly");
        c.xAlign("CENTER").yAlign("CENTER");
        c._computeLayout();
        assertComponentXY(c, 170, 120, "center component offsets correctly");
        c.xAlign("RIGHT").yAlign("BOTTOM");
        c._computeLayout();
        assertComponentXY(c, 320, 220, "bottom-right component offsets correctly");
        c.xOffset(0).yOffset(0);
        c._computeLayout();
        assertComponentXY(c, 300, 200, "bottom-right component offset resets");
        c.xOffset(-20).yOffset(-30);
        c._computeLayout();
        assertComponentXY(c, 280, 170, "negative offsets work properly");
        svg.remove();
    });
    it("component defaults are as expected", function () {
        var layout = c._requestedSpace(1, 1);
        assert.equal(layout.width, 0, "requested width defaults to 0");
        assert.equal(layout.height, 0, "requested height defaults to 0");
        assert.equal(layout.wantsWidth, false, "_requestedSpace().wantsWidth  defaults to false");
        assert.equal(layout.wantsHeight, false, "_requestedSpace().wantsHeight defaults to false");
        assert.equal(c._xAlignProportion, 0, "_xAlignProportion defaults to 0");
        assert.equal(c._yAlignProportion, 0, "_yAlignProportion defaults to 0");
        assert.equal(c._xOffset, 0, "xOffset defaults to 0");
        assert.equal(c._yOffset, 0, "yOffset defaults to 0");
        svg.remove();
    });
    it("clipPath works as expected", function () {
        assert.isFalse(c.clipPathEnabled, "clipPathEnabled defaults to false");
        c.clipPathEnabled = true;
        var expectedClipPathID = c.getID();
        c._anchor(svg);
        c._computeLayout(0, 0, 100, 100);
        c._render();
        var expectedPrefix = /MSIE [5-9]/.test(navigator.userAgent) ? "" : document.location.href;
        var expectedClipPathURL = "url(" + expectedPrefix + "#clipPath" + expectedClipPathID + ")";
        // IE 9 has clipPath like 'url("#clipPath")', must accomodate
        var normalizeClipPath = function (s) { return s.replace(/"/g, ""); };
        assert.isTrue(normalizeClipPath(c._element.attr("clip-path")) === expectedClipPathURL, "the element has clip-path url attached");
        var clipRect = c._boxContainer.select(".clip-rect");
        assert.equal(clipRect.attr("width"), 100, "the clipRect has an appropriate width");
        assert.equal(clipRect.attr("height"), 100, "the clipRect has an appropriate height");
        svg.remove();
    });
    it("componentID works as expected", function () {
        var expectedID = Plottable.Core.PlottableObject._nextID;
        var c1 = new Plottable.Component.AbstractComponent();
        assert.equal(c1.getID(), expectedID, "component id on next component was as expected");
        var c2 = new Plottable.Component.AbstractComponent();
        assert.equal(c2.getID(), expectedID + 1, "future components increment appropriately");
        svg.remove();
    });
    it("boxes work as expected", function () {
        assert.throws(function () { return c._addBox("pre-anchor"); }, Error, "Adding boxes before anchoring is currently disallowed");
        c.renderTo(svg);
        c._addBox("post-anchor");
        var e = c._element;
        var boxContainer = e.select(".box-container");
        var boxStrings = [".bounding-box", ".post-anchor"];
        boxStrings.forEach(function (s) {
            var box = boxContainer.select(s);
            assert.isNotNull(box.node(), s + " box was created and placed inside boxContainer");
            var bb = Plottable._Util.DOM.getBBox(box);
            assert.equal(bb.width, SVG_WIDTH, s + " width as expected");
            assert.equal(bb.height, SVG_HEIGHT, s + " height as expected");
        });
        svg.remove();
    });
    it("hitboxes are created iff there are registered interactions", function () {
        function verifyHitbox(component) {
            var hitBox = component._hitBox;
            assert.isNotNull(hitBox, "the hitbox was created");
            var hitBoxFill = hitBox.style("fill");
            var hitBoxFilled = hitBoxFill === "#ffffff" || hitBoxFill === "rgb(255, 255, 255)";
            assert.isTrue(hitBoxFilled, hitBoxFill + " <- this should be filled, so the hitbox will detect events");
            assert.equal(hitBox.style("opacity"), "0", "the hitBox is transparent, otherwise it would look weird");
        }
        c._anchor(svg);
        assert.isUndefined(c._hitBox, "no hitBox was created when there were no registered interactions");
        svg.remove();
        svg = generateSVG();
        c = new Plottable.Component.AbstractComponent();
        var i = new Plottable.Interaction.AbstractInteraction();
        c.registerInteraction(i);
        c._anchor(svg);
        verifyHitbox(c);
        svg.remove();
        svg = generateSVG();
        c = new Plottable.Component.AbstractComponent();
        c._anchor(svg);
        i = new Plottable.Interaction.AbstractInteraction();
        c.registerInteraction(i);
        verifyHitbox(c);
        svg.remove();
    });
    it("interaction registration works properly", function () {
        var hitBox1 = null;
        var hitBox2 = null;
        var interaction1 = { _anchor: function (comp, hb) { return hitBox1 = hb.node(); } };
        var interaction2 = { _anchor: function (comp, hb) { return hitBox2 = hb.node(); } };
        c.registerInteraction(interaction1);
        c.renderTo(svg);
        c.registerInteraction(interaction2);
        var hitNode = c._hitBox.node();
        assert.equal(hitBox1, hitNode, "hitBox1 was registerd");
        assert.equal(hitBox2, hitNode, "hitBox2 was registerd");
        svg.remove();
    });
    it("errors are thrown on bad alignments", function () {
        assert.throws(function () { return c.xAlign("foo"); }, Error, "Unsupported alignment");
        assert.throws(function () { return c.yAlign("foo"); }, Error, "Unsupported alignment");
        svg.remove();
    });
    it("css classing works as expected", function () {
        assert.isFalse(c.classed("CSS-PREANCHOR-KEEP"));
        c.classed("CSS-PREANCHOR-KEEP", true);
        assert.isTrue(c.classed("CSS-PREANCHOR-KEEP"));
        c.classed("CSS-PREANCHOR-REMOVE", true);
        assert.isTrue(c.classed("CSS-PREANCHOR-REMOVE"));
        c.classed("CSS-PREANCHOR-REMOVE", false);
        assert.isFalse(c.classed("CSS-PREANCHOR-REMOVE"));
        c._anchor(svg);
        assert.isTrue(c.classed("CSS-PREANCHOR-KEEP"));
        assert.isFalse(c.classed("CSS-PREANCHOR-REMOVE"));
        assert.isFalse(c.classed("CSS-POSTANCHOR"));
        c.classed("CSS-POSTANCHOR", true);
        assert.isTrue(c.classed("CSS-POSTANCHOR"));
        c.classed("CSS-POSTANCHOR", false);
        assert.isFalse(c.classed("CSS-POSTANCHOR"));
        assert.isFalse(c.classed(undefined), "returns false when classed called w/ undefined");
        assert.equal(c.classed(undefined, true), c, "returns this when classed called w/ undefined and true");
        svg.remove();
    });
    it("detach() works as expected", function () {
        var c1 = new Plottable.Component.AbstractComponent();
        c1.renderTo(svg);
        assert.isTrue(svg.node().hasChildNodes(), "the svg has children");
        c1.detach();
        assert.isFalse(svg.node().hasChildNodes(), "the svg has no children");
        svg.remove();
    });
    it("can't reuse component if it's been remove()-ed", function () {
        var c1 = new Plottable.Component.AbstractComponent();
        c1.renderTo(svg);
        c1.remove();
        assert.throws(function () { return c1.renderTo(svg); }, "reuse");
        svg.remove();
    });
    it("_invalidateLayout works as expected", function () {
        var cg = new Plottable.Component.Group();
        var c = makeFixedSizeComponent(10, 10);
        cg._addComponent(c);
        cg.renderTo(svg);
        assert.equal(cg.height(), 300, "height() is the entire available height");
        assert.equal(cg.width(), 400, "width() is the entire available width");
        fixComponentSize(c, 50, 50);
        c._invalidateLayout();
        assert.equal(cg.height(), 300, "height() after resizing is the entire available height");
        assert.equal(cg.width(), 400, "width() after resizing is the entire available width");
        svg.remove();
    });
    it("components can be detached even if not anchored", function () {
        var c = new Plottable.Component.AbstractComponent();
        c.detach(); // no error thrown
        svg.remove();
    });
    it("component remains in own cell", function () {
        var horizontalComponent = new Plottable.Component.AbstractComponent();
        var verticalComponent = new Plottable.Component.AbstractComponent();
        var placeHolder = new Plottable.Component.AbstractComponent();
        var t = new Plottable.Component.Table().addComponent(0, 0, verticalComponent).addComponent(0, 1, new Plottable.Component.AbstractComponent()).addComponent(1, 0, placeHolder).addComponent(1, 1, horizontalComponent);
        t.renderTo(svg);
        horizontalComponent.xAlign("center");
        verticalComponent.yAlign("bottom");
        assertBBoxNonIntersection(verticalComponent._element.select(".bounding-box"), placeHolder._element.select(".bounding-box"));
        assertBBoxInclusion(t._boxContainer.select(".bounding-box"), horizontalComponent._element.select(".bounding-box"));
        svg.remove();
    });
    it("Components will not translate if they are fixed width/height and request more space than offered", function () {
        // catches #1188
        var c = new Plottable.Component.AbstractComponent();
        c._requestedSpace = function () {
            return { width: 500, height: 500, wantsWidth: true, wantsHeight: true };
        };
        c._fixedWidthFlag = true;
        c._fixedHeightFlag = true;
        c.xAlign("left");
        var t = new Plottable.Component.Table([[c]]);
        t.renderTo(svg);
        var transform = d3.transform(c._element.attr("transform"));
        assert.deepEqual(transform.translate, [0, 0], "the element was not translated");
        svg.remove();
    });
    it("components do not render unless allocated space", function () {
        var renderFlag = false;
        var c = new Plottable.Component.AbstractComponent();
        c._doRender = function () { return renderFlag = true; };
        c._anchor(svg);
        c._setup();
        c._render();
        assert.isFalse(renderFlag, "no render until width/height set to nonzero");
        c._width = 10;
        c._height = 0;
        c._render();
        assert.isTrue(renderFlag, "render still occurs if one of width/height is zero");
        c._height = 10;
        c._render();
        assert.isTrue(renderFlag, "render occurs if width and height are positive");
        svg.remove();
    });
    describe("origin methods", function () {
        var cWidth = 100;
        var cHeight = 100;
        it("origin() (top-level component)", function () {
            fixComponentSize(c, cWidth, cHeight);
            c.renderTo(svg);
            c.xAlign("left").yAlign("top");
            var origin = c.origin();
            assert.strictEqual(origin.x, 0, "returns correct value (xAlign left)");
            assert.strictEqual(origin.y, 0, "returns correct value (yAlign top)");
            c.xAlign("center").yAlign("center");
            origin = c.origin();
            assert.strictEqual(origin.x, (SVG_WIDTH - cWidth) / 2, "returns correct value (xAlign center)");
            assert.strictEqual(origin.y, (SVG_HEIGHT - cHeight) / 2, "returns correct value (yAlign center)");
            c.xAlign("right").yAlign("bottom");
            origin = c.origin();
            assert.strictEqual(origin.x, SVG_WIDTH - cWidth, "returns correct value (xAlign right)");
            assert.strictEqual(origin.y, SVG_HEIGHT - cHeight, "returns correct value (yAlign bottom)");
            c.xAlign("left").yAlign("top");
            var xOffsetValue = 40;
            var yOffsetValue = 30;
            c.xOffset(xOffsetValue);
            c.yOffset(yOffsetValue);
            origin = c.origin();
            assert.strictEqual(origin.x, xOffsetValue, "accounts for xOffset");
            assert.strictEqual(origin.y, yOffsetValue, "accounts for yOffset");
            svg.remove();
        });
        it("origin() (nested)", function () {
            fixComponentSize(c, cWidth, cHeight);
            var group = new Plottable.Component.Group([c]);
            var groupXOffset = 40;
            var groupYOffset = 30;
            group.xOffset(groupXOffset);
            group.yOffset(groupYOffset);
            group.renderTo(svg);
            var groupWidth = group.width();
            var groupHeight = group.height();
            c.xAlign("left").yAlign("top");
            var origin = c.origin();
            assert.strictEqual(origin.x, 0, "returns correct value (xAlign left)");
            assert.strictEqual(origin.y, 0, "returns correct value (yAlign top)");
            c.xAlign("center").yAlign("center");
            origin = c.origin();
            assert.strictEqual(origin.x, (groupWidth - cWidth) / 2, "returns correct value (xAlign center)");
            assert.strictEqual(origin.y, (groupHeight - cHeight) / 2, "returns correct value (yAlign center)");
            c.xAlign("right").yAlign("bottom");
            origin = c.origin();
            assert.strictEqual(origin.x, groupWidth - cWidth, "returns correct value (xAlign right)");
            assert.strictEqual(origin.y, groupHeight - cHeight, "returns correct value (yAlign bottom)");
            svg.remove();
        });
        it("originToSVG() (top-level component)", function () {
            fixComponentSize(c, cWidth, cHeight);
            c.renderTo(svg);
            c.xAlign("left").yAlign("top");
            var origin = c.originToSVG();
            assert.strictEqual(origin.x, 0, "returns correct value (xAlign left)");
            assert.strictEqual(origin.y, 0, "returns correct value (yAlign top)");
            c.xAlign("center").yAlign("center");
            origin = c.originToSVG();
            assert.strictEqual(origin.x, (SVG_WIDTH - cWidth) / 2, "returns correct value (xAlign center)");
            assert.strictEqual(origin.y, (SVG_HEIGHT - cHeight) / 2, "returns correct value (yAlign center)");
            c.xAlign("right").yAlign("bottom");
            origin = c.originToSVG();
            assert.strictEqual(origin.x, SVG_WIDTH - cWidth, "returns correct value (xAlign right)");
            assert.strictEqual(origin.y, SVG_HEIGHT - cHeight, "returns correct value (yAlign bottom)");
            c.xAlign("left").yAlign("top");
            var xOffsetValue = 40;
            var yOffsetValue = 30;
            c.xOffset(xOffsetValue);
            c.yOffset(yOffsetValue);
            origin = c.originToSVG();
            assert.strictEqual(origin.x, xOffsetValue, "accounts for xOffset");
            assert.strictEqual(origin.y, yOffsetValue, "accounts for yOffset");
            svg.remove();
        });
        it("originToSVG() (nested)", function () {
            fixComponentSize(c, cWidth, cHeight);
            var group = new Plottable.Component.Group([c]);
            var groupXOffset = 40;
            var groupYOffset = 30;
            group.xOffset(groupXOffset);
            group.yOffset(groupYOffset);
            group.renderTo(svg);
            var groupWidth = group.width();
            var groupHeight = group.height();
            c.xAlign("left").yAlign("top");
            var origin = c.originToSVG();
            assert.strictEqual(origin.x, groupXOffset, "returns correct value (xAlign left)");
            assert.strictEqual(origin.y, groupYOffset, "returns correct value (yAlign top)");
            c.xAlign("center").yAlign("center");
            origin = c.originToSVG();
            assert.strictEqual(origin.x, (groupWidth - cWidth) / 2 + groupXOffset, "returns correct value (xAlign center)");
            assert.strictEqual(origin.y, (groupHeight - cHeight) / 2 + groupYOffset, "returns correct value (yAlign center)");
            c.xAlign("right").yAlign("bottom");
            origin = c.originToSVG();
            assert.strictEqual(origin.x, groupWidth - cWidth + groupXOffset, "returns correct value (xAlign right)");
            assert.strictEqual(origin.y, groupHeight - cHeight + groupYOffset, "returns correct value (yAlign bottom)");
            svg.remove();
        });
    });
});

///<reference path="../testReference.ts" />
var assert = chai.assert;
describe("Dataset", function () {
    it("Updates listeners when the data is changed", function () {
        var ds = new Plottable.Dataset();
        var newData = [1, 2, 3];
        var callbackCalled = false;
        var callback = function (listenable) {
            assert.equal(listenable, ds, "Callback received the Dataset as the first argument");
            assert.deepEqual(ds.data(), newData, "Dataset arrives with correct data");
            callbackCalled = true;
        };
        ds.broadcaster.registerListener(null, callback);
        ds.data(newData);
        assert.isTrue(callbackCalled, "callback was called when the data was changed");
    });
    it("Updates listeners when the metadata is changed", function () {
        var ds = new Plottable.Dataset();
        var newMetadata = "blargh";
        var callbackCalled = false;
        var callback = function (listenable) {
            assert.equal(listenable, ds, "Callback received the Dataset as the first argument");
            assert.deepEqual(ds.metadata(), newMetadata, "Dataset arrives with correct metadata");
            callbackCalled = true;
        };
        ds.broadcaster.registerListener(null, callback);
        ds.metadata(newMetadata);
        assert.isTrue(callbackCalled, "callback was called when the metadata was changed");
    });
    it("_getExtent works as expected with user metadata", function () {
        var data = [1, 2, 3, 4, 1];
        var metadata = { foo: 11 };
        var id = function (d) { return d; };
        var dataset = new Plottable.Dataset(data, metadata);
        var plot = new Plottable.Plot.AbstractPlot().addDataset(dataset);
        var a1 = function (d, i, m) { return d + i - 2; };
        assert.deepEqual(dataset._getExtent(a1, id), [-1, 5], "extent for numerical data works properly");
        var a2 = function (d, i, m) { return d + m.foo; };
        assert.deepEqual(dataset._getExtent(a2, id), [12, 15], "extent uses metadata appropriately");
        dataset.metadata({ foo: -1 });
        assert.deepEqual(dataset._getExtent(a2, id), [0, 3], "metadata change is reflected in extent results");
        var a3 = function (d, i, m) { return "_" + d; };
        assert.deepEqual(dataset._getExtent(a3, id), ["_1", "_2", "_3", "_4"], "extent works properly on string domains (no repeats)");
        var a_toString = function (d) { return (d + 2).toString(); };
        var coerce = function (d) { return +d; };
        assert.deepEqual(dataset._getExtent(a_toString, coerce), [3, 6], "type coercion works as expected");
    });
});

///<reference path="../testReference.ts" />
var assert = chai.assert;
function generateBasicTable(nRows, nCols) {
    // makes a table with exactly nRows * nCols children in a regular grid, with each
    // child being a basic component
    var table = new Plottable.Component.Table();
    var rows = [];
    var components = [];
    for (var i = 0; i < nRows; i++) {
        for (var j = 0; j < nCols; j++) {
            var r = new Plottable.Component.AbstractComponent();
            table.addComponent(i, j, r);
            components.push(r);
        }
    }
    return { "table": table, "components": components };
}
describe("Tables", function () {
    it("tables are classed properly", function () {
        var table = new Plottable.Component.Table();
        assert.isTrue(table.classed("table"));
    });
    it("padTableToSize works properly", function () {
        var t = new Plottable.Component.Table();
        assert.deepEqual(t._rows, [], "the table rows is an empty list");
        t._padTableToSize(1, 1);
        var rows = t._rows;
        var row = rows[0];
        var firstComponent = row[0];
        assert.lengthOf(rows, 1, "there is one row");
        assert.lengthOf(row, 1, "the row has one element");
        assert.isNull(firstComponent, "the row only has a null component");
        t._padTableToSize(5, 2);
        assert.lengthOf(rows, 5, "there are five rows");
        rows.forEach(function (r) { return assert.lengthOf(r, 2, "there are two columsn per row"); });
        assert.equal(rows[0][0], firstComponent, "the first component is unchanged");
    });
    it("table constructor can take a list of lists of components", function () {
        var c0 = new Plottable.Component.AbstractComponent();
        var row1 = [null, c0];
        var row2 = [new Plottable.Component.AbstractComponent(), null];
        var table = new Plottable.Component.Table([row1, row2]);
        assert.equal(table._rows[0][1], c0, "the component is in the right spot");
        var c1 = new Plottable.Component.AbstractComponent();
        table.addComponent(2, 2, c1);
        assert.equal(table._rows[2][2], c1, "the inserted component went to the right spot");
    });
    it("tables can be constructed by adding components in matrix style", function () {
        var table = new Plottable.Component.Table();
        var c1 = new Plottable.Component.AbstractComponent();
        var c2 = new Plottable.Component.AbstractComponent();
        table.addComponent(0, 0, c1);
        table.addComponent(1, 1, c2);
        var rows = table._rows;
        assert.lengthOf(rows, 2, "there are two rows");
        assert.lengthOf(rows[0], 2, "two cols in first row");
        assert.lengthOf(rows[1], 2, "two cols in second row");
        assert.equal(rows[0][0], c1, "first component added correctly");
        assert.equal(rows[1][1], c2, "second component added correctly");
        assert.isNull(rows[0][1], "component at (0, 1) is null");
        assert.isNull(rows[1][0], "component at (1, 0) is null");
    });
    it("can't add a component where one already exists", function () {
        var c1 = new Plottable.Component.AbstractComponent();
        var c2 = new Plottable.Component.AbstractComponent();
        var c3 = new Plottable.Component.AbstractComponent();
        var t = new Plottable.Component.Table();
        t.addComponent(0, 2, c1);
        t.addComponent(0, 0, c2);
        assert.throws(function () { return t.addComponent(0, 2, c3); }, Error, "component already exists");
    });
    it("addComponent works even if a component is added with a high column and low row index", function () {
        // Solves #180, a weird bug
        var t = new Plottable.Component.Table();
        var svg = generateSVG();
        t.addComponent(1, 0, new Plottable.Component.AbstractComponent());
        t.addComponent(0, 2, new Plottable.Component.AbstractComponent());
        t.renderTo(svg); //would throw an error without the fix (tested);
        svg.remove();
    });
    it("basic table with 2 rows 2 cols lays out properly", function () {
        var tableAndcomponents = generateBasicTable(2, 2);
        var table = tableAndcomponents.table;
        var components = tableAndcomponents.components;
        var svg = generateSVG();
        table.renderTo(svg);
        var elements = components.map(function (r) { return r._element; });
        var translates = elements.map(function (e) { return getTranslate(e); });
        assert.deepEqual(translates[0], [0, 0], "first element is centered at origin");
        assert.deepEqual(translates[1], [200, 0], "second element is located properly");
        assert.deepEqual(translates[2], [0, 200], "third element is located properly");
        assert.deepEqual(translates[3], [200, 200], "fourth element is located properly");
        var bboxes = elements.map(function (e) { return Plottable._Util.DOM.getBBox(e); });
        bboxes.forEach(function (b) {
            assert.equal(b.width, 200, "bbox is 200 pixels wide");
            assert.equal(b.height, 200, "bbox is 200 pixels tall");
        });
        svg.remove();
    });
    it("table with 2 rows 2 cols and margin/padding lays out properly", function () {
        var tableAndcomponents = generateBasicTable(2, 2);
        var table = tableAndcomponents.table;
        var components = tableAndcomponents.components;
        table.padding(5, 5);
        var svg = generateSVG(415, 415);
        table.renderTo(svg);
        var elements = components.map(function (r) { return r._element; });
        var translates = elements.map(function (e) { return getTranslate(e); });
        var bboxes = elements.map(function (e) { return Plottable._Util.DOM.getBBox(e); });
        assert.deepEqual(translates[0], [0, 0], "first element is centered properly");
        assert.deepEqual(translates[1], [210, 0], "second element is located properly");
        assert.deepEqual(translates[2], [0, 210], "third element is located properly");
        assert.deepEqual(translates[3], [210, 210], "fourth element is located properly");
        bboxes.forEach(function (b) {
            assert.equal(b.width, 205, "bbox is 205 pixels wide");
            assert.equal(b.height, 205, "bbox is 205 pixels tall");
        });
        svg.remove();
    });
    it("table with fixed-size objects on every side lays out properly", function () {
        var svg = generateSVG();
        var c4 = new Plottable.Component.AbstractComponent();
        // [0 1 2] \\
        // [3 4 5] \\
        // [6 7 8] \\
        // give the axis-like objects a minimum
        var c1 = makeFixedSizeComponent(null, 30);
        var c7 = makeFixedSizeComponent(null, 30);
        var c3 = makeFixedSizeComponent(50, null);
        var c5 = makeFixedSizeComponent(50, null);
        var table = new Plottable.Component.Table([[null, c1, null], [c3, c4, c5], [null, c7, null]]);
        var components = [c1, c3, c4, c5, c7];
        table.renderTo(svg);
        var elements = components.map(function (r) { return r._element; });
        var translates = elements.map(function (e) { return getTranslate(e); });
        var bboxes = elements.map(function (e) { return Plottable._Util.DOM.getBBox(e); });
        // test the translates
        assert.deepEqual(translates[0], [50, 0], "top axis translate");
        assert.deepEqual(translates[4], [50, 370], "bottom axis translate");
        assert.deepEqual(translates[1], [0, 30], "left axis translate");
        assert.deepEqual(translates[3], [350, 30], "right axis translate");
        assert.deepEqual(translates[2], [50, 30], "plot translate");
        // test the bboxes
        assertBBoxEquivalence(bboxes[0], [300, 30], "top axis bbox");
        assertBBoxEquivalence(bboxes[4], [300, 30], "bottom axis bbox");
        assertBBoxEquivalence(bboxes[1], [50, 340], "left axis bbox");
        assertBBoxEquivalence(bboxes[3], [50, 340], "right axis bbox");
        assertBBoxEquivalence(bboxes[2], [300, 340], "plot bbox");
        svg.remove();
    });
    it("table space fixity calculates properly", function () {
        var tableAndcomponents = generateBasicTable(3, 3);
        var table = tableAndcomponents.table;
        var components = tableAndcomponents.components;
        components.forEach(function (c) { return fixComponentSize(c, 10, 10); });
        assert.isTrue(table._isFixedWidth(), "fixed width when all subcomponents fixed width");
        assert.isTrue(table._isFixedHeight(), "fixedHeight when all subcomponents fixed height");
        fixComponentSize(components[0], null, 10);
        assert.isFalse(table._isFixedWidth(), "width not fixed when some subcomponent width not fixed");
        assert.isTrue(table._isFixedHeight(), "the height is still fixed when some subcomponent width not fixed");
        fixComponentSize(components[8], 10, null);
        fixComponentSize(components[0], 10, 10);
        assert.isTrue(table._isFixedWidth(), "width fixed again once no subcomponent width not fixed");
        assert.isFalse(table._isFixedHeight(), "height unfixed now that a subcomponent has unfixed height");
    });
    it.skip("table._requestedSpace works properly", function () {
        // [0 1]
        // [2 3]
        var c0 = new Plottable.Component.AbstractComponent();
        var c1 = makeFixedSizeComponent(50, 50);
        var c2 = makeFixedSizeComponent(20, 50);
        var c3 = makeFixedSizeComponent(20, 20);
        var table = new Plottable.Component.Table([[c0, c1], [c2, c3]]);
        var spaceRequest = table._requestedSpace(30, 30);
        verifySpaceRequest(spaceRequest, 30, 30, true, true, "1");
        spaceRequest = table._requestedSpace(50, 50);
        verifySpaceRequest(spaceRequest, 50, 50, true, true, "2");
        spaceRequest = table._requestedSpace(90, 90);
        verifySpaceRequest(spaceRequest, 70, 90, false, true, "3");
        spaceRequest = table._requestedSpace(200, 200);
        verifySpaceRequest(spaceRequest, 70, 100, false, false, "4");
    });
    describe("table._iterateLayout works properly", function () {
        // This test battery would have caught #405
        function verifyLayoutResult(result, cPS, rPS, gW, gH, wW, wH, id) {
            assert.deepEqual(result.colProportionalSpace, cPS, "colProportionalSpace:" + id);
            assert.deepEqual(result.rowProportionalSpace, rPS, "rowProportionalSpace:" + id);
            assert.deepEqual(result.guaranteedWidths, gW, "guaranteedWidths:" + id);
            assert.deepEqual(result.guaranteedHeights, gH, "guaranteedHeights:" + id);
            assert.deepEqual(result.wantsWidth, wW, "wantsWidth:" + id);
            assert.deepEqual(result.wantsHeight, wH, "wantsHeight:" + id);
        }
        var c1 = new Plottable.Component.AbstractComponent();
        var c2 = new Plottable.Component.AbstractComponent();
        var c3 = new Plottable.Component.AbstractComponent();
        var c4 = new Plottable.Component.AbstractComponent();
        var table = new Plottable.Component.Table([
            [c1, c2],
            [c3, c4]
        ]);
        it("iterateLayout works in the easy case where there is plenty of space and everything is satisfied on first go", function () {
            fixComponentSize(c1, 50, 50);
            fixComponentSize(c4, 20, 10);
            var result = table._iterateLayout(500, 500);
            verifyLayoutResult(result, [215, 215], [220, 220], [50, 20], [50, 10], false, false, "");
        });
        it.skip("iterateLayout works in the difficult case where there is a shortage of space and layout requires iterations", function () {
            fixComponentSize(c1, 490, 50);
            var result = table._iterateLayout(500, 500);
            verifyLayoutResult(result, [0, 0], [220, 220], [480, 20], [50, 10], true, false, "");
        });
        it("iterateLayout works in the case where all components are fixed-size", function () {
            fixComponentSize(c1, 50, 50);
            fixComponentSize(c2, 50, 50);
            fixComponentSize(c3, 50, 50);
            fixComponentSize(c4, 50, 50);
            var result = table._iterateLayout(100, 100);
            verifyLayoutResult(result, [0, 0], [0, 0], [50, 50], [50, 50], false, false, "..when there's exactly enough space");
            result = table._iterateLayout(80, 80);
            verifyLayoutResult(result, [0, 0], [0, 0], [40, 40], [40, 40], true, true, "..when there's not enough space");
            result = table._iterateLayout(120, 120);
            // If there is extra space in a fixed-size table, the extra space should not be allocated to proportional space
            verifyLayoutResult(result, [0, 0], [0, 0], [50, 50], [50, 50], false, false, "..when there's extra space");
        });
        it.skip("iterateLayout works in the tricky case when components can be unsatisfied but request little space", function () {
            table = new Plottable.Component.Table([[c1, c2]]);
            fixComponentSize(c1, null, null);
            c2._requestedSpace = function (w, h) {
                return {
                    width: w >= 200 ? 200 : 0,
                    height: h >= 200 ? 200 : 0,
                    wantsWidth: w < 200,
                    wantsHeight: h < 200
                };
            };
            var result = table._iterateLayout(200, 200);
            verifyLayoutResult(result, [0, 0], [0], [0, 200], [200], false, false, "when there's sufficient space");
            result = table._iterateLayout(150, 200);
            verifyLayoutResult(result, [150, 0], [0], [0, 0], [200], true, false, "when there's insufficient space");
        });
    });
    describe("table._removeComponent works properly", function () {
        var c1 = new Plottable.Component.AbstractComponent();
        var c2 = new Plottable.Component.AbstractComponent();
        var c3 = new Plottable.Component.AbstractComponent();
        var c4 = new Plottable.Component.AbstractComponent();
        var c5 = new Plottable.Component.AbstractComponent();
        var c6 = new Plottable.Component.AbstractComponent();
        var table;
        it("table._removeComponent works in basic case", function () {
            table = new Plottable.Component.Table([[c1, c2], [c3, c4], [c5, c6]]);
            table._removeComponent(c4);
            assert.deepEqual(table._rows, [[c1, c2], [c3, null], [c5, c6]], "remove one element");
        });
        it("table._removeComponent does nothing when component is not found", function () {
            table = new Plottable.Component.Table([[c1, c2], [c3, c4]]);
            table._removeComponent(c5);
            assert.deepEqual(table._rows, [[c1, c2], [c3, c4]], "remove nonexistent component");
        });
        it("table._removeComponent removing component twice should have same effect as removing it once", function () {
            table = new Plottable.Component.Table([[c1, c2, c3], [c4, c5, c6]]);
            table._removeComponent(c1);
            assert.deepEqual(table._rows, [[null, c2, c3], [c4, c5, c6]], "item twice");
            table._removeComponent(c1);
            assert.deepEqual(table._rows, [[null, c2, c3], [c4, c5, c6]], "item twice");
        });
        it("table._removeComponent doesn't do anything weird when called with null", function () {
            table = new Plottable.Component.Table([[c1, null], [c2, c3]]);
            table._removeComponent(null);
            assert.deepEqual(table._rows, [[c1, null], [c2, c3]]);
        });
    });
});

///<reference path="../testReference.ts" />
var assert = chai.assert;
describe("Domainer", function () {
    var scale;
    var domainer;
    beforeEach(function () {
        scale = new Plottable.Scale.Linear();
        domainer = new Plottable.Domainer();
    });
    it("pad() works in general case", function () {
        scale._updateExtent("1", "x", [100, 200]);
        scale.domainer(new Plottable.Domainer().pad(0.2));
        assert.closeTo(scale.domain()[0], 90, 0.1, "lower bound of domain correct");
        assert.closeTo(scale.domain()[1], 210, 0.1, "upper bound of domain correct");
    });
    it("pad() works for date scales", function () {
        var timeScale = new Plottable.Scale.Time();
        var f = d3.time.format("%x");
        var d1 = f.parse("06/02/2014");
        var d2 = f.parse("06/03/2014");
        timeScale._updateExtent("1", "x", [d1, d2]);
        timeScale.domainer(new Plottable.Domainer().pad());
        var dd1 = timeScale.domain()[0];
        var dd2 = timeScale.domain()[1];
        assert.isDefined(dd1.toDateString, "padDomain produced dates");
        assert.isNotNull(dd1.toDateString, "padDomain produced dates");
        assert.notEqual(d1.valueOf(), dd1.valueOf(), "date1 changed");
        assert.notEqual(d2.valueOf(), dd2.valueOf(), "date2 changed");
        assert.equal(dd1.valueOf(), dd1.valueOf(), "date1 is not NaN");
        assert.equal(dd2.valueOf(), dd2.valueOf(), "date2 is not NaN");
    });
    it("pad() works on log scales", function () {
        var logScale = new Plottable.Scale.Log();
        logScale._updateExtent("1", "x", [10, 100]);
        logScale.range([0, 1]);
        logScale.domainer(domainer.pad(2.0));
        assert.closeTo(logScale.domain()[0], 1, 0.001);
        assert.closeTo(logScale.domain()[1], 1000, 0.001);
        logScale.range([50, 60]);
        logScale.autoDomain();
        assert.closeTo(logScale.domain()[0], 1, 0.001);
        assert.closeTo(logScale.domain()[1], 1000, 0.001);
        logScale.range([-1, -2]);
        logScale.autoDomain();
        assert.closeTo(logScale.domain()[0], 1, 0.001);
        assert.closeTo(logScale.domain()[1], 1000, 0.001);
    });
    it("pad() defaults to [v-1, v+1] if there's only one numeric value", function () {
        domainer.pad();
        var domain = domainer.computeDomain([[5, 5]], scale);
        assert.deepEqual(domain, [4, 6]);
    });
    it("pad() defaults to [v-1 day, v+1 day] if there's only one date value", function () {
        var d = new Date(2000, 5, 5);
        var d2 = new Date(2000, 5, 5);
        var dayBefore = new Date(2000, 5, 4);
        var dayAfter = new Date(2000, 5, 6);
        var timeScale = new Plottable.Scale.Time();
        // the result of computeDomain() will be number[], but when it
        // gets fed back into timeScale, it will be adjusted back to a Date.
        // That's why I'm using _updateExtent() instead of domainer.computeDomain()
        timeScale._updateExtent("1", "x", [d, d2]);
        timeScale.domainer(new Plottable.Domainer().pad());
        assert.deepEqual(timeScale.domain(), [dayBefore, dayAfter]);
    });
    it("pad() only takes the last value", function () {
        domainer.pad(1000).pad(4).pad(0.1);
        var domain = domainer.computeDomain([[100, 200]], scale);
        assert.deepEqual(domain, [95, 205]);
    });
    it("pad() will pad beyond 0 by default", function () {
        domainer.pad(0.1);
        var domain = domainer.computeDomain([[0, 100]], scale);
        assert.deepEqual(domain, [-5, 105]);
    });
    it("pad() works with scales that have 0-size domain", function () {
        scale.domain([5, 5]);
        var domain = domainer.computeDomain([[0, 100]], scale);
        assert.deepEqual(domain, [0, 100]);
        domainer.pad(0.1);
        domain = domainer.computeDomain([[0, 100]], scale);
        assert.deepEqual(domain, [0, 100]);
    });
    it("paddingException(n) will not pad beyond n", function () {
        domainer.pad(0.1).addPaddingException(0, "key").addPaddingException(200);
        var domain = domainer.computeDomain([[0, 100]], scale);
        assert.deepEqual(domain, [0, 105], "padding exceptions can be added by key");
        domain = domainer.computeDomain([[-100, 0]], scale);
        assert.deepEqual(domain, [-105, 0]);
        domain = domainer.computeDomain([[0, 200]], scale);
        assert.deepEqual(domain, [0, 200]);
        domainer.removePaddingException("key");
        domain = domainer.computeDomain([[0, 200]], scale);
        assert.deepEqual(domain, [-10, 200], "paddingExceptions can be removed by key");
        domainer.removePaddingException(200);
        domain = domainer.computeDomain([[0, 200]], scale);
        assert.notEqual(domain[1], 200, "unregistered paddingExceptions can be removed using boolean argument");
    });
    it("paddingException(n) works on dates", function () {
        var a = new Date(2000, 5, 5);
        var b = new Date(2003, 0, 1);
        domainer.pad().addPaddingException(a);
        var timeScale = new Plottable.Scale.Time();
        timeScale._updateExtent("1", "x", [a, b]);
        timeScale.domainer(domainer);
        var domain = timeScale.domain();
        assert.deepEqual(domain[0], a);
        assert.isTrue(b < domain[1]);
    });
    it("include(n) works an expected", function () {
        domainer.addIncludedValue(5);
        var domain = domainer.computeDomain([[0, 10]], scale);
        assert.deepEqual(domain, [0, 10]);
        domain = domainer.computeDomain([[0, 3]], scale);
        assert.deepEqual(domain, [0, 5]);
        domain = domainer.computeDomain([[100, 200]], scale);
        assert.deepEqual(domain, [5, 200]);
        domainer.addIncludedValue(-3).addIncludedValue(0).addIncludedValue(10, "key");
        domain = domainer.computeDomain([[100, 200]], scale);
        assert.deepEqual(domain, [-3, 200]);
        domain = domainer.computeDomain([[0, 0]], scale);
        assert.deepEqual(domain, [-3, 10]);
        domainer.removeIncludedValue("key");
        domain = domainer.computeDomain([[100, 200]], scale);
        assert.deepEqual(domain, [-3, 200]);
        domain = domainer.computeDomain([[-100, -50]], scale);
        assert.deepEqual(domain, [-100, 5]);
        domainer.addIncludedValue(10);
        domain = domainer.computeDomain([[-100, -50]], scale);
        assert.deepEqual(domain, [-100, 10], "unregistered includedValues can be added");
        domainer.removeIncludedValue(10);
        domain = domainer.computeDomain([[-100, -50]], scale);
        assert.deepEqual(domain, [-100, 5], "unregistered includedValues can be removed with addOrRemove argument");
    });
    it("include(n) works on dates", function () {
        var a = new Date(2000, 5, 4);
        var b = new Date(2000, 5, 5);
        var c = new Date(2000, 5, 6);
        var d = new Date(2003, 0, 1);
        domainer.addIncludedValue(b);
        var timeScale = new Plottable.Scale.Time();
        timeScale._updateExtent("1", "x", [c, d]);
        timeScale.domainer(domainer);
        assert.deepEqual(timeScale.domain(), [b, d]);
    });
    it("exceptions are setup properly on an area plot", function () {
        var xScale = new Plottable.Scale.Linear();
        var yScale = new Plottable.Scale.Linear();
        var domainer = yScale.domainer();
        var data = [{ x: 0, y: 0, y0: 0 }, { x: 5, y: 5, y0: 5 }];
        var dataset = new Plottable.Dataset(data);
        var r = new Plottable.Plot.Area(xScale, yScale);
        r.addDataset(dataset);
        var svg = generateSVG();
        r.project("x", "x", xScale);
        r.project("y", "y", yScale);
        r.renderTo(svg);
        function getExceptions() {
            yScale.autoDomain();
            var yDomain = yScale.domain();
            var exceptions = [];
            if (yDomain[0] === 0) {
                exceptions.push(0);
            }
            if (yDomain[1] === 5) {
                exceptions.push(5);
            }
            return exceptions;
        }
        assert.deepEqual(getExceptions(), [0], "initializing the plot adds a padding exception at 0");
        // assert.deepEqual(getExceptions(), [], "Initially there are no padding exceptions");
        r.project("y0", "y0", yScale);
        assert.deepEqual(getExceptions(), [], "projecting a non-constant y0 removes the padding exception");
        r.project("y0", 0, yScale);
        assert.deepEqual(getExceptions(), [0], "projecting constant y0 adds the exception back");
        r.project("y0", function () { return 5; }, yScale);
        assert.deepEqual(getExceptions(), [5], "projecting a different constant y0 removed the old exception and added a new one");
        r.project("y0", "y0", yScale);
        assert.deepEqual(getExceptions(), [], "projecting a non-constant y0 removes the padding exception");
        dataset.data([{ x: 0, y: 0, y0: 0 }, { x: 5, y: 5, y0: 0 }]);
        assert.deepEqual(getExceptions(), [0], "changing to constant values via change in datasource adds exception");
        svg.remove();
    });
});

///<reference path="../testReference.ts" />
var assert = chai.assert;
describe("Coordinators", function () {
    describe("ScaleDomainCoordinator", function () {
        it("domains are coordinated", function () {
            var s1 = new Plottable.Scale.Linear();
            var s2 = new Plottable.Scale.Linear();
            var s3 = new Plottable.Scale.Linear();
            var dc = new Plottable._Util.ScaleDomainCoordinator([s1, s2, s3]);
            s1.domain([0, 100]);
            assert.deepEqual(s1.domain(), [0, 100]);
            assert.deepEqual(s1.domain(), s2.domain());
            assert.deepEqual(s1.domain(), s3.domain());
            s1.domain([-100, 5000]);
            assert.deepEqual(s1.domain(), [-100, 5000]);
            assert.deepEqual(s1.domain(), s2.domain());
            assert.deepEqual(s1.domain(), s3.domain());
        });
    });
});

///<reference path="../testReference.ts" />
var assert = chai.assert;
describe("Scales", function () {
    it("Scale's copy() works correctly", function () {
        var testCallback = function (listenable) {
            return true; // doesn't do anything
        };
        var scale = new Plottable.Scale.Linear();
        scale.broadcaster.registerListener(null, testCallback);
        var scaleCopy = scale.copy();
        assert.deepEqual(scale.domain(), scaleCopy.domain(), "Copied scale has the same domain as the original.");
        assert.deepEqual(scale.range(), scaleCopy.range(), "Copied scale has the same range as the original.");
        assert.notDeepEqual(scale.broadcaster, scaleCopy.broadcaster, "Broadcasters are not copied over");
    });
    it("Scale alerts listeners when its domain is updated", function () {
        var scale = new Plottable.Scale.Linear();
        var callbackWasCalled = false;
        var testCallback = function (listenable) {
            assert.equal(listenable, scale, "Callback received the calling scale as the first argument");
            callbackWasCalled = true;
        };
        scale.broadcaster.registerListener(null, testCallback);
        scale.domain([0, 10]);
        assert.isTrue(callbackWasCalled, "The registered callback was called");
        scale._autoDomainAutomatically = true;
        scale._updateExtent("1", "x", [0.08, 9.92]);
        callbackWasCalled = false;
        scale.domainer(new Plottable.Domainer().nice());
        assert.isTrue(callbackWasCalled, "The registered callback was called when nice() is used to set the domain");
        callbackWasCalled = false;
        scale.domainer(new Plottable.Domainer().pad());
        assert.isTrue(callbackWasCalled, "The registered callback was called when padDomain() is used to set the domain");
    });
    describe("autoranging behavior", function () {
        var data;
        var dataset;
        var scale;
        beforeEach(function () {
            data = [{ foo: 2, bar: 1 }, { foo: 5, bar: -20 }, { foo: 0, bar: 0 }];
            dataset = new Plottable.Dataset(data);
            scale = new Plottable.Scale.Linear();
        });
        it("scale autoDomain flag is not overwritten without explicitly setting the domain", function () {
            scale._updateExtent("1", "x", d3.extent(data, function (e) { return e.foo; }));
            scale.domainer(new Plottable.Domainer().pad().nice());
            assert.isTrue(scale._autoDomainAutomatically, "the autoDomain flag is still set after autoranginging and padding and nice-ing");
            scale.domain([0, 5]);
            assert.isFalse(scale._autoDomainAutomatically, "the autoDomain flag is false after domain explicitly set");
        });
        it("scale autorange works as expected with single dataset", function () {
            var svg = generateSVG(100, 100);
            var renderer = new Plottable.Plot.AbstractPlot().addDataset(dataset).project("x", "foo", scale).renderTo(svg);
            assert.deepEqual(scale.domain(), [0, 5], "scale domain was autoranged properly");
            data.push({ foo: 100, bar: 200 });
            dataset.data(data);
            assert.deepEqual(scale.domain(), [0, 100], "scale domain was autoranged properly");
            svg.remove();
        });
        it("scale reference counting works as expected", function () {
            var svg1 = generateSVG(100, 100);
            var svg2 = generateSVG(100, 100);
            var renderer1 = new Plottable.Plot.AbstractPlot().addDataset(dataset).project("x", "foo", scale);
            renderer1.renderTo(svg1);
            var renderer2 = new Plottable.Plot.AbstractPlot().addDataset(dataset).project("x", "foo", scale);
            renderer2.renderTo(svg2);
            var otherScale = new Plottable.Scale.Linear();
            renderer1.project("x", "foo", otherScale);
            dataset.data([{ foo: 10 }, { foo: 11 }]);
            assert.deepEqual(scale.domain(), [10, 11], "scale was still listening to dataset after one perspective deregistered");
            renderer2.project("x", "foo", otherScale);
            // "scale not listening to the dataset after all perspectives removed"
            dataset.data([{ foo: 99 }, { foo: 100 }]);
            assert.deepEqual(scale.domain(), [0, 1], "scale shows default values when all perspectives removed");
            svg1.remove();
            svg2.remove();
        });
        it("scale perspectives can be removed appropriately", function () {
            assert.isTrue(scale._autoDomainAutomatically, "autoDomain enabled1");
            scale._updateExtent("1", "x", d3.extent(data, function (e) { return e.foo; }));
            scale._updateExtent("2", "x", d3.extent(data, function (e) { return e.bar; }));
            assert.isTrue(scale._autoDomainAutomatically, "autoDomain enabled2");
            assert.deepEqual(scale.domain(), [-20, 5], "scale domain includes both perspectives");
            assert.isTrue(scale._autoDomainAutomatically, "autoDomain enabled3");
            scale._removeExtent("1", "x");
            assert.isTrue(scale._autoDomainAutomatically, "autoDomain enabled4");
            assert.closeTo(scale.domain()[0], -20, 0.1, "only the bar accessor is active");
            assert.closeTo(scale.domain()[1], 1, 0.1, "only the bar accessor is active");
            scale._updateExtent("2", "x", d3.extent(data, function (e) { return e.foo; }));
            assert.isTrue(scale._autoDomainAutomatically, "autoDomain enabled5");
            assert.closeTo(scale.domain()[0], 0, 0.1, "the bar accessor was overwritten");
            assert.closeTo(scale.domain()[1], 5, 0.1, "the bar accessor was overwritten");
        });
        it("should resize when a plot is removed", function () {
            var svg = generateSVG(400, 400);
            var ds1 = [{ x: 0, y: 0 }, { x: 1, y: 1 }];
            var ds2 = [{ x: 1, y: 1 }, { x: 2, y: 2 }];
            var xScale = new Plottable.Scale.Linear();
            var yScale = new Plottable.Scale.Linear();
            xScale.domainer(new Plottable.Domainer());
            var xAxis = new Plottable.Axis.Numeric(xScale, "bottom");
            var yAxis = new Plottable.Axis.Numeric(yScale, "left");
            var renderAreaD1 = new Plottable.Plot.Line(xScale, yScale);
            renderAreaD1.addDataset(ds1);
            renderAreaD1.project("x", "x", xScale);
            renderAreaD1.project("y", "y", yScale);
            var renderAreaD2 = new Plottable.Plot.Line(xScale, yScale);
            renderAreaD2.addDataset(ds2);
            renderAreaD2.project("x", "x", xScale);
            renderAreaD2.project("y", "y", yScale);
            var renderAreas = renderAreaD1.merge(renderAreaD2);
            renderAreas.renderTo(svg);
            assert.deepEqual(xScale.domain(), [0, 2]);
            renderAreaD1.detach();
            assert.deepEqual(xScale.domain(), [1, 2], "resize on plot.detach()");
            renderAreas.merge(renderAreaD1);
            assert.deepEqual(xScale.domain(), [0, 2], "resize on plot.merge()");
            svg.remove();
        });
    });
    describe("Quantitative Scales", function () {
        it("autorange defaults to [0, 1] if no perspectives set", function () {
            var scale = new Plottable.Scale.Linear();
            scale.autoDomain();
            var d = scale.domain();
            assert.equal(d[0], 0);
            assert.equal(d[1], 1);
        });
        it("can change the number of ticks generated", function () {
            var scale = new Plottable.Scale.Linear();
            var ticks10 = scale.ticks();
            assert.closeTo(ticks10.length, 10, 1, "defaults to (about) 10 ticks");
            scale.numTicks(20);
            var ticks20 = scale.ticks();
            assert.closeTo(ticks20.length, 20, 1, "can request a different number of ticks");
        });
        it("autorange defaults to [1, 10] on log scale", function () {
            var scale = new Plottable.Scale.Log();
            scale.autoDomain();
            assert.deepEqual(scale.domain(), [1, 10]);
        });
        it("domain can't include NaN or Infinity", function () {
            var scale = new Plottable.Scale.Linear();
            scale.domain([0, 1]);
            scale.domain([5, Infinity]);
            assert.deepEqual(scale.domain(), [0, 1], "Infinity containing domain was ignored");
            scale.domain([5, -Infinity]);
            assert.deepEqual(scale.domain(), [0, 1], "-Infinity containing domain was ignored");
            scale.domain([NaN, 7]);
            assert.deepEqual(scale.domain(), [0, 1], "NaN containing domain was ignored");
            scale.domain([-1, 5]);
            assert.deepEqual(scale.domain(), [-1, 5], "Regular domains still accepted");
        });
        it("autoranges appropriately even if stringy numbers are projected", function () {
            var sadTimesData = ["999", "10", "100", "1000", "2", "999"];
            var xScale = new Plottable.Scale.Linear();
            var yScale = new Plottable.Scale.Linear();
            var plot = new Plottable.Plot.Scatter(xScale, yScale);
            plot.addDataset(sadTimesData);
            var id = function (d) { return d; };
            xScale.domainer(new Plottable.Domainer()); // to disable padding, etc
            plot.project("x", id, xScale);
            plot.project("y", id, yScale);
            var svg = generateSVG();
            plot.renderTo(svg);
            assert.deepEqual(xScale.domain(), [2, 1000], "the domain was calculated appropriately");
            svg.remove();
        });
        it("custom tick generator", function () {
            var scale = new Plottable.Scale.Linear();
            scale.domain([0, 10]);
            var ticks = scale.ticks();
            assert.closeTo(ticks.length, 10, 1, "ticks were generated correctly with default generator");
            scale.tickGenerator(function (scale) { return scale.getDefaultTicks().filter(function (tick) { return tick % 3 === 0; }); });
            ticks = scale.ticks();
            assert.deepEqual(ticks, [0, 3, 6, 9], "ticks were generated correctly with custom generator");
        });
    });
    describe("Category Scales", function () {
        it("rangeBand is updated when domain changes", function () {
            var scale = new Plottable.Scale.Category();
            scale.range([0, 2679]);
            scale.domain(["1", "2", "3", "4"]);
            assert.closeTo(scale.rangeBand(), 399, 1);
            scale.domain(["1", "2", "3", "4", "5"]);
            assert.closeTo(scale.rangeBand(), 329, 1);
        });
        it("stepWidth operates normally", function () {
            var scale = new Plottable.Scale.Category();
            scale.range([0, 3000]);
            scale.domain(["1", "2", "3", "4"]);
            var widthSum = scale.rangeBand() * (1 + scale.innerPadding());
            assert.strictEqual(scale.stepWidth(), widthSum, "step width is the sum of innerPadding width and band width");
        });
    });
    it("CategoryScale + BarPlot combo works as expected when the data is swapped", function () {
        // This unit test taken from SLATE, see SLATE-163 a fix for SLATE-102
        var xScale = new Plottable.Scale.Category();
        var yScale = new Plottable.Scale.Linear();
        var dA = { x: "A", y: 2 };
        var dB = { x: "B", y: 2 };
        var dC = { x: "C", y: 2 };
        var dataset = new Plottable.Dataset([dA, dB]);
        var barPlot = new Plottable.Plot.Bar(xScale, yScale).addDataset(dataset);
        barPlot.project("x", "x", xScale);
        barPlot.project("y", "y", yScale);
        var svg = generateSVG();
        assert.deepEqual(xScale.domain(), [], "before anchoring, the bar plot doesn't proxy data to the scale");
        barPlot.renderTo(svg);
        assert.deepEqual(xScale.domain(), ["A", "B"], "after anchoring, the bar plot's data is on the scale");
        function iterateDataChanges() {
            var dataChanges = [];
            for (var _i = 0; _i < arguments.length; _i++) {
                dataChanges[_i - 0] = arguments[_i];
            }
            dataChanges.forEach(function (dataChange) {
                dataset.data(dataChange);
            });
        }
        iterateDataChanges([], [dA, dB, dC], []);
        assert.lengthOf(xScale.domain(), 0);
        iterateDataChanges([dA], [dB]);
        assert.lengthOf(xScale.domain(), 1);
        iterateDataChanges([], [dA, dB, dC]);
        assert.lengthOf(xScale.domain(), 3);
        svg.remove();
    });
    describe("Color Scales", function () {
        it("accepts categorical string types and Category domain", function () {
            var scale = new Plottable.Scale.Color("10");
            scale.domain(["yes", "no", "maybe"]);
            assert.equal("#1f77b4", scale.scale("yes"));
            assert.equal("#ff7f0e", scale.scale("no"));
            assert.equal("#2ca02c", scale.scale("maybe"));
        });
        it("default colors are generated", function () {
            var scale = new Plottable.Scale.Color();
            var colorArray = ["#5279c7", "#fd373e", "#63c261", "#fad419", "#2c2b6f", "#ff7939", "#db2e65", "#99ce50", "#962565", "#06cccc"];
            assert.deepEqual(scale.range(), colorArray);
        });
        it("uses altered colors if size of domain exceeds size of range", function () {
            var scale = new Plottable.Scale.Color();
            scale.range(["#5279c7", "#fd373e"]);
            scale.domain(["a", "b", "c"]);
            assert.notEqual(scale.scale("c"), "#5279c7");
        });
        it("interprets named color values correctly", function () {
            var scale = new Plottable.Scale.Color();
            scale.range(["red", "blue"]);
            scale.domain(["a", "b"]);
            assert.equal(scale.scale("a"), "#ff0000");
            assert.equal(scale.scale("b"), "#0000ff");
        });
    });
    describe("Interpolated Color Scales", function () {
        it("default scale uses reds and a linear scale type", function () {
            var scale = new Plottable.Scale.InterpolatedColor();
            scale.domain([0, 16]);
            assert.equal("#ffffff", scale.scale(0));
            assert.equal("#feb24c", scale.scale(8));
            assert.equal("#b10026", scale.scale(16));
        });
        it("linearly interpolates colors in L*a*b color space", function () {
            var scale = new Plottable.Scale.InterpolatedColor("reds");
            scale.domain([0, 1]);
            assert.equal("#b10026", scale.scale(1));
            assert.equal("#d9151f", scale.scale(0.9));
        });
        it("accepts array types with color hex values", function () {
            var scale = new Plottable.Scale.InterpolatedColor(["#000", "#FFF"]);
            scale.domain([0, 16]);
            assert.equal("#000000", scale.scale(0));
            assert.equal("#ffffff", scale.scale(16));
            assert.equal("#777777", scale.scale(8));
        });
        it("accepts array types with color names", function () {
            var scale = new Plottable.Scale.InterpolatedColor(["black", "white"]);
            scale.domain([0, 16]);
            assert.equal("#000000", scale.scale(0));
            assert.equal("#ffffff", scale.scale(16));
            assert.equal("#777777", scale.scale(8));
        });
        it("overflow scale values clamp to range", function () {
            var scale = new Plottable.Scale.InterpolatedColor(["black", "white"]);
            scale.domain([0, 16]);
            assert.equal("#000000", scale.scale(0));
            assert.equal("#ffffff", scale.scale(16));
            assert.equal("#000000", scale.scale(-100));
            assert.equal("#ffffff", scale.scale(100));
        });
        it("can be converted to a different range", function () {
            var scale = new Plottable.Scale.InterpolatedColor(["black", "white"]);
            scale.domain([0, 16]);
            assert.equal("#000000", scale.scale(0));
            assert.equal("#ffffff", scale.scale(16));
            scale.colorRange("reds");
            assert.equal("#b10026", scale.scale(16));
        });
        it("can be converted to a different scale type", function () {
            var scale = new Plottable.Scale.InterpolatedColor(["black", "white"]);
            scale.domain([0, 16]);
            assert.equal("#000000", scale.scale(0));
            assert.equal("#ffffff", scale.scale(16));
            assert.equal("#777777", scale.scale(8));
            scale.scaleType("log");
            assert.equal("#000000", scale.scale(0));
            assert.equal("#ffffff", scale.scale(16));
            assert.equal("#e3e3e3", scale.scale(8));
        });
    });
    describe("Modified Log Scale", function () {
        var scale;
        var base = 10;
        var epsilon = 0.00001;
        beforeEach(function () {
            scale = new Plottable.Scale.ModifiedLog(base);
        });
        it("is an increasing, continuous function that can go negative", function () {
            d3.range(-base * 2, base * 2, base / 20).forEach(function (x) {
                // increasing
                assert.operator(scale.scale(x - epsilon), "<", scale.scale(x));
                assert.operator(scale.scale(x), "<", scale.scale(x + epsilon));
                // continuous
                assert.closeTo(scale.scale(x - epsilon), scale.scale(x), epsilon);
                assert.closeTo(scale.scale(x), scale.scale(x + epsilon), epsilon);
            });
            assert.closeTo(scale.scale(0), 0, epsilon);
        });
        it("is close to log() for large values", function () {
            [10, 100, 23103.4, 5].forEach(function (x) {
                assert.closeTo(scale.scale(x), Math.log(x) / Math.log(10), 0.1);
            });
        });
        it("x = invert(scale(x))", function () {
            [0, 1, base, 100, 0.001, -1, -0.3, -base, base - 0.001].forEach(function (x) {
                assert.closeTo(x, scale.invert(scale.scale(x)), epsilon);
                assert.closeTo(x, scale.scale(scale.invert(x)), epsilon);
            });
        });
        it("domain defaults to [0, 1]", function () {
            scale = new Plottable.Scale.ModifiedLog(base);
            assert.deepEqual(scale.domain(), [0, 1]);
        });
        it("works with a domainer", function () {
            scale._updateExtent("1", "x", [0, base * 2]);
            var domain = scale.domain();
            scale.domainer(new Plottable.Domainer().pad(0.1));
            assert.operator(scale.domain()[0], "<", domain[0]);
            assert.operator(domain[1], "<", scale.domain()[1]);
            scale.domainer(new Plottable.Domainer().nice());
            assert.operator(scale.domain()[0], "<=", domain[0]);
            assert.operator(domain[1], "<=", scale.domain()[1]);
            scale = new Plottable.Scale.ModifiedLog(base);
            scale.domainer(new Plottable.Domainer());
            assert.deepEqual(scale.domain(), [0, 1]);
        });
        it("gives reasonable values for ticks()", function () {
            scale._updateExtent("1", "x", [0, base / 2]);
            var ticks = scale.ticks();
            assert.operator(ticks.length, ">", 0);
            scale._updateExtent("1", "x", [-base * 2, base * 2]);
            ticks = scale.ticks();
            var beforePivot = ticks.filter(function (x) { return x <= -base; });
            var afterPivot = ticks.filter(function (x) { return base <= x; });
            var betweenPivots = ticks.filter(function (x) { return -base < x && x < base; });
            assert.operator(beforePivot.length, ">", 0, "should be ticks before -base");
            assert.operator(afterPivot.length, ">", 0, "should be ticks after base");
            assert.operator(betweenPivots.length, ">", 0, "should be ticks between -base and base");
        });
        it("works on inverted domain", function () {
            scale._updateExtent("1", "x", [200, -100]);
            var range = scale.range();
            assert.closeTo(scale.scale(-100), range[1], epsilon);
            assert.closeTo(scale.scale(200), range[0], epsilon);
            var a = [-100, -10, -3, 0, 1, 3.64, 50, 60, 200];
            var b = a.map(function (x) { return scale.scale(x); });
            // should be decreasing function; reverse is sorted
            assert.deepEqual(b.slice().reverse(), b.slice().sort(function (x, y) { return x - y; }));
            var ticks = scale.ticks();
            assert.deepEqual(ticks, ticks.slice().sort(function (x, y) { return x - y; }), "ticks should be sorted");
            assert.deepEqual(ticks, Plottable._Util.Methods.uniq(ticks), "ticks should not be repeated");
            var beforePivot = ticks.filter(function (x) { return x <= -base; });
            var afterPivot = ticks.filter(function (x) { return base <= x; });
            var betweenPivots = ticks.filter(function (x) { return -base < x && x < base; });
            assert.operator(beforePivot.length, ">", 0, "should be ticks before -base");
            assert.operator(afterPivot.length, ">", 0, "should be ticks after base");
            assert.operator(betweenPivots.length, ">", 0, "should be ticks between -base and base");
        });
        it("ticks() is always non-empty", function () {
            [[2, 9], [0, 1], [1, 2], [0.001, 0.01], [-0.1, 0.1], [-3, -2]].forEach(function (domain) {
                scale._updateExtent("1", "x", domain);
                var ticks = scale.ticks();
                assert.operator(ticks.length, ">", 0);
            });
        });
    });
});

///<reference path="../testReference.ts" />
var assert = chai.assert;
describe("TimeScale tests", function () {
    it("parses reasonable formats for dates", function () {
        var scale = new Plottable.Scale.Time();
        var firstDate = new Date(2014, 9, 1, 0, 0, 0, 0).valueOf();
        var secondDate = new Date(2014, 10, 1, 0, 0, 0).valueOf();
        function checkDomain(domain) {
            scale.domain(domain);
            var time1 = scale.domain()[0].valueOf();
            assert.equal(time1, firstDate, "first value of domain set correctly");
            var time2 = scale.domain()[1].valueOf();
            assert.equal(time2, secondDate, "first value of domain set correctly");
        }
        checkDomain(["10/1/2014", "11/1/2014"]);
        checkDomain(["October 1, 2014", "November 1, 2014"]);
        checkDomain(["Oct 1, 2014", "Nov 1, 2014"]);
    });
    it("can't set reversed domain", function () {
        var scale = new Plottable.Scale.Time();
        assert.throws(function () { return scale.domain(["1985-10-26", "1955-11-05"]); }, "chronological");
    });
    it("time coercer works as intended", function () {
        var tc = new Plottable.Scale.Time()._typeCoercer;
        assert.equal(tc(null).getMilliseconds(), 0, "null converted to Date(0)");
        // converting null to Date(0) is the correct behavior as it mirror's d3's semantics
        assert.equal(tc("Wed Dec 31 1969 16:00:00 GMT-0800 (PST)").getMilliseconds(), 0, "string parsed to date");
        assert.equal(tc(0).getMilliseconds(), 0, "number parsed to date");
        var d = new Date(0);
        assert.equal(tc(d), d, "date passed thru unchanged");
    });
    it("tickInterval produces correct number of ticks", function () {
        var scale = new Plottable.Scale.Time();
        // 100 year span
        scale.domain([new Date(2000, 0, 1, 0, 0, 0, 0), new Date(2100, 0, 1, 0, 0, 0, 0)]);
        var ticks = scale.tickInterval(d3.time.year);
        assert.equal(ticks.length, 101, "generated correct number of ticks");
        // 1 year span
        scale.domain([new Date(2000, 0, 1, 0, 0, 0, 0), new Date(2000, 11, 31, 0, 0, 0, 0)]);
        ticks = scale.tickInterval(d3.time.month);
        assert.equal(ticks.length, 12, "generated correct number of ticks");
        ticks = scale.tickInterval(d3.time.month, 3);
        assert.equal(ticks.length, 4, "generated correct number of ticks");
        // 1 month span
        scale.domain([new Date(2000, 0, 1, 0, 0, 0, 0), new Date(2000, 1, 1, 0, 0, 0, 0)]);
        ticks = scale.tickInterval(d3.time.day);
        assert.equal(ticks.length, 32, "generated correct number of ticks");
        // 1 day span
        scale.domain([new Date(2000, 0, 1, 0, 0, 0, 0), new Date(2000, 0, 1, 23, 0, 0, 0)]);
        ticks = scale.tickInterval(d3.time.hour);
        assert.equal(ticks.length, 24, "generated correct number of ticks");
        // 1 hour span
        scale.domain([new Date(2000, 0, 1, 0, 0, 0, 0), new Date(2000, 0, 1, 1, 0, 0, 0)]);
        ticks = scale.tickInterval(d3.time.minute);
        assert.equal(ticks.length, 61, "generated correct number of ticks");
        ticks = scale.tickInterval(d3.time.minute, 10);
        assert.equal(ticks.length, 7, "generated correct number of ticks");
        // 1 minute span
        scale.domain([new Date(2000, 0, 1, 0, 0, 0, 0), new Date(2000, 0, 1, 0, 1, 0, 0)]);
        ticks = scale.tickInterval(d3.time.second);
        assert.equal(ticks.length, 61, "generated correct number of ticks");
    });
});

///<reference path="../testReference.ts" />
var assert = chai.assert;
describe("Tick generators", function () {
    describe("interval", function () {
        it("generate ticks within domain", function () {
            var start = 0.5, end = 4.01, interval = 1;
            var scale = new Plottable.Scale.Linear().domain([start, end]);
            var ticks = Plottable.Scale.TickGenerators.intervalTickGenerator(interval)(scale);
            assert.deepEqual(ticks, [0.5, 1, 2, 3, 4, 4.01], "generated ticks contains all possible ticks within range");
        });
        it("domain crossing 0", function () {
            var start = -1.5, end = 1, interval = 0.5;
            var scale = new Plottable.Scale.Linear().domain([start, end]);
            var ticks = Plottable.Scale.TickGenerators.intervalTickGenerator(interval)(scale);
            assert.deepEqual(ticks, [-1.5, -1, -0.5, 0, 0.5, 1], "generated all number divisible by 0.5 in domain");
        });
        it("generate ticks with reversed domain", function () {
            var start = -2.2, end = -7.6, interval = 2.5;
            var scale = new Plottable.Scale.Linear().domain([start, end]);
            var ticks = Plottable.Scale.TickGenerators.intervalTickGenerator(interval)(scale);
            assert.deepEqual(ticks, [-7.6, -7.5, -5, -2.5, -2.2], "generated all ticks between lower and higher value");
        });
        it("passing big interval", function () {
            var start = 0.5, end = 10.01, interval = 11;
            var scale = new Plottable.Scale.Linear().domain([start, end]);
            var ticks = Plottable.Scale.TickGenerators.intervalTickGenerator(interval)(scale);
            assert.deepEqual(ticks, [0.5, 10.01], "no middle ticks were added");
        });
        it("passing non positive interval", function () {
            var scale = new Plottable.Scale.Linear().domain([0, 1]);
            assert.throws(function () { return Plottable.Scale.TickGenerators.intervalTickGenerator(0); }, "interval must be positive number");
            assert.throws(function () { return Plottable.Scale.TickGenerators.intervalTickGenerator(-2); }, "interval must be positive number");
        });
    });
    describe("integer", function () {
        it("normal case", function () {
            var scale = new Plottable.Scale.Linear().domain([0, 4]);
            var ticks = Plottable.Scale.TickGenerators.integerTickGenerator()(scale);
            assert.deepEqual(ticks, [0, 1, 2, 3, 4], "only the integers are returned");
        });
        it("works across negative numbers", function () {
            var scale = new Plottable.Scale.Linear().domain([-2, 1]);
            var ticks = Plottable.Scale.TickGenerators.integerTickGenerator()(scale);
            assert.deepEqual(ticks, [-2, -1, 0, 1], "only the integers are returned");
        });
        it("includes endticks", function () {
            var scale = new Plottable.Scale.Linear().domain([-2.7, 1.5]);
            var ticks = Plottable.Scale.TickGenerators.integerTickGenerator()(scale);
            assert.deepEqual(ticks, [-2.5, -2, -1, 0, 1, 1.5], "end ticks are included");
        });
        it("all float ticks", function () {
            var scale = new Plottable.Scale.Linear().domain([1.1, 1.5]);
            var ticks = Plottable.Scale.TickGenerators.integerTickGenerator()(scale);
            assert.deepEqual(ticks, [1.1, 1.5], "only the end ticks are returned");
        });
    });
});

///<reference path="../testReference.ts" />
var assert = chai.assert;
describe("_Util.DOM", function () {
    it("getBBox works properly", function () {
        var svg = generateSVG();
        var expectedBox = {
            x: 0,
            y: 0,
            width: 40,
            height: 20
        };
        var rect = svg.append("rect").attr(expectedBox);
        var measuredBox = Plottable._Util.DOM.getBBox(rect);
        assert.deepEqual(measuredBox, expectedBox, "getBBox measures correctly");
        svg.remove();
    });
    it("getBBox does not fail on disconnected and display:none nodes", function () {
        var expectedBox = {
            x: 0,
            y: 0,
            width: 40,
            height: 20
        };
        var removedSVG = generateSVG().remove();
        var rect = removedSVG.append("rect").attr(expectedBox);
        Plottable._Util.DOM.getBBox(rect); // could throw NS_ERROR on FF
        var noneSVG = generateSVG().style("display", "none");
        rect = noneSVG.append("rect").attr(expectedBox);
        Plottable._Util.DOM.getBBox(rect); // could throw NS_ERROR on FF
        noneSVG.remove();
    });
    describe("getElementWidth, getElementHeight", function () {
        it("can get a plain element's size", function () {
            var parent = getSVGParent();
            parent.style("width", "300px");
            parent.style("height", "200px");
            var parentElem = parent[0][0];
            var width = Plottable._Util.DOM.getElementWidth(parentElem);
            assert.equal(width, 300, "measured width matches set width");
            var height = Plottable._Util.DOM.getElementHeight(parentElem);
            assert.equal(height, 200, "measured height matches set height");
        });
        it("can get the svg's size", function () {
            var svg = generateSVG(450, 120);
            var svgElem = svg[0][0];
            var width = Plottable._Util.DOM.getElementWidth(svgElem);
            assert.equal(width, 450, "measured width matches set width");
            var height = Plottable._Util.DOM.getElementHeight(svgElem);
            assert.equal(height, 120, "measured height matches set height");
            svg.remove();
        });
        it("can accept multiple units and convert to pixels", function () {
            var parent = getSVGParent();
            var parentElem = parent[0][0];
            var child = parent.append("div");
            var childElem = child[0][0];
            parent.style("width", "200px");
            parent.style("height", "50px");
            assert.equal(Plottable._Util.DOM.getElementWidth(parentElem), 200, "width is correct");
            assert.equal(Plottable._Util.DOM.getElementHeight(parentElem), 50, "height is correct");
            child.style("width", "20px");
            child.style("height", "10px");
            assert.equal(Plottable._Util.DOM.getElementWidth(childElem), 20, "width is correct");
            assert.equal(Plottable._Util.DOM.getElementHeight(childElem), 10, "height is correct");
            child.style("width", "100%");
            child.style("height", "100%");
            assert.equal(Plottable._Util.DOM.getElementWidth(childElem), 200, "width is correct");
            assert.equal(Plottable._Util.DOM.getElementHeight(childElem), 50, "height is correct");
            child.style("width", "50%");
            child.style("height", "50%");
            assert.equal(Plottable._Util.DOM.getElementWidth(childElem), 100, "width is correct");
            assert.equal(Plottable._Util.DOM.getElementHeight(childElem), 25, "height is correct");
            // reset test page DOM
            parent.style("width", "auto");
            parent.style("height", "auto");
            child.remove();
        });
    });
});

///<reference path="../testReference.ts" />
var assert = chai.assert;
describe("Formatters", function () {
    describe("fixed", function () {
        it("shows exactly [precision] digits", function () {
            var fixed3 = Plottable.Formatters.fixed();
            var result = fixed3(1);
            assert.strictEqual(result, "1.000", "defaults to three decimal places");
            result = fixed3(1.234);
            assert.strictEqual(result, "1.234", "shows three decimal places");
            result = fixed3(1.2346);
            assert.strictEqual(result, "1.235", "changed values are not shown (get turned into empty strings)");
        });
        it("precision can be changed", function () {
            var fixed2 = Plottable.Formatters.fixed(2);
            var result = fixed2(1);
            assert.strictEqual(result, "1.00", "formatter was changed to show only two decimal places");
        });
        it("can be set to show rounded values", function () {
            var fixed3 = Plottable.Formatters.fixed(3);
            var result = fixed3(1.2349);
            assert.strictEqual(result, "1.235", "long values are rounded correctly");
        });
    });
    describe("general", function () {
        it("formats number to show at most [precision] digits", function () {
            var general = Plottable.Formatters.general();
            var result = general(1);
            assert.strictEqual(result, "1", "shows no decimals if formatting an integer");
            result = general(1.234);
            assert.strictEqual(result, "1.234", "shows up to three decimal places");
            result = general(1.2345);
            assert.strictEqual(result, "1.235", "(changed) values with more than three decimal places are not shown");
        });
        it("stringifies non-number values", function () {
            var general = Plottable.Formatters.general();
            var result = general("blargh");
            assert.strictEqual(result, "blargh", "string values are passed through unchanged");
            result = general(null);
            assert.strictEqual(result, "null", "non-number inputs are stringified");
        });
        it("throws an error on strange precision", function () {
            assert.throws(function () {
                var general = Plottable.Formatters.general(-1);
                var result = general(5);
            });
            assert.throws(function () {
                var general = Plottable.Formatters.general(100);
                var result = general(5);
            });
        });
    });
    describe("identity", function () {
        it("stringifies inputs", function () {
            var identity = Plottable.Formatters.identity();
            var result = identity(1);
            assert.strictEqual(result, "1", "numbers are stringified");
            result = identity(0.999999);
            assert.strictEqual(result, "0.999999", "long numbers are stringified");
            result = identity(null);
            assert.strictEqual(result, "null", "formats null");
            result = identity(undefined);
            assert.strictEqual(result, "undefined", "formats undefined");
        });
    });
    describe("currency", function () {
        it("uses reasonable defaults", function () {
            var currencyFormatter = Plottable.Formatters.currency();
            var result = currencyFormatter(1);
            assert.strictEqual(result.charAt(0), "$", "defaults to $ for currency symbol");
            var decimals = result.substring(result.indexOf(".") + 1, result.length);
            assert.strictEqual(decimals.length, 2, "defaults to 2 decimal places");
            result = currencyFormatter(-1);
            assert.strictEqual(result.charAt(0), "-", "prefixes negative values with \"-\"");
            assert.strictEqual(result.charAt(1), "$", "places the currency symbol after the negative sign");
        });
        it("can change the type and position of the currency symbol", function () {
            var centsFormatter = Plottable.Formatters.currency(0, "c", false);
            var result = centsFormatter(1);
            assert.strictEqual(result.charAt(result.length - 1), "c", "The specified currency symbol was appended");
        });
    });
    describe("mutliTime", function () {
        it("uses reasonable defaults", function () {
            var timeFormatter = Plottable.Formatters.multiTime();
            // year, month, day, hours, minutes, seconds, milliseconds
            var result = timeFormatter(new Date(2000, 0, 1, 0, 0, 0, 0));
            assert.strictEqual(result, "2000", "only the year was displayed");
            result = timeFormatter(new Date(2000, 2, 1, 0, 0, 0, 0));
            assert.strictEqual(result, "Mar", "only the month was displayed");
            result = timeFormatter(new Date(2000, 2, 2, 0, 0, 0, 0));
            assert.strictEqual(result, "Thu 02", "month and date displayed");
            result = timeFormatter(new Date(2000, 2, 1, 20, 0, 0, 0));
            assert.strictEqual(result, "08 PM", "only hour was displayed");
            result = timeFormatter(new Date(2000, 2, 1, 20, 34, 0, 0));
            assert.strictEqual(result, "08:34", "hour and minute was displayed");
            result = timeFormatter(new Date(2000, 2, 1, 20, 34, 53, 0));
            assert.strictEqual(result, ":53", "seconds was displayed");
            result = timeFormatter(new Date(2000, 0, 1, 0, 0, 0, 950));
            assert.strictEqual(result, ".950", "milliseconds was displayed");
        });
    });
    describe("percentage", function () {
        it("uses reasonable defaults", function () {
            var percentFormatter = Plottable.Formatters.percentage();
            var result = percentFormatter(1);
            assert.strictEqual(result, "100%", "the value was multiplied by 100, a percent sign was appended, and no decimal places are shown by default");
        });
        it("can handle float imprecision", function () {
            var percentFormatter = Plottable.Formatters.percentage();
            var result = percentFormatter(0.07);
            assert.strictEqual(result, "7%", "does not have trailing zeros and is not empty string");
            percentFormatter = Plottable.Formatters.percentage(2);
            var result2 = percentFormatter(0.0035);
            assert.strictEqual(result2, "0.35%", "works even if multiplying by 100 does not make it an integer");
        });
        it("onlyShowUnchanged set to false", function () {
            var percentFormatter = Plottable.Formatters.percentage(0);
            var result = percentFormatter(0.075);
            assert.strictEqual(result, "8%", "shows formatter changed value");
        });
    });
    describe("multiTime", function () {
        it("uses reasonable defaults", function () {
            var timeFormatter = Plottable.Formatters.multiTime();
            // year, month, day, hours, minutes, seconds, milliseconds
            var result = timeFormatter(new Date(2000, 0, 1, 0, 0, 0, 0));
            assert.strictEqual(result, "2000", "only the year was displayed");
            result = timeFormatter(new Date(2000, 2, 1, 0, 0, 0, 0));
            assert.strictEqual(result, "Mar", "only the month was displayed");
            result = timeFormatter(new Date(2000, 2, 2, 0, 0, 0, 0));
            assert.strictEqual(result, "Thu 02", "month and date displayed");
            result = timeFormatter(new Date(2000, 2, 1, 20, 0, 0, 0));
            assert.strictEqual(result, "08 PM", "only hour was displayed");
            result = timeFormatter(new Date(2000, 2, 1, 20, 34, 0, 0));
            assert.strictEqual(result, "08:34", "hour and minute was displayed");
            result = timeFormatter(new Date(2000, 2, 1, 20, 34, 53, 0));
            assert.strictEqual(result, ":53", "seconds was displayed");
            result = timeFormatter(new Date(2000, 0, 1, 0, 0, 0, 950));
            assert.strictEqual(result, ".950", "milliseconds was displayed");
        });
    });
    describe("SISuffix", function () {
        it("shortens long numbers", function () {
            var lnFormatter = Plottable.Formatters.siSuffix();
            var result = lnFormatter(1);
            assert.strictEqual(result, "1.00", "shows 3 signifigicant figures by default");
            result = lnFormatter(Math.pow(10, 12));
            assert.operator(result.length, "<=", 5, "large number was formatted to a short string");
            result = lnFormatter(Math.pow(10, -12));
            assert.operator(result.length, "<=", 5, "small number was formatted to a short string");
        });
    });
    describe("relativeDate", function () {
        it("uses reasonable defaults", function () {
            var relativeDateFormatter = Plottable.Formatters.relativeDate();
            var result = relativeDateFormatter(7 * Plottable.MILLISECONDS_IN_ONE_DAY);
            assert.strictEqual(result, "7", "7 day difference from epoch, incremented by days, no suffix");
        });
        it("resulting value is difference from base value", function () {
            var relativeDateFormatter = Plottable.Formatters.relativeDate(5 * Plottable.MILLISECONDS_IN_ONE_DAY);
            var result = relativeDateFormatter(9 * Plottable.MILLISECONDS_IN_ONE_DAY);
            assert.strictEqual(result, "4", "4 days greater from base value");
            result = relativeDateFormatter(Plottable.MILLISECONDS_IN_ONE_DAY);
            assert.strictEqual(result, "-4", "4 days less from base value");
        });
        it("can increment by different time types (hours, minutes)", function () {
            var hoursRelativeDateFormatter = Plottable.Formatters.relativeDate(0, Plottable.MILLISECONDS_IN_ONE_DAY / 24);
            var result = hoursRelativeDateFormatter(3 * Plottable.MILLISECONDS_IN_ONE_DAY);
            assert.strictEqual(result, "72", "72 hour difference from epoch");
            var minutesRelativeDateFormatter = Plottable.Formatters.relativeDate(0, Plottable.MILLISECONDS_IN_ONE_DAY / (24 * 60));
            result = minutesRelativeDateFormatter(3 * Plottable.MILLISECONDS_IN_ONE_DAY);
            assert.strictEqual(result, "4320", "4320 minute difference from epoch");
        });
        it("can append a suffix", function () {
            var relativeDateFormatter = Plottable.Formatters.relativeDate(0, Plottable.MILLISECONDS_IN_ONE_DAY, "days");
            var result = relativeDateFormatter(7 * Plottable.MILLISECONDS_IN_ONE_DAY);
            assert.strictEqual(result, "7days", "days appended to the end");
        });
    });
});

///<reference path="../testReference.ts" />
var assert = chai.assert;
describe("SymbolGenerators", function () {
    describe("d3Symbol", function () {
        it("throws an error if invalid symbol type is used", function () {
            assert.throws(function () { return Plottable.SymbolGenerators.d3Symbol("aaa"); }, Error, "invalid D3 symbol type");
        });
    });
});

///<reference path="../testReference.ts" />
var assert = chai.assert;
describe("IDCounter", function () {
    it("IDCounter works as expected", function () {
        var i = new Plottable._Util.IDCounter();
        assert.equal(i.get("f"), 0);
        assert.equal(i.increment("f"), 1);
        assert.equal(i.increment("g"), 1);
        assert.equal(i.increment("f"), 2);
        assert.equal(i.decrement("f"), 1);
        assert.equal(i.get("f"), 1);
        assert.equal(i.get("f"), 1);
        assert.equal(i.decrement(2), -1);
    });
});

///<reference path="../testReference.ts" />
var assert = chai.assert;
describe("StrictEqualityAssociativeArray", function () {
    it("StrictEqualityAssociativeArray works as expected", function () {
        var s = new Plottable._Util.StrictEqualityAssociativeArray();
        var o1 = {};
        var o2 = {};
        assert.isFalse(s.has(o1));
        assert.isFalse(s.delete(o1));
        assert.isUndefined(s.get(o1));
        assert.isFalse(s.set(o1, "foo"));
        assert.equal(s.get(o1), "foo");
        assert.isTrue(s.set(o1, "bar"));
        assert.equal(s.get(o1), "bar");
        s.set(o2, "baz");
        s.set(3, "bam");
        s.set("3", "ball");
        assert.equal(s.get(o1), "bar");
        assert.equal(s.get(o2), "baz");
        assert.equal(s.get(3), "bam");
        assert.equal(s.get("3"), "ball");
        assert.isTrue(s.delete(3));
        assert.isUndefined(s.get(3));
        assert.equal(s.get(o2), "baz");
        assert.equal(s.get("3"), "ball");
    });
    it("Array-level operations (retrieve keys, vals, and map)", function () {
        var s = new Plottable._Util.StrictEqualityAssociativeArray();
        s.set(2, "foo");
        s.set(3, "bar");
        s.set(4, "baz");
        assert.deepEqual(s.values(), ["foo", "bar", "baz"]);
        assert.deepEqual(s.keys(), [2, 3, 4]);
        assert.deepEqual(s.map(function (k, v, i) { return [k, v, i]; }), [[2, "foo", 0], [3, "bar", 1], [4, "baz", 2]]);
    });
});

///<reference path="../testReference.ts" />
var assert = chai.assert;
describe("ClientToSVGTranslator", function () {
    it("getTranslator() creates only one ClientToSVGTranslator per <svg>", function () {
        var svg = generateSVG();
        var t1 = Plottable._Util.ClientToSVGTranslator.getTranslator(svg.node());
        assert.isNotNull(t1, "created a new ClientToSVGTranslator on a <svg>");
        var t2 = Plottable._Util.ClientToSVGTranslator.getTranslator(svg.node());
        assert.strictEqual(t1, t2, "returned the existing ClientToSVGTranslator if called again with same <svg>");
        svg.remove();
    });
    it("converts points to <svg>-space correctly", function () {
        var svg = generateSVG();
        var rectOrigin = {
            x: 19,
            y: 85
        };
        var rect = svg.append("rect").attr({
            x: rectOrigin.x,
            y: rectOrigin.y,
            width: 30,
            height: 30
        });
        var translator = Plottable._Util.ClientToSVGTranslator.getTranslator(svg.node());
        var rectBCR = rect.node().getBoundingClientRect();
        var computedOrigin = translator.computePosition(rectBCR.left, rectBCR.top);
        assertPointsClose(computedOrigin, rectOrigin, 0.5, "translates client coordinates to <svg> coordinates correctly");
        svg.remove();
    });
});

///<reference path="../testReference.ts" />
var assert = chai.assert;
describe("_Util.Methods", function () {
    it("inRange works correct", function () {
        assert.isTrue(Plottable._Util.Methods.inRange(0, -1, 1), "basic functionality works");
        assert.isTrue(Plottable._Util.Methods.inRange(0, 0, 1), "it is a closed interval");
        assert.isTrue(!Plottable._Util.Methods.inRange(0, 1, 2), "returns false when false");
    });
    it("sortedIndex works properly", function () {
        var a = [1, 2, 3, 4, 5];
        var si = Plottable._Util.OpenSource.sortedIndex;
        assert.equal(si(0, a), 0, "return 0 when val is <= arr[0]");
        assert.equal(si(6, a), a.length, "returns a.length when val >= arr[arr.length-1]");
        assert.equal(si(1.5, a), 1, "returns 1 when val is between the first and second elements");
    });
    it("accessorize works properly", function () {
        var datum = { "foo": 2, "bar": 3, "key": 4 };
        var f = function (d, i, m) { return d + i; };
        var a1 = Plottable._Util.Methods.accessorize(f);
        assert.equal(f, a1, "function passes through accessorize unchanged");
        var a2 = Plottable._Util.Methods.accessorize("key");
        assert.equal(a2(datum, 0, null), 4, "key accessor works appropriately");
        var a3 = Plottable._Util.Methods.accessorize("#aaaa");
        assert.equal(a3(datum, 0, null), "#aaaa", "strings beginning with # are returned as final value");
        var a4 = Plottable._Util.Methods.accessorize(33);
        assert.equal(a4(datum, 0, null), 33, "numbers are return as final value");
        var a5 = Plottable._Util.Methods.accessorize(datum);
        assert.equal(a5(datum, 0, null), datum, "objects are return as final value");
    });
    it("uniq works as expected", function () {
        var strings = ["foo", "bar", "foo", "foo", "baz", "bam"];
        assert.deepEqual(Plottable._Util.Methods.uniq(strings), ["foo", "bar", "baz", "bam"]);
    });
    describe("min/max", function () {
        var max = Plottable._Util.Methods.max;
        var min = Plottable._Util.Methods.min;
        var today = new Date();
        it("max/min work as expected", function () {
            var alist = [1, 2, 3, 4, 5];
            var dbl = function (x) { return x * 2; };
            var dblIndexOffset = function (x, i) { return x * 2 - i; };
            var numToDate = function (x) {
                var t = new Date(today.getTime());
                t.setDate(today.getDate() + x);
                return t;
            };
            assert.deepEqual(max(alist, 99), 5, "max ignores default on non-empty array");
            assert.deepEqual(max(alist, dbl, 0), 10, "max applies function appropriately");
            assert.deepEqual(max(alist, dblIndexOffset, 5), 6, "max applies function with index");
            assert.deepEqual(max(alist, numToDate, today), numToDate(5), "max applies non-numeric function appropriately");
            assert.deepEqual(max([], 10), 10, "works as intended with default value");
            assert.deepEqual(max([], dbl, 5), 5, "default value works with function");
            assert.deepEqual(max([], numToDate, today), today, "default non-numeric value works with non-numeric function");
            assert.deepEqual(min(alist, 0), 1, "min works for basic list");
            assert.deepEqual(min(alist, dbl, 0), 2, "min works with function arg");
            assert.deepEqual(min(alist, dblIndexOffset, 0), 2, "min works with function index arg");
            assert.deepEqual(min(alist, numToDate, today), numToDate(1), "min works with non-numeric function arg");
            assert.deepEqual(min([], dbl, 5), 5, "min accepts custom default and function");
            assert.deepEqual(min([], numToDate, today), today, "min accepts non-numeric default and function");
        });
        it("max/min works as expected on non-numeric values (strings)", function () {
            var strings = ["a", "bb", "ccc", "ddd"];
            assert.deepEqual(max(strings, function (s) { return s.length; }, 0), 3, "works on arrays of non-numbers with a function");
            assert.deepEqual(max([], function (s) { return s.length; }, 5), 5, "defaults work even with non-number function type");
        });
        it("max/min works as expected on non-numeric values (dates)", function () {
            var tomorrow = new Date(today.getTime());
            tomorrow.setDate(today.getDate() + 1);
            var dayAfterTomorrow = new Date(today.getTime());
            dayAfterTomorrow.setDate(today.getDate() + 2);
            var dates = [today, tomorrow, dayAfterTomorrow, null];
            assert.deepEqual(min(dates, dayAfterTomorrow), today, "works on arrays of non-numeric values but comparable");
            assert.deepEqual(max(dates, today), dayAfterTomorrow, "works on arrays of non-number values but comparable");
            assert.deepEqual(max([null], today), undefined, "returns undefined from array of null values");
            assert.deepEqual(max([], today), today, "correct default non-numeric value returned");
        });
    });
    it("objEq works as expected", function () {
        assert.isTrue(Plottable._Util.Methods.objEq({}, {}));
        assert.isTrue(Plottable._Util.Methods.objEq({ a: 5 }, { a: 5 }));
        assert.isFalse(Plottable._Util.Methods.objEq({ a: 5, b: 6 }, { a: 5 }));
        assert.isFalse(Plottable._Util.Methods.objEq({ a: 5 }, { a: 5, b: 6 }));
        assert.isTrue(Plottable._Util.Methods.objEq({ a: "hello" }, { a: "hello" }));
        assert.isFalse(Plottable._Util.Methods.objEq({ constructor: {}.constructor }, {}), "using \"constructor\" isn't hidden");
    });
    it("populateMap works as expected", function () {
        var keys = ["a", "b", "c"];
        var map = Plottable._Util.Methods.populateMap(keys, function (key) { return key + "Value"; });
        assert.strictEqual(map.get("a"), "aValue", "key properly goes through map function");
        assert.strictEqual(map.get("b"), "bValue", "key properly goes through map function");
        assert.strictEqual(map.get("c"), "cValue", "key properly goes through map function");
        var indexMap = Plottable._Util.Methods.populateMap(keys, function (key, i) { return key + i + "Value"; });
        assert.strictEqual(indexMap.get("a"), "a0Value", "key and index properly goes through map function");
        assert.strictEqual(indexMap.get("b"), "b1Value", "key and index properly goes through map function");
        assert.strictEqual(indexMap.get("c"), "c2Value", "key and index properly goes through map function");
        var emptyKeys = [];
        var emptyMap = Plottable._Util.Methods.populateMap(emptyKeys, function (key) { return key + "Value"; });
        assert.isTrue(emptyMap.empty(), "no entries in map if no keys in input array");
    });
    it("copyMap works as expected", function () {
        var oldMap = {};
        oldMap["a"] = 1;
        oldMap["b"] = 2;
        oldMap["c"] = 3;
        oldMap["undefined"] = undefined;
        oldMap["null"] = null;
        oldMap["fun"] = function (d) { return d; };
        oldMap["NaN"] = 0 / 0;
        oldMap["inf"] = 1 / 0;
        var map = Plottable._Util.Methods.copyMap(oldMap);
        assert.deepEqual(map, oldMap, "All values were copied.");
        map = Plottable._Util.Methods.copyMap({});
        assert.deepEqual(map, {}, "No values were added.");
    });
    it("range works as expected", function () {
        var start = 0;
        var end = 6;
        var range = Plottable._Util.Methods.range(start, end);
        assert.deepEqual(range, [0, 1, 2, 3, 4, 5], "all entries has been generated");
        range = Plottable._Util.Methods.range(start, end, 2);
        assert.deepEqual(range, [0, 2, 4], "all entries has been generated");
        range = Plottable._Util.Methods.range(start, end, 11);
        assert.deepEqual(range, [0], "all entries has been generated");
        assert.throws(function () { return Plottable._Util.Methods.range(start, end, 0); }, "step cannot be 0");
        range = Plottable._Util.Methods.range(start, end, -1);
        assert.lengthOf(range, 0, "no entries because of invalid step");
        range = Plottable._Util.Methods.range(end, start, -1);
        assert.deepEqual(range, [6, 5, 4, 3, 2, 1], "all entries has been generated");
        range = Plottable._Util.Methods.range(-2, 2);
        assert.deepEqual(range, [-2, -1, 0, 1], "all entries has been generated range crossing 0");
        range = Plottable._Util.Methods.range(0.2, 4);
        assert.deepEqual(range, [0.2, 1.2, 2.2, 3.2], "all entries has been generated with float start");
        range = Plottable._Util.Methods.range(0.6, 2.2, 0.5);
        assert.deepEqual(range, [0.6, 1.1, 1.6, 2.1], "all entries has been generated with float step");
    });
    it("colorTest works as expected", function () {
        var colorTester = d3.select("body").append("div").classed("color-tester", true);
        var style = colorTester.append("style");
        style.attr("type", "text/css");
        style.text(".plottable-colors-0 { background-color: blue; }");
        var blueHexcode = Plottable._Util.Methods.colorTest(colorTester, "plottable-colors-0");
        assert.strictEqual(blueHexcode, "#0000ff", "hexcode for blue returned");
        style.text(".plottable-colors-2 { background-color: #13EADF; }");
        var hexcode = Plottable._Util.Methods.colorTest(colorTester, "plottable-colors-2");
        assert.strictEqual(hexcode, "#13eadf", "hexcode for blue returned");
        var nullHexcode = Plottable._Util.Methods.colorTest(colorTester, "plottable-colors-11");
        assert.strictEqual(nullHexcode, null, "null hexcode returned");
        colorTester.remove();
    });
    it("lightenColor()", function () {
        var color = "#12fced";
        var lightenedColor = Plottable._Util.Methods.lightenColor(color, 1);
        var lColor = Plottable._Util.Color.rgbToHsl(parseInt("12", 16), parseInt("fc", 16), parseInt("ed", 16))[2];
        var lLightenedColor = Plottable._Util.Color.rgbToHsl(parseInt(lightenedColor.substring(1, 3), 16), parseInt(lightenedColor.substring(3, 5), 16), parseInt(lightenedColor.substring(5, 7), 16))[2];
        assert.operator(lLightenedColor, ">", lColor, "color got lighter");
    });
    it("darkenColor()", function () {
        var color = "#12fced";
        var darkenedColor = Plottable._Util.Methods.darkenColor(color, 1, 0.1);
        var lColor = Plottable._Util.Color.rgbToHsl(parseInt("12", 16), parseInt("fc", 16), parseInt("ed", 16))[2];
        var lDarkenedColor = Plottable._Util.Color.rgbToHsl(parseInt(darkenedColor.substring(1, 3), 16), parseInt(darkenedColor.substring(3, 5), 16), parseInt(darkenedColor.substring(5, 7), 16))[2];
        assert.operator(lDarkenedColor, "<", lColor, "color got darker");
    });
});

///<reference path="../testReference.ts" />
var assert = chai.assert;
describe("Interactions", function () {
    describe("PanZoomInteraction", function () {
        it("Pans properly", function () {
            // The only difference between pan and zoom is internal to d3
            // Simulating zoom events is painful, so panning will suffice here
            var xScale = new Plottable.Scale.Linear().domain([0, 11]);
            var yScale = new Plottable.Scale.Linear().domain([11, 0]);
            var svg = generateSVG();
            var dataset = makeLinearSeries(11);
            var plot = new Plottable.Plot.Scatter(xScale, yScale).addDataset(dataset);
            plot.project("x", "x", xScale);
            plot.project("y", "y", yScale);
            plot.renderTo(svg);
            var xDomainBefore = xScale.domain();
            var yDomainBefore = yScale.domain();
            var interaction = new Plottable.Interaction.PanZoom(xScale, yScale);
            plot.registerInteraction(interaction);
            var hb = plot._element.select(".hit-box").node();
            var dragDistancePixelX = 10;
            var dragDistancePixelY = 20;
            $(hb).simulate("drag", {
                dx: dragDistancePixelX,
                dy: dragDistancePixelY
            });
            var xDomainAfter = xScale.domain();
            var yDomainAfter = yScale.domain();
            assert.notDeepEqual(xDomainAfter, xDomainBefore, "x domain was changed by panning");
            assert.notDeepEqual(yDomainAfter, yDomainBefore, "y domain was changed by panning");
            function getSlope(scale) {
                var range = scale.range();
                var domain = scale.domain();
                return (domain[1] - domain[0]) / (range[1] - range[0]);
            }
            ;
            var expectedXDragChange = -dragDistancePixelX * getSlope(xScale);
            var expectedYDragChange = -dragDistancePixelY * getSlope(yScale);
            assert.closeTo(xDomainAfter[0] - xDomainBefore[0], expectedXDragChange, 1, "x domain changed by the correct amount");
            assert.closeTo(yDomainAfter[0] - yDomainBefore[0], expectedYDragChange, 1, "y domain changed by the correct amount");
            svg.remove();
        });
        it("Resets zoom when the scale domain changes", function () {
            var xScale = new Plottable.Scale.Linear();
            var yScale = new Plottable.Scale.Linear();
            var svg = generateSVG();
            var c = new Plottable.Component.AbstractComponent();
            c.renderTo(svg);
            var pzi = new Plottable.Interaction.PanZoom(xScale, yScale);
            c.registerInteraction(pzi);
            var zoomBeforeX = pzi._zoom;
            xScale.domain([10, 1000]);
            var zoomAfterX = pzi._zoom;
            assert.notStrictEqual(zoomBeforeX, zoomAfterX, "D3 Zoom was regenerated after x scale domain changed");
            var zoomBeforeY = pzi._zoom;
            yScale.domain([10, 1000]);
            var zoomAfterY = pzi._zoom;
            assert.notStrictEqual(zoomBeforeY, zoomAfterY, "D3 Zoom was regenerated after y scale domain changed");
            svg.remove();
        });
    });
    describe("KeyInteraction", function () {
        it("Triggers appropriate callback for the key pressed", function () {
            var svg = generateSVG(400, 400);
            var component = new Plottable.Component.AbstractComponent();
            component.renderTo(svg);
            var ki = new Plottable.Interaction.Key();
            var aCode = 65; // "a" key
            var bCode = 66; // "b" key
            var aCallbackCalled = false;
            var aCallback = function () { return aCallbackCalled = true; };
            var bCallbackCalled = false;
            var bCallback = function () { return bCallbackCalled = true; };
            ki.on(aCode, aCallback);
            ki.on(bCode, bCallback);
            component.registerInteraction(ki);
            var $hitbox = $(component._hitBox.node());
            triggerFakeMouseEvent("mouseover", component._hitBox, 100, 100);
            $hitbox.simulate("keydown", { keyCode: aCode });
            assert.isTrue(aCallbackCalled, "callback for \"a\" was called when \"a\" key was pressed");
            assert.isFalse(bCallbackCalled, "callback for \"b\" was not called when \"a\" key was pressed");
            aCallbackCalled = false;
            $hitbox.simulate("keydown", { keyCode: bCode });
            assert.isFalse(aCallbackCalled, "callback for \"a\" was not called when \"b\" key was pressed");
            assert.isTrue(bCallbackCalled, "callback for \"b\" was called when \"b\" key was pressed");
            triggerFakeMouseEvent("mouseout", component._hitBox, -100, -100);
            aCallbackCalled = false;
            $hitbox.simulate("keydown", { keyCode: aCode });
            assert.isFalse(aCallbackCalled, "callback for \"a\" was not called when not moused over the Component");
            svg.remove();
        });
    });
});

///<reference path="../testReference.ts" />
<<<<<<< HEAD
=======
var assert = chai.assert;
describe("Interactions", function () {
    describe("Pointer", function () {
        var SVG_WIDTH = 400;
        var SVG_HEIGHT = 400;
        it("onPointerEnter", function () {
            var svg = generateSVG(SVG_WIDTH, SVG_HEIGHT);
            var c = new Plottable.Component.AbstractComponent();
            c.renderTo(svg);
            var pointerInteraction = new Plottable.Interaction.Pointer();
            c.registerInteraction(pointerInteraction);
            var callbackCalled = false;
            var lastPoint;
            var callback = function (p) {
                callbackCalled = true;
                lastPoint = p;
            };
            pointerInteraction.onPointerEnter(callback);
            assert.strictEqual(pointerInteraction.onPointerEnter(), callback, "callback can be retrieved");
            triggerFakeMouseEvent("mousemove", c.content(), SVG_WIDTH / 2, SVG_HEIGHT / 2);
            assert.isTrue(callbackCalled, "callback called on entering Component (mouse)");
            assert.deepEqual(lastPoint, { x: SVG_WIDTH / 2, y: SVG_HEIGHT / 2 }, "was passed correct point (mouse)");
            callbackCalled = false;
            triggerFakeMouseEvent("mousemove", c.content(), SVG_WIDTH / 4, SVG_HEIGHT / 4);
            assert.isFalse(callbackCalled, "callback not called again if already in Component (mouse)");
            triggerFakeMouseEvent("mousemove", c.content(), 2 * SVG_WIDTH, 2 * SVG_HEIGHT);
            assert.isFalse(callbackCalled, "not called when moving outside of the Component (mouse)");
            callbackCalled = false;
            lastPoint = null;
            triggerFakeTouchEvent("touchstart", c.content(), SVG_WIDTH / 2, SVG_HEIGHT / 2);
            assert.isTrue(callbackCalled, "callback called on entering Component (touch)");
            assert.deepEqual(lastPoint, { x: SVG_WIDTH / 2, y: SVG_HEIGHT / 2 }, "was passed correct point (touch)");
            callbackCalled = false;
            triggerFakeTouchEvent("touchstart", c.content(), SVG_WIDTH / 4, SVG_HEIGHT / 4);
            assert.isFalse(callbackCalled, "callback not called again if already in Component (touch)");
            triggerFakeTouchEvent("touchstart", c.content(), 2 * SVG_WIDTH, 2 * SVG_HEIGHT);
            assert.isFalse(callbackCalled, "not called when moving outside of the Component (touch)");
            pointerInteraction.onPointerEnter(null);
            triggerFakeMouseEvent("mousemove", c.content(), SVG_WIDTH / 2, SVG_HEIGHT / 2);
            assert.isFalse(callbackCalled, "callback removed by passing null");
            svg.remove();
        });
        it("onPointerMove", function () {
            var svg = generateSVG(SVG_WIDTH, SVG_HEIGHT);
            var c = new Plottable.Component.AbstractComponent();
            c.renderTo(svg);
            var pointerInteraction = new Plottable.Interaction.Pointer();
            c.registerInteraction(pointerInteraction);
            var callbackCalled = false;
            var lastPoint;
            var callback = function (p) {
                callbackCalled = true;
                lastPoint = p;
            };
            pointerInteraction.onPointerMove(callback);
            assert.strictEqual(pointerInteraction.onPointerMove(), callback, "callback can be retrieved");
            triggerFakeMouseEvent("mousemove", c.content(), SVG_WIDTH / 2, SVG_HEIGHT / 2);
            assert.isTrue(callbackCalled, "callback called on entering Component (mouse)");
            assert.deepEqual(lastPoint, { x: SVG_WIDTH / 2, y: SVG_HEIGHT / 2 }, "was passed correct point (mouse)");
            callbackCalled = false;
            triggerFakeMouseEvent("mousemove", c.content(), SVG_WIDTH / 4, SVG_HEIGHT / 4);
            assert.isTrue(callbackCalled, "callback on moving inside Component (mouse)");
            assert.deepEqual(lastPoint, { x: SVG_WIDTH / 4, y: SVG_HEIGHT / 4 }, "was passed correct point (mouse)");
            callbackCalled = false;
            triggerFakeMouseEvent("mousemove", c.content(), 2 * SVG_WIDTH, 2 * SVG_HEIGHT);
            assert.isFalse(callbackCalled, "not called when moving outside of the Component (mouse)");
            callbackCalled = false;
            triggerFakeTouchEvent("touchstart", c.content(), SVG_WIDTH / 2, SVG_HEIGHT / 2);
            assert.isTrue(callbackCalled, "callback called on entering Component (touch)");
            assert.deepEqual(lastPoint, { x: SVG_WIDTH / 2, y: SVG_HEIGHT / 2 }, "was passed correct point (touch)");
            callbackCalled = false;
            triggerFakeTouchEvent("touchstart", c.content(), SVG_WIDTH / 4, SVG_HEIGHT / 4);
            assert.isTrue(callbackCalled, "callback on moving inside Component (touch)");
            assert.deepEqual(lastPoint, { x: SVG_WIDTH / 4, y: SVG_HEIGHT / 4 }, "was passed correct point (touch)");
            callbackCalled = false;
            triggerFakeTouchEvent("touchstart", c.content(), 2 * SVG_WIDTH, 2 * SVG_HEIGHT);
            assert.isFalse(callbackCalled, "not called when moving outside of the Component (touch)");
            pointerInteraction.onPointerMove(null);
            triggerFakeMouseEvent("mousemove", c.content(), SVG_WIDTH / 2, SVG_HEIGHT / 2);
            assert.isFalse(callbackCalled, "callback removed by passing null");
            svg.remove();
        });
        it("onPointerExit", function () {
            var svg = generateSVG(SVG_WIDTH, SVG_HEIGHT);
            var c = new Plottable.Component.AbstractComponent();
            c.renderTo(svg);
            var pointerInteraction = new Plottable.Interaction.Pointer();
            c.registerInteraction(pointerInteraction);
            var callbackCalled = false;
            var lastPoint;
            var callback = function (p) {
                callbackCalled = true;
                lastPoint = p;
            };
            pointerInteraction.onPointerExit(callback);
            assert.strictEqual(pointerInteraction.onPointerExit(), callback, "callback can be retrieved");
            triggerFakeMouseEvent("mousemove", c.content(), 2 * SVG_WIDTH, 2 * SVG_HEIGHT);
            assert.isFalse(callbackCalled, "not called when moving outside of the Component (mouse)");
            triggerFakeMouseEvent("mousemove", c.content(), SVG_WIDTH / 2, SVG_HEIGHT / 2);
            triggerFakeMouseEvent("mousemove", c.content(), 2 * SVG_WIDTH, 2 * SVG_HEIGHT);
            assert.isTrue(callbackCalled, "callback called on exiting Component (mouse)");
            assert.deepEqual(lastPoint, { x: 2 * SVG_WIDTH, y: 2 * SVG_HEIGHT }, "was passed correct point (mouse)");
            callbackCalled = false;
            triggerFakeMouseEvent("mousemove", c.content(), 3 * SVG_WIDTH, 3 * SVG_HEIGHT);
            assert.isFalse(callbackCalled, "callback not called again if already outside of Component (mouse)");
            callbackCalled = false;
            lastPoint = null;
            triggerFakeTouchEvent("touchstart", c.content(), 2 * SVG_WIDTH, 2 * SVG_HEIGHT);
            assert.isFalse(callbackCalled, "not called when moving outside of the Component (touch)");
            triggerFakeTouchEvent("touchstart", c.content(), SVG_WIDTH / 2, SVG_HEIGHT / 2);
            triggerFakeTouchEvent("touchstart", c.content(), 2 * SVG_WIDTH, 2 * SVG_HEIGHT);
            assert.isTrue(callbackCalled, "callback called on exiting Component (touch)");
            assert.deepEqual(lastPoint, { x: 2 * SVG_WIDTH, y: 2 * SVG_HEIGHT }, "was passed correct point (touch)");
            callbackCalled = false;
            triggerFakeTouchEvent("touchstart", c.content(), 3 * SVG_WIDTH, 3 * SVG_HEIGHT);
            assert.isFalse(callbackCalled, "callback not called again if already outside of Component (touch)");
            pointerInteraction.onPointerExit(null);
            triggerFakeMouseEvent("mousemove", c.content(), SVG_WIDTH / 2, SVG_HEIGHT / 2);
            triggerFakeMouseEvent("mousemove", c.content(), 2 * SVG_WIDTH, 2 * SVG_HEIGHT);
            assert.isFalse(callbackCalled, "callback removed by passing null");
            svg.remove();
        });
    });
});

///<reference path="../testReference.ts" />
var assert = chai.assert;
describe("DragBoxInteractions", function () {
    var svgWidth = 400;
    var svgHeight = 400;
    var svg;
    var dataset;
    var xScale;
    var yScale;
    var plot;
    var interaction;
    var dragstartX = 20;
    var dragstartY = svgHeight - 100;
    var dragendX = 100;
    var dragendY = svgHeight - 20;
    var draghalfwidth = Math.round((dragendX - dragstartX) / 2);
    var draghalfheight = Math.round((dragendY - dragstartY) / 2);
    var dragwidth = dragendX - dragstartX;
    var dragheight = dragendY - dragstartY;
    var dragmidX = dragstartX + draghalfwidth;
    var dragmidY = dragstartY + draghalfheight;
    function testResize(resizeXStart, resizeYStart, expectedSelection) {
        var timesCalled = 0;
        fakeDragSequence(interaction, dragstartX, dragstartY, dragendX, dragendY); // initial dragbox to resize from
        interaction.dragend(function (start, end) {
            timesCalled++;
            var interactionSelection = {
                xMin: +interaction.dragBox.attr("x"),
                yMin: +interaction.dragBox.attr("y"),
                xMax: +interaction.dragBox.attr("x") + (+interaction.dragBox.attr("width")),
                yMax: +interaction.dragBox.attr("y") + (+interaction.dragBox.attr("height"))
            };
            assert.deepEqual(interactionSelection, expectedSelection, "selection updated correctly");
        });
        // fake another drag event to resize the box.
        interaction.resizeEnabled(true);
        fakeDragSequence(interaction, resizeXStart, resizeYStart, dragmidX, dragmidY);
        assert.equal(timesCalled, 1, "drag callback not called once");
    }
    describe("XYDragBoxInteraction", function () {
        before(function () {
            svg = generateSVG(svgWidth, svgHeight);
            dataset = new Plottable.Dataset(makeLinearSeries(10));
            xScale = new Plottable.Scale.Linear();
            yScale = new Plottable.Scale.Linear();
            plot = new Plottable.Plot.Scatter(xScale, yScale);
            plot.addDataset(dataset);
            plot.project("x", "x", xScale);
            plot.project("y", "y", yScale);
            plot.renderTo(svg);
            interaction = new Plottable.Interaction.DragBox();
            plot.registerInteraction(interaction);
        });
        afterEach(function () {
            interaction.dragstart(null);
            interaction.drag(null);
            interaction.dragend(null);
            interaction.clearBox();
        });
        it("All callbacks are notified with appropriate data on drag", function () {
            var dragStartCalled = 0, dragEndCalled = 0;
            interaction.dragstart(function (a) {
                dragStartCalled++;
                var expectedStartLocation = { x: dragstartX, y: dragstartY };
                assert.deepEqual(a, expectedStartLocation, "areaCallback called with null arg on dragstart");
            });
            interaction.dragend(function (a, b) {
                dragEndCalled++;
                var expectedStart = {
                    x: dragstartX,
                    y: dragstartY
                };
                var expectedEnd = {
                    x: dragendX,
                    y: dragendY
                };
                assert.deepEqual(a, expectedStart, "areaCallback was passed the correct starting point");
                assert.deepEqual(b, expectedEnd, "areaCallback was passed the correct ending point");
            });
            // fake a drag event
            fakeDragSequence(interaction, dragstartX, dragstartY, dragendX, dragendY);
            assert.equal(dragStartCalled, 1, "dragstart callback is called once");
            assert.equal(dragEndCalled, 1, "dragend callback is called once");
        });
        it("Highlights and un-highlights areas appropriately", function () {
            fakeDragSequence(interaction, dragstartX, dragstartY, dragendX, dragendY);
            var dragBoxClass = "." + Plottable.Interaction.XYDragBox._CLASS_DRAG_BOX;
            var dragBox = plot.background().select(dragBoxClass);
            assert.isNotNull(dragBox, "the dragbox was created");
            var actualStartPosition = { x: parseFloat(dragBox.attr("x")), y: parseFloat(dragBox.attr("y")) };
            var expectedStartPosition = { x: Math.min(dragstartX, dragendX), y: Math.min(dragstartY, dragendY) };
            assert.deepEqual(actualStartPosition, expectedStartPosition, "highlighted box is positioned correctly");
            assert.equal(parseFloat(dragBox.attr("width")), Math.abs(dragstartX - dragendX), "highlighted box has correct width");
            assert.equal(parseFloat(dragBox.attr("height")), Math.abs(dragstartY - dragendY), "highlighted box has correct height");
            interaction.clearBox();
            var boxGone = dragBox.attr("width") === "0" && dragBox.attr("height") === "0";
            assert.isTrue(boxGone, "highlighted box disappears when clearBox is called");
        });
        describe("resize enabled", function () {
            it("from the top left", function () {
                testResize(dragstartX, dragendY, {
                    xMin: dragmidX,
                    yMin: dragstartY,
                    xMax: dragendX,
                    yMax: dragmidY
                });
            });
            it("from the top", function () {
                testResize(dragmidX, dragendY, {
                    xMin: dragstartX,
                    yMin: dragstartY,
                    xMax: dragendX,
                    yMax: dragmidY
                });
            });
            it("from the top right", function () {
                testResize(dragendX, dragendY, {
                    xMin: dragstartX,
                    yMin: dragstartY,
                    xMax: dragmidX,
                    yMax: dragmidY
                });
            });
            it("from the right", function () {
                testResize(dragendX, dragmidY, {
                    xMin: dragstartX,
                    yMin: dragstartY,
                    xMax: dragmidX,
                    yMax: dragendY
                });
            });
            it("from the bottom right", function () {
                testResize(dragendX, dragstartY, {
                    xMin: dragstartX,
                    yMin: dragmidY,
                    xMax: dragmidX,
                    yMax: dragendY
                });
            });
            it("from the bottom", function () {
                testResize(dragmidX, dragstartY, {
                    xMin: dragstartX,
                    yMin: dragmidY,
                    xMax: dragendX,
                    yMax: dragendY
                });
            });
            it("from the bottom left", function () {
                testResize(dragstartX, dragstartY, {
                    xMin: dragmidX,
                    yMin: dragmidY,
                    xMax: dragendX,
                    yMax: dragendY
                });
            });
            it("from the left", function () {
                testResize(dragstartX, dragmidY, {
                    xMin: dragmidX,
                    yMin: dragstartY,
                    xMax: dragendX,
                    yMax: dragendY
                });
            });
        });
        after(function () {
            svg.remove();
        });
    });
    describe("YDragBoxInteraction", function () {
        before(function () {
            svg = generateSVG(svgWidth, svgHeight);
            dataset = new Plottable.Dataset(makeLinearSeries(10));
            xScale = new Plottable.Scale.Linear();
            yScale = new Plottable.Scale.Linear();
            plot = new Plottable.Plot.Scatter(xScale, yScale);
            plot.addDataset(dataset);
            plot.project("x", "x", xScale);
            plot.project("y", "y", yScale);
            plot.renderTo(svg);
            interaction = new Plottable.Interaction.YDragBox();
            plot.registerInteraction(interaction);
        });
        afterEach(function () {
            interaction.dragstart(null);
            interaction.drag(null);
            interaction.dragend(null);
            interaction.clearBox();
        });
        it("All callbacks are notified with appropriate data when a drag finishes", function () {
            var dragStartCalled = 0, dragEndCalled = 0;
            interaction.dragstart(function (a) {
                dragStartCalled++;
                var expectedY = dragstartY;
                assert.deepEqual(a.y, expectedY, "areaCallback called with null arg on dragstart");
            });
            interaction.dragend(function (a, b) {
                dragEndCalled++;
                var expectedStartY = dragstartY;
                var expectedEndY = dragendY;
                assert.deepEqual(a.y, expectedStartY);
                assert.deepEqual(b.y, expectedEndY);
            });
            // fake a drag event
            fakeDragSequence(interaction, dragstartX, dragstartY, dragendX, dragendY);
            assert.equal(dragStartCalled, 1, "dragstart callback is called once");
            assert.equal(dragEndCalled, 1, "dragend callback is called once");
        });
        it("Highlights and un-highlights areas appropriately", function () {
            fakeDragSequence(interaction, dragstartX, dragstartY, dragendX, dragendY);
            var dragBoxClass = "." + Plottable.Interaction.XYDragBox._CLASS_DRAG_BOX;
            var dragBox = plot.background().select(dragBoxClass);
            assert.isNotNull(dragBox, "the dragbox was created");
            var actualStartPosition = { x: parseFloat(dragBox.attr("x")), y: parseFloat(dragBox.attr("y")) };
            var expectedStartPosition = { x: 0, y: Math.min(dragstartY, dragendY) };
            assert.deepEqual(actualStartPosition, expectedStartPosition, "highlighted box is positioned correctly");
            assert.equal(parseFloat(dragBox.attr("width")), svgWidth, "highlighted box has correct width");
            assert.equal(parseFloat(dragBox.attr("height")), Math.abs(dragstartY - dragendY), "highlighted box has correct height");
            interaction.clearBox();
            var boxGone = dragBox.attr("width") === "0" && dragBox.attr("height") === "0";
            assert.isTrue(boxGone, "highlighted box disappears when clearBox is called");
        });
        describe("resize enabled", function () {
            it("from the top left", function () {
                testResize(dragstartX, dragendY, {
                    xMin: 0,
                    yMin: dragstartY,
                    xMax: svgWidth,
                    yMax: dragmidY
                });
            });
            it("from the top", function () {
                testResize(dragmidX, dragendY, {
                    xMin: 0,
                    yMin: dragstartY,
                    xMax: svgWidth,
                    yMax: dragmidY
                });
            });
            it("from the top right", function () {
                testResize(dragendX, dragendY, {
                    xMin: 0,
                    yMin: dragstartY,
                    xMax: svgWidth,
                    yMax: dragmidY
                });
            });
            it("from the bottom right", function () {
                testResize(dragendX, dragstartY, {
                    xMin: 0,
                    yMin: dragmidY,
                    xMax: svgWidth,
                    yMax: dragendY
                });
            });
            it("from the bottom", function () {
                testResize(dragmidX, dragstartY, {
                    xMin: 0,
                    yMin: dragmidY,
                    xMax: svgWidth,
                    yMax: dragendY
                });
            });
            it("from the bottom left", function () {
                testResize(dragstartX, dragstartY, {
                    xMin: 0,
                    yMin: dragmidY,
                    xMax: svgWidth,
                    yMax: dragendY
                });
            });
        });
        after(function () {
            svg.remove();
        });
    });
});

///<reference path="../testReference.ts" />
>>>>>>> 3faad56a
var __extends = this.__extends || function (d, b) {
    for (var p in b) if (b.hasOwnProperty(p)) d[p] = b[p];
    function __() { this.constructor = d; }
    __.prototype = b.prototype;
    d.prototype = new __();
};
var assert = chai.assert;
var TestHoverable = (function (_super) {
    __extends(TestHoverable, _super);
    function TestHoverable() {
        _super.apply(this, arguments);
        this.leftPoint = { x: 100, y: 200 };
        this.rightPoint = { x: 300, y: 200 };
    }
    TestHoverable.prototype._hoverOverComponent = function (p) {
        // cast-override
    };
    TestHoverable.prototype._hoverOutComponent = function (p) {
        // cast-override
    };
    TestHoverable.prototype._doHover = function (p) {
        var data = [];
        var points = [];
        if (p.x < 250) {
            data.push("left");
            points.push(this.leftPoint);
        }
        if (p.x > 150) {
            data.push("right");
            points.push(this.rightPoint);
        }
        return {
            data: data,
            pixelPositions: points,
            selection: this._element
        };
    };
    return TestHoverable;
})(Plottable.Component.AbstractComponent);
describe("Interactions", function () {
    describe("Hover", function () {
        var svg;
        var testTarget;
        var hitbox;
        var hoverInteraction;
        var overData;
        var overCallbackCalled = false;
        var outData;
        var outCallbackCalled = false;
        beforeEach(function () {
            svg = generateSVG();
            testTarget = new TestHoverable();
            testTarget.classed("test-hoverable", true);
            testTarget.renderTo(svg);
            hoverInteraction = new Plottable.Interaction.Hover();
            overCallbackCalled = false;
            hoverInteraction.onHoverOver(function (hd) {
                overCallbackCalled = true;
                overData = hd;
            });
            outCallbackCalled = false;
            hoverInteraction.onHoverOut(function (hd) {
                outCallbackCalled = true;
                outData = hd;
            });
            testTarget.registerInteraction(hoverInteraction);
            hitbox = testTarget._element.select(".hit-box");
        });
        it("correctly triggers onHoverOver() callbacks (mouse events)", function () {
            overCallbackCalled = false;
            triggerFakeMouseEvent("mouseover", hitbox, 100, 200);
            assert.isTrue(overCallbackCalled, "onHoverOver was called on mousing over a target area");
            assert.deepEqual(overData.pixelPositions, [testTarget.leftPoint], "onHoverOver was called with the correct pixel position (mouse onto left)");
            assert.deepEqual(overData.data, ["left"], "onHoverOver was called with the correct data (mouse onto left)");
            overCallbackCalled = false;
            triggerFakeMouseEvent("mousemove", hitbox, 100, 200);
            assert.isFalse(overCallbackCalled, "onHoverOver isn't called if the hover data didn't change");
            overCallbackCalled = false;
            triggerFakeMouseEvent("mousemove", hitbox, 200, 200);
            assert.isTrue(overCallbackCalled, "onHoverOver was called when mousing into a new region");
            assert.deepEqual(overData.pixelPositions, [testTarget.rightPoint], "onHoverOver was called with the correct pixel position (left --> center)");
            assert.deepEqual(overData.data, ["right"], "onHoverOver was called with the new data only (left --> center)");
            triggerFakeMouseEvent("mouseout", hitbox, 401, 200);
            overCallbackCalled = false;
            triggerFakeMouseEvent("mouseover", hitbox, 200, 200);
            assert.deepEqual(overData.pixelPositions, [testTarget.leftPoint, testTarget.rightPoint], "onHoverOver was called with the correct pixel positions");
            assert.deepEqual(overData.data, ["left", "right"], "onHoverOver is called with the correct data");
            svg.remove();
        });
        it("correctly triggers onHoverOver() callbacks (touch events)", function () {
            overCallbackCalled = false;
            triggerFakeTouchEvent("touchstart", hitbox, 100, 200);
            assert.isTrue(overCallbackCalled, "onHoverOver was called on touching a target area");
            assert.deepEqual(overData.pixelPositions, [testTarget.leftPoint], "onHoverOver was called with the correct pixel position (mouse onto left)");
            assert.deepEqual(overData.data, ["left"], "onHoverOver was called with the correct data (mouse onto left)");
            overCallbackCalled = false;
            triggerFakeTouchEvent("touchstart", hitbox, 100, 200);
            assert.isFalse(overCallbackCalled, "onHoverOver isn't called if the hover data didn't change");
            overCallbackCalled = false;
            triggerFakeTouchEvent("touchstart", hitbox, 200, 200);
            assert.isTrue(overCallbackCalled, "onHoverOver was called when touch moves into a new region");
            assert.deepEqual(overData.pixelPositions, [testTarget.rightPoint], "onHoverOver was called with the correct pixel position (left --> center)");
            assert.deepEqual(overData.data, ["right"], "onHoverOver was called with the new data only (left --> center)");
            triggerFakeTouchEvent("touchstart", hitbox, 401, 200);
            overCallbackCalled = false;
            triggerFakeTouchEvent("touchstart", hitbox, 200, 200);
            assert.deepEqual(overData.pixelPositions, [testTarget.leftPoint, testTarget.rightPoint], "onHoverOver was called with the correct pixel positions");
            assert.deepEqual(overData.data, ["left", "right"], "onHoverOver is called with the correct data");
            svg.remove();
        });
        it("correctly triggers onHoverOut() callbacks (mouse events)", function () {
            triggerFakeMouseEvent("mouseover", hitbox, 100, 200);
            outCallbackCalled = false;
            triggerFakeMouseEvent("mousemove", hitbox, 200, 200);
            assert.isFalse(outCallbackCalled, "onHoverOut isn't called when mousing into a new region without leaving the old one");
            outCallbackCalled = false;
            triggerFakeMouseEvent("mousemove", hitbox, 300, 200);
            assert.isTrue(outCallbackCalled, "onHoverOut was called when the hover data changes");
            assert.deepEqual(outData.pixelPositions, [testTarget.leftPoint], "onHoverOut was called with the correct pixel position (center --> right)");
            assert.deepEqual(outData.data, ["left"], "onHoverOut was called with the correct data (center --> right)");
            outCallbackCalled = false;
            triggerFakeMouseEvent("mouseout", hitbox, 401, 200);
            assert.isTrue(outCallbackCalled, "onHoverOut is called on mousing out of the Component");
            assert.deepEqual(outData.pixelPositions, [testTarget.rightPoint], "onHoverOut was called with the correct pixel position");
            assert.deepEqual(outData.data, ["right"], "onHoverOut was called with the correct data");
            outCallbackCalled = false;
            triggerFakeMouseEvent("mouseover", hitbox, 200, 200);
            triggerFakeMouseEvent("mouseout", hitbox, 200, 401);
            assert.deepEqual(outData.pixelPositions, [testTarget.leftPoint, testTarget.rightPoint], "onHoverOut was called with the correct pixel positions");
            assert.deepEqual(outData.data, ["left", "right"], "onHoverOut is called with the correct data");
            svg.remove();
        });
        it("correctly triggers onHoverOut() callbacks (touch events)", function () {
            triggerFakeTouchEvent("touchstart", hitbox, 100, 200);
            outCallbackCalled = false;
            triggerFakeTouchEvent("touchstart", hitbox, 200, 200);
            assert.isFalse(outCallbackCalled, "onHoverOut isn't called when mousing into a new region without leaving the old one");
            outCallbackCalled = false;
            triggerFakeTouchEvent("touchstart", hitbox, 300, 200);
            assert.isTrue(outCallbackCalled, "onHoverOut was called when the hover data changes");
            assert.deepEqual(outData.pixelPositions, [testTarget.leftPoint], "onHoverOut was called with the correct pixel position (center --> right)");
            assert.deepEqual(outData.data, ["left"], "onHoverOut was called with the correct data (center --> right)");
            outCallbackCalled = false;
            triggerFakeTouchEvent("touchstart", hitbox, 401, 200);
            assert.isTrue(outCallbackCalled, "onHoverOut is called on mousing out of the Component");
            assert.deepEqual(outData.pixelPositions, [testTarget.rightPoint], "onHoverOut was called with the correct pixel position");
            assert.deepEqual(outData.data, ["right"], "onHoverOut was called with the correct data");
            outCallbackCalled = false;
            triggerFakeTouchEvent("touchstart", hitbox, 200, 200);
            triggerFakeTouchEvent("touchstart", hitbox, 200, 401);
            assert.deepEqual(outData.pixelPositions, [testTarget.leftPoint, testTarget.rightPoint], "onHoverOut was called with the correct pixel positions");
            assert.deepEqual(outData.data, ["left", "right"], "onHoverOut is called with the correct data");
            svg.remove();
        });
        it("getCurrentHoverData()", function () {
            triggerFakeMouseEvent("mouseover", hitbox, 100, 200);
            var currentlyHovered = hoverInteraction.getCurrentHoverData();
            assert.deepEqual(currentlyHovered.pixelPositions, [testTarget.leftPoint], "retrieves pixel positions corresponding to the current position");
            assert.deepEqual(currentlyHovered.data, ["left"], "retrieves data corresponding to the current position");
            triggerFakeMouseEvent("mousemove", hitbox, 200, 200);
            currentlyHovered = hoverInteraction.getCurrentHoverData();
            assert.deepEqual(currentlyHovered.pixelPositions, [testTarget.leftPoint, testTarget.rightPoint], "retrieves pixel positions corresponding to the current position");
            assert.deepEqual(currentlyHovered.data, ["left", "right"], "retrieves data corresponding to the current position");
            triggerFakeMouseEvent("mouseout", hitbox, 401, 200);
            currentlyHovered = hoverInteraction.getCurrentHoverData();
            assert.isNull(currentlyHovered.data, "returns null if not currently hovering");
            svg.remove();
        });
    });
});

///<reference path="../testReference.ts" />
var assert = chai.assert;
describe("Interactions", function () {
    describe("Drag", function () {
        var SVG_WIDTH = 400;
        var SVG_HEIGHT = 400;
        var startPoint = {
            x: SVG_WIDTH / 4,
            y: SVG_HEIGHT / 4
        };
        var endPoint = {
            x: SVG_WIDTH / 2,
            y: SVG_HEIGHT / 2
        };
        var outsidePointPos = {
            x: SVG_WIDTH * 1.5,
            y: SVG_HEIGHT * 1.5
        };
        var constrainedPos = {
            x: SVG_WIDTH,
            y: SVG_HEIGHT
        };
        var outsidePointNeg = {
            x: -SVG_WIDTH / 2,
            y: -SVG_HEIGHT / 2
        };
        var constrainedNeg = {
            x: 0,
            y: 0
        };
        it("onDragStart", function () {
            var svg = generateSVG(SVG_WIDTH, SVG_HEIGHT);
            var c = new Plottable.Component.AbstractComponent();
            c.renderTo(svg);
            var drag = new Plottable.Interaction.Drag();
            var startCallbackCalled = false;
            var receivedStart;
            var startCallback = function (p) {
                startCallbackCalled = true;
                receivedStart = p;
            };
            drag.onDragStart(startCallback);
            c.registerInteraction(drag);
            var hitbox = c.hitBox();
            triggerFakeMouseEvent("mousedown", hitbox, startPoint.x, startPoint.y);
            assert.isTrue(startCallbackCalled, "callback was called on beginning drag (mousedown)");
            assert.deepEqual(receivedStart, startPoint, "was passed the correct point");
            startCallbackCalled = false;
            triggerFakeMouseEvent("mousedown", hitbox, outsidePointPos.x, outsidePointPos.y);
            assert.isFalse(startCallbackCalled, "does not trigger callback if drag starts outside the Component (positive) (mousedown)");
            triggerFakeMouseEvent("mousedown", hitbox, outsidePointNeg.x, outsidePointNeg.y);
            assert.isFalse(startCallbackCalled, "does not trigger callback if drag starts outside the Component (negative) (mousedown)");
            assert.strictEqual(drag.onDragStart(), startCallback, "retrieves the callback if called with no arguments");
            drag.onDragStart(null);
            assert.isNull(drag.onDragStart(), "removes the callback if called with null");
            svg.remove();
        });
        it("onDrag", function () {
            var svg = generateSVG(SVG_WIDTH, SVG_HEIGHT);
            var c = new Plottable.Component.AbstractComponent();
            c.renderTo(svg);
            var drag = new Plottable.Interaction.Drag();
            var moveCallbackCalled = false;
            var receivedStart;
            var receivedEnd;
            var moveCallback = function (start, end) {
                moveCallbackCalled = true;
                receivedStart = start;
                receivedEnd = end;
            };
            drag.onDrag(moveCallback);
            c.registerInteraction(drag);
            var hitbox = c.hitBox();
            triggerFakeMouseEvent("mousedown", hitbox, startPoint.x, startPoint.y);
            triggerFakeMouseEvent("mousemove", hitbox, endPoint.x, endPoint.y);
            assert.isTrue(moveCallbackCalled, "callback was called on dragging (mousemove)");
            assert.deepEqual(receivedStart, startPoint, "was passed the correct starting point");
            assert.deepEqual(receivedEnd, endPoint, "was passed the correct current point");
            triggerFakeMouseEvent("mousemove", hitbox, outsidePointPos.x, outsidePointPos.y);
            assert.deepEqual(receivedEnd, constrainedPos, "dragging outside the Component is constrained (positive) (mousemove)");
            triggerFakeMouseEvent("mousemove", hitbox, outsidePointNeg.x, outsidePointNeg.y);
            assert.deepEqual(receivedEnd, constrainedNeg, "dragging outside the Component is constrained (negative) (mousemove)");
            assert.strictEqual(drag.onDrag(), moveCallback, "retrieves the callback if called with no arguments");
            drag.onDrag(null);
            assert.isNull(drag.onDrag(), "removes the callback if called with null");
            svg.remove();
        });
        it("onDragEnd", function () {
            var svg = generateSVG(SVG_WIDTH, SVG_HEIGHT);
            var c = new Plottable.Component.AbstractComponent();
            c.renderTo(svg);
            var drag = new Plottable.Interaction.Drag();
            var endCallbackCalled = false;
            var receivedStart;
            var receivedEnd;
            var endCallback = function (start, end) {
                endCallbackCalled = true;
                receivedStart = start;
                receivedEnd = end;
            };
            drag.onDragEnd(endCallback);
            c.registerInteraction(drag);
            var hitbox = c.hitBox();
            triggerFakeMouseEvent("mousedown", hitbox, startPoint.x, startPoint.y);
            triggerFakeMouseEvent("mouseup", hitbox, endPoint.x, endPoint.y);
            assert.isTrue(endCallbackCalled, "callback was called on drag ending (mouseup)");
            assert.deepEqual(receivedStart, startPoint, "was passed the correct starting point");
            assert.deepEqual(receivedEnd, endPoint, "was passed the correct current point");
            triggerFakeMouseEvent("mousedown", hitbox, startPoint.x, startPoint.y);
            triggerFakeMouseEvent("mouseup", hitbox, outsidePointPos.x, outsidePointPos.y);
            assert.deepEqual(receivedEnd, constrainedPos, "dragging outside the Component is constrained (positive) (mouseup)");
            triggerFakeMouseEvent("mousedown", hitbox, startPoint.x, startPoint.y);
            triggerFakeMouseEvent("mouseup", hitbox, outsidePointNeg.x, outsidePointNeg.y);
            assert.deepEqual(receivedEnd, constrainedNeg, "dragging outside the Component is constrained (negative) (mouseup)");
            assert.strictEqual(drag.onDragEnd(), endCallback, "retrieves the callback if called with no arguments");
            drag.onDragEnd(null);
            assert.isNull(drag.onDragEnd(), "removes the callback if called with null");
            svg.remove();
        });
    });
});

///<reference path="../testReference.ts" />
var assert = chai.assert;
describe("Dispatchers", function () {
    describe("AbstractDispatcher", function () {
        it("_connect() and _disconnect()", function () {
            var dispatcher = new Plottable.Dispatcher.AbstractDispatcher();
            var callbackCalls = 0;
            dispatcher._event2Callback["click"] = function () { return callbackCalls++; };
            var d3document = d3.select(document);
            dispatcher._connect();
            triggerFakeUIEvent("click", d3document);
            assert.strictEqual(callbackCalls, 1, "connected correctly (callback was called)");
            dispatcher._connect();
            callbackCalls = 0;
            triggerFakeUIEvent("click", d3document);
            assert.strictEqual(callbackCalls, 1, "can't double-connect (callback only called once)");
            dispatcher._disconnect();
            callbackCalls = 0;
            triggerFakeUIEvent("click", d3document);
            assert.strictEqual(callbackCalls, 0, "disconnected correctly (callback not called)");
        });
        it("won't _disconnect() if broadcasters still have listeners", function () {
            var dispatcher = new Plottable.Dispatcher.AbstractDispatcher();
            var callbackWasCalled = false;
            dispatcher._event2Callback["click"] = function () { return callbackWasCalled = true; };
            var b = new Plottable.Core.Broadcaster(dispatcher);
            var key = "unit test";
            b.registerListener(key, function () { return null; });
            dispatcher._broadcasters = [b];
            var d3document = d3.select(document);
            dispatcher._connect();
            triggerFakeUIEvent("click", d3document);
            assert.isTrue(callbackWasCalled, "connected correctly (callback was called)");
            dispatcher._disconnect();
            callbackWasCalled = false;
            triggerFakeUIEvent("click", d3document);
            assert.isTrue(callbackWasCalled, "didn't disconnect while broadcaster had listener");
            b.deregisterListener(key);
            dispatcher._disconnect();
            callbackWasCalled = false;
            triggerFakeUIEvent("click", d3document);
            assert.isFalse(callbackWasCalled, "disconnected when broadcaster had no listeners");
        });
        it("_setCallback()", function () {
            var dispatcher = new Plottable.Dispatcher.AbstractDispatcher();
            var b = new Plottable.Core.Broadcaster(dispatcher);
            var key = "unit test";
            var callbackWasCalled = false;
            var callback = function () { return callbackWasCalled = true; };
            dispatcher._setCallback(b, key, callback);
            b.broadcast();
            assert.isTrue(callbackWasCalled, "callback was called after setting with _setCallback()");
            dispatcher._setCallback(b, key, null);
            callbackWasCalled = false;
            b.broadcast();
            assert.isFalse(callbackWasCalled, "callback was removed by calling _setCallback() with null");
        });
    });
});

///<reference path="../testReference.ts" />
var assert = chai.assert;
describe("Dispatchers", function () {
    describe("Mouse Dispatcher", function () {
        function assertPointsClose(actual, expected, epsilon, message) {
            assert.closeTo(actual.x, expected.x, epsilon, message + " (x)");
            assert.closeTo(actual.y, expected.y, epsilon, message + " (y)");
        }
        ;
        it("getDispatcher() creates only one Dispatcher.Mouse per <svg>", function () {
            var svg = generateSVG();
            var md1 = Plottable.Dispatcher.Mouse.getDispatcher(svg.node());
            assert.isNotNull(md1, "created a new Dispatcher on an SVG");
            var md2 = Plottable.Dispatcher.Mouse.getDispatcher(svg.node());
            assert.strictEqual(md1, md2, "returned the existing Dispatcher if called again with same <svg>");
            svg.remove();
        });
        it("getLastMousePosition() defaults to a non-null value", function () {
            var svg = generateSVG();
            var md = Plottable.Dispatcher.Mouse.getDispatcher(svg.node());
            var p = md.getLastMousePosition();
            assert.isNotNull(p, "returns a value after initialization");
            assert.isNotNull(p.x, "x value is set");
            assert.isNotNull(p.y, "y value is set");
            svg.remove();
        });
        it("can remove callbacks by passing null", function () {
            var targetWidth = 400, targetHeight = 400;
            var target = generateSVG(targetWidth, targetHeight);
            // HACKHACK: PhantomJS can't measure SVGs unless they have something in them occupying space
            target.append("rect").attr("width", targetWidth).attr("height", targetHeight);
            var targetX = 17;
            var targetY = 76;
            var md = Plottable.Dispatcher.Mouse.getDispatcher(target.node());
            var cb1Called = false;
            var cb1 = function (p, e) { return cb1Called = true; };
            var cb2Called = false;
            var cb2 = function (p, e) { return cb2Called = true; };
            md.onMouseMove("callback1", cb1);
            md.onMouseMove("callback2", cb2);
            triggerFakeMouseEvent("mousemove", target, targetX, targetY);
            assert.isTrue(cb1Called, "callback 1 was called on mousemove");
            assert.isTrue(cb2Called, "callback 2 was called on mousemove");
            cb1Called = false;
            cb2Called = false;
            md.onMouseMove("callback1", null);
            triggerFakeMouseEvent("mousemove", target, targetX, targetY);
            assert.isFalse(cb1Called, "callback was not called after blanking");
            assert.isTrue(cb2Called, "callback 2 was still called");
            target.remove();
        });
        it("doesn't call callbacks if not in the DOM", function () {
            var targetWidth = 400, targetHeight = 400;
            var target = generateSVG(targetWidth, targetHeight);
            // HACKHACK: PhantomJS can't measure SVGs unless they have something in them occupying space
            target.append("rect").attr("width", targetWidth).attr("height", targetHeight);
            var targetX = 17;
            var targetY = 76;
            var md = Plottable.Dispatcher.Mouse.getDispatcher(target.node());
            var callbackWasCalled = false;
            var callback = function (p, e) { return callbackWasCalled = true; };
            var keyString = "notInDomTest";
            md.onMouseMove(keyString, callback);
            triggerFakeMouseEvent("mousemove", target, targetX, targetY);
            assert.isTrue(callbackWasCalled, "callback was called on mousemove");
            target.remove();
            callbackWasCalled = false;
            triggerFakeMouseEvent("mousemove", target, targetX, targetY);
            assert.isFalse(callbackWasCalled, "callback was not called after <svg> was removed from DOM");
            md.onMouseMove(keyString, null);
        });
        it("calls callbacks on mouseover, mousemove, and mouseout", function () {
            var targetWidth = 400, targetHeight = 400;
            var target = generateSVG(targetWidth, targetHeight);
            // HACKHACK: PhantomJS can't measure SVGs unless they have something in them occupying space
            target.append("rect").attr("width", targetWidth).attr("height", targetHeight);
            var targetX = 17;
            var targetY = 76;
            var expectedPoint = {
                x: targetX,
                y: targetY
            };
            var md = Plottable.Dispatcher.Mouse.getDispatcher(target.node());
            var callbackWasCalled = false;
            var callback = function (p, e) {
                callbackWasCalled = true;
                assertPointsClose(p, expectedPoint, 0.5, "mouse position is correct");
                assert.isNotNull(e, "mouse event was passed to the callback");
            };
            var keyString = "unit test";
            md.onMouseMove(keyString, callback);
            triggerFakeMouseEvent("mouseover", target, targetX, targetY);
            assert.isTrue(callbackWasCalled, "callback was called on mouseover");
            callbackWasCalled = false;
            triggerFakeMouseEvent("mousemove", target, targetX, targetY);
            assert.isTrue(callbackWasCalled, "callback was called on mousemove");
            callbackWasCalled = false;
            triggerFakeMouseEvent("mouseout", target, targetX, targetY);
            assert.isTrue(callbackWasCalled, "callback was called on mouseout");
            md.onMouseMove(keyString, null);
            target.remove();
        });
        it("onMouseDown()", function () {
            var targetWidth = 400, targetHeight = 400;
            var target = generateSVG(targetWidth, targetHeight);
            // HACKHACK: PhantomJS can't measure SVGs unless they have something in them occupying space
            target.append("rect").attr("width", targetWidth).attr("height", targetHeight);
            var targetX = 17;
            var targetY = 76;
            var expectedPoint = {
                x: targetX,
                y: targetY
            };
            var md = Plottable.Dispatcher.Mouse.getDispatcher(target.node());
            var callbackWasCalled = false;
            var callback = function (p, e) {
                callbackWasCalled = true;
                assertPointsClose(p, expectedPoint, 0.5, "mouse position is correct");
                assert.isNotNull(e, "mouse event was passed to the callback");
            };
            var keyString = "unit test";
            md.onMouseDown(keyString, callback);
            triggerFakeMouseEvent("mousedown", target, targetX, targetY);
            assert.isTrue(callbackWasCalled, "callback was called on mousedown");
            md.onMouseDown(keyString, null);
            target.remove();
        });
        it("onMouseUp()", function () {
            var targetWidth = 400, targetHeight = 400;
            var target = generateSVG(targetWidth, targetHeight);
            // HACKHACK: PhantomJS can't measure SVGs unless they have something in them occupying space
            target.append("rect").attr("width", targetWidth).attr("height", targetHeight);
            var targetX = 17;
            var targetY = 76;
            var expectedPoint = {
                x: targetX,
                y: targetY
            };
            var md = Plottable.Dispatcher.Mouse.getDispatcher(target.node());
            var callbackWasCalled = false;
            var callback = function (p, e) {
                callbackWasCalled = true;
                assertPointsClose(p, expectedPoint, 0.5, "mouse position is correct");
                assert.isNotNull(e, "mouse event was passed to the callback");
            };
            var keyString = "unit test";
            md.onMouseUp(keyString, callback);
            triggerFakeMouseEvent("mouseup", target, targetX, targetY);
            assert.isTrue(callbackWasCalled, "callback was called on mouseup");
            md.onMouseUp(keyString, null);
            target.remove();
        });
        it("onWheel()", function () {
            // HACKHACK PhantomJS doesn't implement fake creation of WheelEvents
            // https://github.com/ariya/phantomjs/issues/11289
            if (window.PHANTOMJS) {
                return;
            }
            var targetWidth = 400, targetHeight = 400;
            var svg = generateSVG(targetWidth, targetHeight);
            // HACKHACK: PhantomJS can't measure SVGs unless they have something in them occupying space
            svg.append("rect").attr("width", targetWidth).attr("height", targetHeight);
            var targetX = 17;
            var targetY = 76;
            var expectedPoint = {
                x: targetX,
                y: targetY
            };
            var targetDeltaY = 10;
            var md = Plottable.Dispatcher.Mouse.getDispatcher(svg.node());
            var callbackWasCalled = false;
            var callback = function (p, e) {
                callbackWasCalled = true;
                assert.strictEqual(e.deltaY, targetDeltaY, "deltaY value was passed to callback");
                assertPointsClose(p, expectedPoint, 0.5, "mouse position is correct");
                assert.isNotNull(e, "mouse event was passed to the callback");
            };
            var keyString = "unit test";
            md.onWheel(keyString, callback);
            triggerFakeWheelEvent("wheel", svg, targetX, targetY, targetDeltaY);
            assert.isTrue(callbackWasCalled, "callback was called on wheel");
            md.onWheel(keyString, null);
            svg.remove();
        });
    });
});

///<reference path="../testReference.ts" />
var assert = chai.assert;
describe("Dispatchers", function () {
    describe("Touch Dispatcher", function () {
        it("getDispatcher() creates only one Dispatcher.Touch per <svg>", function () {
            var svg = generateSVG();
            var td1 = Plottable.Dispatcher.Touch.getDispatcher(svg.node());
            assert.isNotNull(td1, "created a new Dispatcher on an SVG");
            var td2 = Plottable.Dispatcher.Touch.getDispatcher(svg.node());
            assert.strictEqual(td1, td2, "returned the existing Dispatcher if called again with same <svg>");
            svg.remove();
        });
        it("getLastTouchPosition() defaults to a non-null value", function () {
            var svg = generateSVG();
            var td = Plottable.Dispatcher.Touch.getDispatcher(svg.node());
            var p = td.getLastTouchPosition();
            assert.isNotNull(p, "returns a value after initialization");
            assert.isNotNull(p.x, "x value is set");
            assert.isNotNull(p.y, "y value is set");
            svg.remove();
        });
        it("onTouchStart()", function () {
            var targetWidth = 400, targetHeight = 400;
            var target = generateSVG(targetWidth, targetHeight);
            // HACKHACK: PhantomJS can't measure SVGs unless they have something in them occupying space
            target.append("rect").attr("width", targetWidth).attr("height", targetHeight);
            var targetX = 17;
            var targetY = 76;
            var expectedPoint = {
                x: targetX,
                y: targetY
            };
            var td = Plottable.Dispatcher.Touch.getDispatcher(target.node());
            var callbackWasCalled = false;
            var callback = function (p, e) {
                callbackWasCalled = true;
                assertPointsClose(p, expectedPoint, 0.5, "touch position is correct");
                assert.isNotNull(e, "TouchEvent was passed to the Dispatcher");
            };
            var keyString = "unit test";
            td.onTouchStart(keyString, callback);
            triggerFakeTouchEvent("touchstart", target, targetX, targetY);
            assert.isTrue(callbackWasCalled, "callback was called on touchstart");
            td.onTouchStart(keyString, null);
            target.remove();
        });
        it("onTouchMove()", function () {
            var targetWidth = 400, targetHeight = 400;
            var target = generateSVG(targetWidth, targetHeight);
            // HACKHACK: PhantomJS can't measure SVGs unless they have something in them occupying space
            target.append("rect").attr("width", targetWidth).attr("height", targetHeight);
            var targetX = 17;
            var targetY = 76;
            var expectedPoint = {
                x: targetX,
                y: targetY
            };
            var td = Plottable.Dispatcher.Touch.getDispatcher(target.node());
            var callbackWasCalled = false;
            var callback = function (p, e) {
                callbackWasCalled = true;
                assertPointsClose(p, expectedPoint, 0.5, "touch position is correct");
                assert.isNotNull(e, "TouchEvent was passed to the Dispatcher");
            };
            var keyString = "unit test";
            td.onTouchMove(keyString, callback);
            triggerFakeTouchEvent("touchmove", target, targetX, targetY);
            assert.isTrue(callbackWasCalled, "callback was called on touchmove");
            td.onTouchMove(keyString, null);
            target.remove();
        });
        it("onTouchEnd()", function () {
            var targetWidth = 400, targetHeight = 400;
            var target = generateSVG(targetWidth, targetHeight);
            // HACKHACK: PhantomJS can't measure SVGs unless they have something in them occupying space
            target.append("rect").attr("width", targetWidth).attr("height", targetHeight);
            var targetX = 17;
            var targetY = 76;
            var expectedPoint = {
                x: targetX,
                y: targetY
            };
            var td = Plottable.Dispatcher.Touch.getDispatcher(target.node());
            var callbackWasCalled = false;
            var callback = function (p, e) {
                callbackWasCalled = true;
                assertPointsClose(p, expectedPoint, 0.5, "touch position is correct");
                assert.isNotNull(e, "TouchEvent was passed to the Dispatcher");
            };
            var keyString = "unit test";
            td.onTouchEnd(keyString, callback);
            triggerFakeTouchEvent("touchend", target, targetX, targetY);
            assert.isTrue(callbackWasCalled, "callback was called on touchend");
            td.onTouchEnd(keyString, null);
            target.remove();
        });
        it("doesn't call callbacks if not in the DOM", function () {
            var targetWidth = 400, targetHeight = 400;
            var target = generateSVG(targetWidth, targetHeight);
            // HACKHACK: PhantomJS can't measure SVGs unless they have something in them occupying space
            target.append("rect").attr("width", targetWidth).attr("height", targetHeight);
            var targetX = 17;
            var targetY = 76;
            var td = Plottable.Dispatcher.Touch.getDispatcher(target.node());
            var callbackWasCalled = false;
            var callback = function (p, e) {
                callbackWasCalled = true;
                assert.isNotNull(e, "TouchEvent was passed to the Dispatcher");
            };
            var keyString = "notInDomTest";
            td.onTouchMove(keyString, callback);
            triggerFakeTouchEvent("touchmove", target, targetX, targetY);
            assert.isTrue(callbackWasCalled, "callback was called on touchmove");
            target.remove();
            callbackWasCalled = false;
            triggerFakeTouchEvent("touchmove", target, targetX, targetY);
            assert.isFalse(callbackWasCalled, "callback was not called after <svg> was removed from DOM");
            td.onTouchMove(keyString, null);
        });
    });
});

///<reference path="../testReference.ts" />
var assert = chai.assert;
describe("Dispatchers", function () {
    describe("Key Dispatcher", function () {
        it("triggers callback on mousedown", function () {
            var ked = Plottable.Dispatcher.Key.getDispatcher();
            var keyCodeToSend = 65;
            var keyDowned = false;
            var callback = function (code, e) {
                keyDowned = true;
                assert.strictEqual(code, keyCodeToSend, "correct keycode was passed");
                assert.isNotNull(e, "key event was passed to the callback");
            };
            var keyString = "unit test";
            ked.onKeyDown(keyString, callback);
            $("body").simulate("keydown", { keyCode: keyCodeToSend });
            assert.isTrue(keyDowned, "callback when a key was pressed");
            ked.onKeyDown(keyString, null); // clean up
        });
    });
});<|MERGE_RESOLUTION|>--- conflicted
+++ resolved
@@ -15,47 +15,6 @@
     else {
         return d3.select("body");
     }
-}
-function triggerFakeUIEvent(type, target) {
-    var e = document.createEvent("UIEvents");
-    e.initUIEvent(type, true, true, window, 1);
-    target.node().dispatchEvent(e);
-}
-function triggerFakeMouseEvent(type, target, relativeX, relativeY) {
-    var clientRect = target.node().getBoundingClientRect();
-    var xPos = clientRect.left + relativeX;
-    var yPos = clientRect.top + relativeY;
-    var e = document.createEvent("MouseEvents");
-    e.initMouseEvent(type, true, true, window, 1, xPos, yPos, xPos, yPos, false, false, false, false, 1, null);
-    target.node().dispatchEvent(e);
-}
-function triggerFakeTouchEvent(type, target, relativeX, relativeY) {
-    var targetNode = target.node();
-    var clientRect = targetNode.getBoundingClientRect();
-    var xPos = clientRect.left + relativeX;
-    var yPos = clientRect.top + relativeY;
-    var e = document.createEvent("UIEvent");
-    e.initUIEvent(type, true, true, window, 1);
-    var fakeTouch = {
-        identifier: 0,
-        target: targetNode,
-        screenX: xPos,
-        screenY: yPos,
-        clientX: xPos,
-        clientY: yPos,
-        pageX: xPos,
-        pageY: yPos
-    };
-    var fakeTouchList = [fakeTouch];
-    fakeTouchList.item = function (index) { return fakeTouchList[index]; };
-    e.touches = fakeTouchList;
-    e.targetTouches = fakeTouchList;
-    e.changedTouches = fakeTouchList;
-    e.altKey = false;
-    e.metaKey = false;
-    e.ctrlKey = false;
-    e.shiftKey = false;
-    target.node().dispatchEvent(e);
 }
 function verifySpaceRequest(sr, w, h, ww, wh, id) {
     assert.equal(sr.width, w, "width requested is as expected #" + id);
@@ -144,8 +103,6 @@
 function numAttr(s, a) {
     return parseFloat(s.attr(a));
 }
-<<<<<<< HEAD
-=======
 function triggerFakeUIEvent(type, target) {
     var e = document.createEvent("UIEvents");
     e.initUIEvent(type, true, true, window, 1);
@@ -204,7 +161,6 @@
     e.shiftKey = false;
     target.node().dispatchEvent(e);
 }
->>>>>>> 3faad56a
 function assertAreaPathCloseTo(actualPath, expectedPath, precision, msg) {
     var actualAreaPathStrings = actualPath.split("Z");
     var expectedAreaPathStrings = expectedPath.split("Z");
@@ -7508,8 +7464,6 @@
 });
 
 ///<reference path="../testReference.ts" />
-<<<<<<< HEAD
-=======
 var assert = chai.assert;
 describe("Interactions", function () {
     describe("Pointer", function () {
@@ -7636,284 +7590,6 @@
 });
 
 ///<reference path="../testReference.ts" />
-var assert = chai.assert;
-describe("DragBoxInteractions", function () {
-    var svgWidth = 400;
-    var svgHeight = 400;
-    var svg;
-    var dataset;
-    var xScale;
-    var yScale;
-    var plot;
-    var interaction;
-    var dragstartX = 20;
-    var dragstartY = svgHeight - 100;
-    var dragendX = 100;
-    var dragendY = svgHeight - 20;
-    var draghalfwidth = Math.round((dragendX - dragstartX) / 2);
-    var draghalfheight = Math.round((dragendY - dragstartY) / 2);
-    var dragwidth = dragendX - dragstartX;
-    var dragheight = dragendY - dragstartY;
-    var dragmidX = dragstartX + draghalfwidth;
-    var dragmidY = dragstartY + draghalfheight;
-    function testResize(resizeXStart, resizeYStart, expectedSelection) {
-        var timesCalled = 0;
-        fakeDragSequence(interaction, dragstartX, dragstartY, dragendX, dragendY); // initial dragbox to resize from
-        interaction.dragend(function (start, end) {
-            timesCalled++;
-            var interactionSelection = {
-                xMin: +interaction.dragBox.attr("x"),
-                yMin: +interaction.dragBox.attr("y"),
-                xMax: +interaction.dragBox.attr("x") + (+interaction.dragBox.attr("width")),
-                yMax: +interaction.dragBox.attr("y") + (+interaction.dragBox.attr("height"))
-            };
-            assert.deepEqual(interactionSelection, expectedSelection, "selection updated correctly");
-        });
-        // fake another drag event to resize the box.
-        interaction.resizeEnabled(true);
-        fakeDragSequence(interaction, resizeXStart, resizeYStart, dragmidX, dragmidY);
-        assert.equal(timesCalled, 1, "drag callback not called once");
-    }
-    describe("XYDragBoxInteraction", function () {
-        before(function () {
-            svg = generateSVG(svgWidth, svgHeight);
-            dataset = new Plottable.Dataset(makeLinearSeries(10));
-            xScale = new Plottable.Scale.Linear();
-            yScale = new Plottable.Scale.Linear();
-            plot = new Plottable.Plot.Scatter(xScale, yScale);
-            plot.addDataset(dataset);
-            plot.project("x", "x", xScale);
-            plot.project("y", "y", yScale);
-            plot.renderTo(svg);
-            interaction = new Plottable.Interaction.DragBox();
-            plot.registerInteraction(interaction);
-        });
-        afterEach(function () {
-            interaction.dragstart(null);
-            interaction.drag(null);
-            interaction.dragend(null);
-            interaction.clearBox();
-        });
-        it("All callbacks are notified with appropriate data on drag", function () {
-            var dragStartCalled = 0, dragEndCalled = 0;
-            interaction.dragstart(function (a) {
-                dragStartCalled++;
-                var expectedStartLocation = { x: dragstartX, y: dragstartY };
-                assert.deepEqual(a, expectedStartLocation, "areaCallback called with null arg on dragstart");
-            });
-            interaction.dragend(function (a, b) {
-                dragEndCalled++;
-                var expectedStart = {
-                    x: dragstartX,
-                    y: dragstartY
-                };
-                var expectedEnd = {
-                    x: dragendX,
-                    y: dragendY
-                };
-                assert.deepEqual(a, expectedStart, "areaCallback was passed the correct starting point");
-                assert.deepEqual(b, expectedEnd, "areaCallback was passed the correct ending point");
-            });
-            // fake a drag event
-            fakeDragSequence(interaction, dragstartX, dragstartY, dragendX, dragendY);
-            assert.equal(dragStartCalled, 1, "dragstart callback is called once");
-            assert.equal(dragEndCalled, 1, "dragend callback is called once");
-        });
-        it("Highlights and un-highlights areas appropriately", function () {
-            fakeDragSequence(interaction, dragstartX, dragstartY, dragendX, dragendY);
-            var dragBoxClass = "." + Plottable.Interaction.XYDragBox._CLASS_DRAG_BOX;
-            var dragBox = plot.background().select(dragBoxClass);
-            assert.isNotNull(dragBox, "the dragbox was created");
-            var actualStartPosition = { x: parseFloat(dragBox.attr("x")), y: parseFloat(dragBox.attr("y")) };
-            var expectedStartPosition = { x: Math.min(dragstartX, dragendX), y: Math.min(dragstartY, dragendY) };
-            assert.deepEqual(actualStartPosition, expectedStartPosition, "highlighted box is positioned correctly");
-            assert.equal(parseFloat(dragBox.attr("width")), Math.abs(dragstartX - dragendX), "highlighted box has correct width");
-            assert.equal(parseFloat(dragBox.attr("height")), Math.abs(dragstartY - dragendY), "highlighted box has correct height");
-            interaction.clearBox();
-            var boxGone = dragBox.attr("width") === "0" && dragBox.attr("height") === "0";
-            assert.isTrue(boxGone, "highlighted box disappears when clearBox is called");
-        });
-        describe("resize enabled", function () {
-            it("from the top left", function () {
-                testResize(dragstartX, dragendY, {
-                    xMin: dragmidX,
-                    yMin: dragstartY,
-                    xMax: dragendX,
-                    yMax: dragmidY
-                });
-            });
-            it("from the top", function () {
-                testResize(dragmidX, dragendY, {
-                    xMin: dragstartX,
-                    yMin: dragstartY,
-                    xMax: dragendX,
-                    yMax: dragmidY
-                });
-            });
-            it("from the top right", function () {
-                testResize(dragendX, dragendY, {
-                    xMin: dragstartX,
-                    yMin: dragstartY,
-                    xMax: dragmidX,
-                    yMax: dragmidY
-                });
-            });
-            it("from the right", function () {
-                testResize(dragendX, dragmidY, {
-                    xMin: dragstartX,
-                    yMin: dragstartY,
-                    xMax: dragmidX,
-                    yMax: dragendY
-                });
-            });
-            it("from the bottom right", function () {
-                testResize(dragendX, dragstartY, {
-                    xMin: dragstartX,
-                    yMin: dragmidY,
-                    xMax: dragmidX,
-                    yMax: dragendY
-                });
-            });
-            it("from the bottom", function () {
-                testResize(dragmidX, dragstartY, {
-                    xMin: dragstartX,
-                    yMin: dragmidY,
-                    xMax: dragendX,
-                    yMax: dragendY
-                });
-            });
-            it("from the bottom left", function () {
-                testResize(dragstartX, dragstartY, {
-                    xMin: dragmidX,
-                    yMin: dragmidY,
-                    xMax: dragendX,
-                    yMax: dragendY
-                });
-            });
-            it("from the left", function () {
-                testResize(dragstartX, dragmidY, {
-                    xMin: dragmidX,
-                    yMin: dragstartY,
-                    xMax: dragendX,
-                    yMax: dragendY
-                });
-            });
-        });
-        after(function () {
-            svg.remove();
-        });
-    });
-    describe("YDragBoxInteraction", function () {
-        before(function () {
-            svg = generateSVG(svgWidth, svgHeight);
-            dataset = new Plottable.Dataset(makeLinearSeries(10));
-            xScale = new Plottable.Scale.Linear();
-            yScale = new Plottable.Scale.Linear();
-            plot = new Plottable.Plot.Scatter(xScale, yScale);
-            plot.addDataset(dataset);
-            plot.project("x", "x", xScale);
-            plot.project("y", "y", yScale);
-            plot.renderTo(svg);
-            interaction = new Plottable.Interaction.YDragBox();
-            plot.registerInteraction(interaction);
-        });
-        afterEach(function () {
-            interaction.dragstart(null);
-            interaction.drag(null);
-            interaction.dragend(null);
-            interaction.clearBox();
-        });
-        it("All callbacks are notified with appropriate data when a drag finishes", function () {
-            var dragStartCalled = 0, dragEndCalled = 0;
-            interaction.dragstart(function (a) {
-                dragStartCalled++;
-                var expectedY = dragstartY;
-                assert.deepEqual(a.y, expectedY, "areaCallback called with null arg on dragstart");
-            });
-            interaction.dragend(function (a, b) {
-                dragEndCalled++;
-                var expectedStartY = dragstartY;
-                var expectedEndY = dragendY;
-                assert.deepEqual(a.y, expectedStartY);
-                assert.deepEqual(b.y, expectedEndY);
-            });
-            // fake a drag event
-            fakeDragSequence(interaction, dragstartX, dragstartY, dragendX, dragendY);
-            assert.equal(dragStartCalled, 1, "dragstart callback is called once");
-            assert.equal(dragEndCalled, 1, "dragend callback is called once");
-        });
-        it("Highlights and un-highlights areas appropriately", function () {
-            fakeDragSequence(interaction, dragstartX, dragstartY, dragendX, dragendY);
-            var dragBoxClass = "." + Plottable.Interaction.XYDragBox._CLASS_DRAG_BOX;
-            var dragBox = plot.background().select(dragBoxClass);
-            assert.isNotNull(dragBox, "the dragbox was created");
-            var actualStartPosition = { x: parseFloat(dragBox.attr("x")), y: parseFloat(dragBox.attr("y")) };
-            var expectedStartPosition = { x: 0, y: Math.min(dragstartY, dragendY) };
-            assert.deepEqual(actualStartPosition, expectedStartPosition, "highlighted box is positioned correctly");
-            assert.equal(parseFloat(dragBox.attr("width")), svgWidth, "highlighted box has correct width");
-            assert.equal(parseFloat(dragBox.attr("height")), Math.abs(dragstartY - dragendY), "highlighted box has correct height");
-            interaction.clearBox();
-            var boxGone = dragBox.attr("width") === "0" && dragBox.attr("height") === "0";
-            assert.isTrue(boxGone, "highlighted box disappears when clearBox is called");
-        });
-        describe("resize enabled", function () {
-            it("from the top left", function () {
-                testResize(dragstartX, dragendY, {
-                    xMin: 0,
-                    yMin: dragstartY,
-                    xMax: svgWidth,
-                    yMax: dragmidY
-                });
-            });
-            it("from the top", function () {
-                testResize(dragmidX, dragendY, {
-                    xMin: 0,
-                    yMin: dragstartY,
-                    xMax: svgWidth,
-                    yMax: dragmidY
-                });
-            });
-            it("from the top right", function () {
-                testResize(dragendX, dragendY, {
-                    xMin: 0,
-                    yMin: dragstartY,
-                    xMax: svgWidth,
-                    yMax: dragmidY
-                });
-            });
-            it("from the bottom right", function () {
-                testResize(dragendX, dragstartY, {
-                    xMin: 0,
-                    yMin: dragmidY,
-                    xMax: svgWidth,
-                    yMax: dragendY
-                });
-            });
-            it("from the bottom", function () {
-                testResize(dragmidX, dragstartY, {
-                    xMin: 0,
-                    yMin: dragmidY,
-                    xMax: svgWidth,
-                    yMax: dragendY
-                });
-            });
-            it("from the bottom left", function () {
-                testResize(dragstartX, dragstartY, {
-                    xMin: 0,
-                    yMin: dragmidY,
-                    xMax: svgWidth,
-                    yMax: dragendY
-                });
-            });
-        });
-        after(function () {
-            svg.remove();
-        });
-    });
-});
-
-///<reference path="../testReference.ts" />
->>>>>>> 3faad56a
 var __extends = this.__extends || function (d, b) {
     for (var p in b) if (b.hasOwnProperty(p)) d[p] = b[p];
     function __() { this.constructor = d; }
