///<reference path="testReference.ts" />
function generateSVG(width, height) {
    if (width === void 0) { width = 400; }
    if (height === void 0) { height = 400; }
    var parent = getSVGParent();
    return parent.append("svg").attr("width", width).attr("height", height).attr("class", "svg");
}
function getSVGParent() {
    var mocha = d3.select("#mocha-report");
    if (mocha.node() != null) {
        var suites = mocha.selectAll(".suite");
        var lastSuite = d3.select(suites[0][suites[0].length - 1]);
        return lastSuite.selectAll("ul");
    }
    else {
        return d3.select("body");
    }
}
function makeFakeEvent(x, y) {
    return {
        dx: 0,
        dy: 0,
        clientX: x,
        clientY: y,
        translate: [x, y],
        scale: 1,
        sourceEvent: null,
        x: x,
        y: y,
        keyCode: 0,
        altKey: false
    };
}
function fakeDragSequence(anyedInteraction, startX, startY, endX, endY) {
    var originalD3Mouse = d3.mouse;
    d3.mouse = function () {
        return [startX, startY];
    };
    anyedInteraction._dragstart();
    d3.mouse = originalD3Mouse;
    d3.event = makeFakeEvent(startX, startY);
    anyedInteraction._drag();
    d3.event = makeFakeEvent(endX, endY);
    anyedInteraction._drag();
    d3.mouse = function () {
        return [endX, endY];
    };
    anyedInteraction._dragend();
    d3.event = null;
    d3.mouse = originalD3Mouse;
}
function verifySpaceRequest(sr, w, h, ww, wh, message) {
    assert.equal(sr.width, w, message + " (space request: width)");
    assert.equal(sr.height, h, message + " (space request: height)");
    assert.equal(sr.wantsWidth, ww, message + " (space request: wantsWidth)");
    assert.equal(sr.wantsHeight, wh, message + " (space request: wantsHeight)");
}
function fixComponentSize(c, fixedWidth, fixedHeight) {
    c._requestedSpace = function (w, h) {
        return {
            width: fixedWidth == null ? 0 : fixedWidth,
            height: fixedHeight == null ? 0 : fixedHeight,
            wantsWidth: fixedWidth == null ? false : w < fixedWidth,
            wantsHeight: fixedHeight == null ? false : h < fixedHeight
        };
    };
    c._fixedWidthFlag = fixedWidth == null ? false : true;
    c._fixedHeightFlag = fixedHeight == null ? false : true;
    return c;
}
function makeFixedSizeComponent(fixedWidth, fixedHeight) {
    return fixComponentSize(new Plottable.Component.AbstractComponent(), fixedWidth, fixedHeight);
}
function getTranslate(element) {
    return d3.transform(element.attr("transform")).translate;
}
function assertBBoxEquivalence(bbox, widthAndHeightPair, message) {
    var width = widthAndHeightPair[0];
    var height = widthAndHeightPair[1];
    assert.equal(bbox.width, width, "width: " + message);
    assert.equal(bbox.height, height, "height: " + message);
}
function assertBBoxInclusion(outerEl, innerEl) {
    var outerBox = outerEl.node().getBoundingClientRect();
    var innerBox = innerEl.node().getBoundingClientRect();
    assert.operator(Math.floor(outerBox.left), "<=", Math.ceil(innerBox.left) + window.Pixel_CloseTo_Requirement, "bounding rect left included");
    assert.operator(Math.floor(outerBox.top), "<=", Math.ceil(innerBox.top) + window.Pixel_CloseTo_Requirement, "bounding rect top included");
    assert.operator(Math.ceil(outerBox.right) + window.Pixel_CloseTo_Requirement, ">=", Math.floor(innerBox.right), "bounding rect right included");
    assert.operator(Math.ceil(outerBox.bottom) + window.Pixel_CloseTo_Requirement, ">=", Math.floor(innerBox.bottom), "bounding rect bottom included");
}
function assertBBoxNonIntersection(firstEl, secondEl) {
    var firstBox = firstEl.node().getBoundingClientRect();
    var secondBox = secondEl.node().getBoundingClientRect();
    var intersectionBox = {
        left: Math.max(firstBox.left, secondBox.left),
        right: Math.min(firstBox.right, secondBox.right),
        bottom: Math.min(firstBox.bottom, secondBox.bottom),
        top: Math.max(firstBox.top, secondBox.top)
    };
    // +1 for inaccuracy in IE
    assert.isTrue(intersectionBox.left + 1 >= intersectionBox.right || intersectionBox.bottom + 1 >= intersectionBox.top, "bounding rects are not intersecting");
}
function assertPointsClose(actual, expected, epsilon, message) {
    assert.closeTo(actual.x, expected.x, epsilon, message + " (x)");
    assert.closeTo(actual.y, expected.y, epsilon, message + " (y)");
}
;
function assertXY(el, xExpected, yExpected, message) {
    var x = el.attr("x");
    var y = el.attr("y");
    assert.equal(x, xExpected, "x: " + message);
    assert.equal(y, yExpected, "y: " + message);
}
function assertWidthHeight(el, widthExpected, heightExpected, message) {
    var width = el.attr("width");
    var height = el.attr("height");
    assert.equal(width, widthExpected, "width: " + message);
    assert.equal(height, heightExpected, "height: " + message);
}
function makeLinearSeries(n) {
    function makePoint(x) {
        return { x: x, y: x };
    }
    return d3.range(n).map(makePoint);
}
function makeQuadraticSeries(n) {
    function makeQuadraticPoint(x) {
        return { x: x, y: x * x };
    }
    return d3.range(n).map(makeQuadraticPoint);
}
// for IE, whose paths look like "M 0 500 L" instead of "M0,500L"
function normalizePath(pathString) {
    return pathString.replace(/ *([A-Z]) */g, "$1").replace(/ /g, ",");
}
function numAttr(s, a) {
    return parseFloat(s.attr(a));
}
function triggerFakeUIEvent(type, target) {
    var e = document.createEvent("UIEvents");
    e.initUIEvent(type, true, true, window, 1);
    target.node().dispatchEvent(e);
}
function triggerFakeMouseEvent(type, target, relativeX, relativeY) {
    var clientRect = target.node().getBoundingClientRect();
    var xPos = clientRect.left + relativeX;
    var yPos = clientRect.top + relativeY;
    var e = document.createEvent("MouseEvents");
    e.initMouseEvent(type, true, true, window, 1, xPos, yPos, xPos, yPos, false, false, false, false, 1, null);
    target.node().dispatchEvent(e);
}
function triggerFakeWheelEvent(type, target, relativeX, relativeY, deltaY) {
    var clientRect = target.node().getBoundingClientRect();
    var xPos = clientRect.left + relativeX;
    var yPos = clientRect.top + relativeY;
    var event;
    // Use the WheelEvent Constructor semantics if possible
    if (typeof WheelEvent === "function") {
        // HACKHACK anycasting constructor to allow for the dictionary argument
        // https://github.com/Microsoft/TypeScript/issues/2416
        event = new WheelEvent("wheel", { bubbles: true, clientX: xPos, clientY: yPos, deltaY: deltaY });
    }
    else {
        event = document.createEvent("WheelEvent");
        event.initWheelEvent("wheel", true, true, window, 1, xPos, yPos, xPos, yPos, 0, null, null, 0, deltaY, 0, 0);
    }
    target.node().dispatchEvent(event);
}
function triggerFakeTouchEvent(type, target, relativeX, relativeY) {
    var targetNode = target.node();
    var clientRect = targetNode.getBoundingClientRect();
    var xPos = clientRect.left + relativeX;
    var yPos = clientRect.top + relativeY;
    var e = document.createEvent("UIEvent");
    e.initUIEvent(type, true, true, window, 1);
    var fakeTouch = {
        identifier: 0,
        target: targetNode,
        screenX: xPos,
        screenY: yPos,
        clientX: xPos,
        clientY: yPos,
        pageX: xPos,
        pageY: yPos
    };
    var fakeTouchList = [fakeTouch];
    fakeTouchList.item = function (index) { return fakeTouchList[index]; };
    e.touches = fakeTouchList;
    e.targetTouches = fakeTouchList;
    e.changedTouches = fakeTouchList;
    e.altKey = false;
    e.metaKey = false;
    e.ctrlKey = false;
    e.shiftKey = false;
    target.node().dispatchEvent(e);
}
function assertAreaPathCloseTo(actualPath, expectedPath, precision, msg) {
    var actualAreaPathStrings = actualPath.split("Z");
    var expectedAreaPathStrings = expectedPath.split("Z");
    actualAreaPathStrings.pop();
    expectedAreaPathStrings.pop();
    var actualAreaPathPoints = actualAreaPathStrings.map(function (path) { return path.split(/[A-Z]/).map(function (point) { return point.split(","); }); });
    actualAreaPathPoints.forEach(function (areaPathPoint) { return areaPathPoint.shift(); });
    var expectedAreaPathPoints = expectedAreaPathStrings.map(function (path) { return path.split(/[A-Z]/).map(function (point) { return point.split(","); }); });
    expectedAreaPathPoints.forEach(function (areaPathPoint) { return areaPathPoint.shift(); });
    assert.lengthOf(actualAreaPathPoints, expectedAreaPathPoints.length, "number of broken area paths should be equal");
    actualAreaPathPoints.forEach(function (actualAreaPoints, i) {
        var expectedAreaPoints = expectedAreaPathPoints[i];
        assert.lengthOf(actualAreaPoints, expectedAreaPoints.length, "number of points in path should be equal");
        actualAreaPoints.forEach(function (actualAreaPoint, j) {
            var expectedAreaPoint = expectedAreaPoints[j];
            assert.closeTo(+actualAreaPoint[0], +expectedAreaPoint[0], 0.1, msg);
            assert.closeTo(+actualAreaPoint[1], +expectedAreaPoint[1], 0.1, msg);
        });
    });
}

///<reference path="testReference.ts" />
var __extends = this.__extends || function (d, b) {
    for (var p in b) if (b.hasOwnProperty(p)) d[p] = b[p];
    function __() { this.constructor = d; }
    __.prototype = b.prototype;
    d.prototype = new __();
};
var Mocks;
(function (Mocks) {
    var FixedSizeComponent = (function (_super) {
        __extends(FixedSizeComponent, _super);
        function FixedSizeComponent(width, height) {
            if (width === void 0) { width = 0; }
            if (height === void 0) { height = 0; }
            _super.call(this);
            this.fixedWidth = width;
            this.fixedHeight = height;
            this._fixedWidthFlag = true;
            this._fixedHeightFlag = true;
        }
        FixedSizeComponent.prototype._requestedSpace = function (availableWidth, availableHeight) {
            return {
                width: this.fixedWidth,
                height: this.fixedHeight,
                wantsWidth: availableWidth < this.fixedWidth,
                wantsHeight: availableHeight < this.fixedHeight
            };
        };
        return FixedSizeComponent;
    })(Plottable.Component.AbstractComponent);
    Mocks.FixedSizeComponent = FixedSizeComponent;
})(Mocks || (Mocks = {}));

///<reference path="testReference.ts" />
before(function () {
    // Set the render policy to immediate to make sure ETE tests can check DOM change immediately
    Plottable.Core.RenderController.setRenderPolicy("immediate");
    // Taken from https://stackoverflow.com/questions/9847580/how-to-detect-safari-chrome-ie-firefox-and-opera-browser
    var isFirefox = navigator.userAgent.indexOf("Firefox") !== -1;
    if (window.PHANTOMJS) {
        window.Pixel_CloseTo_Requirement = 2;
    }
    else if (isFirefox) {
        window.Pixel_CloseTo_Requirement = 1;
    }
    else {
        window.Pixel_CloseTo_Requirement = 0.5;
    }
});
after(function () {
    var parent = getSVGParent();
    var mocha = d3.select("#mocha-report");
    if (mocha.node() != null) {
        var suites = mocha.selectAll(".suite");
        for (var i = 0; i < suites[0].length; i++) {
            var curSuite = d3.select(suites[0][i]);
            assert(curSuite.selectAll("ul").selectAll("svg").node() === null, "all svgs have been removed");
        }
    }
    else {
        assert(d3.select("body").selectAll("svg").node() === null, "all svgs have been removed");
    }
});

///<reference path="../testReference.ts" />
var __extends = this.__extends || function (d, b) {
    for (var p in b) if (b.hasOwnProperty(p)) d[p] = b[p];
    function __() { this.constructor = d; }
    __.prototype = b.prototype;
    d.prototype = new __();
};
var MockAnimator = (function () {
    function MockAnimator(time, callback) {
        this.time = time;
        this.callback = callback;
    }
    MockAnimator.prototype.getTiming = function (selection) {
        return this.time;
    };
    MockAnimator.prototype.animate = function (selection, attrToProjector) {
        if (this.callback) {
            this.callback();
        }
        return selection;
    };
    return MockAnimator;
})();
var MockDrawer = (function (_super) {
    __extends(MockDrawer, _super);
    function MockDrawer() {
        _super.apply(this, arguments);
    }
    MockDrawer.prototype._drawStep = function (step) {
        step.animator.animate(this._getRenderArea(), step.attrToProjector);
    };
    return MockDrawer;
})(Plottable._Drawer.AbstractDrawer);
describe("Drawers", function () {
    describe("Abstract Drawer", function () {
        var oldTimeout;
        var timings = [];
        var svg;
        var drawer;
        before(function () {
            oldTimeout = Plottable._Util.Methods.setTimeout;
            Plottable._Util.Methods.setTimeout = function (f, time) {
                var args = [];
                for (var _i = 2; _i < arguments.length; _i++) {
                    args[_i - 2] = arguments[_i];
                }
                timings.push(time);
                return oldTimeout(f, time, args);
            };
        });
        after(function () {
            Plottable._Util.Methods.setTimeout = oldTimeout;
        });
        beforeEach(function () {
            timings = [];
            svg = generateSVG();
            drawer = new MockDrawer("foo");
            drawer.setup(svg);
        });
        afterEach(function () {
            svg.remove(); // no point keeping it around since we don't draw anything in it anyway
        });
        it("drawer timing works as expected for null animators", function () {
            var a1 = new Plottable.Animator.Null();
            var a2 = new Plottable.Animator.Null();
            var ds1 = { attrToProjector: {}, animator: a1 };
            var ds2 = { attrToProjector: {}, animator: a2 };
            var steps = [ds1, ds2];
            drawer.draw([], steps, null, null);
            assert.deepEqual(timings, [0, 0], "setTimeout called twice with 0 time both times");
        });
        it("drawer timing works for non-null animators", function (done) {
            var callback1Called = false;
            var callback2Called = false;
            var callback1 = function () {
                callback1Called = true;
            };
            var callback2 = function () {
                assert.isTrue(callback1Called, "callback2 called after callback 1");
                callback2Called = true;
            };
            var callback3 = function () {
                assert.isTrue(callback2Called, "callback3 called after callback 2");
                done();
            };
            var a1 = new MockAnimator(20, callback1);
            var a2 = new MockAnimator(10, callback2);
            var a3 = new MockAnimator(0, callback3);
            var ds1 = { attrToProjector: {}, animator: a1 };
            var ds2 = { attrToProjector: {}, animator: a2 };
            var ds3 = { attrToProjector: {}, animator: a3 };
            var steps = [ds1, ds2, ds3];
            drawer.draw([], steps, null, null);
            assert.deepEqual(timings, [0, 20, 30], "setTimeout called with appropriate times");
        });
        it("_getSelection", function () {
            var svg = generateSVG(300, 300);
            var drawer = new Plottable._Drawer.AbstractDrawer("test");
            drawer.setup(svg.append("g"));
            drawer._getSelector = function () { return "circle"; };
            var data = [{ one: 2, two: 1 }, { one: 33, two: 21 }, { one: 11, two: 10 }];
            var circles = drawer._getRenderArea().selectAll("circle").data(data);
            circles.enter().append("circle").attr("cx", function (datum) { return datum.one; }).attr("cy", function (datum) { return datum.two; }).attr("r", 10);
            var selection = drawer._getSelection(1);
            assert.strictEqual(selection.node(), circles[0][1], "correct selection gotten");
            svg.remove();
        });
    });
});

///<reference path="../testReference.ts" />
describe("Drawers", function () {
    describe("Arc Drawer", function () {
        it("getPixelPoint", function () {
            var svg = generateSVG(300, 300);
            var data = [{ value: 10 }, { value: 10 }, { value: 10 }, { value: 10 }];
            var piePlot = new Plottable.Plot.Pie();
            var drawer = new Plottable._Drawer.Arc("one");
            piePlot._getDrawer = function () { return drawer; };
            piePlot.addDataset("one", data);
            piePlot.project("value", "value");
            piePlot.renderTo(svg);
            piePlot.getAllSelections().each(function (datum, index) {
                var selection = d3.select(this);
                var pixelPoint = drawer._getPixelPoint(datum, index);
                var radius = 75;
                var angle = Math.PI / 4 + ((Math.PI * index) / 2);
                var expectedX = radius * Math.sin(angle);
                var expectedY = -radius * Math.cos(angle);
                assert.closeTo(pixelPoint.x, expectedX, 1, "x coordinate correct");
                assert.closeTo(pixelPoint.y, expectedY, 1, "y coordinate correct");
            });
            svg.remove();
        });
    });
});

///<reference path="../testReference.ts" />
describe("Drawers", function () {
    describe("Rect Drawer", function () {
        it("getPixelPoint vertical", function () {
            var svg = generateSVG(300, 300);
            var data = [{ a: "foo", b: 10 }, { a: "bar", b: 24 }];
            var xScale = new Plottable.Scale.Category();
            var yScale = new Plottable.Scale.Linear();
            var barPlot = new Plottable.Plot.Bar(xScale, yScale);
            var drawer = new Plottable._Drawer.Rect("one", true);
            barPlot._getDrawer = function () { return drawer; };
            barPlot.addDataset("one", data);
            barPlot.project("x", "a", xScale);
            barPlot.project("y", "b", yScale);
            barPlot.renderTo(svg);
            barPlot.getAllSelections().each(function (datum, index) {
                var selection = d3.select(this);
                var pixelPoint = drawer._getPixelPoint(datum, index);
                assert.closeTo(pixelPoint.x, parseFloat(selection.attr("x")) + parseFloat(selection.attr("width")) / 2, 1, "x coordinate correct");
                assert.closeTo(pixelPoint.y, parseFloat(selection.attr("y")), 1, "y coordinate correct");
            });
            svg.remove();
        });
        it("getPixelPoint horizontal", function () {
            var svg = generateSVG(300, 300);
            var data = [{ a: "foo", b: 10 }, { a: "bar", b: 24 }];
            var xScale = new Plottable.Scale.Linear();
            var yScale = new Plottable.Scale.Category();
            var barPlot = new Plottable.Plot.Bar(xScale, yScale, false);
            var drawer = new Plottable._Drawer.Rect("one", false);
            barPlot._getDrawer = function () { return drawer; };
            barPlot.addDataset("one", data);
            barPlot.project("x", "b", xScale);
            barPlot.project("y", "a", yScale);
            barPlot.renderTo(svg);
            barPlot.getAllSelections().each(function (datum, index) {
                var selection = d3.select(this);
                var pixelPoint = drawer._getPixelPoint(datum, index);
                assert.closeTo(pixelPoint.x, parseFloat(selection.attr("x")) + parseFloat(selection.attr("width")), 1, "x coordinate correct");
                assert.closeTo(pixelPoint.y, parseFloat(selection.attr("y")) + parseFloat(selection.attr("height")) / 2, 1, "y coordinate correct");
            });
            svg.remove();
        });
    });
});

///<reference path="../testReference.ts" />
describe("Drawers", function () {
    describe("Line Drawer", function () {
        it("getPixelPoint", function () {
            var svg = generateSVG(300, 300);
            var data = [{ a: 12, b: 10 }, { a: 13, b: 24 }, { a: 14, b: 21 }, { a: 15, b: 14 }];
            var xScale = new Plottable.Scale.Linear();
            var yScale = new Plottable.Scale.Linear();
            var linePlot = new Plottable.Plot.Line(xScale, yScale);
            var drawer = new Plottable._Drawer.Line("one");
            linePlot._getDrawer = function () { return drawer; };
            linePlot.addDataset("one", data);
            linePlot.project("x", "a", xScale);
            linePlot.project("y", "b", yScale);
            linePlot.renderTo(svg);
            data.forEach(function (datum, index) {
                var pixelPoint = drawer._getPixelPoint(datum, index);
                assert.closeTo(pixelPoint.x, xScale.scale(datum.a), 1, "x coordinate correct for index " + index);
                assert.closeTo(pixelPoint.y, yScale.scale(datum.b), 1, "y coordinate correct for index " + index);
            });
            svg.remove();
        });
        it("getSelection", function () {
            var svg = generateSVG(300, 300);
            var data = [{ a: 12, b: 10 }, { a: 13, b: 24 }, { a: 14, b: 21 }, { a: 15, b: 14 }];
            var xScale = new Plottable.Scale.Linear();
            var yScale = new Plottable.Scale.Linear();
            var linePlot = new Plottable.Plot.Line(xScale, yScale);
            var drawer = new Plottable._Drawer.Line("one");
            linePlot._getDrawer = function () { return drawer; };
            linePlot.addDataset("one", data);
            linePlot.project("x", "a", xScale);
            linePlot.project("y", "b", yScale);
            linePlot.renderTo(svg);
            var lineSelection = linePlot.getAllSelections();
            data.forEach(function (datum, index) {
                var selection = drawer._getSelection(index);
                assert.strictEqual(selection.node(), lineSelection.node(), "line selection retrieved");
            });
            svg.remove();
        });
    });
});

///<reference path="../testReference.ts" />
var assert = chai.assert;
describe("BaseAxis", function () {
    it("orientation", function () {
        var scale = new Plottable.Scale.Linear();
        assert.throws(function () { return new Plottable.Axis.AbstractAxis(scale, "blargh"); }, "unsupported");
    });
    it("tickLabelPadding() rejects negative values", function () {
        var scale = new Plottable.Scale.Linear();
        var baseAxis = new Plottable.Axis.AbstractAxis(scale, "bottom");
        assert.throws(function () { return baseAxis.tickLabelPadding(-1); }, "must be positive");
    });
    it("gutter() rejects negative values", function () {
        var scale = new Plottable.Scale.Linear();
        var axis = new Plottable.Axis.AbstractAxis(scale, "right");
        assert.throws(function () { return axis.gutter(-1); }, "must be positive");
    });
    it("width() + gutter()", function () {
        var SVG_WIDTH = 100;
        var SVG_HEIGHT = 500;
        var svg = generateSVG(SVG_WIDTH, SVG_HEIGHT);
        var scale = new Plottable.Scale.Linear();
        var verticalAxis = new Plottable.Axis.AbstractAxis(scale, "right");
        verticalAxis.renderTo(svg);
        var expectedWidth = verticalAxis.tickLength() + verticalAxis.gutter(); // tick length and gutter by default
        assert.strictEqual(verticalAxis.width(), expectedWidth, "calling width() with no arguments returns currently used width");
        verticalAxis.gutter(20);
        expectedWidth = verticalAxis.tickLength() + verticalAxis.gutter();
        assert.strictEqual(verticalAxis.width(), expectedWidth, "changing the gutter size updates the width");
        svg.remove();
    });
    it("height() + gutter()", function () {
        var SVG_WIDTH = 500;
        var SVG_HEIGHT = 100;
        var svg = generateSVG(SVG_WIDTH, SVG_HEIGHT);
        var scale = new Plottable.Scale.Linear();
        var horizontalAxis = new Plottable.Axis.AbstractAxis(scale, "bottom");
        horizontalAxis.renderTo(svg);
        var expectedHeight = horizontalAxis.tickLength() + horizontalAxis.gutter(); // tick length and gutter by default
        assert.strictEqual(horizontalAxis.height(), expectedHeight, "calling height() with no arguments returns currently used height");
        horizontalAxis.gutter(20);
        expectedHeight = horizontalAxis.tickLength() + horizontalAxis.gutter();
        assert.strictEqual(horizontalAxis.height(), expectedHeight, "changing the gutter size updates the height");
        svg.remove();
    });
    it("draws ticks and baseline (horizontal)", function () {
        var SVG_WIDTH = 500;
        var SVG_HEIGHT = 100;
        var svg = generateSVG(SVG_WIDTH, SVG_HEIGHT);
        var scale = new Plottable.Scale.Linear();
        scale.domain([0, 10]);
        scale.range([0, SVG_WIDTH]);
        var baseAxis = new Plottable.Axis.AbstractAxis(scale, "bottom");
        var tickValues = [0, 1, 2, 3, 4, 5, 6, 7, 8, 9, 10];
        baseAxis._getTickValues = function () {
            return tickValues;
        };
        baseAxis.renderTo(svg);
        var tickMarks = svg.selectAll("." + Plottable.Axis.AbstractAxis.TICK_MARK_CLASS);
        assert.strictEqual(tickMarks[0].length, tickValues.length, "A tick mark was created for each value");
        var baseline = svg.select(".baseline");
        assert.isNotNull(baseline.node(), "baseline was drawn");
        assert.strictEqual(baseline.attr("x1"), "0");
        assert.strictEqual(baseline.attr("x2"), String(SVG_WIDTH));
        assert.strictEqual(baseline.attr("y1"), "0");
        assert.strictEqual(baseline.attr("y2"), "0");
        baseAxis.orient("top");
        assert.isNotNull(baseline.node(), "baseline was drawn");
        assert.strictEqual(baseline.attr("x1"), "0");
        assert.strictEqual(baseline.attr("x2"), String(SVG_WIDTH));
        assert.strictEqual(baseline.attr("y1"), String(baseAxis.height()));
        assert.strictEqual(baseline.attr("y2"), String(baseAxis.height()));
        svg.remove();
    });
    it("draws ticks and baseline (vertical)", function () {
        var SVG_WIDTH = 100;
        var SVG_HEIGHT = 500;
        var svg = generateSVG(SVG_WIDTH, SVG_HEIGHT);
        var scale = new Plottable.Scale.Linear();
        scale.domain([0, 10]);
        scale.range([0, SVG_HEIGHT]);
        var baseAxis = new Plottable.Axis.AbstractAxis(scale, "left");
        var tickValues = [0, 1, 2, 3, 4, 5, 6, 7, 8, 9, 10];
        baseAxis._getTickValues = function () {
            return tickValues;
        };
        baseAxis.renderTo(svg);
        var tickMarks = svg.selectAll("." + Plottable.Axis.AbstractAxis.TICK_MARK_CLASS);
        assert.strictEqual(tickMarks[0].length, tickValues.length, "A tick mark was created for each value");
        var baseline = svg.select(".baseline");
        assert.isNotNull(baseline.node(), "baseline was drawn");
        assert.strictEqual(baseline.attr("x1"), String(baseAxis.width()));
        assert.strictEqual(baseline.attr("x2"), String(baseAxis.width()));
        assert.strictEqual(baseline.attr("y1"), "0");
        assert.strictEqual(baseline.attr("y2"), String(SVG_HEIGHT));
        baseAxis.orient("right");
        assert.isNotNull(baseline.node(), "baseline was drawn");
        assert.strictEqual(baseline.attr("x1"), "0");
        assert.strictEqual(baseline.attr("x2"), "0");
        assert.strictEqual(baseline.attr("y1"), "0");
        assert.strictEqual(baseline.attr("y2"), String(SVG_HEIGHT));
        svg.remove();
    });
    it("tickLength()", function () {
        var SVG_WIDTH = 500;
        var SVG_HEIGHT = 100;
        var svg = generateSVG(SVG_WIDTH, SVG_HEIGHT);
        var scale = new Plottable.Scale.Linear();
        scale.domain([0, 10]);
        scale.range([0, SVG_WIDTH]);
        var baseAxis = new Plottable.Axis.AbstractAxis(scale, "bottom");
        var tickValues = [0, 1, 2, 3, 4, 5, 6, 7, 8, 9, 10];
        baseAxis._getTickValues = function () {
            return tickValues;
        };
        baseAxis.renderTo(svg);
        var secondTickMark = svg.selectAll("." + Plottable.Axis.AbstractAxis.TICK_MARK_CLASS + ":nth-child(2)");
        assert.strictEqual(secondTickMark.attr("x1"), "50");
        assert.strictEqual(secondTickMark.attr("x2"), "50");
        assert.strictEqual(secondTickMark.attr("y1"), "0");
        assert.strictEqual(secondTickMark.attr("y2"), String(baseAxis.tickLength()));
        baseAxis.tickLength(10);
        assert.strictEqual(secondTickMark.attr("y2"), String(baseAxis.tickLength()), "tick length was updated");
        assert.throws(function () { return baseAxis.tickLength(-1); }, "must be positive");
        svg.remove();
    });
    it("endTickLength()", function () {
        var SVG_WIDTH = 500;
        var SVG_HEIGHT = 100;
        var svg = generateSVG(SVG_WIDTH, SVG_HEIGHT);
        var scale = new Plottable.Scale.Linear();
        scale.domain([0, 10]);
        scale.range([0, SVG_WIDTH]);
        var baseAxis = new Plottable.Axis.AbstractAxis(scale, "bottom");
        var tickValues = [0, 1, 2, 3, 4, 5, 6, 7, 8, 9, 10];
        baseAxis._getTickValues = function () { return tickValues; };
        baseAxis.renderTo(svg);
        var firstTickMark = svg.selectAll("." + Plottable.Axis.AbstractAxis.END_TICK_MARK_CLASS);
        assert.strictEqual(firstTickMark.attr("x1"), "0");
        assert.strictEqual(firstTickMark.attr("x2"), "0");
        assert.strictEqual(firstTickMark.attr("y1"), "0");
        assert.strictEqual(firstTickMark.attr("y2"), String(baseAxis.endTickLength()));
        baseAxis.endTickLength(10);
        assert.strictEqual(firstTickMark.attr("y2"), String(baseAxis.endTickLength()), "end tick length was updated");
        assert.throws(function () { return baseAxis.endTickLength(-1); }, "must be positive");
        svg.remove();
    });
    it("height is adjusted to greater of tickLength or endTickLength", function () {
        var SVG_WIDTH = 500;
        var SVG_HEIGHT = 100;
        var svg = generateSVG(SVG_WIDTH, SVG_HEIGHT);
        var scale = new Plottable.Scale.Linear();
        var baseAxis = new Plottable.Axis.AbstractAxis(scale, "bottom");
        baseAxis.showEndTickLabels(true);
        baseAxis.renderTo(svg);
        var expectedHeight = Math.max(baseAxis.tickLength(), baseAxis.endTickLength()) + baseAxis.gutter();
        assert.strictEqual(baseAxis.height(), expectedHeight, "height should be equal to the maximum of the two");
        baseAxis.tickLength(20);
        assert.strictEqual(baseAxis.height(), 20 + baseAxis.gutter(), "height should increase to tick length");
        baseAxis.endTickLength(30);
        assert.strictEqual(baseAxis.height(), 30 + baseAxis.gutter(), "height should increase to end tick length");
        baseAxis.tickLength(10);
        assert.strictEqual(baseAxis.height(), 30 + baseAxis.gutter(), "height should not decrease");
        svg.remove();
    });
    it("default alignment based on orientation", function () {
        var scale = new Plottable.Scale.Linear();
        var baseAxis = new Plottable.Axis.AbstractAxis(scale, "bottom");
        assert.equal(baseAxis._yAlignProportion, 0, "yAlignProportion defaults to 0 for bottom axis");
        baseAxis = new Plottable.Axis.AbstractAxis(scale, "top");
        assert.equal(baseAxis._yAlignProportion, 1, "yAlignProportion defaults to 1 for top axis");
        baseAxis = new Plottable.Axis.AbstractAxis(scale, "left");
        assert.equal(baseAxis._xAlignProportion, 1, "xAlignProportion defaults to 1 for left axis");
        baseAxis = new Plottable.Axis.AbstractAxis(scale, "right");
        assert.equal(baseAxis._xAlignProportion, 0, "xAlignProportion defaults to 0 for right axis");
    });
});

///<reference path="../testReference.ts" />
var assert = chai.assert;
describe("TimeAxis", function () {
    var scale;
    var axis;
    beforeEach(function () {
        scale = new Plottable.Scale.Time();
        axis = new Plottable.Axis.Time(scale, "bottom");
    });
    it("can not initialize vertical time axis", function () {
        assert.throws(function () { return new Plottable.Axis.Time(scale, "left"); }, "horizontal");
        assert.throws(function () { return new Plottable.Axis.Time(scale, "right"); }, "horizontal");
    });
    it("cannot change time axis orientation to vertical", function () {
        assert.throws(function () { return axis.orient("left"); }, "horizontal");
        assert.throws(function () { return axis.orient("right"); }, "horizontal");
        assert.equal(axis.orient(), "bottom", "orientation unchanged");
    });
    it("Computing the default ticks doesn't error out for edge cases", function () {
        var svg = generateSVG(400, 100);
        scale.range([0, 400]);
        // very large time span
        assert.doesNotThrow(function () { return scale.domain([new Date(0, 0, 1, 0, 0, 0, 0), new Date(50000, 0, 1, 0, 0, 0, 0)]); });
        axis.renderTo(svg);
        // very small time span
        assert.doesNotThrow(function () { return scale.domain([new Date(0, 0, 1, 0, 0, 0, 0), new Date(0, 0, 1, 0, 0, 0, 100)]); });
        axis.renderTo(svg);
        svg.remove();
    });
    it("Tick labels don't overlap", function () {
        var svg = generateSVG(400, 100);
        scale.range([0, 400]);
        function checkDomain(domain) {
            scale.domain(domain);
            axis.renderTo(svg);
            function checkLabelsForContainer(container) {
                var visibleTickLabels = container.selectAll("." + Plottable.Axis.AbstractAxis.TICK_LABEL_CLASS).filter(function (d, i) {
                    return d3.select(this).style("visibility") === "visible";
                });
                var numLabels = visibleTickLabels[0].length;
                var box1;
                var box2;
                for (var i = 0; i < numLabels; i++) {
                    for (var j = i + 1; j < numLabels; j++) {
                        box1 = visibleTickLabels[0][i].getBoundingClientRect();
                        box2 = visibleTickLabels[0][j].getBoundingClientRect();
                        assert.isFalse(Plottable._Util.DOM.boxesOverlap(box1, box2), "tick labels don't overlap");
                    }
                }
            }
            axis._tierLabelContainers.forEach(checkLabelsForContainer);
        }
        // 100 year span
        checkDomain([new Date(2000, 0, 1, 0, 0, 0, 0), new Date(2100, 0, 1, 0, 0, 0, 0)]);
        // 1 year span
        checkDomain([new Date(2000, 0, 1, 0, 0, 0, 0), new Date(2000, 11, 31, 0, 0, 0, 0)]);
        // 1 month span
        checkDomain([new Date(2000, 0, 1, 0, 0, 0, 0), new Date(2000, 1, 1, 0, 0, 0, 0)]);
        // 1 day span
        checkDomain([new Date(2000, 0, 1, 0, 0, 0, 0), new Date(2000, 0, 1, 23, 0, 0, 0)]);
        // 1 hour span
        checkDomain([new Date(2000, 0, 1, 0, 0, 0, 0), new Date(2000, 0, 1, 1, 0, 0, 0)]);
        // 1 minute span
        checkDomain([new Date(2000, 0, 1, 0, 0, 0, 0), new Date(2000, 0, 1, 0, 1, 0, 0)]);
        // 1 second span
        checkDomain([new Date(2000, 0, 1, 0, 0, 0, 0), new Date(2000, 0, 1, 0, 0, 1, 0)]);
        svg.remove();
    });
    it("custom possible axis configurations", function () {
        var svg = generateSVG(800, 100);
        var scale = new Plottable.Scale.Time();
        var axis = new Plottable.Axis.Time(scale, "bottom");
        var configurations = axis.axisConfigurations();
        var newPossibleConfigurations = configurations.slice(0, 3);
        newPossibleConfigurations.forEach(function (axisConfig) { return axisConfig.forEach(function (tierConfig) {
            tierConfig.interval = d3.time.minute;
            tierConfig.step += 3;
        }); });
        axis.axisConfigurations(newPossibleConfigurations);
        var now = new Date();
        var twoMinutesBefore = new Date(now.getTime());
        twoMinutesBefore.setMinutes(now.getMinutes() - 2);
        scale.domain([twoMinutesBefore, now]);
        scale.range([0, 800]);
        axis.renderTo(svg);
        var configs = newPossibleConfigurations[axis._mostPreciseConfigIndex];
        assert.deepEqual(configs[0].interval, d3.time.minute, "axis used new time unit");
        assert.deepEqual(configs[0].step, 4, "axis used new step");
        svg.remove();
    });
    it("renders end ticks on either side", function () {
        var width = 500;
        var svg = generateSVG(width, 100);
        scale.domain(["2010", "2014"]);
        axis.renderTo(svg);
        var firstTick = d3.select(".tick-mark");
        assert.equal(firstTick.attr("x1"), 0, "xPos (x1) of first end tick is at the beginning of the axis container");
        assert.equal(firstTick.attr("x2"), 0, "xPos (x2) of first end tick is at the beginning of the axis container");
        var lastTick = d3.select(d3.selectAll(".tick-mark")[0].pop());
        assert.equal(lastTick.attr("x1"), width, "xPos (x1) of last end tick is at the end of the axis container");
        assert.equal(lastTick.attr("x2"), width, "xPos (x2) of last end tick is at the end of the axis container");
        svg.remove();
    });
    it("adds a class corresponding to the end-tick for the first and last ticks", function () {
        var width = 500;
        var svg = generateSVG(width, 100);
        scale.domain(["2010", "2014"]);
        axis.renderTo(svg);
        var firstTick = d3.select("." + Plottable.Axis.AbstractAxis.TICK_MARK_CLASS);
        assert.isTrue(firstTick.classed(Plottable.Axis.AbstractAxis.END_TICK_MARK_CLASS), "first end tick has the end-tick-mark class");
        var lastTick = d3.select(d3.selectAll("." + Plottable.Axis.AbstractAxis.TICK_MARK_CLASS)[0].pop());
        assert.isTrue(lastTick.classed(Plottable.Axis.AbstractAxis.END_TICK_MARK_CLASS), "last end tick has the end-tick-mark class");
        svg.remove();
    });
    it("tick labels do not overlap with tick marks", function () {
        var svg = generateSVG(400, 100);
        scale = new Plottable.Scale.Time();
        scale.domain([new Date("2009-12-20"), new Date("2011-01-01")]);
        axis = new Plottable.Axis.Time(scale, "bottom");
        axis.renderTo(svg);
        var tickRects = d3.selectAll("." + Plottable.Axis.AbstractAxis.TICK_MARK_CLASS)[0].map(function (mark) { return mark.getBoundingClientRect(); });
        var labelRects = d3.selectAll("." + Plottable.Axis.AbstractAxis.TICK_LABEL_CLASS).filter(function (d, i) {
            return d3.select(this).style("visibility") === "visible";
        })[0].map(function (label) { return label.getBoundingClientRect(); });
        labelRects.forEach(function (labelRect) {
            tickRects.forEach(function (tickRect) {
                assert.isFalse(Plottable._Util.DOM.boxesOverlap(labelRect, tickRect), "visible label does not overlap with a tick");
            });
        });
        svg.remove();
    });
    it("if the time only uses one tier, there should be no space left for the second tier", function () {
        var svg = generateSVG();
        var xScale = new Plottable.Scale.Time();
        xScale.domain([new Date("2013-03-23 12:00"), new Date("2013-04-03 0:00")]);
        var xAxis = new Plottable.Axis.Time(xScale, "bottom");
        xAxis.gutter(0);
        xAxis.axisConfigurations([
            [
                { interval: d3.time.day, step: 2, formatter: Plottable.Formatters.time("%a %e") }
            ],
        ]);
        xAxis.renderTo(svg);
        var oneTierSize = xAxis.height();
        xAxis.axisConfigurations([
            [
                { interval: d3.time.day, step: 2, formatter: Plottable.Formatters.time("%a %e") },
                { interval: d3.time.day, step: 2, formatter: Plottable.Formatters.time("%a %e") }
            ],
        ]);
        var twoTierSize = xAxis.height();
        assert.strictEqual(twoTierSize, oneTierSize * 2, "two-tier axis is twice as tall as one-tier axis");
        svg.remove();
    });
});

///<reference path="../testReference.ts" />
var assert = chai.assert;
describe("NumericAxis", function () {
    function boxesOverlap(boxA, boxB) {
        if (boxA.right < boxB.left) {
            return false;
        }
        if (boxA.left > boxB.right) {
            return false;
        }
        if (boxA.bottom < boxB.top) {
            return false;
        }
        if (boxA.top > boxB.bottom) {
            return false;
        }
        return true;
    }
    function boxIsInside(inner, outer, epsilon) {
        if (epsilon === void 0) { epsilon = 0; }
        if (inner.left < outer.left - epsilon) {
            return false;
        }
        if (inner.right > outer.right + epsilon) {
            return false;
        }
        if (inner.top < outer.top - epsilon) {
            return false;
        }
        if (inner.bottom > outer.bottom + epsilon) {
            return false;
        }
        return true;
    }
    function assertBoxInside(inner, outer, epsilon, message) {
        if (epsilon === void 0) { epsilon = 0; }
        if (message === void 0) { message = ""; }
        assert.operator(inner.left, ">", outer.left - epsilon, message + " (box inside (left))");
        assert.operator(inner.right, "<", outer.right + epsilon, message + " (box inside (right))");
        assert.operator(inner.top, ">", outer.top - epsilon, message + " (box inside (top))");
        assert.operator(inner.bottom, "<", outer.bottom + epsilon, message + " (box inside (bottom))");
    }
    it("tickLabelPosition() input validation", function () {
        var scale = new Plottable.Scale.Linear();
        var horizontalAxis = new Plottable.Axis.Numeric(scale, "bottom");
        assert.throws(function () { return horizontalAxis.tickLabelPosition("top"); }, "horizontal");
        assert.throws(function () { return horizontalAxis.tickLabelPosition("bottom"); }, "horizontal");
        var verticalAxis = new Plottable.Axis.Numeric(scale, "left");
        assert.throws(function () { return verticalAxis.tickLabelPosition("left"); }, "vertical");
        assert.throws(function () { return verticalAxis.tickLabelPosition("right"); }, "vertical");
    });
    it("draws tick labels correctly (horizontal)", function () {
        var SVG_WIDTH = 500;
        var SVG_HEIGHT = 100;
        var svg = generateSVG(SVG_WIDTH, SVG_HEIGHT);
        var scale = new Plottable.Scale.Linear();
        scale.range([0, SVG_WIDTH]);
        var numericAxis = new Plottable.Axis.Numeric(scale, "bottom");
        numericAxis.renderTo(svg);
        var tickLabels = numericAxis._element.selectAll("." + Plottable.Axis.AbstractAxis.TICK_LABEL_CLASS);
        assert.operator(tickLabels[0].length, ">=", 2, "at least two tick labels were drawn");
        var tickMarks = numericAxis._element.selectAll("." + Plottable.Axis.AbstractAxis.TICK_MARK_CLASS);
        assert.strictEqual(tickLabels[0].length, tickMarks[0].length, "there is one label per mark");
        var i;
        var markBB;
        var labelBB;
        for (i = 0; i < tickLabels[0].length; i++) {
            markBB = tickMarks[0][i].getBoundingClientRect();
            var markCenter = (markBB.left + markBB.right) / 2;
            labelBB = tickLabels[0][i].getBoundingClientRect();
            var labelCenter = (labelBB.left + labelBB.right) / 2;
            assert.closeTo(labelCenter, markCenter, 1, "tick label is centered on mark");
        }
        // labels to left
        numericAxis.tickLabelPosition("left");
        tickLabels = numericAxis._element.selectAll("." + Plottable.Axis.AbstractAxis.TICK_LABEL_CLASS);
        tickMarks = numericAxis._element.selectAll("." + Plottable.Axis.AbstractAxis.TICK_MARK_CLASS);
        for (i = 0; i < tickLabels[0].length; i++) {
            markBB = tickMarks[0][i].getBoundingClientRect();
            labelBB = tickLabels[0][i].getBoundingClientRect();
            assert.operator(labelBB.left, "<=", markBB.right, "tick label is to left of mark");
        }
        // labels to right
        numericAxis.tickLabelPosition("right");
        tickLabels = numericAxis._element.selectAll("." + Plottable.Axis.AbstractAxis.TICK_LABEL_CLASS);
        tickMarks = numericAxis._element.selectAll("." + Plottable.Axis.AbstractAxis.TICK_MARK_CLASS);
        for (i = 0; i < tickLabels[0].length; i++) {
            markBB = tickMarks[0][i].getBoundingClientRect();
            labelBB = tickLabels[0][i].getBoundingClientRect();
            assert.operator(markBB.right, "<=", labelBB.left, "tick label is to right of mark");
        }
        svg.remove();
    });
    it("draws ticks correctly (vertical)", function () {
        var SVG_WIDTH = 100;
        var SVG_HEIGHT = 500;
        var svg = generateSVG(SVG_WIDTH, SVG_HEIGHT);
        var scale = new Plottable.Scale.Linear();
        scale.range([0, SVG_HEIGHT]);
        var numericAxis = new Plottable.Axis.Numeric(scale, "left");
        numericAxis.renderTo(svg);
        var tickLabels = numericAxis._element.selectAll("." + Plottable.Axis.AbstractAxis.TICK_LABEL_CLASS);
        assert.operator(tickLabels[0].length, ">=", 2, "at least two tick labels were drawn");
        var tickMarks = numericAxis._element.selectAll("." + Plottable.Axis.AbstractAxis.TICK_MARK_CLASS);
        assert.strictEqual(tickLabels[0].length, tickMarks[0].length, "there is one label per mark");
        var i;
        var markBB;
        var labelBB;
        for (i = 0; i < tickLabels[0].length; i++) {
            markBB = tickMarks[0][i].getBoundingClientRect();
            var markCenter = (markBB.top + markBB.bottom) / 2;
            labelBB = tickLabels[0][i].getBoundingClientRect();
            var labelCenter = (labelBB.top + labelBB.bottom) / 2;
            assert.closeTo(labelCenter, markCenter, 1, "tick label is centered on mark");
        }
        // labels to top
        numericAxis.tickLabelPosition("top");
        tickLabels = numericAxis._element.selectAll("." + Plottable.Axis.AbstractAxis.TICK_LABEL_CLASS);
        tickMarks = numericAxis._element.selectAll("." + Plottable.Axis.AbstractAxis.TICK_MARK_CLASS);
        for (i = 0; i < tickLabels[0].length; i++) {
            markBB = tickMarks[0][i].getBoundingClientRect();
            labelBB = tickLabels[0][i].getBoundingClientRect();
            assert.operator(labelBB.bottom, "<=", markBB.top, "tick label is above mark");
        }
        // labels to bottom
        numericAxis.tickLabelPosition("bottom");
        tickLabels = numericAxis._element.selectAll("." + Plottable.Axis.AbstractAxis.TICK_LABEL_CLASS);
        tickMarks = numericAxis._element.selectAll("." + Plottable.Axis.AbstractAxis.TICK_MARK_CLASS);
        for (i = 0; i < tickLabels[0].length; i++) {
            markBB = tickMarks[0][i].getBoundingClientRect();
            labelBB = tickLabels[0][i].getBoundingClientRect();
            assert.operator(markBB.bottom, "<=", labelBB.top, "tick label is below mark");
        }
        svg.remove();
    });
    it("uses the supplied Formatter", function () {
        var SVG_WIDTH = 100;
        var SVG_HEIGHT = 500;
        var svg = generateSVG(SVG_WIDTH, SVG_HEIGHT);
        var scale = new Plottable.Scale.Linear();
        scale.range([0, SVG_HEIGHT]);
        var formatter = Plottable.Formatters.fixed(2);
        var numericAxis = new Plottable.Axis.Numeric(scale, "left", formatter);
        numericAxis.renderTo(svg);
        var tickLabels = numericAxis._element.selectAll("." + Plottable.Axis.AbstractAxis.TICK_LABEL_CLASS);
        tickLabels.each(function (d, i) {
            var labelText = d3.select(this).text();
            var formattedValue = formatter(d);
            assert.strictEqual(labelText, formattedValue, "The supplied Formatter was used to format the tick label");
        });
        svg.remove();
    });
    it("can hide tick labels that don't fit", function () {
        var SVG_WIDTH = 500;
        var SVG_HEIGHT = 100;
        var svg = generateSVG(SVG_WIDTH, SVG_HEIGHT);
        var scale = new Plottable.Scale.Linear();
        scale.range([0, SVG_WIDTH]);
        var numericAxis = new Plottable.Axis.Numeric(scale, "bottom");
        numericAxis.showEndTickLabel("left", false);
        assert.isFalse(numericAxis.showEndTickLabel("left"), "retrieve showEndTickLabel setting");
        numericAxis.showEndTickLabel("right", true);
        assert.isTrue(numericAxis.showEndTickLabel("right"), "retrieve showEndTickLabel setting");
        assert.throws(function () { return numericAxis.showEndTickLabel("top", true); }, Error);
        assert.throws(function () { return numericAxis.showEndTickLabel("bottom", true); }, Error);
        numericAxis.renderTo(svg);
        var tickLabels = numericAxis._element.selectAll("." + Plottable.Axis.AbstractAxis.TICK_LABEL_CLASS);
        var firstLabel = d3.select(tickLabels[0][0]);
        assert.strictEqual(firstLabel.style("visibility"), "hidden", "first label is hidden");
        var lastLabel = d3.select(tickLabels[0][tickLabels[0].length - 1]);
        assert.strictEqual(lastLabel.style("visibility"), "hidden", "last label is hidden");
        svg.remove();
    });
    it("tick labels don't overlap in a constrained space", function () {
        var SVG_WIDTH = 100;
        var SVG_HEIGHT = 100;
        var svg = generateSVG(SVG_WIDTH, SVG_HEIGHT);
        var scale = new Plottable.Scale.Linear();
        scale.range([0, SVG_WIDTH]);
        var numericAxis = new Plottable.Axis.Numeric(scale, "bottom");
        numericAxis.showEndTickLabel("left", false).showEndTickLabel("right", false);
        numericAxis.renderTo(svg);
        var visibleTickLabels = numericAxis._element.selectAll("." + Plottable.Axis.AbstractAxis.TICK_LABEL_CLASS).filter(function (d, i) {
            return d3.select(this).style("visibility") === "visible";
        });
        var numLabels = visibleTickLabels[0].length;
        var box1;
        var box2;
        for (var i = 0; i < numLabels; i++) {
            for (var j = i + 1; j < numLabels; j++) {
                box1 = visibleTickLabels[0][i].getBoundingClientRect();
                box2 = visibleTickLabels[0][j].getBoundingClientRect();
                assert.isFalse(Plottable._Util.DOM.boxesOverlap(box1, box2), "tick labels don't overlap");
            }
        }
        numericAxis.orient("bottom");
        visibleTickLabels = numericAxis._element.selectAll("." + Plottable.Axis.AbstractAxis.TICK_LABEL_CLASS).filter(function (d, i) {
            return d3.select(this).style("visibility") === "visible";
        });
        numLabels = visibleTickLabels[0].length;
        for (i = 0; i < numLabels; i++) {
            for (j = i + 1; j < numLabels; j++) {
                box1 = visibleTickLabels[0][i].getBoundingClientRect();
                box2 = visibleTickLabels[0][j].getBoundingClientRect();
                assert.isFalse(Plottable._Util.DOM.boxesOverlap(box1, box2), "tick labels don't overlap");
            }
        }
        svg.remove();
    });
    it("allocates enough width to show all tick labels when vertical", function () {
        var SVG_WIDTH = 150;
        var SVG_HEIGHT = 500;
        var svg = generateSVG(SVG_WIDTH, SVG_HEIGHT);
        var scale = new Plottable.Scale.Linear();
        scale.domain([5, -5]);
        scale.range([0, SVG_HEIGHT]);
        var formatter = function (d) {
            if (d === 0) {
                return "ZERO";
            }
            return String(d);
        };
        var numericAxis = new Plottable.Axis.Numeric(scale, "left", formatter);
        numericAxis.renderTo(svg);
        var visibleTickLabels = numericAxis._element.selectAll("." + Plottable.Axis.AbstractAxis.TICK_LABEL_CLASS).filter(function (d, i) {
            return d3.select(this).style("visibility") === "visible";
        });
        var boundingBox = numericAxis._element.select(".bounding-box").node().getBoundingClientRect();
        var labelBox;
        visibleTickLabels[0].forEach(function (label) {
            labelBox = label.getBoundingClientRect();
            assert.isTrue(boxIsInside(labelBox, boundingBox), "tick labels don't extend outside the bounding box");
        });
        scale.domain([50000000000, -50000000000]);
        visibleTickLabels = numericAxis._element.selectAll("." + Plottable.Axis.AbstractAxis.TICK_LABEL_CLASS).filter(function (d, i) {
            return d3.select(this).style("visibility") === "visible";
        });
        boundingBox = numericAxis._element.select(".bounding-box").node().getBoundingClientRect();
        visibleTickLabels[0].forEach(function (label) {
            labelBox = label.getBoundingClientRect();
            assertBoxInside(labelBox, boundingBox, 0, "long tick " + label.textContent + " is inside the bounding box");
        });
        svg.remove();
    });
    it("allocates enough height to show all tick labels when horizontal", function () {
        var SVG_WIDTH = 500;
        var SVG_HEIGHT = 100;
        var svg = generateSVG(SVG_WIDTH, SVG_HEIGHT);
        var scale = new Plottable.Scale.Linear();
        scale.domain([5, -5]);
        scale.range([0, SVG_WIDTH]);
        var formatter = Plottable.Formatters.fixed(2);
        var numericAxis = new Plottable.Axis.Numeric(scale, "bottom", formatter);
        numericAxis.renderTo(svg);
        var visibleTickLabels = numericAxis._element.selectAll("." + Plottable.Axis.AbstractAxis.TICK_LABEL_CLASS).filter(function (d, i) {
            return d3.select(this).style("visibility") === "visible";
        });
        var boundingBox = numericAxis._element.select(".bounding-box").node().getBoundingClientRect();
        var labelBox;
        visibleTickLabels[0].forEach(function (label) {
            labelBox = label.getBoundingClientRect();
            assert.isTrue(boxIsInside(labelBox, boundingBox, 0.5), "tick labels don't extend outside the bounding box");
        });
        svg.remove();
    });
    it("truncates long labels", function () {
        var data = [
            { x: "A", y: 500000000 },
            { x: "B", y: 400000000 }
        ];
        var SVG_WIDTH = 120;
        var SVG_HEIGHT = 300;
        var svg = generateSVG(SVG_WIDTH, SVG_HEIGHT);
        var xScale = new Plottable.Scale.Category();
        var yScale = new Plottable.Scale.Linear();
        var yAxis = new Plottable.Axis.Numeric(yScale, "left");
        var yLabel = new Plottable.Component.AxisLabel("LABEL", "left");
        var barPlot = new Plottable.Plot.Bar(xScale, yScale);
        barPlot.project("x", "x", xScale);
        barPlot.project("y", "y", yScale);
        barPlot.addDataset(data);
        var chart = new Plottable.Component.Table([
            [yLabel, yAxis, barPlot]
        ]);
        chart.renderTo(svg);
        var labelContainer = d3.select(".tick-label-container");
        d3.selectAll(".tick-label").each(function () {
            assertBBoxInclusion(labelContainer, d3.select(this));
        });
        svg.remove();
    });
    it("confines labels to the bounding box for the axis", function () {
        var SVG_WIDTH = 500;
        var SVG_HEIGHT = 100;
        var svg = generateSVG(SVG_WIDTH, SVG_HEIGHT);
        var scale = new Plottable.Scale.Linear();
        var axis = new Plottable.Axis.Numeric(scale, "bottom");
        axis.formatter(function (d) { return "longstringsareverylong"; });
        axis.renderTo(svg);
        var boundingBox = d3.select(".x-axis .bounding-box");
        d3.selectAll(".x-axis .tick-label").each(function () {
            var tickLabel = d3.select(this);
            if (tickLabel.style("visibility") === "inherit") {
                assertBBoxInclusion(boundingBox, tickLabel);
            }
        });
        svg.remove();
    });
    function getClientRectCenter(rect) {
        return rect.left + rect.width / 2;
    }
    it("tick labels follow a sensible interval", function () {
        var SVG_WIDTH = 500;
        var SVG_HEIGHT = 100;
        var svg = generateSVG(SVG_WIDTH, SVG_HEIGHT);
        var scale = new Plottable.Scale.Linear();
        scale.domain([-2500000, 2500000]);
        var baseAxis = new Plottable.Axis.Numeric(scale, "bottom");
        baseAxis.renderTo(svg);
        var visibleTickLabels = baseAxis._element.selectAll(".tick-label").filter(function (d, i) {
            var visibility = d3.select(this).style("visibility");
            return (visibility === "visible") || (visibility === "inherit");
        });
        var visibleTickLabelRects = visibleTickLabels[0].map(function (label) { return label.getBoundingClientRect(); });
        var interval = getClientRectCenter(visibleTickLabelRects[1]) - getClientRectCenter(visibleTickLabelRects[0]);
        for (var i = 0; i < visibleTickLabelRects.length - 1; i++) {
            assert.closeTo(getClientRectCenter(visibleTickLabelRects[i + 1]) - getClientRectCenter(visibleTickLabelRects[i]), interval, 0.5, "intervals are all spaced the same");
        }
        svg.remove();
    });
    it("does not draw ticks marks outside of the svg", function () {
        var SVG_WIDTH = 300;
        var SVG_HEIGHT = 100;
        var svg = generateSVG(SVG_WIDTH, SVG_HEIGHT);
        var scale = new Plottable.Scale.Linear();
        scale.domain([0, 3]);
        scale.tickGenerator(function (s) {
            return [0, 1, 2, 3, 4];
        });
        var baseAxis = new Plottable.Axis.Numeric(scale, "bottom");
        baseAxis.renderTo(svg);
        var tickMarks = baseAxis._element.selectAll(".tick-mark");
        tickMarks.each(function () {
            var tickMark = d3.select(this);
            var tickMarkPosition = Number(tickMark.attr("x"));
            assert.isTrue(tickMarkPosition >= 0 && tickMarkPosition <= SVG_WIDTH, "tick marks are located within the bounding SVG");
        });
        svg.remove();
    });
    it("renders tick labels properly when the domain is reversed", function () {
        var SVG_WIDTH = 300;
        var SVG_HEIGHT = 100;
        var svg = generateSVG(SVG_WIDTH, SVG_HEIGHT);
        var scale = new Plottable.Scale.Linear();
        scale.domain([3, 0]);
        var baseAxis = new Plottable.Axis.Numeric(scale, "bottom");
        baseAxis.renderTo(svg);
        var tickLabels = baseAxis._element.selectAll(".tick-label").filter(function (d, i) {
            var visibility = d3.select(this).style("visibility");
            return (visibility === "visible") || (visibility === "inherit");
        });
        assert.isTrue(tickLabels[0].length > 1, "more than one tick label is shown");
        for (var i = 0; i < tickLabels[0].length - 1; i++) {
            var currLabel = d3.select(tickLabels[0][i]);
            var nextLabel = d3.select(tickLabels[0][i + 1]);
            assert.isTrue(Number(currLabel.text()) > Number(nextLabel.text()), "numbers are arranged in descending order from left to right");
        }
        svg.remove();
    });
});

///<reference path="../testReference.ts" />
var assert = chai.assert;
describe("Category Axes", function () {
    it("re-renders appropriately when data is changed", function () {
        var svg = generateSVG(400, 400);
        var xScale = new Plottable.Scale.Category().domain(["foo", "bar", "baz"]).range([400, 0]);
        var ca = new Plottable.Axis.Category(xScale, "left");
        ca.renderTo(svg);
        assert.deepEqual(ca._tickLabelContainer.selectAll(".tick-label").data(), xScale.domain(), "tick labels render domain");
        assert.doesNotThrow(function () { return xScale.domain(["bar", "baz", "bam"]); });
        assert.deepEqual(ca._tickLabelContainer.selectAll(".tick-label").data(), xScale.domain(), "tick labels render domain");
        svg.remove();
    });
    it("requests appropriate space when the scale has no domain", function () {
        var svg = generateSVG(400, 400);
        var scale = new Plottable.Scale.Category();
        var ca = new Plottable.Axis.Category(scale);
        ca._anchor(svg);
        var s = ca._requestedSpace(400, 400);
        assert.operator(s.width, ">=", 0, "it requested 0 or more width");
        assert.operator(s.height, ">=", 0, "it requested 0 or more height");
        assert.isFalse(s.wantsWidth, "it doesn't want width");
        assert.isFalse(s.wantsHeight, "it doesn't want height");
        svg.remove();
    });
    it("doesnt blow up for non-string data", function () {
        var svg = generateSVG(1000, 400);
        var domain = [null, undefined, true, 2, "foo"];
        var scale = new Plottable.Scale.Category().domain(domain);
        var axis = new Plottable.Axis.Category(scale);
        axis.renderTo(svg);
        var texts = svg.selectAll("text")[0].map(function (s) { return d3.select(s).text(); });
        assert.deepEqual(texts, ["null", "undefined", "true", "2", "foo"]);
        svg.remove();
    });
    it("uses the formatter if supplied", function () {
        var svg = generateSVG(400, 400);
        var domain = ["Air", "Bi", "Sea"];
        var scale = new Plottable.Scale.Category().domain(domain);
        var axis = new Plottable.Axis.Category(scale, "bottom");
        var addPlane = function (l) { return l + "plane"; };
        axis.formatter(addPlane);
        axis.renderTo(svg);
        var expectedTexts = domain.map(addPlane);
        svg.selectAll("text").each(function (d, i) {
            var actualText = d3.select(this).text();
            assert.strictEqual(actualText, expectedTexts[i], "formatter was applied");
        });
        svg.remove();
    });
    it("width accounts for gutter. ticklength, and padding on vertical axes", function () {
        var svg = generateSVG(400, 400);
        var xScale = new Plottable.Scale.Category().domain(["foo", "bar", "baz"]).range([400, 0]);
        var ca = new Plottable.Axis.Category(xScale, "left");
        ca.renderTo(svg);
        var axisWidth = ca.width();
        ca.tickLabelPadding(ca.tickLabelPadding() + 5);
        assert.closeTo(ca.width(), axisWidth + 5, 2, "increasing tickLabelPadding increases width");
        axisWidth = ca.width();
        ca.gutter(ca.gutter() + 5);
        assert.closeTo(ca.width(), axisWidth + 5, 2, "increasing gutter increases width");
        axisWidth = ca.width();
        ca.tickLength(ca.tickLength() + 5);
        assert.closeTo(ca.width(), axisWidth + 5, 2, "increasing tickLength increases width");
        svg.remove();
    });
    it("height accounts for gutter. ticklength, and padding on horizontal axes", function () {
        var svg = generateSVG(400, 400);
        var xScale = new Plottable.Scale.Category().domain(["foo", "bar", "baz"]).range([400, 0]);
        var ca = new Plottable.Axis.Category(xScale, "bottom");
        ca.renderTo(svg);
        var axisHeight = ca.height();
        ca.tickLabelPadding(ca.tickLabelPadding() + 5);
        assert.closeTo(ca.height(), axisHeight + 5, 2, "increasing tickLabelPadding increases height");
        axisHeight = ca.height();
        ca.gutter(ca.gutter() + 5);
        assert.closeTo(ca.height(), axisHeight + 5, 2, "increasing gutter increases height");
        axisHeight = ca.height();
        ca.tickLength(ca.tickLength() + 5);
        assert.closeTo(ca.height(), axisHeight + 5, 2, "increasing ticklength increases height");
        svg.remove();
    });
    it("vertically aligns short words properly", function () {
        var SVG_WIDTH = 400;
        var svg = generateSVG(SVG_WIDTH, 100);
        var years = ["2000", "2001", "2002", "2003"];
        var scale = new Plottable.Scale.Category().domain(years).range([0, SVG_WIDTH]);
        var axis = new Plottable.Axis.Category(scale, "bottom");
        axis.renderTo(svg);
        var ticks = axis._content.selectAll("text");
        var text = ticks[0].map(function (d) { return d3.select(d).text(); });
        assert.deepEqual(text, years, "text displayed correctly when horizontal");
        axis.tickLabelAngle(90);
        text = ticks[0].map(function (d) { return d3.select(d).text(); });
        assert.deepEqual(text, years, "text displayed correctly when horizontal");
        assert.include(axis._content.selectAll(".text-area").attr("transform"), 90, "the ticks were rotated right");
        axis.tickLabelAngle(0);
        text = ticks[0].map(function (d) { return d3.select(d).text(); });
        assert.deepEqual(text, years, "text displayed correctly when horizontal");
        assert.include(axis._content.selectAll(".text-area").attr("transform"), 0, "the ticks were rotated right");
        axis.tickLabelAngle(-90);
        text = ticks[0].map(function (d) { return d3.select(d).text(); });
        assert.deepEqual(text, years, "text displayed correctly when horizontal");
        assert.include(axis._content.selectAll(".text-area").attr("transform"), -90, "the ticks were rotated left");
        svg.remove();
    });
    it("axis should request more space if there's not enough space to fit the text", function () {
        var svg = generateSVG(300, 300);
        var years = ["2000", "2001", "2002", "2003"];
        var scale = new Plottable.Scale.Category().domain(years);
        var axis = new Plottable.Axis.Category(scale, "bottom");
        axis.renderTo(svg);
        var requestedSpace = axis._requestedSpace(300, 10);
        assert.isTrue(requestedSpace.wantsHeight, "axis should ask for more space (horizontal orientation)");
        axis.orient("left");
        requestedSpace = axis._requestedSpace(10, 300);
        assert.isTrue(requestedSpace.wantsWidth, "axis should ask for more space (vertical orientation)");
        svg.remove();
    });
    it("axis labels respect tick labels", function () {
        function verifyTickLabelOverlaps(tickLabels, tickMarks) {
            for (var i = 0; i < tickLabels[0].length; i++) {
                var tickLabelBox = tickLabels[0][i].getBoundingClientRect();
                var tickMarkBox = tickMarks[0][i].getBoundingClientRect();
                assert.isFalse(Plottable._Util.DOM.boxesOverlap(tickLabelBox, tickMarkBox), "tick label and box do not overlap");
            }
        }
        var svg = generateSVG(400, 300);
        var yScale = new Plottable.Scale.Category();
        var axis = new Plottable.Axis.Category(yScale, "left");
        yScale.domain(["A", "B", "C"]);
        axis.renderTo(svg);
        var tickLabels = axis._content.selectAll(".tick-label");
        var tickMarks = axis._content.selectAll(".tick-mark");
        verifyTickLabelOverlaps(tickLabels, tickMarks);
        axis.orient("right");
        verifyTickLabelOverlaps(tickLabels, tickMarks);
        svg.remove();
    });
    it("axis should request more space when rotated than not rotated", function () {
        var svg = generateSVG(300, 300);
        var labels = ["label1", "label2", "label100"];
        var scale = new Plottable.Scale.Category().domain(labels);
        var axis = new Plottable.Axis.Category(scale, "bottom");
        axis.renderTo(svg);
        var requestedSpace = axis._requestedSpace(300, 50);
        var flatHeight = requestedSpace.height;
        axis.tickLabelAngle(-90);
        requestedSpace = axis._requestedSpace(300, 50);
        assert.isTrue(flatHeight < requestedSpace.height, "axis should request more height when tick labels are rotated");
        svg.remove();
    });
});

///<reference path="../testReference.ts" />
var assert = chai.assert;
describe("Gridlines", function () {
    it("Gridlines and axis tick marks align", function () {
        var svg = generateSVG(640, 480);
        var xScale = new Plottable.Scale.Linear();
        xScale.domain([0, 10]); // manually set domain since we won't have a renderer
        var xAxis = new Plottable.Axis.Numeric(xScale, "bottom");
        var yScale = new Plottable.Scale.Linear();
        yScale.domain([0, 10]);
        var yAxis = new Plottable.Axis.Numeric(yScale, "left");
        var gridlines = new Plottable.Component.Gridlines(xScale, yScale);
        var basicTable = new Plottable.Component.Table().addComponent(0, 0, yAxis).addComponent(0, 1, gridlines).addComponent(1, 1, xAxis);
        basicTable._anchor(svg);
        basicTable._computeLayout();
        xScale.range([0, xAxis.width()]); // manually set range since we don't have a renderer
        yScale.range([yAxis.height(), 0]);
        basicTable._render();
        var xAxisTickMarks = xAxis._element.selectAll("." + Plottable.Axis.AbstractAxis.TICK_MARK_CLASS)[0];
        var xGridlines = gridlines._element.select(".x-gridlines").selectAll("line")[0];
        assert.equal(xAxisTickMarks.length, xGridlines.length, "There is an x gridline for each x tick");
        for (var i = 0; i < xAxisTickMarks.length; i++) {
            var xTickMarkRect = xAxisTickMarks[i].getBoundingClientRect();
            var xGridlineRect = xGridlines[i].getBoundingClientRect();
            assert.closeTo(xTickMarkRect.left, xGridlineRect.left, 1, "x tick and gridline align");
        }
        var yAxisTickMarks = yAxis._element.selectAll("." + Plottable.Axis.AbstractAxis.TICK_MARK_CLASS)[0];
        var yGridlines = gridlines._element.select(".y-gridlines").selectAll("line")[0];
        assert.equal(yAxisTickMarks.length, yGridlines.length, "There is an x gridline for each x tick");
        for (var j = 0; j < yAxisTickMarks.length; j++) {
            var yTickMarkRect = yAxisTickMarks[j].getBoundingClientRect();
            var yGridlineRect = yGridlines[j].getBoundingClientRect();
            assert.closeTo(yTickMarkRect.top, yGridlineRect.top, 1, "y tick and gridline align");
        }
        svg.remove();
    });
    it("Unanchored Gridlines don't throw an error when scale updates", function () {
        var xScale = new Plottable.Scale.Linear();
        var gridlines = new Plottable.Component.Gridlines(xScale, null);
        xScale.domain([0, 1]);
        // test passes if error is not thrown.
    });
});

///<reference path="../testReference.ts" />
var assert = chai.assert;
describe("Labels", function () {
    it("Standard text title label generates properly", function () {
        var svg = generateSVG(400, 80);
        var label = new Plottable.Component.TitleLabel("A CHART TITLE");
        label.renderTo(svg);
        var content = label._content;
        assert.isTrue(label._element.classed("label"), "title element has label css class");
        assert.isTrue(label._element.classed("title-label"), "title element has title-label css class");
        var textChildren = content.selectAll("text");
        assert.lengthOf(textChildren, 1, "There is one text node in the parent element");
        var text = content.select("text");
        var bbox = Plottable._Util.DOM.getBBox(text);
        assert.closeTo(bbox.height, label.height(), 0.5, "text height === label.minimumHeight()");
        assert.equal(text.node().textContent, "A CHART TITLE", "node's text content is as expected");
        svg.remove();
    });
    // Skipping due to FF odd client bounding rect computation - #1470.
    it.skip("Left-rotated text is handled properly", function () {
        var svg = generateSVG(100, 400);
        var label = new Plottable.Component.AxisLabel("LEFT-ROTATED LABEL", "left");
        label.renderTo(svg);
        var content = label._content;
        var text = content.select("text");
        var textBBox = Plottable._Util.DOM.getBBox(text);
        assertBBoxInclusion(label._element.select(".bounding-box"), text);
        assert.closeTo(textBBox.height, label.width(), window.Pixel_CloseTo_Requirement, "text height");
        svg.remove();
    });
    // Skipping due to FF odd client bounding rect computation - #1470.
    it.skip("Right-rotated text is handled properly", function () {
        var svg = generateSVG(100, 400);
        var label = new Plottable.Component.AxisLabel("RIGHT-ROTATED LABEL", "right");
        label.renderTo(svg);
        var content = label._content;
        var text = content.select("text");
        var textBBox = Plottable._Util.DOM.getBBox(text);
        assertBBoxInclusion(label._element.select(".bounding-box"), text);
        assert.closeTo(textBBox.height, label.width(), window.Pixel_CloseTo_Requirement, "text height");
        svg.remove();
    });
    it("Label text can be changed after label is created", function () {
        var svg = generateSVG(400, 80);
        var label = new Plottable.Component.TitleLabel("a");
        label.renderTo(svg);
        assert.equal(label._content.select("text").text(), "a", "the text starts at the specified string");
        assert.operator(label.height(), ">", 0, "rowMin is > 0 for non-empty string");
        label.text("hello world");
        label.renderTo(svg);
        assert.equal(label._content.select("text").text(), "hello world", "the label text updated properly");
        assert.operator(label.height(), ">", 0, "rowMin is > 0 for non-empty string");
        svg.remove();
    });
    // skipping because Dan is rewriting labels and the height test fails
    it.skip("Superlong text is handled in a sane fashion", function () {
        var svgWidth = 400;
        var svg = generateSVG(svgWidth, 80);
        var label = new Plottable.Component.TitleLabel("THIS LABEL IS SO LONG WHOEVER WROTE IT WAS PROBABLY DERANGED");
        label.renderTo(svg);
        var content = label._content;
        var text = content.select("text");
        var bbox = Plottable._Util.DOM.getBBox(text);
        assert.equal(bbox.height, label.height(), "text height === label.minimumHeight()");
        assert.operator(bbox.width, "<=", svgWidth, "the text is not wider than the SVG width");
        svg.remove();
    });
    it("text in a tiny box is truncated to empty string", function () {
        var svg = generateSVG(10, 10);
        var label = new Plottable.Component.TitleLabel("Yeah, not gonna fit...");
        label.renderTo(svg);
        var text = label._content.select("text");
        assert.equal(text.text(), "", "text was truncated to empty string");
        svg.remove();
    });
    it("centered text in a table is positioned properly", function () {
        var svg = generateSVG(400, 400);
        var label = new Plottable.Component.TitleLabel("X");
        var t = new Plottable.Component.Table().addComponent(0, 0, label).addComponent(1, 0, new Plottable.Component.AbstractComponent());
        t.renderTo(svg);
        var textTranslate = d3.transform(label._content.select("g").attr("transform")).translate;
        var eleTranslate = d3.transform(label._element.attr("transform")).translate;
        var textWidth = Plottable._Util.DOM.getBBox(label._content.select("text")).width;
        assert.closeTo(eleTranslate[0] + textTranslate[0] + textWidth / 2, 200, 5, "label is centered");
        svg.remove();
    });
    it("if a label text is changed to empty string, width updates to 0", function () {
        var svg = generateSVG(400, 400);
        var label = new Plottable.Component.TitleLabel("foo");
        label.renderTo(svg);
        label.text("");
        assert.equal(label.width(), 0, "width updated to 0");
        svg.remove();
    });
    it("unsupported alignments and orientations are unsupported", function () {
        assert.throws(function () { return new Plottable.Component.Label("foo", "bar"); }, Error, "not a valid orientation");
    });
    // Skipping due to FF odd client bounding rect computation - #1470.
    it.skip("Label orientation can be changed after label is created", function () {
        var svg = generateSVG(400, 400);
        var label = new Plottable.Component.AxisLabel("CHANGING ORIENTATION");
        label.renderTo(svg);
        var content = label._content;
        var text = content.select("text");
        var bbox = Plottable._Util.DOM.getBBox(text);
        assert.closeTo(bbox.height, label.height(), 1, "label is in horizontal position");
        label.orient("right");
        text = content.select("text");
        bbox = Plottable._Util.DOM.getBBox(text);
        assertBBoxInclusion(label._element.select(".bounding-box"), text);
        assert.closeTo(bbox.height, label.width(), window.Pixel_CloseTo_Requirement, "label is in vertical position");
        svg.remove();
    });
    it("padding reacts well under align", function () {
        var svg = generateSVG(400, 200);
        var testLabel = new Plottable.Component.Label("testing label").padding(30).xAlign("left");
        var longLabel = new Plottable.Component.Label("LONG LABELLLLLLLLLLLLLLLLL").xAlign("left");
        var topLabel = new Plottable.Component.Label("label").yAlign("bottom");
        new Plottable.Component.Table([[topLabel], [testLabel], [longLabel]]).renderTo(svg);
        var testTextRect = testLabel._element.select("text").node().getBoundingClientRect();
        var longTextRect = longLabel._element.select("text").node().getBoundingClientRect();
        assert.closeTo(testTextRect.left, longTextRect.left + 30, 2, "left difference by padding amount");
        testLabel.xAlign("right");
        testTextRect = testLabel._element.select("text").node().getBoundingClientRect();
        longTextRect = longLabel._element.select("text").node().getBoundingClientRect();
        assert.closeTo(testTextRect.right, longTextRect.right - 30, 2, "right difference by padding amount");
        testLabel.yAlign("bottom");
        testTextRect = testLabel._element.select("text").node().getBoundingClientRect();
        longTextRect = longLabel._element.select("text").node().getBoundingClientRect();
        assert.closeTo(testTextRect.bottom, longTextRect.top - 30, 2, "vertical difference by padding amount");
        testLabel.yAlign("top");
        testTextRect = testLabel._element.select("text").node().getBoundingClientRect();
        var topTextRect = topLabel._element.select("text").node().getBoundingClientRect();
        assert.closeTo(testTextRect.top, topTextRect.bottom + 30, 2, "vertical difference by padding amount");
        svg.remove();
    });
    it("padding puts space around the label", function () {
        var svg = generateSVG(400, 200);
        var testLabel = new Plottable.Component.Label("testing label").padding(30);
        testLabel.renderTo(svg);
        var measurer = new SVGTypewriter.Measurers.Measurer(svg);
        var measure = measurer.measure("testing label");
        assert.operator(testLabel.width(), ">", measure.width, "padding increases size of the component");
        assert.operator(testLabel.width(), "<=", measure.width + 2 * testLabel.padding(), "width at most incorporates full padding amount");
        assert.operator(testLabel.height(), ">", measure.height, "padding increases size of the component");
        assert.operator(testLabel.height(), ">=", measure.height + 2 * testLabel.padding(), "height at most incorporates full padding amount");
        svg.remove();
    });
    it("negative padding throws an error", function () {
        var testLabel = new Plottable.Component.Label("testing label");
        assert.throws(function () { return testLabel.padding(-10); }, Error, "Cannot be less than 0");
    });
});

///<reference path="../testReference.ts" />
var assert = chai.assert;
describe("Legend", function () {
    var svg;
    var color;
    var legend;
    var entrySelector = "." + Plottable.Component.Legend.LEGEND_ENTRY_CLASS;
    var rowSelector = "." + Plottable.Component.Legend.LEGEND_ROW_CLASS;
    beforeEach(function () {
        svg = generateSVG(400, 400);
        color = new Plottable.Scale.Color();
        legend = new Plottable.Component.Legend(color);
    });
    it("a basic legend renders", function () {
        color.domain(["foo", "bar", "baz"]);
        legend.renderTo(svg);
        var rows = legend._content.selectAll(entrySelector);
        assert.lengthOf(rows[0], color.domain().length, "one entry is created for each item in the domain");
        rows.each(function (d, i) {
            assert.equal(d, color.domain()[i], "the data is set properly");
            var d3this = d3.select(this);
            var text = d3this.select("text").text();
            assert.equal(text, d, "the text node has correct text");
            var symbol = d3this.select("." + Plottable.Component.Legend.LEGEND_SYMBOL_CLASS);
            assert.equal(symbol.attr("fill"), color.scale(d), "the symbol's fill is set properly");
        });
        svg.remove();
    });
    it("legend domain can be updated after initialization, and height updates as well", function () {
        legend.renderTo(svg);
        legend.scale(color);
        assert.equal(legend._requestedSpace(200, 200).height, 10, "there is a padding requested height when domain is empty");
        color.domain(["foo", "bar"]);
        var height1 = legend._requestedSpace(400, 400).height;
        var actualHeight1 = legend.height();
        assert.operator(height1, ">", 0, "changing the domain gives a positive height");
        color.domain(["foo", "bar", "baz"]);
        assert.operator(legend._requestedSpace(400, 400).height, ">", height1, "adding to the domain increases the height requested");
        var actualHeight2 = legend.height();
        assert.operator(actualHeight1, "<", actualHeight2, "Changing the domain caused the legend to re-layout with more height");
        var numRows = legend._content.selectAll(rowSelector)[0].length;
        assert.equal(numRows, 3, "there are 3 rows");
        svg.remove();
    });
    it("a legend with many labels does not overflow vertically", function () {
        color.domain(["alpha", "beta", "gamma", "delta", "omega", "omicron", "persei", "eight"]);
        legend.renderTo(svg);
        var contentBBox = Plottable._Util.DOM.getBBox(legend._content);
        var contentBottomEdge = contentBBox.y + contentBBox.height;
        var bboxBBox = Plottable._Util.DOM.getBBox(legend._element.select(".bounding-box"));
        var bboxBottomEdge = bboxBBox.y + bboxBBox.height;
        assert.operator(contentBottomEdge, "<=", bboxBottomEdge, "content does not extend past bounding box");
        svg.remove();
    });
    // Test is flaky under SauceLabs for firefox version 30
    it.skip("a legend with a long label does not overflow horizontally", function () {
        color.domain(["foooboooloonoogoorooboopoo"]);
        svg.attr("width", 100);
        legend.renderTo(svg);
        var text = legend._content.select("text").text();
        assert.notEqual(text, "foooboooloonoogoorooboopoo", "the text was truncated");
        var rightEdge = legend._content.select("text").node().getBoundingClientRect().right;
        var bbox = legend._element.select(".bounding-box");
        var rightEdgeBBox = bbox.node().getBoundingClientRect().right;
        assert.operator(rightEdge, "<=", rightEdgeBBox, "the long text did not overflow the legend");
        svg.remove();
    });
    it("calling legend.render multiple times does not add more elements", function () {
        color.domain(["foo", "bar", "baz"]);
        legend.renderTo(svg);
        var numRows = legend._content.selectAll(rowSelector)[0].length;
        assert.equal(numRows, 3, "there are 3 legend rows initially");
        legend._render();
        numRows = legend._content.selectAll(rowSelector)[0].length;
        assert.equal(numRows, 3, "there are 3 legend rows after second render");
        svg.remove();
    });
    it("re-rendering the legend with a new domain will do the right thing", function () {
        color.domain(["foo", "bar", "baz"]);
        legend.renderTo(svg);
        var newDomain = ["mushu", "foo", "persei", "baz", "eight"];
        color.domain(newDomain);
        legend._content.selectAll(entrySelector).each(function (d, i) {
            assert.equal(d, newDomain[i], "the data is set correctly");
            var text = d3.select(this).select("text").text();
            assert.equal(text, d, "the text was set properly");
            var fill = d3.select(this).select("." + Plottable.Component.Legend.LEGEND_SYMBOL_CLASS).attr("fill");
            assert.equal(fill, color.scale(d), "the fill was set properly");
        });
        assert.lengthOf(legend._content.selectAll(rowSelector)[0], 5, "there are the right number of legend elements");
        svg.remove();
    });
    it("legend.scale() replaces domain", function () {
        color.domain(["foo", "bar", "baz"]);
        legend.renderTo(svg);
        var newDomain = ["a", "b", "c"];
        var newColorScale = new Plottable.Scale.Color("20");
        newColorScale.domain(newDomain);
        legend.scale(newColorScale);
        legend._content.selectAll(entrySelector).each(function (d, i) {
            assert.equal(d, newDomain[i], "the data is set correctly");
            var text = d3.select(this).select("text").text();
            assert.equal(text, d, "the text was set properly");
            var fill = d3.select(this).select("." + Plottable.Component.Legend.LEGEND_SYMBOL_CLASS).attr("fill");
            assert.equal(fill, newColorScale.scale(d), "the fill was set properly");
        });
        svg.remove();
    });
    it("legend.scale() correctly reregisters listeners", function () {
        color.domain(["foo", "bar", "baz"]);
        legend.renderTo(svg);
        var tempDomain = ["a", "b", "c"];
        var newColorScale = new Plottable.Scale.Color("20");
        newColorScale.domain(tempDomain);
        legend.scale(newColorScale);
        var newDomain = ["a", "foo", "d"];
        newColorScale.domain(newDomain);
        legend._content.selectAll(entrySelector).each(function (d, i) {
            assert.equal(d, newDomain[i], "the data is set correctly");
            var text = d3.select(this).select("text").text();
            assert.equal(text, d, "the text was set properly");
            var fill = d3.select(this).select("." + Plottable.Component.Legend.LEGEND_SYMBOL_CLASS).attr("fill");
            assert.equal(fill, newColorScale.scale(d), "the fill was set properly");
        });
        svg.remove();
    });
    it("scales icon sizes properly with font size (textHeight / 2 < symbolHeight < textHeight)", function () {
        color.domain(["foo"]);
        legend.renderTo(svg);
        var style = legend._element.append("style");
        style.attr("type", "text/css");
        function verifySymbolHeight() {
            var text = legend._content.select("text");
            var icon = legend._content.select("." + Plottable.Component.Legend.LEGEND_SYMBOL_CLASS);
            var textHeight = Plottable._Util.DOM.getBBox(text).height;
            var symbolHeight = icon.node().getBoundingClientRect().height;
            assert.operator(symbolHeight, "<", textHeight, "icons too small: symbolHeight < textHeight");
            assert.operator(symbolHeight, ">", textHeight / 2, "icons too big: textHeight / 2 > symbolHeight");
        }
        verifySymbolHeight();
        style.text(".plottable .legend text { font-size: 60px; }");
        legend._computeLayout();
        legend._render();
        verifySymbolHeight();
        style.text(".plottable .legend text { font-size: 10px; }");
        legend._computeLayout();
        legend._render();
        verifySymbolHeight();
        svg.remove();
    });
    it("maxEntriesPerRow() works as expected", function () {
        color.domain(["AA", "BB", "CC", "DD", "EE", "FF"]);
        legend.renderTo(svg);
        var verifyMaxEntriesInRow = function (n) {
            legend.maxEntriesPerRow(n);
            var rows = legend._element.selectAll(rowSelector);
            assert.lengthOf(rows[0], (6 / n), "number of rows is correct");
            rows.each(function (d) {
                var entries = d3.select(this).selectAll(entrySelector);
                assert.lengthOf(entries[0], n, "number of entries in row is correct");
            });
        };
        verifyMaxEntriesInRow(1);
        verifyMaxEntriesInRow(2);
        verifyMaxEntriesInRow(3);
        verifyMaxEntriesInRow(6);
        svg.remove();
    });
    it("wraps entries onto extra rows if necessary for horizontal legends", function () {
        color.domain(["George Waaaaaashington", "John Adaaaams", "Thomaaaaas Jefferson"]);
        legend.maxEntriesPerRow(Infinity);
        legend.renderTo(svg);
        var rows = legend._element.selectAll(rowSelector);
        assert.lengthOf(rows[0], 2, "Wrapped text on to two rows when space is constrained");
        legend.detach();
        svg.remove();
        svg = generateSVG(100, 100);
        legend.renderTo(svg);
        rows = legend._element.selectAll(rowSelector);
        assert.lengthOf(rows[0], 3, "Wrapped text on to three rows when further constrained");
        svg.remove();
    });
    it("getEntry() retrieves the correct entry for vertical legends", function () {
        color.domain(["AA", "BB", "CC"]);
        legend.maxEntriesPerRow(1);
        legend.renderTo(svg);
        assert.deepEqual(legend.getEntry({ x: 10, y: 10 }).data(), ["AA"], "get first entry");
        assert.deepEqual(legend.getEntry({ x: 10, y: 30 }).data(), ["BB"], "get second entry");
        assert.deepEqual(legend.getEntry({ x: 10, y: 150 }), d3.select(), "no entries at location outside legend");
        svg.remove();
    });
    it("getEntry() retrieves the correct entry for horizontal legends", function () {
        color.domain(["AA", "BB", "CC"]);
        legend.maxEntriesPerRow(Infinity);
        legend.renderTo(svg);
        assert.deepEqual(legend.getEntry({ x: 10, y: 10 }).data(), ["AA"], "get first entry");
        assert.deepEqual(legend.getEntry({ x: 50, y: 10 }).data(), ["BB"], "get second entry");
        assert.deepEqual(legend.getEntry({ x: 150, y: 10 }), d3.select(), "no entries at location outside legend");
        svg.remove();
    });
    it("sortFunction() works as expected", function () {
        var newDomain = ["F", "E", "D", "C", "B", "A"];
        color.domain(newDomain);
        legend.renderTo(svg);
        var entries = legend._element.selectAll(entrySelector);
        var elementTexts = entries.select("text")[0].map(function (node) { return d3.select(node).text(); });
        assert.deepEqual(elementTexts, newDomain, "entry has not been sorted");
        var sortFn = function (a, b) { return a.localeCompare(b); };
        legend.sortFunction(sortFn);
        entries = legend._element.selectAll(entrySelector);
        elementTexts = entries.select("text")[0].map(function (node) { return d3.select(node).text(); });
        newDomain.sort(sortFn);
        assert.deepEqual(elementTexts, newDomain, "entry has been sorted alphabetically");
        svg.remove();
    });
    it("truncates and hides entries if space is constrained for a horizontal legend", function () {
        svg.remove();
        svg = generateSVG(70, 400);
        legend.maxEntriesPerRow(Infinity);
        legend.renderTo(svg);
        var textEls = legend._element.selectAll("text");
        textEls.each(function (d) {
            var textEl = d3.select(this);
            assertBBoxInclusion(legend._element, textEl);
        });
        legend.detach();
        svg.remove();
        svg = generateSVG(100, 50);
        legend.renderTo(svg);
        textEls = legend._element.selectAll("text");
        textEls.each(function (d) {
            var textEl = d3.select(this);
            assertBBoxInclusion(legend._element, textEl);
        });
        svg.remove();
    });
});

///<reference path="../testReference.ts" />
var assert = chai.assert;
describe("InterpolatedColorLegend", function () {
    var svg;
    var colorScale;
    beforeEach(function () {
        svg = generateSVG(400, 400);
        colorScale = new Plottable.Scale.InterpolatedColor();
    });
    function assertBasicRendering(legend) {
        var scaleDomain = colorScale.domain();
        var legendElement = legend._element;
        var swatches = legendElement.selectAll(".swatch");
        assert.strictEqual(d3.select(swatches[0][0]).attr("fill"), colorScale.scale(scaleDomain[0]), "first swatch's color corresponds with first domain value");
        assert.strictEqual(d3.select(swatches[0][swatches[0].length - 1]).attr("fill"), colorScale.scale(scaleDomain[1]), "last swatch's color corresponds with second domain value");
        var swatchContainer = legendElement.select(".swatch-container");
        var swatchContainerBCR = swatchContainer.node().getBoundingClientRect();
        var swatchBoundingBox = legendElement.select(".swatch-bounding-box");
        var boundingBoxBCR = swatchBoundingBox.node().getBoundingClientRect();
        assert.isTrue(Plottable._Util.DOM.boxIsInside(swatchContainerBCR, boundingBoxBCR), "bounding box contains all swatches");
        var elementBCR = legendElement.node().getBoundingClientRect();
        assert.isTrue(Plottable._Util.DOM.boxIsInside(swatchContainerBCR, elementBCR), "swatches are drawn within the legend's element");
        var formattedDomainValues = scaleDomain.map(legend._formatter);
        var labels = legendElement.selectAll("text");
        var labelTexts = labels[0].map(function (textNode) { return textNode.textContent; });
        assert.deepEqual(labelTexts, formattedDomainValues, "formatter is used to format label text");
    }
    it("renders correctly (orientation: horizontal)", function () {
        var legend = new Plottable.Component.InterpolatedColorLegend(colorScale, "horizontal");
        legend.renderTo(svg);
        assertBasicRendering(legend);
        var legendElement = legend._element;
        var labels = legendElement.selectAll("text");
        var swatchContainer = legendElement.select(".swatch-container");
        var swatchContainerBCR = swatchContainer.node().getBoundingClientRect();
        var lowerLabelBCR = labels[0][0].getBoundingClientRect();
        var upperLabelBCR = labels[0][1].getBoundingClientRect();
        assert.operator(lowerLabelBCR.right, "<=", swatchContainerBCR.left, "first label to left of swatches");
        assert.operator(swatchContainerBCR.right, "<=", upperLabelBCR.left, "second label to right of swatches");
        svg.remove();
    });
    it("renders correctly (orientation: right)", function () {
        var legend = new Plottable.Component.InterpolatedColorLegend(colorScale, "right");
        legend.renderTo(svg);
        assertBasicRendering(legend);
        var legendElement = legend._element;
        var labels = legendElement.selectAll("text");
        var swatchContainer = legendElement.select(".swatch-container");
        var swatchContainerBCR = swatchContainer.node().getBoundingClientRect();
        var lowerLabelBCR = labels[0][0].getBoundingClientRect();
        var upperLabelBCR = labels[0][1].getBoundingClientRect();
        assert.operator(swatchContainerBCR.right, "<=", lowerLabelBCR.left, "first label to right of swatches");
        assert.operator(swatchContainerBCR.right, "<=", upperLabelBCR.left, "second label to right of swatches");
        assert.operator(upperLabelBCR.bottom, "<=", lowerLabelBCR.top, "lower label is drawn below upper label");
        svg.remove();
    });
    it("renders correctly (orientation: left)", function () {
        var legend = new Plottable.Component.InterpolatedColorLegend(colorScale, "left");
        legend.renderTo(svg);
        assertBasicRendering(legend);
        var legendElement = legend._element;
        var labels = legendElement.selectAll("text");
        var swatchContainer = legendElement.select(".swatch-container");
        var swatchContainerBCR = swatchContainer.node().getBoundingClientRect();
        var lowerLabelBCR = labels[0][0].getBoundingClientRect();
        var upperLabelBCR = labels[0][1].getBoundingClientRect();
        assert.operator(lowerLabelBCR.left, "<=", swatchContainerBCR.left, "first label to left of swatches");
        assert.operator(upperLabelBCR.left, "<=", swatchContainerBCR.left, "second label to left of swatches");
        assert.operator(upperLabelBCR.bottom, "<=", lowerLabelBCR.top, "lower label is drawn below upper label");
        svg.remove();
    });
    it("re-renders when scale domain updates", function () {
        var legend = new Plottable.Component.InterpolatedColorLegend(colorScale, "horizontal");
        legend.renderTo(svg);
        colorScale.domain([0, 85]);
        assertBasicRendering(legend);
        svg.remove();
    });
    it("orient() input-checking", function () {
        var legend = new Plottable.Component.InterpolatedColorLegend(colorScale, "horizontal");
        legend.orient("horizontal"); // should work
        legend.orient("right"); // should work
        legend.orient("left"); // should work
        assert.throws(function () { return legend.orient("blargh"); }, "not a valid orientation");
        svg.remove();
    });
    it("orient() triggers layout computation", function () {
        var legend = new Plottable.Component.InterpolatedColorLegend(colorScale, "horizontal");
        legend.renderTo(svg);
        var widthBefore = legend.width();
        var heightBefore = legend.height();
        legend.orient("right");
        assert.notEqual(legend.width(), widthBefore, "proportions changed (width)");
        assert.notEqual(legend.height(), heightBefore, "proportions changed (height)");
        svg.remove();
    });
    it("renders correctly when width is constrained (orientation: horizontal)", function () {
        svg.attr("width", 100);
        var legend = new Plottable.Component.InterpolatedColorLegend(colorScale, "horizontal");
        legend.renderTo(svg);
        assertBasicRendering(legend);
        svg.remove();
    });
    it("renders correctly when height is constrained (orientation: horizontal)", function () {
        svg.attr("height", 20);
        var legend = new Plottable.Component.InterpolatedColorLegend(colorScale, "horizontal");
        legend.renderTo(svg);
        assertBasicRendering(legend);
        svg.remove();
    });
    it("renders correctly when width is constrained (orientation: right)", function () {
        svg.attr("width", 30);
        var legend = new Plottable.Component.InterpolatedColorLegend(colorScale, "right");
        legend.renderTo(svg);
        assertBasicRendering(legend);
        svg.remove();
    });
    it("renders correctly when height is constrained (orientation: right)", function () {
        svg.attr("height", 100);
        var legend = new Plottable.Component.InterpolatedColorLegend(colorScale, "right");
        legend.renderTo(svg);
        assertBasicRendering(legend);
        svg.remove();
    });
    it("renders correctly when width is constrained (orientation: left)", function () {
        svg.attr("width", 30);
        var legend = new Plottable.Component.InterpolatedColorLegend(colorScale, "left");
        legend.renderTo(svg);
        assertBasicRendering(legend);
        svg.remove();
    });
    it("renders correctly when height is constrained (orientation: left)", function () {
        svg.attr("height", 100);
        var legend = new Plottable.Component.InterpolatedColorLegend(colorScale, "left");
        legend.renderTo(svg);
        assertBasicRendering(legend);
        svg.remove();
    });
});

///<reference path="../../testReference.ts" />
var __extends = this.__extends || function (d, b) {
    for (var p in b) if (b.hasOwnProperty(p)) d[p] = b[p];
    function __() { this.constructor = d; }
    __.prototype = b.prototype;
    d.prototype = new __();
};
var assert = chai.assert;
var CountingPlot = (function (_super) {
    __extends(CountingPlot, _super);
    function CountingPlot() {
        _super.apply(this, arguments);
        this.renders = 0;
    }
    CountingPlot.prototype._render = function () {
        ++this.renders;
        return _super.prototype._render.call(this);
    };
    return CountingPlot;
})(Plottable.Plot.AbstractPlot);
describe("Plots", function () {
    describe("Abstract Plot", function () {
        it("Plots default correctly", function () {
            var r = new Plottable.Plot.AbstractPlot();
            assert.isTrue(r.clipPathEnabled, "clipPathEnabled defaults to true");
        });
        it("Base Plot functionality works", function () {
            var svg = generateSVG(400, 300);
            var r = new Plottable.Plot.AbstractPlot();
            r._anchor(svg);
            r._computeLayout();
            var renderArea = r._content.select(".render-area");
            assert.isNotNull(renderArea.node(), "there is a render-area");
            svg.remove();
        });
        it("Changes Dataset listeners when the Dataset is changed", function () {
            var dFoo = new Plottable.Dataset(["foo"], { cssClass: "bar" });
            var dBar = new Plottable.Dataset(["bar"], { cssClass: "boo" });
            var r = new CountingPlot();
            r.addDataset("foo", dFoo);
            assert.equal(1, r.renders, "initial render due to addDataset");
            dFoo.broadcaster.broadcast();
            assert.equal(2, r.renders, "we re-render when our dataset changes");
            r.addDataset("bar", dBar);
            assert.equal(3, r.renders, "we should redraw when we add a dataset");
            dFoo.broadcaster.broadcast();
            assert.equal(4, r.renders, "we should still listen to the first dataset");
            dBar.broadcaster.broadcast();
            assert.equal(5, r.renders, "we should listen to the new dataset");
            r.removeDataset("foo");
            assert.equal(6, r.renders, "we re-render on dataset removal");
            dFoo.broadcaster.broadcast();
            assert.equal(6, r.renders, "we don't listen to removed datasets");
        });
        it("Updates its projectors when the Dataset is changed", function () {
            var d1 = new Plottable.Dataset([{ x: 5, y: 6 }], { cssClass: "bar" });
            var r = new Plottable.Plot.AbstractPlot();
            r.addDataset("d1", d1);
            var xScaleCalls = 0;
            var yScaleCalls = 0;
            var xScale = new Plottable.Scale.Linear();
            var yScale = new Plottable.Scale.Linear();
            var metadataProjector = function (d, i, m) { return m.cssClass; };
            r.project("x", "x", xScale);
            r.project("y", "y", yScale);
            r.project("meta", metadataProjector);
            xScale.broadcaster.registerListener("unitTest", function (listenable) {
                assert.equal(listenable, xScale, "Callback received the calling scale as the first argument");
                ++xScaleCalls;
            });
            yScale.broadcaster.registerListener("unitTest", function (listenable) {
                assert.equal(listenable, yScale, "Callback received the calling scale as the first argument");
                ++yScaleCalls;
            });
            assert.equal(0, xScaleCalls, "initially hasn't made any X callbacks");
            assert.equal(0, yScaleCalls, "initially hasn't made any Y callbacks");
            d1.broadcaster.broadcast();
            assert.equal(1, xScaleCalls, "X scale was wired up to datasource correctly");
            assert.equal(1, yScaleCalls, "Y scale was wired up to datasource correctly");
            var d2 = new Plottable.Dataset([{ x: 7, y: 8 }], { cssClass: "boo" });
            r.removeDataset("d1");
            r.addDataset(d2);
            assert.equal(3, xScaleCalls, "Changing datasource fires X scale listeners (but doesn't coalesce callbacks)");
            assert.equal(3, yScaleCalls, "Changing datasource fires Y scale listeners (but doesn't coalesce callbacks)");
            d1.broadcaster.broadcast();
            assert.equal(3, xScaleCalls, "X scale was unhooked from old datasource");
            assert.equal(3, yScaleCalls, "Y scale was unhooked from old datasource");
            d2.broadcaster.broadcast();
            assert.equal(4, xScaleCalls, "X scale was hooked into new datasource");
            assert.equal(4, yScaleCalls, "Y scale was hooked into new datasource");
        });
        it("Plot automatically generates a Dataset if only data is provided", function () {
            var data = ["foo", "bar"];
            var r = new Plottable.Plot.AbstractPlot().addDataset("foo", data);
            var dataset = r.datasets()[0];
            assert.isNotNull(dataset, "A Dataset was automatically generated");
            assert.deepEqual(dataset.data(), data, "The generated Dataset has the correct data");
        });
        it("Plot.project works as intended", function () {
            var r = new Plottable.Plot.AbstractPlot();
            var s = new Plottable.Scale.Linear().domain([0, 1]).range([0, 10]);
            r.project("attr", "a", s);
            var attrToProjector = r._generateAttrToProjector();
            var projector = attrToProjector["attr"];
            assert.equal(projector({ "a": 0.5 }, 0, null, null), 5, "projector works as intended");
        });
        it("Changing Plot.dataset().data to [] causes scale to contract", function () {
            var ds1 = new Plottable.Dataset([0, 1, 2]);
            var ds2 = new Plottable.Dataset([1, 2, 3]);
            var s = new Plottable.Scale.Linear();
            var svg1 = generateSVG(100, 100);
            var svg2 = generateSVG(100, 100);
            var r1 = new Plottable.Plot.AbstractPlot().addDataset(ds1).project("x", function (x) { return x; }, s).renderTo(svg1);
            var r2 = new Plottable.Plot.AbstractPlot().addDataset(ds2).project("x", function (x) { return x; }, s).renderTo(svg2);
            assert.deepEqual(s.domain(), [0, 3], "Simple domain combining");
            ds1.data([]);
            assert.deepEqual(s.domain(), [1, 3], "Contracting domain due to projection becoming empty");
            svg1.remove();
            svg2.remove();
        });
        it("getAllSelections() with dataset retrieval", function () {
            var svg = generateSVG(400, 400);
            var plot = new Plottable.Plot.AbstractPlot();
            // Create mock drawers with already drawn items
            var mockDrawer1 = new Plottable._Drawer.AbstractDrawer("ds1");
            var renderArea1 = svg.append("g");
            renderArea1.append("circle").attr("cx", 100).attr("cy", 100).attr("r", 10);
            mockDrawer1.setup = function () { return mockDrawer1._renderArea = renderArea1; };
            mockDrawer1._getSelector = function () { return "circle"; };
            var renderArea2 = svg.append("g");
            renderArea2.append("circle").attr("cx", 10).attr("cy", 10).attr("r", 10);
            var mockDrawer2 = new Plottable._Drawer.AbstractDrawer("ds2");
            mockDrawer2.setup = function () { return mockDrawer2._renderArea = renderArea2; };
            mockDrawer2._getSelector = function () { return "circle"; };
            // Mock _getDrawer to return the mock drawers
            plot._getDrawer = function (key) {
                if (key === "ds1") {
                    return mockDrawer1;
                }
                else {
                    return mockDrawer2;
                }
            };
            plot.addDataset("ds1", [{ value: 0 }, { value: 1 }, { value: 2 }]);
            plot.addDataset("ds2", [{ value: 1 }, { value: 2 }, { value: 3 }]);
            plot.renderTo(svg);
            var selections = plot.getAllSelections();
            assert.strictEqual(selections.size(), 2, "all circle selections gotten");
            var oneSelection = plot.getAllSelections("ds1");
            assert.strictEqual(oneSelection.size(), 1);
            assert.strictEqual(numAttr(oneSelection, "cx"), 100, "retrieved selection in renderArea1");
            var oneElementSelection = plot.getAllSelections(["ds2"]);
            assert.strictEqual(oneElementSelection.size(), 1);
            assert.strictEqual(numAttr(oneElementSelection, "cy"), 10, "retreived selection in renderArea2");
            var nonExcludedSelection = plot.getAllSelections(["ds1"], true);
            assert.strictEqual(nonExcludedSelection.size(), 1);
            assert.strictEqual(numAttr(nonExcludedSelection, "cy"), 10, "retreived non-excluded selection in renderArea2");
            svg.remove();
        });
        it("getAllPlotData() with dataset retrieval", function () {
            var svg = generateSVG(400, 400);
            var plot = new Plottable.Plot.AbstractPlot();
            var data1 = [{ value: 0 }, { value: 1 }, { value: 2 }];
            var data2 = [{ value: 0 }, { value: 1 }, { value: 2 }];
            var data1Points = data1.map(function (datum) {
                return { x: datum.value, y: 100 };
            });
            var data2Points = data2.map(function (datum) {
                return { x: datum.value, y: 10 };
            });
            var data1PointConverter = function (datum, index) { return data1Points[index]; };
            var data2PointConverter = function (datum, index) { return data2Points[index]; };
            // Create mock drawers with already drawn items
            var mockDrawer1 = new Plottable._Drawer.AbstractDrawer("ds1");
            var renderArea1 = svg.append("g");
            renderArea1.append("circle").attr("cx", 100).attr("cy", 100).attr("r", 10);
            mockDrawer1.setup = function () { return mockDrawer1._renderArea = renderArea1; };
            mockDrawer1._getSelector = function () { return "circle"; };
            mockDrawer1._getPixelPoint = data1PointConverter;
            var renderArea2 = svg.append("g");
            renderArea2.append("circle").attr("cx", 10).attr("cy", 10).attr("r", 10);
            var mockDrawer2 = new Plottable._Drawer.AbstractDrawer("ds2");
            mockDrawer2.setup = function () { return mockDrawer2._renderArea = renderArea2; };
            mockDrawer2._getSelector = function () { return "circle"; };
            mockDrawer2._getPixelPoint = data2PointConverter;
            // Mock _getDrawer to return the mock drawers
            plot._getDrawer = function (key) {
                if (key === "ds1") {
                    return mockDrawer1;
                }
                else {
                    return mockDrawer2;
                }
            };
            plot.addDataset("ds1", data1);
            plot.addDataset("ds2", data2);
            plot.renderTo(svg);
            var allPlotData = plot.getAllPlotData();
            assert.strictEqual(allPlotData.selection.size(), 2, "all circle selections gotten");
            assert.includeMembers(allPlotData.data, data1, "includes data1 members");
            assert.includeMembers(allPlotData.data, data2, "includes data2 members");
            assert.includeMembers(allPlotData.pixelPoints, data1.map(data1PointConverter), "includes data1 points");
            assert.includeMembers(allPlotData.pixelPoints, data2.map(data2PointConverter), "includes data2 points");
            var singlePlotData = plot.getAllPlotData("ds1");
            var oneSelection = singlePlotData.selection;
            assert.strictEqual(oneSelection.size(), 1);
            assert.strictEqual(numAttr(oneSelection, "cx"), 100, "retrieved selection in renderArea1");
            assert.includeMembers(singlePlotData.data, data1, "includes data1 members");
            assert.includeMembers(singlePlotData.pixelPoints, data1.map(data1PointConverter), "includes data1 points");
            var oneElementPlotData = plot.getAllPlotData(["ds2"]);
            var oneElementSelection = oneElementPlotData.selection;
            assert.strictEqual(oneElementSelection.size(), 1);
            assert.strictEqual(numAttr(oneElementSelection, "cy"), 10, "retreieved selection in renderArea2");
            assert.includeMembers(oneElementPlotData.data, data2, "includes data2 members");
            assert.includeMembers(oneElementPlotData.pixelPoints, data2.map(data2PointConverter), "includes data2 points");
            svg.remove();
        });
        it("getAllPlotData() with NaN pixel points", function () {
            var svg = generateSVG(400, 400);
            var plot = new Plottable.Plot.AbstractPlot();
            var data = [{ value: NaN }, { value: 1 }, { value: 2 }];
            var dataPoints = data.map(function (datum) {
                return { x: datum.value, y: 10 };
            });
            var dataPointConverter = function (datum, index) { return dataPoints[index]; };
            // Create mock drawer with already drawn items
            var mockDrawer = new Plottable._Drawer.AbstractDrawer("ds");
            var renderArea = svg.append("g");
            var circles = renderArea.selectAll("circles").data(data);
            circles.enter().append("circle").attr("cx", 100).attr("cy", 100).attr("r", 10);
            circles.exit().remove();
            mockDrawer.setup = function () { return mockDrawer._renderArea = renderArea; };
            mockDrawer._getSelector = function () { return "circle"; };
            mockDrawer._getPixelPoint = dataPointConverter;
            // Mock _getDrawer to return the mock drawer
            plot._getDrawer = function () { return mockDrawer; };
            plot.addDataset("ds", data);
            plot.renderTo(svg);
            var oneElementPlotData = plot.getAllPlotData();
            var oneElementSelection = oneElementPlotData.selection;
            assert.strictEqual(oneElementSelection.size(), 2, "finds all selections that do not have NaN pixelPoint");
            assert.lengthOf(oneElementPlotData.pixelPoints, 2, "returns pixelPoints except ones with NaN");
            assert.lengthOf(oneElementPlotData.data, 2, "finds data that do not have NaN pixelPoint");
            oneElementPlotData.pixelPoints.forEach(function (pixelPoint) {
                assert.isNumber(pixelPoint.x, "pixelPoint X cannot be NaN");
                assert.isNumber(pixelPoint.y, "pixelPoint Y cannot be NaN");
            });
            svg.remove();
        });
        it("getClosestPlotData", function () {
            var svg = generateSVG(400, 400);
            var plot = new Plottable.Plot.AbstractPlot();
            var data1 = [{ value: 0 }, { value: 1 }, { value: 2 }];
            var data2 = [{ value: 0 }, { value: 1 }, { value: 2 }];
            var data1Points = data1.map(function (datum) {
                return { x: datum.value, y: 100 };
            });
            var data2Points = data2.map(function (datum) {
                return { x: datum.value, y: 10 };
            });
            var data1PointConverter = function (datum, index) { return data1Points[index]; };
            var data2PointConverter = function (datum, index) { return data2Points[index]; };
            // Create mock drawers with already drawn items
            var mockDrawer1 = new Plottable._Drawer.AbstractDrawer("ds1");
            var renderArea1 = svg.append("g");
            renderArea1.append("circle").attr("cx", 100).attr("cy", 100).attr("r", 10);
            mockDrawer1.setup = function () { return mockDrawer1._renderArea = renderArea1; };
            mockDrawer1._getSelector = function () { return "circle"; };
            mockDrawer1._getPixelPoint = data1PointConverter;
            var renderArea2 = svg.append("g");
            renderArea2.append("circle").attr("cx", 10).attr("cy", 10).attr("r", 10);
            var mockDrawer2 = new Plottable._Drawer.AbstractDrawer("ds2");
            mockDrawer2.setup = function () { return mockDrawer2._renderArea = renderArea2; };
            mockDrawer2._getSelector = function () { return "circle"; };
            mockDrawer2._getPixelPoint = data2PointConverter;
            // Mock _getDrawer to return the mock drawers
            plot._getDrawer = function (key) {
                if (key === "ds1") {
                    return mockDrawer1;
                }
                else {
                    return mockDrawer2;
                }
            };
            plot.addDataset("ds1", data1);
            plot.addDataset("ds2", data2);
            plot.renderTo(svg);
            var queryPoint = { x: 1, y: 11 };
            var closestPlotData = plot.getClosestPlotData(queryPoint);
            assert.deepEqual(closestPlotData.pixelPoints, [{ x: 1, y: 10 }], "retrieves the closest point across datasets");
            svg.remove();
        });
        describe("Dataset removal", function () {
            var plot;
            var d1;
            var d2;
            beforeEach(function () {
                plot = new Plottable.Plot.AbstractPlot();
                d1 = new Plottable.Dataset();
                d2 = new Plottable.Dataset();
                plot.addDataset("foo", d1);
                plot.addDataset("bar", d2);
                assert.deepEqual(plot.datasets(), [d1, d2], "datasets as expected");
            });
            it("removeDataset can work on keys", function () {
                plot.removeDataset("bar");
                assert.deepEqual(plot.datasets(), [d1], "second dataset removed");
                plot.removeDataset("foo");
                assert.deepEqual(plot.datasets(), [], "all datasets removed");
            });
            it("removeDataset can work on datasets", function () {
                plot.removeDataset(d2);
                assert.deepEqual(plot.datasets(), [d1], "second dataset removed");
                plot.removeDataset(d1);
                assert.deepEqual(plot.datasets(), [], "all datasets removed");
            });
            it("removeDataset ignores inputs that do not correspond to a dataset", function () {
                var d3 = new Plottable.Dataset();
                plot.removeDataset(d3);
                plot.removeDataset("bad key");
                assert.deepEqual(plot.datasets(), [d1, d2], "datasets as expected");
            });
            it("removeDataset functions on inputs that are data arrays, not datasets", function () {
                var a1 = ["foo", "bar"];
                var a2 = [1, 2, 3];
                plot.addDataset(a1);
                plot.addDataset(a2);
                assert.lengthOf(plot.datasets(), 4, "there are four datasets");
                assert.equal(plot.datasets()[3].data(), a2, "second array dataset correct");
                assert.equal(plot.datasets()[2].data(), a1, "first array dataset correct");
                plot.removeDataset(a2);
                plot.removeDataset(a1);
                assert.deepEqual(plot.datasets(), [d1, d2], "datasets as expected");
            });
            it("removeDataset behaves appropriately when the key 'undefined' is used", function () {
                var a = [1, 2, 3];
                plot.addDataset("undefined", a);
                assert.lengthOf(plot.datasets(), 3, "there are three datasets initially");
                plot.removeDataset("foofoofoofoofoofoofoofoo");
                assert.lengthOf(plot.datasets(), 3, "there are three datasets after bad key removal");
                plot.removeDataset(undefined);
                assert.lengthOf(plot.datasets(), 3, "there are three datasets after removing `undefined`");
                plot.removeDataset([94, 93, 92]);
                assert.lengthOf(plot.datasets(), 3, "there are three datasets after removing random dataset");
                plot.removeDataset("undefined");
                assert.lengthOf(plot.datasets(), 2, "the dataset called 'undefined' could be removed");
            });
        });
        it("remove() disconnects plots from its scales", function () {
            var r = new Plottable.Plot.AbstractPlot();
            var s = new Plottable.Scale.Linear();
            r.project("attr", "a", s);
            r.remove();
            var key2callback = s.broadcaster._key2callback;
            assert.isUndefined(key2callback.get(r), "the plot is no longer attached to the scale");
        });
        it("extent registration works as intended", function () {
            var scale1 = new Plottable.Scale.Linear();
            var scale2 = new Plottable.Scale.Linear();
            var d1 = new Plottable.Dataset([1, 2, 3]);
            var d2 = new Plottable.Dataset([4, 99, 999]);
            var d3 = new Plottable.Dataset([-1, -2, -3]);
            var id = function (d) { return d; };
            var plot1 = new Plottable.Plot.AbstractPlot();
            var plot2 = new Plottable.Plot.AbstractPlot();
            var svg = generateSVG(400, 400);
            plot1.attr("null", id, scale1);
            plot2.attr("null", id, scale1);
            plot1.renderTo(svg);
            plot2.renderTo(svg);
            function assertDomainIsClose(actualDomain, expectedDomain, msg) {
                // to avoid floating point issues :/
                assert.closeTo(actualDomain[0], expectedDomain[0], 0.01, msg);
                assert.closeTo(actualDomain[1], expectedDomain[1], 0.01, msg);
            }
            plot1.addDataset(d1);
            assertDomainIsClose(scale1.domain(), [1, 3], "scale includes plot1 projected data");
            plot2.addDataset(d2);
            assertDomainIsClose(scale1.domain(), [1, 999], "scale extent includes plot1 and plot2");
            plot2.addDataset(d3);
            assertDomainIsClose(scale1.domain(), [-3, 999], "extent widens further if we add more data to plot2");
            plot2.removeDataset(d3);
            assertDomainIsClose(scale1.domain(), [1, 999], "extent shrinks if we remove dataset");
            plot2.attr("null", id, scale2);
            assertDomainIsClose(scale1.domain(), [1, 3], "extent shrinks further if we project plot2 away");
            svg.remove();
        });
        it("additionalPaint timing works properly", function () {
            var animator = new Plottable.Animator.Base().delay(10).duration(10).maxIterativeDelay(0);
            var x = new Plottable.Scale.Linear();
            var y = new Plottable.Scale.Linear();
            var plot = new Plottable.Plot.Bar(x, y).addDataset([]).animate(true);
            var recordedTime = -1;
            var additionalPaint = function (x) {
                recordedTime = Math.max(x, recordedTime);
            };
            plot._additionalPaint = additionalPaint;
            plot.animator("bars", animator);
            var svg = generateSVG();
            plot.project("x", "x", x);
            plot.project("y", "y", y);
            plot.renderTo(svg);
            svg.remove();
            assert.equal(recordedTime, 20, "additionalPaint passed appropriate time argument");
        });
        it("extent calculation done in correct dataset order", function () {
            var animator = new Plottable.Animator.Base().delay(10).duration(10).maxIterativeDelay(0);
            var CategoryScale = new Plottable.Scale.Category();
            var dataset1 = [{ key: "A" }];
            var dataset2 = [{ key: "B" }];
            var plot = new Plottable.Plot.AbstractPlot().addDataset("b", dataset2).addDataset("a", dataset1);
            plot.project("key", "key", CategoryScale);
            plot.datasetOrder(["a", "b"]);
            var svg = generateSVG();
            plot.renderTo(svg);
            assert.deepEqual(CategoryScale.domain(), ["A", "B"], "extent is in the right order");
            svg.remove();
        });
    });
    describe("Abstract XY Plot", function () {
        var svg;
        var xScale;
        var yScale;
        var xAccessor;
        var yAccessor;
        var simpleDataset;
        var plot;
        before(function () {
            xAccessor = function (d, i, u) { return d.a + u.foo; };
            yAccessor = function (d, i, u) { return d.b + u.foo; };
        });
        beforeEach(function () {
            svg = generateSVG(500, 500);
            simpleDataset = new Plottable.Dataset([{ a: -5, b: 6 }, { a: -2, b: 2 }, { a: 2, b: -2 }, { a: 5, b: -6 }], { foo: 0 });
            xScale = new Plottable.Scale.Linear();
            yScale = new Plottable.Scale.Linear();
            plot = new Plottable.Plot.AbstractXYPlot(xScale, yScale);
            plot.addDataset(simpleDataset).project("x", xAccessor, xScale).project("y", yAccessor, yScale).renderTo(svg);
        });
        it("plot auto domain scale to visible points", function () {
            xScale.domain([-3, 3]);
            assert.deepEqual(yScale.domain(), [-7, 7], "domain has not been adjusted to visible points");
            plot.automaticallyAdjustYScaleOverVisiblePoints(true);
            assert.deepEqual(yScale.domain(), [-2.5, 2.5], "domain has been adjusted to visible points");
            plot.automaticallyAdjustYScaleOverVisiblePoints(false);
            plot.automaticallyAdjustXScaleOverVisiblePoints(true);
            yScale.domain([-6, 6]);
            assert.deepEqual(xScale.domain(), [-6, 6], "domain has been adjusted to visible points");
            svg.remove();
        });
        it("no visible points", function () {
            plot.automaticallyAdjustYScaleOverVisiblePoints(true);
            xScale.domain([-0.5, 0.5]);
            assert.deepEqual(yScale.domain(), [-7, 7], "domain has been not been adjusted");
            svg.remove();
        });
        it("automaticallyAdjustYScaleOverVisiblePoints disables autoDomain", function () {
            xScale.domain([-2, 2]);
            plot.automaticallyAdjustYScaleOverVisiblePoints(true);
            plot.renderTo(svg);
            assert.deepEqual(yScale.domain(), [-2.5, 2.5], "domain has been been adjusted");
            svg.remove();
        });
        it("show all data", function () {
            plot.automaticallyAdjustYScaleOverVisiblePoints(true);
            xScale.domain([-0.5, 0.5]);
            plot.showAllData();
            assert.deepEqual(yScale.domain(), [-7, 7], "domain has been adjusted to show all data");
            assert.deepEqual(xScale.domain(), [-6, 6], "domain has been adjusted to show all data");
            svg.remove();
        });
        it("show all data without auto adjust domain", function () {
            plot.automaticallyAdjustYScaleOverVisiblePoints(true);
            xScale.domain([-0.5, 0.5]);
            plot.automaticallyAdjustYScaleOverVisiblePoints(false);
            plot.showAllData();
            assert.deepEqual(yScale.domain(), [-7, 7], "domain has been adjusted to show all data");
            assert.deepEqual(xScale.domain(), [-6, 6], "domain has been adjusted to show all data");
            svg.remove();
        });
        it("no cycle in auto domain on plot", function () {
            var zScale = new Plottable.Scale.Linear().domain([-10, 10]);
            plot.automaticallyAdjustYScaleOverVisiblePoints(true);
            var plot2 = new Plottable.Plot.AbstractXYPlot(zScale, yScale).automaticallyAdjustXScaleOverVisiblePoints(true).project("x", xAccessor, zScale).project("y", yAccessor, yScale).addDataset(simpleDataset);
            var plot3 = new Plottable.Plot.AbstractXYPlot(zScale, xScale).automaticallyAdjustYScaleOverVisiblePoints(true).project("x", xAccessor, zScale).project("y", yAccessor, xScale).addDataset(simpleDataset);
            plot2.renderTo(svg);
            plot3.renderTo(svg);
            xScale.domain([-2, 2]);
            assert.deepEqual(yScale.domain(), [-2.5, 2.5], "y domain is adjusted by x domain using custom algorithm and domainer");
            assert.deepEqual(zScale.domain(), [-2.5, 2.5], "z domain is adjusted by y domain using custom algorithm and domainer");
            assert.deepEqual(xScale.domain(), [-2, 2], "x domain is not adjusted using custom algorithm and domainer");
            svg.remove();
        });
        it("listeners are deregistered after removal", function () {
            plot.automaticallyAdjustYScaleOverVisiblePoints(true);
            plot.remove();
            var key2callback = xScale.broadcaster._key2callback;
            assert.isUndefined(key2callback.get("yDomainAdjustment" + plot.getID()), "the plot is no longer attached to the xScale");
            key2callback = yScale.broadcaster._key2callback;
            assert.isUndefined(key2callback.get("xDomainAdjustment" + plot.getID()), "the plot is no longer attached to the yScale");
            svg.remove();
        });
        it("listeners are deregistered for changed scale", function () {
            plot.automaticallyAdjustYScaleOverVisiblePoints(true);
            var newScale = new Plottable.Scale.Linear().domain([-10, 10]);
            plot.project("x", xAccessor, newScale);
            xScale.domain([-2, 2]);
            assert.deepEqual(yScale.domain(), [-7, 7], "replaced xScale didn't adjust yScale");
            svg.remove();
        });
    });
});

///<reference path="../../testReference.ts" />
var assert = chai.assert;
describe("Plots", function () {
    describe("PiePlot", function () {
        // HACKHACK #1798: beforeEach being used below
        it("renders correctly with no data", function () {
            var svg = generateSVG(400, 400);
            var plot = new Plottable.Plot.Pie();
            plot.project("value", function (d) { return d.value; });
            assert.doesNotThrow(function () { return plot.renderTo(svg); }, Error);
            assert.strictEqual(plot.width(), 400, "was allocated width");
            assert.strictEqual(plot.height(), 400, "was allocated height");
            svg.remove();
        });
    });
    describe("PiePlot", function () {
        var svg;
        var simpleDataset;
        var simpleData;
        var piePlot;
        var renderArea;
        beforeEach(function () {
            svg = generateSVG(500, 500);
            simpleData = [{ value: 5, value2: 10, type: "A" }, { value: 15, value2: 10, type: "B" }];
            simpleDataset = new Plottable.Dataset(simpleData);
            piePlot = new Plottable.Plot.Pie();
            piePlot.addDataset("simpleDataset", simpleDataset);
            piePlot.project("value", "value");
            piePlot.renderTo(svg);
            renderArea = piePlot._renderArea;
        });
        it("sectors divided evenly", function () {
            var arcPaths = renderArea.selectAll(".arc");
            assert.lengthOf(arcPaths[0], 2, "only has two sectors");
            var arcPath0 = d3.select(arcPaths[0][0]);
            var pathPoints0 = normalizePath(arcPath0.attr("d")).split(/[A-Z]/).slice(1, 4);
            var firstPathPoints0 = pathPoints0[0].split(",");
            assert.closeTo(parseFloat(firstPathPoints0[0]), 0, 1, "draws line vertically at beginning");
            assert.operator(parseFloat(firstPathPoints0[1]), "<", 0, "draws line upwards");
            var arcDestPoint0 = pathPoints0[1].split(",").slice(5);
            assert.operator(parseFloat(arcDestPoint0[0]), ">", 0, "arcs line to the right");
            assert.closeTo(parseFloat(arcDestPoint0[1]), 0, 1, "ends on same level of svg");
            var secondPathPoints0 = pathPoints0[2].split(",");
            assert.closeTo(parseFloat(secondPathPoints0[0]), 0, 1, "draws line to origin");
            assert.closeTo(parseFloat(secondPathPoints0[1]), 0, 1, "draws line to origin");
            var arcPath1 = d3.select(arcPaths[0][1]);
            var pathPoints1 = normalizePath(arcPath1.attr("d")).split(/[A-Z]/).slice(1, 4);
            var firstPathPoints1 = pathPoints1[0].split(",");
            assert.operator(parseFloat(firstPathPoints1[0]), ">", 0, "draws line to the right");
            assert.closeTo(parseFloat(firstPathPoints1[1]), 0, 1, "draws line horizontally");
            var arcDestPoint1 = pathPoints1[1].split(",").slice(5);
            assert.closeTo(parseFloat(arcDestPoint1[0]), 0, 1, "ends at x origin");
            assert.operator(parseFloat(arcDestPoint1[1]), "<", 0, "ends above 0");
            var secondPathPoints1 = pathPoints1[2].split(",");
            assert.closeTo(parseFloat(secondPathPoints1[0]), 0, 1, "draws line to origin");
            assert.closeTo(parseFloat(secondPathPoints1[1]), 0, 1, "draws line to origin");
            svg.remove();
        });
        it("project value onto different attribute", function () {
            piePlot.project("value", "value2");
            var arcPaths = renderArea.selectAll(".arc");
            assert.lengthOf(arcPaths[0], 2, "only has two sectors");
            var arcPath0 = d3.select(arcPaths[0][0]);
            var pathPoints0 = normalizePath(arcPath0.attr("d")).split(/[A-Z]/).slice(1, 4);
            var firstPathPoints0 = pathPoints0[0].split(",");
            assert.closeTo(parseFloat(firstPathPoints0[0]), 0, 1, "draws line vertically at beginning");
            assert.operator(parseFloat(firstPathPoints0[1]), "<", 0, "draws line upwards");
            var arcDestPoint0 = pathPoints0[1].split(",").slice(5);
            assert.closeTo(parseFloat(arcDestPoint0[0]), 0, 1, "ends on a line vertically from beginning");
            assert.operator(parseFloat(arcDestPoint0[1]), ">", 0, "ends below the center");
            var arcPath1 = d3.select(arcPaths[0][1]);
            var pathPoints1 = normalizePath(arcPath1.attr("d")).split(/[A-Z]/).slice(1, 4);
            var firstPathPoints1 = pathPoints1[0].split(",");
            assert.closeTo(parseFloat(firstPathPoints1[0]), 0, 1, "draws line vertically at beginning");
            assert.operator(parseFloat(firstPathPoints1[1]), ">", 0, "draws line downwards");
            var arcDestPoint1 = pathPoints1[1].split(",").slice(5);
            assert.closeTo(parseFloat(arcDestPoint1[0]), 0, 1, "ends on a line vertically from beginning");
            assert.operator(parseFloat(arcDestPoint1[1]), "<", 0, "ends above the center");
            piePlot.project("value", "value");
            svg.remove();
        });
        it("innerRadius project", function () {
            piePlot.project("inner-radius", function () { return 5; });
            var arcPaths = renderArea.selectAll(".arc");
            assert.lengthOf(arcPaths[0], 2, "only has two sectors");
            var pathPoints0 = normalizePath(d3.select(arcPaths[0][0]).attr("d")).split(/[A-Z]/).slice(1, 5);
            var radiusPath0 = pathPoints0[2].split(",").map(function (coordinate) { return parseFloat(coordinate); });
            assert.closeTo(radiusPath0[0], 5, 1, "stops line at innerRadius point");
            assert.closeTo(radiusPath0[1], 0, 1, "stops line at innerRadius point");
            var innerArcPath0 = pathPoints0[3].split(",").map(function (coordinate) { return parseFloat(coordinate); });
            assert.closeTo(innerArcPath0[0], 5, 1, "makes inner arc of radius 5");
            assert.closeTo(innerArcPath0[1], 5, 1, "makes inner arc of radius 5");
            assert.closeTo(innerArcPath0[5], 0, 1, "make inner arc to center");
            assert.closeTo(innerArcPath0[6], -5, 1, "makes inner arc to top of inner circle");
            piePlot.project("inner-radius", function () { return 0; });
            svg.remove();
        });
        it("outerRadius project", function () {
            piePlot.project("outer-radius", function () { return 150; });
            var arcPaths = renderArea.selectAll(".arc");
            assert.lengthOf(arcPaths[0], 2, "only has two sectors");
            var pathPoints0 = normalizePath(d3.select(arcPaths[0][0]).attr("d")).split(/[A-Z]/).slice(1, 5);
            var radiusPath0 = pathPoints0[0].split(",").map(function (coordinate) { return parseFloat(coordinate); });
            assert.closeTo(radiusPath0[0], 0, 1, "starts at outerRadius point");
            assert.closeTo(radiusPath0[1], -150, 1, "starts at outerRadius point");
            var outerArcPath0 = pathPoints0[1].split(",").map(function (coordinate) { return parseFloat(coordinate); });
            assert.closeTo(outerArcPath0[0], 150, 1, "makes outer arc of radius 150");
            assert.closeTo(outerArcPath0[1], 150, 1, "makes outer arc of radius 150");
            assert.closeTo(outerArcPath0[5], 150, 1, "makes outer arc to right edge");
            assert.closeTo(outerArcPath0[6], 0, 1, "makes outer arc to right edge");
            piePlot.project("outer-radius", function () { return 250; });
            svg.remove();
        });
        describe("getAllSelections", function () {
            it("retrieves all dataset selections with no args", function () {
                var allSectors = piePlot.getAllSelections();
                var allSectors2 = piePlot.getAllSelections(piePlot._datasetKeysInOrder);
                assert.deepEqual(allSectors, allSectors2, "all sectors retrieved");
                svg.remove();
            });
            it("retrieves correct selections (array arg)", function () {
                var allSectors = piePlot.getAllSelections(["simpleDataset"]);
                assert.strictEqual(allSectors.size(), 2, "all sectors retrieved");
                var selectionData = allSectors.data();
                assert.includeMembers(selectionData.map(function (datum) { return datum.data; }), simpleData, "dataset data in selection data");
                svg.remove();
            });
            it("retrieves correct selections (string arg)", function () {
                var allSectors = piePlot.getAllSelections("simpleDataset");
                assert.strictEqual(allSectors.size(), 2, "all sectors retrieved");
                var selectionData = allSectors.data();
                assert.includeMembers(selectionData.map(function (datum) { return datum.data; }), simpleData, "dataset data in selection data");
                svg.remove();
            });
            it("skips invalid keys", function () {
                var allSectors = piePlot.getAllSelections(["whoo"]);
                assert.strictEqual(allSectors.size(), 0, "all sectors retrieved");
                svg.remove();
            });
        });
        describe("Fill", function () {
            it("sectors are filled in according to defaults", function () {
                var arcPaths = renderArea.selectAll(".arc");
                var arcPath0 = d3.select(arcPaths[0][0]);
                assert.strictEqual(arcPath0.attr("fill"), "#5279c7", "first sector filled appropriately");
                var arcPath1 = d3.select(arcPaths[0][1]);
                assert.strictEqual(arcPath1.attr("fill"), "#fd373e", "second sector filled appropriately");
                svg.remove();
            });
            it("project fill", function () {
                piePlot.project("fill", function (d, i) { return String(i); }, new Plottable.Scale.Color("10"));
                var arcPaths = renderArea.selectAll(".arc");
                var arcPath0 = d3.select(arcPaths[0][0]);
                assert.strictEqual(arcPath0.attr("fill"), "#1f77b4", "first sector filled appropriately");
                var arcPath1 = d3.select(arcPaths[0][1]);
                assert.strictEqual(arcPath1.attr("fill"), "#ff7f0e", "second sector filled appropriately");
                piePlot.project("fill", "type", new Plottable.Scale.Color("20"));
                arcPaths = renderArea.selectAll(".arc");
                arcPath0 = d3.select(arcPaths[0][0]);
                assert.strictEqual(arcPath0.attr("fill"), "#1f77b4", "first sector filled appropriately");
                arcPath1 = d3.select(arcPaths[0][1]);
                assert.strictEqual(arcPath1.attr("fill"), "#aec7e8", "second sector filled appropriately");
                svg.remove();
            });
        });
        it("throws warnings on negative data", function () {
            var message;
            var oldWarn = Plottable._Util.Methods.warn;
            Plottable._Util.Methods.warn = function (warn) { return message = warn; };
            piePlot.removeDataset("simpleDataset");
            var negativeDataset = new Plottable.Dataset([{ value: -5 }, { value: 15 }]);
            piePlot.addDataset("negativeDataset", negativeDataset);
            assert.equal(message, "Negative values will not render correctly in a pie chart.");
            Plottable._Util.Methods.warn = oldWarn;
            svg.remove();
        });
    });
});

///<reference path="../../testReference.ts" />
var assert = chai.assert;
describe("Plots", function () {
    describe("New Style Plots", function () {
        var p;
        var oldWarn = Plottable._Util.Methods.warn;
        beforeEach(function () {
            p = new Plottable.Plot.AbstractPlot();
            p._getDrawer = function (k) { return new Plottable._Drawer.Element(k).svgElement("rect"); };
        });
        afterEach(function () {
            Plottable._Util.Methods.warn = oldWarn;
        });
        it("Datasets can be added and removed as expected", function () {
            p.addDataset("foo", [1, 2, 3]);
            var d2 = new Plottable.Dataset([4, 5, 6]);
            p.addDataset("bar", d2);
            p.addDataset([7, 8, 9]);
            var d4 = new Plottable.Dataset([10, 11, 12]);
            p.addDataset(d4);
            assert.deepEqual(p._datasetKeysInOrder, ["foo", "bar", "_0", "_1"], "dataset keys as expected");
            var datasets = p.datasets();
            assert.deepEqual(datasets[0].data(), [1, 2, 3]);
            assert.equal(datasets[1], d2);
            assert.deepEqual(datasets[2].data(), [7, 8, 9]);
            assert.equal(datasets[3], d4);
            p.removeDataset("foo");
            p.removeDataset("_0");
            assert.deepEqual(p._datasetKeysInOrder, ["bar", "_1"]);
            assert.lengthOf(p.datasets(), 2);
        });
        it("Datasets are listened to appropriately", function () {
            var callbackCounter = 0;
            var callback = function () { return callbackCounter++; };
            p._onDatasetUpdate = callback;
            var d = new Plottable.Dataset([1, 2, 3]);
            p.addDataset("foo", d);
            assert.equal(callbackCounter, 1, "adding dataset triggers listener");
            d.data([1, 2, 3, 4]);
            assert.equal(callbackCounter, 2, "modifying data triggers listener");
            p.removeDataset("foo");
            assert.equal(callbackCounter, 3, "removing dataset triggers listener");
        });
        it("Datasets can be reordered", function () {
            p.addDataset("foo", [1]);
            p.addDataset("bar", [2]);
            p.addDataset("baz", [3]);
            assert.deepEqual(p.datasetOrder(), ["foo", "bar", "baz"]);
            p.datasetOrder(["bar", "baz", "foo"]);
            assert.deepEqual(p.datasetOrder(), ["bar", "baz", "foo"]);
            var warned = 0;
            Plottable._Util.Methods.warn = function () { return warned++; }; // suppress expected warnings
            p.datasetOrder(["blah", "blee", "bar", "baz", "foo"]);
            assert.equal(warned, 1);
            assert.deepEqual(p.datasetOrder(), ["bar", "baz", "foo"]);
        });
        it("Has proper warnings", function () {
            var warned = 0;
            Plottable._Util.Methods.warn = function () { return warned++; };
            p.addDataset("_foo", []);
            assert.equal(warned, 1);
            p.addDataset("2", []);
            p.addDataset("4", []);
            // get warning for not a permutation
            p.datasetOrder(["_bar", "4", "2"]);
            assert.equal(warned, 2);
            // do not get warning for a permutation
            p.datasetOrder(["2", "_foo", "4"]);
            assert.equal(warned, 2);
        });
    });
});

///<reference path="../../testReference.ts" />
var assert = chai.assert;
describe("Plots", function () {
    // HACKHACK #1798: beforeEach being used below
    describe("LinePlot", function () {
        it("getAllPlotData with NaNs", function () {
            var svg = generateSVG(500, 500);
            var dataWithNaN = [
                { foo: 0.0, bar: 0.0 },
                { foo: 0.2, bar: 0.2 },
                { foo: 0.4, bar: NaN },
                { foo: 0.6, bar: 0.6 },
                { foo: 0.8, bar: 0.8 }
            ];
            var xScale = new Plottable.Scale.Linear().domain([0, 1]);
            var yScale = new Plottable.Scale.Linear().domain([0, 1]);
            var linePlot = new Plottable.Plot.Line(xScale, yScale);
            linePlot.addDataset(dataWithNaN);
            linePlot.project("x", function (d) { return d.foo; }, xScale);
            linePlot.project("y", function (d) { return d.bar; }, yScale);
            linePlot.renderTo(svg);
            var apd = linePlot.getAllPlotData();
            var expectedLength = dataWithNaN.length - 1;
            assert.strictEqual(apd.data.length, expectedLength, "NaN data was not returned");
            assert.strictEqual(apd.pixelPoints.length, expectedLength, "NaN data doesn't appear in pixelPoints");
            svg.remove();
        });
    });
    describe("LinePlot", function () {
        // HACKHACK #1798: beforeEach being used below
        it("renders correctly with no data", function () {
            var svg = generateSVG(400, 400);
            var xScale = new Plottable.Scale.Linear();
            var yScale = new Plottable.Scale.Linear();
            var plot = new Plottable.Plot.Line(xScale, yScale);
            plot.project("x", function (d) { return d.x; }, xScale);
            plot.project("y", function (d) { return d.y; }, yScale);
            assert.doesNotThrow(function () { return plot.renderTo(svg); }, Error);
            assert.strictEqual(plot.width(), 400, "was allocated width");
            assert.strictEqual(plot.height(), 400, "was allocated height");
            svg.remove();
        });
    });
    describe("LinePlot", function () {
        var svg;
        var xScale;
        var yScale;
        var xAccessor;
        var yAccessor;
        var colorAccessor;
        var twoPointData = [{ foo: 0, bar: 0 }, { foo: 1, bar: 1 }];
        var simpleDataset;
        var linePlot;
        var renderArea;
        before(function () {
            xScale = new Plottable.Scale.Linear().domain([0, 1]);
            yScale = new Plottable.Scale.Linear().domain([0, 1]);
            xAccessor = function (d) { return d.foo; };
            yAccessor = function (d) { return d.bar; };
            colorAccessor = function (d, i, m) { return d3.rgb(d.foo, d.bar, i).toString(); };
        });
        beforeEach(function () {
            svg = generateSVG(500, 500);
            simpleDataset = new Plottable.Dataset(twoPointData);
            linePlot = new Plottable.Plot.Line(xScale, yScale);
            linePlot.addDataset("s1", simpleDataset).project("x", xAccessor, xScale).project("y", yAccessor, yScale).project("stroke", colorAccessor).addDataset("s2", simpleDataset).renderTo(svg);
            renderArea = linePlot._renderArea;
        });
        it("draws a line correctly", function () {
            var linePath = renderArea.select(".line");
            assert.strictEqual(normalizePath(linePath.attr("d")), "M0,500L500,0", "line d was set correctly");
            var lineComputedStyle = window.getComputedStyle(linePath.node());
            assert.strictEqual(lineComputedStyle.fill, "none", "line fill renders as \"none\"");
            svg.remove();
        });
        it("attributes set appropriately from accessor", function () {
            var areaPath = renderArea.select(".line");
            assert.equal(areaPath.attr("stroke"), "#000000", "stroke set correctly");
            svg.remove();
        });
        it("attributes can be changed by projecting new accessor and re-render appropriately", function () {
            var newColorAccessor = function () { return "pink"; };
            linePlot.project("stroke", newColorAccessor);
            linePlot.renderTo(svg);
            var linePath = renderArea.select(".line");
            assert.equal(linePath.attr("stroke"), "pink", "stroke changed correctly");
            svg.remove();
        });
        it("attributes can be changed by projecting attribute accessor (sets to first datum attribute)", function () {
            var data = JSON.parse(JSON.stringify(twoPointData)); // deep copy to not affect other tests
            data.forEach(function (d) {
                d.stroke = "pink";
            });
            simpleDataset.data(data);
            linePlot.project("stroke", "stroke");
            var areaPath = renderArea.select(".line");
            assert.equal(areaPath.attr("stroke"), "pink", "stroke set to uniform stroke color");
            data[0].stroke = "green";
            simpleDataset.data(data);
            assert.equal(areaPath.attr("stroke"), "green", "stroke set to first datum stroke color");
            svg.remove();
        });
        it("correctly handles NaN and undefined x and y values", function () {
            var lineData = [
                { foo: 0.0, bar: 0.0 },
                { foo: 0.2, bar: 0.2 },
                { foo: 0.4, bar: 0.4 },
                { foo: 0.6, bar: 0.6 },
                { foo: 0.8, bar: 0.8 }
            ];
            simpleDataset.data(lineData);
            var linePath = renderArea.select(".line");
            var d_original = normalizePath(linePath.attr("d"));
            function assertCorrectPathSplitting(msgPrefix) {
                var d = normalizePath(linePath.attr("d"));
                var pathSegements = d.split("M").filter(function (segment) { return segment !== ""; });
                assert.lengthOf(pathSegements, 2, msgPrefix + " split path into two segments");
                var firstSegmentContained = d_original.indexOf(pathSegements[0]) >= 0;
                assert.isTrue(firstSegmentContained, "first path segment is a subpath of the original path");
                var secondSegmentContained = d_original.indexOf(pathSegements[1]) >= 0;
                assert.isTrue(firstSegmentContained, "second path segment is a subpath of the original path");
            }
            var dataWithNaN = lineData.slice();
            dataWithNaN[2] = { foo: 0.4, bar: NaN };
            simpleDataset.data(dataWithNaN);
            assertCorrectPathSplitting("y=NaN");
            dataWithNaN[2] = { foo: NaN, bar: 0.4 };
            simpleDataset.data(dataWithNaN);
            assertCorrectPathSplitting("x=NaN");
            var dataWithUndefined = lineData.slice();
            dataWithUndefined[2] = { foo: 0.4, bar: undefined };
            simpleDataset.data(dataWithUndefined);
            assertCorrectPathSplitting("y=undefined");
            dataWithUndefined[2] = { foo: undefined, bar: 0.4 };
            simpleDataset.data(dataWithUndefined);
            assertCorrectPathSplitting("x=undefined");
            svg.remove();
        });
        it("_getClosestWithinRange", function () {
            var dataset2 = [
                { foo: 0, bar: 1 },
                { foo: 1, bar: 0.95 }
            ];
            linePlot.addDataset(dataset2);
            var closestData = linePlot._getClosestWithinRange({ x: 500, y: 0 }, 5);
            assert.strictEqual(closestData.closestValue, twoPointData[1], "got closest point from first dataset");
            closestData = linePlot._getClosestWithinRange({ x: 500, y: 25 }, 5);
            assert.strictEqual(closestData.closestValue, dataset2[1], "got closest point from second dataset");
            closestData = linePlot._getClosestWithinRange({ x: 500, y: 10 }, 5);
            assert.isUndefined(closestData.closestValue, "returns nothing if no points are within range");
            closestData = linePlot._getClosestWithinRange({ x: 500, y: 10 }, 25);
            assert.strictEqual(closestData.closestValue, twoPointData[1], "returns the closest point within range");
            closestData = linePlot._getClosestWithinRange({ x: 500, y: 20 }, 25);
            assert.strictEqual(closestData.closestValue, dataset2[1], "returns the closest point within range");
            svg.remove();
        });
        it("_doHover()", function () {
            var dataset2 = [
                { foo: 0, bar: 1 },
                { foo: 1, bar: 0.95 }
            ];
            linePlot.addDataset(dataset2);
            var hoverData = linePlot._doHover({ x: 495, y: 0 });
            var expectedDatum = twoPointData[1];
            assert.strictEqual(hoverData.data[0], expectedDatum, "returned the closest point within range");
            var hoverTarget = hoverData.selection;
            assert.strictEqual(parseFloat(hoverTarget.attr("cx")), xScale.scale(expectedDatum.foo), "hover target was positioned correctly (x)");
            assert.strictEqual(parseFloat(hoverTarget.attr("cy")), yScale.scale(expectedDatum.bar), "hover target was positioned correctly (y)");
            hoverData = linePlot._doHover({ x: 0, y: 0 });
            expectedDatum = dataset2[0];
            assert.strictEqual(hoverData.data[0], expectedDatum, "returned the closest point within range");
            hoverTarget = hoverData.selection;
            assert.strictEqual(parseFloat(hoverTarget.attr("cx")), xScale.scale(expectedDatum.foo), "hover target was positioned correctly (x)");
            assert.strictEqual(parseFloat(hoverTarget.attr("cy")), yScale.scale(expectedDatum.bar), "hover target was positioned correctly (y)");
            svg.remove();
        });
        describe("getAllSelections()", function () {
            it("retrieves all dataset selections with no args", function () {
                var dataset3 = [
                    { foo: 0, bar: 1 },
                    { foo: 1, bar: 0.95 }
                ];
                linePlot.addDataset("d3", dataset3);
                var allLines = linePlot.getAllSelections();
                var allLines2 = linePlot.getAllSelections(linePlot._datasetKeysInOrder);
                assert.deepEqual(allLines, allLines2, "all lines retrieved");
                svg.remove();
            });
            it("retrieves correct selections (string arg)", function () {
                var dataset3 = [
                    { foo: 0, bar: 1 },
                    { foo: 1, bar: 0.95 }
                ];
                linePlot.addDataset("d3", dataset3);
                var allLines = linePlot.getAllSelections("d3");
                assert.strictEqual(allLines.size(), 1, "all lines retrieved");
                var selectionData = allLines.data();
                assert.include(selectionData, dataset3, "third dataset data in selection data");
                svg.remove();
            });
            it("retrieves correct selections (array arg)", function () {
                var dataset3 = [
                    { foo: 0, bar: 1 },
                    { foo: 1, bar: 0.95 }
                ];
                linePlot.addDataset("d3", dataset3);
                var allLines = linePlot.getAllSelections(["d3"]);
                assert.strictEqual(allLines.size(), 1, "all lines retrieved");
                var selectionData = allLines.data();
                assert.include(selectionData, dataset3, "third dataset data in selection data");
                svg.remove();
            });
            it("skips invalid keys", function () {
                var dataset3 = [
                    { foo: 0, bar: 1 },
                    { foo: 1, bar: 0.95 }
                ];
                linePlot.addDataset("d3", dataset3);
                var allLines = linePlot.getAllSelections(["d3", "test"]);
                assert.strictEqual(allLines.size(), 1, "all lines retrieved");
                var selectionData = allLines.data();
                assert.include(selectionData, dataset3, "third dataset data in selection data");
                svg.remove();
            });
        });
        describe("getAllPlotData()", function () {
            it("retrieves correct data", function () {
                var dataset3 = [
                    { foo: 0, bar: 1 },
                    { foo: 1, bar: 0.95 }
                ];
                linePlot.addDataset("d3", dataset3);
                var allLines = linePlot.getAllPlotData().selection;
                assert.strictEqual(allLines.size(), linePlot.datasets().length, "single line per dataset");
                svg.remove();
            });
        });
        describe("getClosestPlotData()", function () {
            var lines;
            var d0, d1;
            var d0Px, d1Px;
            var dataset3;
            function assertPlotDataEqual(expected, actual, msg) {
                assert.deepEqual(expected.data, actual.data, msg);
                assert.closeTo(expected.pixelPoints[0].x, actual.pixelPoints[0].x, 0.01, msg);
                assert.closeTo(expected.pixelPoints[0].y, actual.pixelPoints[0].y, 0.01, msg);
                assert.deepEqual(expected.selection, actual.selection, msg);
            }
            beforeEach(function () {
                dataset3 = [
                    { foo: 0, bar: 0.75 },
                    { foo: 1, bar: 0.25 }
                ];
                linePlot.addDataset("d3", dataset3);
                lines = d3.selectAll(".line-plot .line");
                d0 = dataset3[0];
                d0Px = {
                    x: xScale.scale(xAccessor(d0)),
                    y: yScale.scale(yAccessor(d0))
                };
                d1 = dataset3[1];
                d1Px = {
                    x: xScale.scale(xAccessor(d1)),
                    y: yScale.scale(yAccessor(d1))
                };
            });
            it("returns correct closest plot data", function () {
                var expected = {
                    data: [d0],
                    pixelPoints: [d0Px],
                    selection: d3.selectAll([lines[0][2]])
                };
                var closest = linePlot.getClosestPlotData({ x: d0Px.x, y: d0Px.y - 1 });
                assertPlotDataEqual(expected, closest, "if above a point, it is closest");
                closest = linePlot.getClosestPlotData({ x: d0Px.x, y: d0Px.y + 1 });
                assertPlotDataEqual(expected, closest, "if below a point, it is closest");
                closest = linePlot.getClosestPlotData({ x: d0Px.x + 1, y: d0Px.y + 1 });
                assertPlotDataEqual(expected, closest, "if right of a point, it is closest");
                expected = {
                    data: [d1],
                    pixelPoints: [d1Px],
                    selection: d3.selectAll([lines[0][2]])
                };
                closest = linePlot.getClosestPlotData({ x: d1Px.x - 1, y: d1Px.y });
                assertPlotDataEqual(expected, closest, "if left of a point, it is closest");
                svg.remove();
            });
            it("considers only in-view points", function () {
                xScale.domain([0.25, 1]);
                var expected = {
                    data: [d1],
                    pixelPoints: [{
                        x: xScale.scale(xAccessor(d1)),
                        y: yScale.scale(yAccessor(d1))
                    }],
                    selection: d3.selectAll([lines[0][2]])
                };
                var closest = linePlot.getClosestPlotData({ x: xScale.scale(0.25), y: d1Px.y });
                assertPlotDataEqual(expected, closest, "only in-view points are considered");
                svg.remove();
            });
            it("handles empty plots gracefully", function () {
                linePlot = new Plottable.Plot.Line(xScale, yScale);
                var closest = linePlot.getClosestPlotData({ x: d0Px.x, y: d0Px.y });
                assert.lengthOf(closest.data, 0);
                assert.lengthOf(closest.pixelPoints, 0);
                assert.isTrue(closest.selection.empty());
                svg.remove();
            });
        });
        it("retains original classes when class is projected", function () {
            var newClassProjector = function () { return "pink"; };
            linePlot.project("class", newClassProjector);
            linePlot.renderTo(svg);
            var linePath = renderArea.select("." + Plottable._Drawer.Line.LINE_CLASS);
            assert.isTrue(linePath.classed("pink"));
            assert.isTrue(linePath.classed(Plottable._Drawer.Line.LINE_CLASS));
            svg.remove();
        });
    });
});

///<reference path="../../testReference.ts" />
var assert = chai.assert;
describe("Plots", function () {
    describe("AreaPlot", function () {
        // HACKHACK #1798: beforeEach being used below
        it("renders correctly with no data", function () {
            var svg = generateSVG(400, 400);
            var xScale = new Plottable.Scale.Linear();
            var yScale = new Plottable.Scale.Linear();
            var plot = new Plottable.Plot.Area(xScale, yScale);
            plot.project("x", function (d) { return d.x; }, xScale);
            plot.project("y", function (d) { return d.y; }, yScale);
            assert.doesNotThrow(function () { return plot.renderTo(svg); }, Error);
            assert.strictEqual(plot.width(), 400, "was allocated width");
            assert.strictEqual(plot.height(), 400, "was allocated height");
            svg.remove();
        });
    });
    describe("AreaPlot", function () {
        var svg;
        var xScale;
        var yScale;
        var xAccessor;
        var yAccessor;
        var y0Accessor;
        var colorAccessor;
        var fillAccessor;
        var twoPointData = [{ foo: 0, bar: 0 }, { foo: 1, bar: 1 }];
        var simpleDataset;
        var areaPlot;
        var renderArea;
        before(function () {
            xScale = new Plottable.Scale.Linear().domain([0, 1]);
            yScale = new Plottable.Scale.Linear().domain([0, 1]);
            xAccessor = function (d) { return d.foo; };
            yAccessor = function (d) { return d.bar; };
            y0Accessor = function () { return 0; };
            colorAccessor = function (d, i, m) { return d3.rgb(d.foo, d.bar, i).toString(); };
            fillAccessor = function () { return "steelblue"; };
        });
        beforeEach(function () {
            svg = generateSVG(500, 500);
            simpleDataset = new Plottable.Dataset(twoPointData);
            areaPlot = new Plottable.Plot.Area(xScale, yScale);
            areaPlot.addDataset("sd", simpleDataset).project("x", xAccessor, xScale).project("y", yAccessor, yScale).project("y0", y0Accessor, yScale).project("fill", fillAccessor).project("stroke", colorAccessor).renderTo(svg);
            renderArea = areaPlot._renderArea;
        });
        it("draws area and line correctly", function () {
            var areaPath = renderArea.select(".area");
            assert.strictEqual(normalizePath(areaPath.attr("d")), "M0,500L500,0L500,500L0,500Z", "area d was set correctly");
            assert.strictEqual(areaPath.attr("fill"), "steelblue", "area fill was set correctly");
            var areaComputedStyle = window.getComputedStyle(areaPath.node());
            assert.strictEqual(areaComputedStyle.stroke, "none", "area stroke renders as \"none\"");
            var linePath = renderArea.select(".line");
            assert.strictEqual(normalizePath(linePath.attr("d")), "M0,500L500,0", "line d was set correctly");
            assert.strictEqual(linePath.attr("stroke"), "#000000", "line stroke was set correctly");
            var lineComputedStyle = window.getComputedStyle(linePath.node());
            assert.strictEqual(lineComputedStyle.fill, "none", "line fill renders as \"none\"");
            svg.remove();
        });
        it("area fill works for non-zero floor values appropriately, e.g. half the height of the line", function () {
            areaPlot.project("y0", function (d) { return d.bar / 2; }, yScale);
            areaPlot.renderTo(svg);
            renderArea = areaPlot._renderArea;
            var areaPath = renderArea.select(".area");
            assert.equal(normalizePath(areaPath.attr("d")), "M0,500L500,0L500,250L0,500Z");
            svg.remove();
        });
        it("area is appended before line", function () {
            var paths = renderArea.selectAll("path")[0];
            var areaSelection = renderArea.select(".area")[0][0];
            var lineSelection = renderArea.select(".line")[0][0];
            assert.operator(paths.indexOf(areaSelection), "<", paths.indexOf(lineSelection), "area appended before line");
            svg.remove();
        });
        it("correctly handles NaN and undefined x and y values", function () {
            var areaData = [
                { foo: 0.0, bar: 0.0 },
                { foo: 0.2, bar: 0.2 },
                { foo: 0.4, bar: 0.4 },
                { foo: 0.6, bar: 0.6 },
                { foo: 0.8, bar: 0.8 }
            ];
            var expectedPath = "M0,500L100,400L100,500L0,500ZM300,200L400,100L400,500L300,500Z";
            var areaPath = renderArea.select(".area");
            var dataWithNaN = areaData.slice();
            dataWithNaN[2] = { foo: 0.4, bar: NaN };
            simpleDataset.data(dataWithNaN);
            var areaPathString = normalizePath(areaPath.attr("d"));
            assertAreaPathCloseTo(areaPathString, expectedPath, 0.1, "area d was set correctly (y=NaN case)");
            dataWithNaN[2] = { foo: NaN, bar: 0.4 };
            simpleDataset.data(dataWithNaN);
            areaPathString = normalizePath(areaPath.attr("d"));
            assertAreaPathCloseTo(areaPathString, expectedPath, 0.1, "area d was set correctly (x=NaN case)");
            var dataWithUndefined = areaData.slice();
            dataWithUndefined[2] = { foo: 0.4, bar: undefined };
            simpleDataset.data(dataWithUndefined);
            areaPathString = normalizePath(areaPath.attr("d"));
            assertAreaPathCloseTo(areaPathString, expectedPath, 0.1, "area d was set correctly (y=undefined case)");
            dataWithUndefined[2] = { foo: undefined, bar: 0.4 };
            simpleDataset.data(dataWithUndefined);
            areaPathString = normalizePath(areaPath.attr("d"));
            assertAreaPathCloseTo(areaPathString, expectedPath, 0.1, "area d was set correctly (x=undefined case)");
            svg.remove();
        });
        describe("getAllSelections()", function () {
            it("retrieves all selections with no args", function () {
                var newTwoPointData = [{ foo: 2, bar: 1 }, { foo: 3, bar: 2 }];
                areaPlot.addDataset("newTwo", new Plottable.Dataset(newTwoPointData));
                var allAreas = areaPlot.getAllSelections();
                var allAreas2 = areaPlot.getAllSelections(areaPlot._datasetKeysInOrder);
                assert.deepEqual(allAreas, allAreas2, "all areas/lines retrieved");
                assert.strictEqual(allAreas.filter(".line").size(), 2, "2 lines retrieved");
                assert.strictEqual(allAreas.filter(".area").size(), 2, "2 areas retrieved");
                svg.remove();
            });
            it("retrieves correct selections (string arg)", function () {
                var newTwoPointData = [{ foo: 2, bar: 1 }, { foo: 3, bar: 2 }];
                areaPlot.addDataset("newTwo", new Plottable.Dataset(newTwoPointData));
                var allAreas = areaPlot.getAllSelections("newTwo");
                assert.strictEqual(allAreas.size(), 2, "areas/lines retrieved");
                var selectionData = allAreas.data();
                assert.include(selectionData, newTwoPointData, "new dataset data in selection data");
                svg.remove();
            });
            it("retrieves correct selections (array arg)", function () {
                var newTwoPointData = [{ foo: 2, bar: 1 }, { foo: 3, bar: 2 }];
                areaPlot.addDataset("newTwo", new Plottable.Dataset(newTwoPointData));
                var allAreas = areaPlot.getAllSelections(["newTwo"]);
                assert.strictEqual(allAreas.size(), 2, "areas/lines retrieved");
                var selectionData = allAreas.data();
                assert.include(selectionData, newTwoPointData, "new dataset data in selection data");
                svg.remove();
            });
            it("skips invalid keys", function () {
                var newTwoPointData = [{ foo: 2, bar: 1 }, { foo: 3, bar: 2 }];
                areaPlot.addDataset("newTwo", new Plottable.Dataset(newTwoPointData));
                var allAreas = areaPlot.getAllSelections(["newTwo", "test"]);
                assert.strictEqual(allAreas.size(), 2, "areas/lines retrieved");
                var selectionData = allAreas.data();
                assert.include(selectionData, newTwoPointData, "new dataset data in selection data");
                svg.remove();
            });
        });
        it("retains original classes when class is projected", function () {
            var newClassProjector = function () { return "pink"; };
            areaPlot.project("class", newClassProjector);
            areaPlot.renderTo(svg);
            var areaPath = renderArea.select("." + Plottable._Drawer.Area.AREA_CLASS);
            assert.isTrue(areaPath.classed("pink"));
            assert.isTrue(areaPath.classed(Plottable._Drawer.Area.AREA_CLASS));
            svg.remove();
        });
    });
});

///<reference path="../../testReference.ts" />
var assert = chai.assert;
describe("Plots", function () {
    describe("Bar Plot", function () {
<<<<<<< HEAD
        // HACKHACK #1798: beforeEach being used below
        it("renders correctly with no data", function () {
            var svg = generateSVG(400, 400);
            var xScale = new Plottable.Scale.Linear();
            var yScale = new Plottable.Scale.Linear();
            var plot = new Plottable.Plot.Bar(xScale, yScale);
            plot.project("x", function (d) { return d.x; }, xScale);
            plot.project("y", function (d) { return d.y; }, yScale);
            assert.doesNotThrow(function () { return plot.renderTo(svg); }, Error);
            assert.strictEqual(plot.width(), 400, "was allocated width");
            assert.strictEqual(plot.height(), 400, "was allocated height");
            svg.remove();
        });
=======
        function assertPlotDataEqual(expected, actual, msg) {
            assert.deepEqual(expected.data, actual.data, msg);
            assert.closeTo(expected.pixelPoints[0].x, actual.pixelPoints[0].x, 0.01, msg);
            assert.closeTo(expected.pixelPoints[0].y, actual.pixelPoints[0].y, 0.01, msg);
            assert.deepEqual(expected.selection, actual.selection, msg);
        }
>>>>>>> 366b62d6
        describe("Vertical Bar Plot", function () {
            var svg;
            var dataset;
            var xScale;
            var yScale;
            var barPlot;
            var SVG_WIDTH = 600;
            var SVG_HEIGHT = 400;
            beforeEach(function () {
                svg = generateSVG(SVG_WIDTH, SVG_HEIGHT);
                xScale = new Plottable.Scale.Category().domain(["A", "B"]);
                yScale = new Plottable.Scale.Linear();
                var data = [
                    { x: "A", y: 1 },
                    { x: "B", y: -1.5 },
                    { x: "B", y: 1 }
                ];
                dataset = new Plottable.Dataset(data);
                barPlot = new Plottable.Plot.Bar(xScale, yScale);
                barPlot.addDataset(dataset);
                barPlot.animate(false);
                barPlot.baseline(0);
                yScale.domain([-2, 2]);
                barPlot.project("x", "x", xScale);
                barPlot.project("y", "y", yScale);
                barPlot.renderTo(svg);
            });
            it("renders correctly", function () {
                var renderArea = barPlot._renderArea;
                var bars = renderArea.selectAll("rect");
                assert.lengthOf(bars[0], 3, "One bar was created per data point");
                var bar0 = d3.select(bars[0][0]);
                var bar1 = d3.select(bars[0][1]);
                assert.closeTo(numAttr(bar0, "width"), xScale.rangeBand(), 1, "bar0 width is correct");
                assert.closeTo(numAttr(bar1, "width"), xScale.rangeBand(), 1, "bar1 width is correct");
                assert.equal(bar0.attr("height"), "100", "bar0 height is correct");
                assert.equal(bar1.attr("height"), "150", "bar1 height is correct");
                assert.closeTo(numAttr(bar0, "x"), 111, 1, "bar0 x is correct");
                assert.closeTo(numAttr(bar1, "x"), 333, 1, "bar1 x is correct");
                assert.equal(bar0.attr("y"), "100", "bar0 y is correct");
                assert.equal(bar1.attr("y"), "200", "bar1 y is correct");
                var baseline = renderArea.select(".baseline");
                assert.equal(baseline.attr("y1"), "200", "the baseline is in the correct vertical position");
                assert.equal(baseline.attr("y2"), "200", "the baseline is in the correct vertical position");
                assert.equal(baseline.attr("x1"), "0", "the baseline starts at the edge of the chart");
                assert.equal(baseline.attr("x2"), SVG_WIDTH, "the baseline ends at the edge of the chart");
                svg.remove();
            });
            it("baseline value can be changed; barPlot updates appropriately", function () {
                barPlot.baseline(-1);
                var renderArea = barPlot._renderArea;
                var bars = renderArea.selectAll("rect");
                var bar0 = d3.select(bars[0][0]);
                var bar1 = d3.select(bars[0][1]);
                assert.equal(bar0.attr("height"), "200", "bar0 height is correct");
                assert.equal(bar1.attr("height"), "50", "bar1 height is correct");
                assert.equal(bar0.attr("y"), "100", "bar0 y is correct");
                assert.equal(bar1.attr("y"), "300", "bar1 y is correct");
                var baseline = renderArea.select(".baseline");
                assert.equal(baseline.attr("y1"), "300", "the baseline is in the correct vertical position");
                assert.equal(baseline.attr("y2"), "300", "the baseline is in the correct vertical position");
                assert.equal(baseline.attr("x1"), "0", "the baseline starts at the edge of the chart");
                assert.equal(baseline.attr("x2"), SVG_WIDTH, "the baseline ends at the edge of the chart");
                svg.remove();
            });
            it("getBar()", function () {
                var bar = barPlot.getBars(155, 150); // in the middle of bar 0
                assert.lengthOf(bar[0], 1, "getBar returns a bar");
                assert.equal(bar.data()[0], dataset.data()[0], "the data in the bar matches the datasource");
                bar = barPlot.getBars(-1, -1); // no bars here
                assert.isTrue(bar.empty(), "returns empty selection if no bar was selected");
                bar = barPlot.getBars(200, 50); // between the two bars
                assert.isTrue(bar.empty(), "returns empty selection if no bar was selected");
                bar = barPlot.getBars(155, 10); // above bar 0
                assert.isTrue(bar.empty(), "returns empty selection if no bar was selected");
                // the bars are now (140,100),(150,300) and (440,300),(450,350) - the
                // origin is at the top left!
                bar = barPlot.getBars({ min: 155, max: 455 }, { min: 150, max: 150 });
                assert.lengthOf(bar.data(), 2, "selected 2 bars (not the negative one)");
                assert.equal(bar.data()[0], dataset.data()[0], "the data in bar 0 matches the datasource");
                assert.equal(bar.data()[1], dataset.data()[2], "the data in bar 1 matches the datasource");
                bar = barPlot.getBars({ min: 155, max: 455 }, { min: 150, max: 350 });
                assert.lengthOf(bar.data(), 3, "selected all the bars");
                assert.equal(bar.data()[0], dataset.data()[0], "the data in bar 0 matches the datasource");
                assert.equal(bar.data()[1], dataset.data()[1], "the data in bar 1 matches the datasource");
                assert.equal(bar.data()[2], dataset.data()[2], "the data in bar 2 matches the datasource");
                svg.remove();
            });
            it("don't show points from outside of domain", function () {
                xScale.domain(["C"]);
                var bars = barPlot._renderArea.selectAll("rect");
                assert.lengthOf(bars[0], 0, "no bars have been rendered");
                svg.remove();
            });
            describe("getAllPlotData()", function () {
                describe("pixelPoints", function () {
                    it("getAllPlotData() pixel points corrected for negative-valued bars", function () {
                        var plotData = barPlot.getAllPlotData();
                        plotData.data.forEach(function (datum, i) {
                            var barSelection = d3.select(plotData.selection[0][i]);
                            var pixelPointY = plotData.pixelPoints[i].y;
                            if (datum.y < 0) {
                                assert.strictEqual(pixelPointY, +barSelection.attr("y") + +barSelection.attr("height"), "negative on bottom");
                            }
                            else {
                                assert.strictEqual(pixelPointY, +barSelection.attr("y"), "positive on top");
                            }
                        });
                        svg.remove();
                    });
                    describe("barAlignment", function () {
                        it("getAllPlotData() pixel points corrected for barAlignment left", function () {
                            barPlot.barAlignment("left");
                            var plotData = barPlot.getAllPlotData();
                            plotData.data.forEach(function (datum, i) {
                                var barSelection = d3.select(plotData.selection[0][i]);
                                var pixelPointX = plotData.pixelPoints[i].x;
                                assert.strictEqual(pixelPointX, +barSelection.attr("x"), "barAlignment left x correct");
                            });
                            svg.remove();
                        });
                        it("getAllPlotData() pixel points corrected for barAlignment right", function () {
                            barPlot.barAlignment("right");
                            var plotData = barPlot.getAllPlotData();
                            plotData.data.forEach(function (datum, i) {
                                var barSelection = d3.select(plotData.selection[0][i]);
                                var pixelPointX = plotData.pixelPoints[i].x;
                                assert.strictEqual(pixelPointX, +barSelection.attr("x") + +barSelection.attr("width"), "barAlignment right x correct");
                            });
                            svg.remove();
                        });
                    });
                });
            });
            describe("getClosestPlotData()", function () {
                var bars;
                var zeroY;
                var d0, d1;
                var d0Px, d1Px;
                beforeEach(function () {
                    bars = d3.selectAll(".bar-area rect");
                    zeroY = yScale.scale(0);
                    d0 = dataset.data()[0];
                    d0Px = {
                        x: xScale.scale(d0.x),
                        y: yScale.scale(d0.y)
                    };
                    d1 = dataset.data()[1];
                    d1Px = {
                        x: xScale.scale(d1.x),
                        y: yScale.scale(d1.y)
                    };
                });
                it("returns correct closest plot data", function () {
                    var expected = {
                        data: [d0],
                        pixelPoints: [d0Px],
                        selection: d3.selectAll([bars[0][0]])
                    };
                    var closest = barPlot.getClosestPlotData({ x: d0Px.x, y: d0Px.y + 1 });
                    assertPlotDataEqual(expected, closest, "if inside a bar, it is closest");
                    closest = barPlot.getClosestPlotData({ x: d0Px.x, y: d0Px.y - 1 });
                    assertPlotDataEqual(expected, closest, "if above a positive bar, it is closest");
                    closest = barPlot.getClosestPlotData({ x: d0Px.x, y: zeroY + 1 });
                    assertPlotDataEqual(expected, closest, "if below a positive bar, it is closest");
                    closest = barPlot.getClosestPlotData({ x: 0, y: d0Px.y });
                    assertPlotDataEqual(expected, closest, "if to the right of the first bar, it is closest");
                    expected = {
                        data: [d1],
                        pixelPoints: [d1Px],
                        selection: d3.selectAll([bars[0][1]])
                    };
                    closest = barPlot.getClosestPlotData({ x: d1Px.x, y: d1Px.y - 1 });
                    assertPlotDataEqual(expected, closest, "if inside a negative bar, it is closest");
                    closest = barPlot.getClosestPlotData({ x: d1Px.x, y: d1Px.y + 1 });
                    assertPlotDataEqual(expected, closest, "if below a negative bar, it is closest");
                    svg.remove();
                });
                it("considers only in-view bars", function () {
                    // set the domain such that the first bar is out of view
                    yScale.domain([-2, -0.1]);
                    var expected = {
                        data: [d1],
                        pixelPoints: [{
                            x: xScale.scale(d1.x),
                            y: yScale.scale(d1.y)
                        }],
                        selection: d3.selectAll([bars[0][1]])
                    };
                    var closest = barPlot.getClosestPlotData({ x: d0Px.x, y: zeroY + 1 });
                    assertPlotDataEqual(expected, closest, "closest plot data is on-plot data");
                    svg.remove();
                });
                it("handles empty plots gracefully", function () {
                    barPlot = new Plottable.Plot.Bar(xScale, yScale);
                    var closest = barPlot.getClosestPlotData({ x: d0Px.x, y: d0Px.y });
                    assert.lengthOf(closest.data, 0, "empty plots return empty data");
                    assert.lengthOf(closest.pixelPoints, 0, "empty plots return empty pixelPoints");
                    assert.isTrue(closest.selection.empty(), "empty plots return empty selection");
                    svg.remove();
                });
            });
        });
        describe("Vertical Bar Plot modified log scale", function () {
            var svg;
            var dataset;
            var xScale;
            var yScale;
            var barPlot;
            var SVG_WIDTH = 600;
            var SVG_HEIGHT = 400;
            beforeEach(function () {
                svg = generateSVG(SVG_WIDTH, SVG_HEIGHT);
                xScale = new Plottable.Scale.ModifiedLog();
                yScale = new Plottable.Scale.Linear();
                var data = [
                    { x: 2, y: 1 },
                    { x: 10, y: -1.5 },
                    { x: 100, y: 1 }
                ];
                dataset = new Plottable.Dataset(data);
                barPlot = new Plottable.Plot.Bar(xScale, yScale);
                barPlot.addDataset(dataset);
                barPlot.animate(false);
                barPlot.baseline(0);
                yScale.domain([-2, 2]);
                barPlot.project("x", "x", xScale);
                barPlot.project("y", "y", yScale);
                barPlot.renderTo(svg);
            });
            it("barPixelWidth calculated appropriately", function () {
                assert.strictEqual(barPlot._getBarPixelWidth(), xScale.scale(2) * 2 * 0.95);
                svg.remove();
            });
            it("bar widths are equal to barPixelWidth", function () {
                var renderArea = barPlot._renderArea;
                var bars = renderArea.selectAll("rect");
                assert.lengthOf(bars[0], 3, "One bar was created per data point");
                var barPixelWidth = barPlot._getBarPixelWidth();
                var bar0 = d3.select(bars[0][0]);
                var bar1 = d3.select(bars[0][1]);
                var bar2 = d3.select(bars[0][2]);
                assert.closeTo(numAttr(bar0, "width"), barPixelWidth, 0.1, "bar0 width is correct");
                assert.closeTo(numAttr(bar1, "width"), barPixelWidth, 0.1, "bar1 width is correct");
                assert.closeTo(numAttr(bar2, "width"), barPixelWidth, 0.1, "bar2 width is correct");
                svg.remove();
            });
        });
        describe("Vertical Bar Plot linear scale", function () {
            var svg;
            var dataset;
            var xScale;
            var yScale;
            var barPlot;
            var SVG_WIDTH = 600;
            var SVG_HEIGHT = 400;
            beforeEach(function () {
                svg = generateSVG(SVG_WIDTH, SVG_HEIGHT);
                xScale = new Plottable.Scale.Linear();
                yScale = new Plottable.Scale.Linear();
                var data = [
                    { x: 2, y: 1 },
                    { x: 10, y: -1.5 },
                    { x: 100, y: 1 }
                ];
                dataset = new Plottable.Dataset(data);
                barPlot = new Plottable.Plot.Bar(xScale, yScale);
                barPlot.addDataset(dataset);
                barPlot.baseline(0);
                barPlot.project("x", "x", xScale);
                barPlot.project("y", "y", yScale);
                barPlot.renderTo(svg);
            });
            it("bar width takes an appropriate value", function () {
                assert.strictEqual(barPlot._getBarPixelWidth(), (xScale.scale(10) - xScale.scale(2)) * 0.95);
                svg.remove();
            });
            it("bar widths are equal to barPixelWidth", function () {
                var renderArea = barPlot._renderArea;
                var bars = renderArea.selectAll("rect");
                assert.lengthOf(bars[0], 3, "One bar was created per data point");
                var barPixelWidth = barPlot._getBarPixelWidth();
                var bar0 = d3.select(bars[0][0]);
                var bar1 = d3.select(bars[0][1]);
                var bar2 = d3.select(bars[0][2]);
                assert.closeTo(numAttr(bar0, "width"), barPixelWidth, 0.1, "bar0 width is correct");
                assert.closeTo(numAttr(bar1, "width"), barPixelWidth, 0.1, "bar1 width is correct");
                assert.closeTo(numAttr(bar2, "width"), barPixelWidth, 0.1, "bar2 width is correct");
                svg.remove();
            });
            it("sensible bar width one datum", function () {
                barPlot.removeDataset(dataset);
                barPlot.addDataset([{ x: 10, y: 2 }]);
                assert.closeTo(barPlot._getBarPixelWidth(), 228, 0.1, "sensible bar width for only one datum");
                svg.remove();
            });
            it("sensible bar width same datum", function () {
                barPlot.removeDataset(dataset);
                barPlot.addDataset([{ x: 10, y: 2 }, { x: 10, y: 2 }]);
                assert.closeTo(barPlot._getBarPixelWidth(), 228, 0.1, "uses the width sensible for one datum");
                svg.remove();
            });
            it("sensible bar width unsorted data", function () {
                barPlot.removeDataset(dataset);
                barPlot.addDataset([{ x: 2, y: 2 }, { x: 20, y: 2 }, { x: 5, y: 2 }]);
                var expectedBarPixelWidth = (xScale.scale(5) - xScale.scale(2)) * 0.95;
                assert.closeTo(barPlot._getBarPixelWidth(), expectedBarPixelWidth, 0.1, "bar width uses closest sorted x values");
                svg.remove();
            });
        });
        describe("Vertical Bar Plot time scale", function () {
            var svg;
            var barPlot;
            var xScale;
            beforeEach(function () {
                svg = generateSVG(600, 400);
                var data = [{ x: "12/01/92", y: 0, type: "a" }, { x: "12/01/93", y: 1, type: "a" }, { x: "12/01/94", y: 1, type: "a" }, { x: "12/01/95", y: 2, type: "a" }, { x: "12/01/96", y: 2, type: "a" }, { x: "12/01/97", y: 2, type: "a" }];
                xScale = new Plottable.Scale.Time();
                var yScale = new Plottable.Scale.Linear();
                barPlot = new Plottable.Plot.Bar(xScale, yScale);
                barPlot.addDataset(data).project("x", function (d) { return d3.time.format("%m/%d/%y").parse(d.x); }, xScale).project("y", "y", yScale).renderTo(svg);
            });
            it("bar width takes an appropriate value", function () {
                var timeFormatter = d3.time.format("%m/%d/%y");
                var expectedBarWidth = (xScale.scale(timeFormatter.parse("12/01/94")) - xScale.scale(timeFormatter.parse("12/01/93"))) * 0.95;
                assert.closeTo(barPlot._getBarPixelWidth(), expectedBarWidth, 0.1, "width is difference between two dates");
                svg.remove();
            });
        });
        describe("Horizontal Bar Plot", function () {
            var svg;
            var dataset;
            var yScale;
            var xScale;
            var barPlot;
            var SVG_WIDTH = 600;
            var SVG_HEIGHT = 400;
            beforeEach(function () {
                svg = generateSVG(SVG_WIDTH, SVG_HEIGHT);
                yScale = new Plottable.Scale.Category().domain(["A", "B"]);
                xScale = new Plottable.Scale.Linear();
                xScale.domain([-3, 3]);
                var data = [
                    { y: "A", x: 1 },
                    { y: "B", x: -1.5 },
                    { y: "B", x: 1 }
                ];
                dataset = new Plottable.Dataset(data);
                barPlot = new Plottable.Plot.Bar(xScale, yScale, false);
                barPlot.addDataset(dataset);
                barPlot.animate(false);
                barPlot.baseline(0);
                barPlot.project("x", "x", xScale);
                barPlot.project("y", "y", yScale);
                barPlot.renderTo(svg);
            });
            it("renders correctly", function () {
                var renderArea = barPlot._renderArea;
                var bars = renderArea.selectAll("rect");
                assert.lengthOf(bars[0], 3, "One bar was created per data point");
                var bar0 = d3.select(bars[0][0]);
                var bar1 = d3.select(bars[0][1]);
                assert.closeTo(numAttr(bar0, "height"), yScale.rangeBand(), 1, "bar0 height is correct");
                assert.closeTo(numAttr(bar1, "height"), yScale.rangeBand(), 1, "bar1 height is correct");
                assert.equal(bar0.attr("width"), "100", "bar0 width is correct");
                assert.equal(bar1.attr("width"), "150", "bar1 width is correct");
                assert.closeTo(numAttr(bar0, "y"), 74, 1, "bar0 y is correct");
                assert.closeTo(numAttr(bar1, "y"), 222, 1, "bar1 y is correct");
                assert.equal(bar0.attr("x"), "300", "bar0 x is correct");
                assert.equal(bar1.attr("x"), "150", "bar1 x is correct");
                var baseline = renderArea.select(".baseline");
                assert.equal(baseline.attr("x1"), "300", "the baseline is in the correct horizontal position");
                assert.equal(baseline.attr("x2"), "300", "the baseline is in the correct horizontal position");
                assert.equal(baseline.attr("y1"), "0", "the baseline starts at the top of the chart");
                assert.equal(baseline.attr("y2"), SVG_HEIGHT, "the baseline ends at the bottom of the chart");
                svg.remove();
            });
            it("baseline value can be changed; barPlot updates appropriately", function () {
                barPlot.baseline(-1);
                var renderArea = barPlot._renderArea;
                var bars = renderArea.selectAll("rect");
                var bar0 = d3.select(bars[0][0]);
                var bar1 = d3.select(bars[0][1]);
                assert.equal(bar0.attr("width"), "200", "bar0 width is correct");
                assert.equal(bar1.attr("width"), "50", "bar1 width is correct");
                assert.equal(bar0.attr("x"), "200", "bar0 x is correct");
                assert.equal(bar1.attr("x"), "150", "bar1 x is correct");
                var baseline = renderArea.select(".baseline");
                assert.equal(baseline.attr("x1"), "200", "the baseline is in the correct horizontal position");
                assert.equal(baseline.attr("x2"), "200", "the baseline is in the correct horizontal position");
                assert.equal(baseline.attr("y1"), "0", "the baseline starts at the top of the chart");
                assert.equal(baseline.attr("y2"), SVG_HEIGHT, "the baseline ends at the bottom of the chart");
                svg.remove();
            });
            it("width projector may be overwritten, and calling project queues rerender", function () {
                var bars = barPlot._renderArea.selectAll("rect");
                var bar0 = d3.select(bars[0][0]);
                var bar1 = d3.select(bars[0][1]);
                var bar0y = bar0.data()[0].y;
                var bar1y = bar1.data()[0].y;
                barPlot.project("width", 10);
                assert.closeTo(numAttr(bar0, "height"), 10, 0.01, "bar0 height");
                assert.closeTo(numAttr(bar1, "height"), 10, 0.01, "bar1 height");
                assert.closeTo(numAttr(bar0, "width"), 100, 0.01, "bar0 width");
                assert.closeTo(numAttr(bar1, "width"), 150, 0.01, "bar1 width");
                assert.closeTo(numAttr(bar0, "y"), yScale.scale(bar0y) - numAttr(bar0, "height") / 2, 0.01, "bar0 ypos");
                assert.closeTo(numAttr(bar1, "y"), yScale.scale(bar1y) - numAttr(bar1, "height") / 2, 0.01, "bar1 ypos");
                svg.remove();
            });
            describe("getAllPlotData()", function () {
                describe("pixelPoints", function () {
                    it("getAllPlotData() pixel points corrected for negative-valued bars", function () {
                        var plotData = barPlot.getAllPlotData();
                        plotData.data.forEach(function (datum, i) {
                            var barSelection = d3.select(plotData.selection[0][i]);
                            var pixelPointX = plotData.pixelPoints[i].x;
                            if (datum.x < 0) {
                                assert.strictEqual(pixelPointX, +barSelection.attr("x"), "negative on left");
                            }
                            else {
                                assert.strictEqual(pixelPointX, +barSelection.attr("x") + +barSelection.attr("width"), "positive on right");
                            }
                        });
                        svg.remove();
                    });
                    describe("accounting for barAlignment", function () {
                        it("getAllPlotData() pixel points corrected for barAlignment left", function () {
                            barPlot.barAlignment("left");
                            var plotData = barPlot.getAllPlotData();
                            plotData.data.forEach(function (datum, i) {
                                var barSelection = d3.select(plotData.selection[0][i]);
                                var pixelPointY = plotData.pixelPoints[i].y;
                                assert.strictEqual(pixelPointY, +barSelection.attr("y"), "barAlignment left y correct");
                            });
                            svg.remove();
                        });
                        it("getAllPlotData() pixel points corrected for barAlignment right", function () {
                            barPlot.barAlignment("right");
                            var plotData = barPlot.getAllPlotData();
                            plotData.data.forEach(function (datum, i) {
                                var barSelection = d3.select(plotData.selection[0][i]);
                                var pixelPointY = plotData.pixelPoints[i].y;
                                assert.strictEqual(pixelPointY, +barSelection.attr("y") + +barSelection.attr("height"), "barAlignment right y correct");
                            });
                            svg.remove();
                        });
                    });
                });
            });
            describe("getClosestPlotData()", function () {
                var bars;
                var zeroX;
                var d0, d1;
                var d0Px, d1Px;
                beforeEach(function () {
                    bars = d3.selectAll(".bar-area rect");
                    zeroX = xScale.scale(0);
                    d0 = dataset.data()[0];
                    d0Px = {
                        x: xScale.scale(d0.x),
                        y: yScale.scale(d0.y)
                    };
                    d1 = dataset.data()[1];
                    d1Px = {
                        x: xScale.scale(d1.x),
                        y: yScale.scale(d1.y)
                    };
                });
                it("returns correct closest plot data", function () {
                    var expected = {
                        data: [d0],
                        pixelPoints: [d0Px],
                        selection: d3.selectAll([bars[0][0]])
                    };
                    var closest = barPlot.getClosestPlotData({ x: d0Px.x - 1, y: d0Px.y });
                    assertPlotDataEqual(expected, closest, "if inside a bar, it is closest");
                    closest = barPlot.getClosestPlotData({ x: d0Px.x + 1, y: d0Px.y });
                    assertPlotDataEqual(expected, closest, "if right of a positive bar, it is closest");
                    closest = barPlot.getClosestPlotData({ x: zeroX - 1, y: d0Px.y });
                    assertPlotDataEqual(expected, closest, "if left of a positive bar, it is closest");
                    closest = barPlot.getClosestPlotData({ x: d0Px.x, y: 0 });
                    assertPlotDataEqual(expected, closest, "if above the first bar, it is closest");
                    expected = {
                        data: [d1],
                        pixelPoints: [d1Px],
                        selection: d3.selectAll([bars[0][1]])
                    };
                    closest = barPlot.getClosestPlotData({ x: d1Px.x + 1, y: d1Px.y });
                    assertPlotDataEqual(expected, closest, "if inside a negative bar, it is closest");
                    closest = barPlot.getClosestPlotData({ x: d1Px.x - 1, y: d1Px.y });
                    assertPlotDataEqual(expected, closest, "if left of a negative bar, it is closest");
                    svg.remove();
                });
                it("considers only in-view bars", function () {
                    // set the domain such that the first bar is out of view
                    xScale.domain([-2, -0.1]);
                    var expected = {
                        data: [d1],
                        pixelPoints: [{
                            x: xScale.scale(d1.x),
                            y: yScale.scale(d1.y)
                        }],
                        selection: d3.selectAll([bars[0][1]])
                    };
                    var closest = barPlot.getClosestPlotData({ x: zeroX - 1, y: d0Px.y });
                    assertPlotDataEqual(expected, closest, "closest plot data is on-plot data");
                    svg.remove();
                });
            });
        });
        describe("Vertical Bar Plot With Bar Labels", function () {
            var plot;
            var data;
            var dataset;
            var xScale;
            var yScale;
            var svg;
            beforeEach(function () {
                svg = generateSVG();
                data = [{ x: "foo", y: 5 }, { x: "bar", y: 640 }, { x: "zoo", y: 12345 }];
                dataset = new Plottable.Dataset(data);
                xScale = new Plottable.Scale.Category();
                yScale = new Plottable.Scale.Linear();
                plot = new Plottable.Plot.Bar(xScale, yScale);
                plot.addDataset(dataset);
                plot.project("x", "x", xScale);
                plot.project("y", "y", yScale);
            });
            it("bar labels disabled by default", function () {
                plot.renderTo(svg);
                var texts = svg.selectAll("text")[0].map(function (n) { return d3.select(n).text(); });
                assert.lengthOf(texts, 0, "by default, no texts are drawn");
                svg.remove();
            });
            it("bar labels render properly", function () {
                plot.renderTo(svg);
                plot.barLabelsEnabled(true);
                var texts = svg.selectAll("text")[0].map(function (n) { return d3.select(n).text(); });
                assert.lengthOf(texts, 2, "both texts drawn");
                assert.equal(texts[0], "640", "first label is 640");
                assert.equal(texts[1], "12345", "first label is 12345");
                svg.remove();
            });
            it("bar labels hide if bars too skinny", function () {
                plot.barLabelsEnabled(true);
                plot.renderTo(svg);
                plot.barLabelFormatter(function (n) { return n.toString() + (n === 12345 ? "looong" : ""); });
                var texts = svg.selectAll("text")[0].map(function (n) { return d3.select(n).text(); });
                assert.lengthOf(texts, 0, "no text drawn");
                svg.remove();
            });
            it("formatters are used properly", function () {
                plot.barLabelsEnabled(true);
                plot.barLabelFormatter(function (n) { return n.toString() + "%"; });
                plot.renderTo(svg);
                var texts = svg.selectAll("text")[0].map(function (n) { return d3.select(n).text(); });
                assert.lengthOf(texts, 2, "both texts drawn");
                assert.equal(texts[0], "640%", "first label is 640%");
                assert.equal(texts[1], "12345%", "first label is 12345%");
                svg.remove();
            });
            it("bar labels are removed instantly on dataset change", function (done) {
                plot.barLabelsEnabled(true);
                plot.renderTo(svg);
                var texts = svg.selectAll("text")[0].map(function (n) { return d3.select(n).text(); });
                assert.lengthOf(texts, 2, "both texts drawn");
                var originalDrawLabels = plot._drawLabels;
                var called = false;
                plot._drawLabels = function () {
                    if (!called) {
                        originalDrawLabels.apply(plot);
                        texts = svg.selectAll("text")[0].map(function (n) { return d3.select(n).text(); });
                        assert.lengthOf(texts, 2, "texts were repopulated by drawLabels after the update");
                        svg.remove();
                        called = true; // for some reason, in phantomJS, `done` was being called multiple times and this caused the test to fail.
                        done();
                    }
                };
                dataset.data(data);
                texts = svg.selectAll("text")[0].map(function (n) { return d3.select(n).text(); });
                assert.lengthOf(texts, 0, "texts were immediately removed");
            });
        });
        describe("getAllSelections", function () {
            var verticalBarPlot;
            var dataset;
            var svg;
            beforeEach(function () {
                svg = generateSVG();
                dataset = new Plottable.Dataset();
                var xScale = new Plottable.Scale.Category();
                var yScale = new Plottable.Scale.Linear();
                verticalBarPlot = new Plottable.Plot.Bar(xScale, yScale);
                verticalBarPlot.project("x", "x", xScale);
                verticalBarPlot.project("y", "y", yScale);
            });
            it("retrieves all dataset selections with no args", function () {
                var barData = [{ x: "foo", y: 5 }, { x: "bar", y: 640 }, { x: "zoo", y: 12345 }];
                var barData2 = [{ x: "one", y: 5 }, { x: "two", y: 640 }, { x: "three", y: 12345 }];
                verticalBarPlot.addDataset("a", barData);
                verticalBarPlot.addDataset("b", barData2);
                verticalBarPlot.renderTo(svg);
                var allBars = verticalBarPlot.getAllSelections();
                var allBars2 = verticalBarPlot.getAllSelections(verticalBarPlot._datasetKeysInOrder);
                assert.deepEqual(allBars, allBars2, "both ways of getting all selections work");
                svg.remove();
            });
            it("retrieves correct selections (string arg)", function () {
                var barData = [{ x: "foo", y: 5 }, { x: "bar", y: 640 }, { x: "zoo", y: 12345 }];
                var barData2 = [{ x: "one", y: 5 }, { x: "two", y: 640 }, { x: "three", y: 12345 }];
                verticalBarPlot.addDataset("a", barData);
                verticalBarPlot.addDataset(barData2);
                verticalBarPlot.renderTo(svg);
                var allBars = verticalBarPlot.getAllSelections("a");
                assert.strictEqual(allBars.size(), 3, "all bars retrieved");
                var selectionData = allBars.data();
                assert.includeMembers(selectionData, barData, "first dataset data in selection data");
                svg.remove();
            });
            it("retrieves correct selections (array arg)", function () {
                var barData = [{ x: "foo", y: 5 }, { x: "bar", y: 640 }, { x: "zoo", y: 12345 }];
                var barData2 = [{ x: "one", y: 5 }, { x: "two", y: 640 }, { x: "three", y: 12345 }];
                verticalBarPlot.addDataset("a", barData);
                verticalBarPlot.addDataset("b", barData2);
                verticalBarPlot.renderTo(svg);
                var allBars = verticalBarPlot.getAllSelections(["a", "b"]);
                assert.strictEqual(allBars.size(), 6, "all bars retrieved");
                var selectionData = allBars.data();
                assert.includeMembers(selectionData, barData, "first dataset data in selection data");
                assert.includeMembers(selectionData, barData2, "second dataset data in selection data");
                svg.remove();
            });
            it("skips invalid keys", function () {
                var barData = [{ x: "foo", y: 5 }, { x: "bar", y: 640 }, { x: "zoo", y: 12345 }];
                var barData2 = [{ x: "one", y: 5 }, { x: "two", y: 640 }, { x: "three", y: 12345 }];
                verticalBarPlot.addDataset("a", barData);
                verticalBarPlot.addDataset("b", barData2);
                verticalBarPlot.renderTo(svg);
                var allBars = verticalBarPlot.getAllSelections(["a", "c"]);
                assert.strictEqual(allBars.size(), 3, "all bars retrieved");
                var selectionData = allBars.data();
                assert.includeMembers(selectionData, barData, "first dataset data in selection data");
                svg.remove();
            });
        });
        it("plot auto domain scale to visible points on Category scale", function () {
            var svg = generateSVG(500, 500);
            var xAccessor = function (d, i, u) { return d.a; };
            var yAccessor = function (d, i, u) { return d.b + u.foo; };
            var simpleDataset = new Plottable.Dataset([{ a: "a", b: 6 }, { a: "b", b: 2 }, { a: "c", b: -2 }, { a: "d", b: -6 }], { foo: 0 });
            var xScale = new Plottable.Scale.Category();
            var yScale = new Plottable.Scale.Linear();
            var plot = new Plottable.Plot.Bar(xScale, yScale);
            plot.addDataset(simpleDataset).project("x", xAccessor, xScale).project("y", yAccessor, yScale).renderTo(svg);
            xScale.domain(["b", "c"]);
            assert.deepEqual(yScale.domain(), [-7, 7], "domain has not been adjusted to visible points");
            plot.automaticallyAdjustYScaleOverVisiblePoints(true);
            assert.deepEqual(yScale.domain(), [-2.5, 2.5], "domain has been adjusted to visible points");
            svg.remove();
        });
    });
});

///<reference path="../../testReference.ts" />
var assert = chai.assert;
describe("Plots", function () {
    describe("GridPlot", function () {
        var SVG_WIDTH = 400;
        var SVG_HEIGHT = 200;
        var DATA = [
            { x: "A", y: "U", magnitude: 0 },
            { x: "B", y: "U", magnitude: 2 },
            { x: "A", y: "V", magnitude: 16 },
            { x: "B", y: "V", magnitude: 8 },
        ];
        var VERIFY_CELLS = function (cells) {
            assert.equal(cells.length, 4);
            var cellAU = d3.select(cells[0]);
            var cellBU = d3.select(cells[1]);
            var cellAV = d3.select(cells[2]);
            var cellBV = d3.select(cells[3]);
            assert.equal(cellAU.attr("height"), "100", "cell 'AU' height is correct");
            assert.equal(cellAU.attr("width"), "200", "cell 'AU' width is correct");
            assert.equal(cellAU.attr("x"), "0", "cell 'AU' x coord is correct");
            assert.equal(cellAU.attr("y"), "0", "cell 'AU' y coord is correct");
            assert.equal(cellAU.attr("fill"), "#000000", "cell 'AU' color is correct");
            assert.equal(cellBU.attr("height"), "100", "cell 'BU' height is correct");
            assert.equal(cellBU.attr("width"), "200", "cell 'BU' width is correct");
            assert.equal(cellBU.attr("x"), "200", "cell 'BU' x coord is correct");
            assert.equal(cellBU.attr("y"), "0", "cell 'BU' y coord is correct");
            assert.equal(cellBU.attr("fill"), "#212121", "cell 'BU' color is correct");
            assert.equal(cellAV.attr("height"), "100", "cell 'AV' height is correct");
            assert.equal(cellAV.attr("width"), "200", "cell 'AV' width is correct");
            assert.equal(cellAV.attr("x"), "0", "cell 'AV' x coord is correct");
            assert.equal(cellAV.attr("y"), "100", "cell 'AV' y coord is correct");
            assert.equal(cellAV.attr("fill"), "#ffffff", "cell 'AV' color is correct");
            assert.equal(cellBV.attr("height"), "100", "cell 'BV' height is correct");
            assert.equal(cellBV.attr("width"), "200", "cell 'BV' width is correct");
            assert.equal(cellBV.attr("x"), "200", "cell 'BV' x coord is correct");
            assert.equal(cellBV.attr("y"), "100", "cell 'BV' y coord is correct");
            assert.equal(cellBV.attr("fill"), "#777777", "cell 'BV' color is correct");
        };
        it("renders correctly", function () {
            var xScale = new Plottable.Scale.Category();
            var yScale = new Plottable.Scale.Category();
            var colorScale = new Plottable.Scale.InterpolatedColor(["black", "white"]);
            var svg = generateSVG(SVG_WIDTH, SVG_HEIGHT);
            var gridPlot = new Plottable.Plot.Grid(xScale, yScale, colorScale);
            gridPlot.addDataset(DATA).project("fill", "magnitude", colorScale).project("x", "x", xScale).project("y", "y", yScale);
            gridPlot.renderTo(svg);
            VERIFY_CELLS(gridPlot._renderArea.selectAll("rect")[0]);
            svg.remove();
        });
        it("renders correctly when data is set after construction", function () {
            var xScale = new Plottable.Scale.Category();
            var yScale = new Plottable.Scale.Category();
            var colorScale = new Plottable.Scale.InterpolatedColor(["black", "white"]);
            var svg = generateSVG(SVG_WIDTH, SVG_HEIGHT);
            var dataset = new Plottable.Dataset();
            var gridPlot = new Plottable.Plot.Grid(xScale, yScale, colorScale);
            gridPlot.addDataset(dataset).project("fill", "magnitude", colorScale).project("x", "x", xScale).project("y", "y", yScale).renderTo(svg);
            dataset.data(DATA);
            VERIFY_CELLS(gridPlot._renderArea.selectAll("rect")[0]);
            svg.remove();
        });
        it("renders correctly when there isn't data for every spot", function () {
            var CELL_HEIGHT = 50;
            var CELL_WIDTH = 100;
            var xScale = new Plottable.Scale.Category();
            var yScale = new Plottable.Scale.Category();
            var colorScale = new Plottable.Scale.InterpolatedColor(["black", "white"]);
            var svg = generateSVG(SVG_WIDTH, SVG_HEIGHT);
            var dataset = new Plottable.Dataset();
            var gridPlot = new Plottable.Plot.Grid(xScale, yScale, colorScale);
            gridPlot.addDataset(dataset).project("fill", "magnitude", colorScale).project("x", "x", xScale).project("y", "y", yScale).renderTo(svg);
            var data = [
                { x: "A", y: "W", magnitude: 0 },
                { x: "B", y: "X", magnitude: 8 },
                { x: "C", y: "Y", magnitude: 16 },
                { x: "D", y: "Z", magnitude: 24 }
            ];
            dataset.data(data);
            var cells = gridPlot._renderArea.selectAll("rect")[0];
            assert.equal(cells.length, data.length);
            for (var i = 0; i < cells.length; i++) {
                var cell = d3.select(cells[i]);
                assert.equal(cell.attr("x"), i * CELL_WIDTH, "Cell x coord is correct");
                assert.equal(cell.attr("y"), i * CELL_HEIGHT, "Cell y coord is correct");
                assert.equal(cell.attr("width"), CELL_WIDTH, "Cell width is correct");
                assert.equal(cell.attr("height"), CELL_HEIGHT, "Cell height is correct");
            }
            svg.remove();
        });
        it("can invert y axis correctly", function () {
            var xScale = new Plottable.Scale.Category();
            var yScale = new Plottable.Scale.Category();
            var colorScale = new Plottable.Scale.InterpolatedColor(["black", "white"]);
            var svg = generateSVG(SVG_WIDTH, SVG_HEIGHT);
            var gridPlot = new Plottable.Plot.Grid(xScale, yScale, colorScale);
            gridPlot.addDataset(DATA).project("fill", "magnitude").project("x", "x", xScale).project("y", "y", yScale).renderTo(svg);
            yScale.domain(["U", "V"]);
            var cells = gridPlot._renderArea.selectAll("rect")[0];
            var cellAU = d3.select(cells[0]);
            var cellAV = d3.select(cells[2]);
            cellAU.attr("fill", "#000000");
            cellAU.attr("x", "0");
            cellAU.attr("y", "100");
            cellAV.attr("fill", "#ffffff");
            cellAV.attr("x", "0");
            cellAV.attr("y", "0");
            yScale.domain(["V", "U"]);
            cells = gridPlot._renderArea.selectAll("rect")[0];
            cellAU = d3.select(cells[0]);
            cellAV = d3.select(cells[2]);
            cellAU.attr("fill", "#000000");
            cellAU.attr("x", "0");
            cellAU.attr("y", "0");
            cellAV.attr("fill", "#ffffff");
            cellAV.attr("x", "0");
            cellAV.attr("y", "100");
            svg.remove();
        });
        describe("getAllSelections()", function () {
            it("retrieves all selections with no args", function () {
                var xScale = new Plottable.Scale.Category();
                var yScale = new Plottable.Scale.Category();
                var colorScale = new Plottable.Scale.InterpolatedColor(["black", "white"]);
                var svg = generateSVG(SVG_WIDTH, SVG_HEIGHT);
                var gridPlot = new Plottable.Plot.Grid(xScale, yScale, colorScale);
                gridPlot.addDataset("a", DATA).project("fill", "magnitude", colorScale).project("x", "x", xScale).project("y", "y", yScale);
                gridPlot.renderTo(svg);
                var allCells = gridPlot.getAllSelections();
                var allCells2 = gridPlot.getAllSelections(gridPlot._datasetKeysInOrder);
                assert.deepEqual(allCells, allCells2, "all cells retrieved");
                svg.remove();
            });
            it("retrieves correct selections (string arg)", function () {
                var xScale = new Plottable.Scale.Category();
                var yScale = new Plottable.Scale.Category();
                var colorScale = new Plottable.Scale.InterpolatedColor(["black", "white"]);
                var svg = generateSVG(SVG_WIDTH, SVG_HEIGHT);
                var gridPlot = new Plottable.Plot.Grid(xScale, yScale, colorScale);
                gridPlot.addDataset("a", DATA).project("fill", "magnitude", colorScale).project("x", "x", xScale).project("y", "y", yScale);
                gridPlot.renderTo(svg);
                var allCells = gridPlot.getAllSelections("a");
                assert.strictEqual(allCells.size(), 4, "all cells retrieved");
                var selectionData = allCells.data();
                assert.includeMembers(selectionData, DATA, "data in selection data");
                svg.remove();
            });
            it("retrieves correct selections (array arg)", function () {
                var xScale = new Plottable.Scale.Category();
                var yScale = new Plottable.Scale.Category();
                var colorScale = new Plottable.Scale.InterpolatedColor(["black", "white"]);
                var svg = generateSVG(SVG_WIDTH, SVG_HEIGHT);
                var gridPlot = new Plottable.Plot.Grid(xScale, yScale, colorScale);
                gridPlot.addDataset("a", DATA).project("fill", "magnitude", colorScale).project("x", "x", xScale).project("y", "y", yScale);
                gridPlot.renderTo(svg);
                var allCells = gridPlot.getAllSelections(["a"]);
                assert.strictEqual(allCells.size(), 4, "all cells retrieved");
                var selectionData = allCells.data();
                assert.includeMembers(selectionData, DATA, "data in selection data");
                svg.remove();
            });
            it("skips invalid keys", function () {
                var xScale = new Plottable.Scale.Category();
                var yScale = new Plottable.Scale.Category();
                var colorScale = new Plottable.Scale.InterpolatedColor(["black", "white"]);
                var svg = generateSVG(SVG_WIDTH, SVG_HEIGHT);
                var gridPlot = new Plottable.Plot.Grid(xScale, yScale, colorScale);
                gridPlot.addDataset("a", DATA).project("fill", "magnitude", colorScale).project("x", "x", xScale).project("y", "y", yScale);
                gridPlot.renderTo(svg);
                var allCells = gridPlot.getAllSelections(["a", "b"]);
                assert.strictEqual(allCells.size(), 4, "all cells retrieved");
                var selectionData = allCells.data();
                assert.includeMembers(selectionData, DATA, "data in selection data");
                svg.remove();
            });
        });
    });
});

///<reference path="../../testReference.ts" />
var assert = chai.assert;
describe("Plots", function () {
    describe("RectanglePlot", function () {
        var SVG_WIDTH = 300;
        var SVG_HEIGHT = 300;
        var DATA = [
            { x: 0, y: 0, x2: 1, y2: 1 },
            { x: 1, y: 1, x2: 2, y2: 2 },
            { x: 2, y: 2, x2: 3, y2: 3 },
            { x: 3, y: 3, x2: 4, y2: 4 },
            { x: 4, y: 4, x2: 5, y2: 5 }
        ];
        var VERIFY_CELLS = function (cells) {
            assert.equal(cells[0].length, 5);
            cells.each(function (d, i) {
                var cell = d3.select(this);
                assert.closeTo(+cell.attr("height"), 50, 0.5, "Cell height is correct");
                assert.closeTo(+cell.attr("width"), 50, 0.5, "Cell width is correct");
                assert.closeTo(+cell.attr("x"), 25 + 50 * i, 0.5, "Cell x coordinate is correct");
                assert.closeTo(+cell.attr("y"), 25 + 50 * (cells[0].length - i - 1), 0.5, "Cell y coordinate is correct");
            });
        };
        it("renders correctly", function () {
            var xScale = new Plottable.Scale.Linear();
            var yScale = new Plottable.Scale.Linear();
            var svg = generateSVG(SVG_WIDTH, SVG_HEIGHT);
            var rectanglePlot = new Plottable.Plot.Rectangle(xScale, yScale);
            rectanglePlot.addDataset(DATA).project("x", "x", xScale).project("y", "y", yScale).project("x1", "x", xScale).project("y1", "y", yScale).project("x2", "x2", xScale).project("y2", "y2", yScale).renderTo(svg);
            VERIFY_CELLS(rectanglePlot._renderArea.selectAll("rect"));
            svg.remove();
        });
    });
});

///<reference path="../../testReference.ts" />
var assert = chai.assert;
describe("Plots", function () {
    describe("ScatterPlot", function () {
        it("renders correctly with no data", function () {
            var svg = generateSVG(400, 400);
            var xScale = new Plottable.Scale.Linear();
            var yScale = new Plottable.Scale.Linear();
            var plot = new Plottable.Plot.Scatter(xScale, yScale);
            plot.project("x", function (d) { return d.x; }, xScale);
            plot.project("y", function (d) { return d.y; }, yScale);
            assert.doesNotThrow(function () { return plot.renderTo(svg); }, Error);
            assert.strictEqual(plot.width(), 400, "was allocated width");
            assert.strictEqual(plot.height(), 400, "was allocated height");
            svg.remove();
        });
        it("the accessors properly access data, index, and metadata", function () {
            var svg = generateSVG(400, 400);
            var xScale = new Plottable.Scale.Linear();
            var yScale = new Plottable.Scale.Linear();
            xScale.domain([0, 400]);
            yScale.domain([400, 0]);
            var data = [{ x: 0, y: 0 }, { x: 1, y: 1 }];
            var metadata = { foo: 10, bar: 20 };
            var xAccessor = function (d, i, m) { return d.x + i * m.foo; };
            var yAccessor = function (d, i, m) { return m.bar; };
            var dataset = new Plottable.Dataset(data, metadata);
            var plot = new Plottable.Plot.Scatter(xScale, yScale).project("x", xAccessor).project("y", yAccessor);
            plot.addDataset(dataset);
            plot.renderTo(svg);
            var symbols = plot.getAllSelections();
            var c1 = d3.select(symbols[0][0]);
            var c2 = d3.select(symbols[0][1]);
            var c1Position = d3.transform(c1.attr("transform")).translate;
            var c2Position = d3.transform(c2.attr("transform")).translate;
            assert.closeTo(parseFloat(c1Position[0]), 0, 0.01, "first symbol cx is correct");
            assert.closeTo(parseFloat(c1Position[1]), 20, 0.01, "first symbol cy is correct");
            assert.closeTo(parseFloat(c2Position[0]), 11, 0.01, "second symbol cx is correct");
            assert.closeTo(parseFloat(c2Position[1]), 20, 0.01, "second symbol cy is correct");
            data = [{ x: 2, y: 2 }, { x: 4, y: 4 }];
            dataset.data(data);
            c1Position = d3.transform(c1.attr("transform")).translate;
            c2Position = d3.transform(c2.attr("transform")).translate;
            assert.closeTo(parseFloat(c1Position[0]), 2, 0.01, "first symbol cx is correct after data change");
            assert.closeTo(parseFloat(c1Position[1]), 20, 0.01, "first symbol cy is correct after data change");
            assert.closeTo(parseFloat(c2Position[0]), 14, 0.01, "second symbol cx is correct after data change");
            assert.closeTo(parseFloat(c2Position[1]), 20, 0.01, "second symbol cy is correct after data change");
            metadata = { foo: 0, bar: 0 };
            dataset.metadata(metadata);
            c1Position = d3.transform(c1.attr("transform")).translate;
            c2Position = d3.transform(c2.attr("transform")).translate;
            assert.closeTo(parseFloat(c1Position[0]), 2, 0.01, "first symbol cx is correct after metadata change");
            assert.closeTo(parseFloat(c1Position[1]), 0, 0.01, "first symbol cy is correct after metadata change");
            assert.closeTo(parseFloat(c2Position[0]), 4, 0.01, "second symbol cx is correct after metadata change");
            assert.closeTo(parseFloat(c2Position[1]), 0, 0.01, "second symbol cy is correct after metadata change");
            svg.remove();
        });
        it("getAllSelections()", function () {
            var svg = generateSVG(400, 400);
            var xScale = new Plottable.Scale.Linear();
            var yScale = new Plottable.Scale.Linear();
            var data = [{ x: 0, y: 0 }, { x: 1, y: 1 }];
            var data2 = [{ x: 1, y: 2 }, { x: 3, y: 4 }];
            var plot = new Plottable.Plot.Scatter(xScale, yScale).project("x", "x", xScale).project("y", "y", yScale).addDataset(data).addDataset(data2);
            plot.renderTo(svg);
            var allCircles = plot.getAllSelections();
            assert.strictEqual(allCircles.size(), 4, "all circles retrieved");
            var selectionData = allCircles.data();
            assert.includeMembers(selectionData, data, "first dataset data in selection data");
            assert.includeMembers(selectionData, data2, "second dataset data in selection data");
            svg.remove();
        });
        it("_getClosestStruckPoint()", function () {
            var svg = generateSVG(400, 400);
            var xScale = new Plottable.Scale.Linear();
            var yScale = new Plottable.Scale.Linear();
            xScale.domain([0, 400]);
            yScale.domain([400, 0]);
            var data1 = [
                { x: 80, y: 200, size: 40 },
                { x: 100, y: 200, size: 40 },
                { x: 125, y: 200, size: 10 },
                { x: 138, y: 200, size: 10 }
            ];
            var plot = new Plottable.Plot.Scatter(xScale, yScale);
            plot.addDataset(data1);
            plot.project("x", "x").project("y", "y").project("size", "size");
            plot.renderTo(svg);
            var twoOverlappingCirclesResult = plot._getClosestStruckPoint({ x: 85, y: 200 }, 10);
            assert.strictEqual(twoOverlappingCirclesResult.data[0], data1[0], "returns closest circle among circles that the test point touches");
            var overlapAndCloseToPointResult = plot._getClosestStruckPoint({ x: 118, y: 200 }, 10);
            assert.strictEqual(overlapAndCloseToPointResult.data[0], data1[1], "returns closest circle that test point touches, even if non-touched circles are closer");
            var twoPointsInRangeResult = plot._getClosestStruckPoint({ x: 130, y: 200 }, 10);
            assert.strictEqual(twoPointsInRangeResult.data[0], data1[2], "returns closest circle within range if test point does not touch any circles");
            var farFromAnyPointsResult = plot._getClosestStruckPoint({ x: 400, y: 400 }, 10);
            assert.isNull(farFromAnyPointsResult.data, "returns no data if no circle were within range and test point does not touch any circles");
            svg.remove();
        });
        it("correctly handles NaN and undefined x and y values", function () {
            var svg = generateSVG(400, 400);
            var data = [
                { foo: 0.0, bar: 0.0 },
                { foo: 0.2, bar: 0.2 },
                { foo: 0.4, bar: 0.4 },
                { foo: 0.6, bar: 0.6 },
                { foo: 0.8, bar: 0.8 }
            ];
            var dataset = new Plottable.Dataset(data);
            var xScale = new Plottable.Scale.Linear();
            var yScale = new Plottable.Scale.Linear();
            var plot = new Plottable.Plot.Scatter(xScale, yScale);
            plot.addDataset(dataset).project("x", "foo", xScale).project("y", "bar", yScale);
            plot.renderTo(svg);
            var dataWithNaN = data.slice();
            dataWithNaN[2] = { foo: 0.4, bar: NaN };
            dataset.data(dataWithNaN);
            assert.strictEqual(plot.getAllSelections().size(), 4, "does not draw NaN point");
            var dataWithUndefined = data.slice();
            dataWithUndefined[2] = { foo: 0.4, bar: undefined };
            dataset.data(dataWithUndefined);
            assert.strictEqual(plot.getAllSelections().size(), 4, "does not draw undefined point");
            dataWithUndefined[2] = { foo: undefined, bar: 0.4 };
            dataset.data(dataWithUndefined);
            assert.strictEqual(plot.getAllSelections().size(), 4, "does not draw undefined point");
            svg.remove();
        });
        describe("Example ScatterPlot with quadratic series", function () {
            var svg;
            var xScale;
            var yScale;
            var circlePlot;
            var SVG_WIDTH = 600;
            var SVG_HEIGHT = 300;
            var pixelAreaFull = { xMin: 0, xMax: SVG_WIDTH, yMin: 0, yMax: SVG_HEIGHT };
            var pixelAreaPart = { xMin: 200, xMax: 600, yMin: 100, yMax: 200 };
            var dataAreaFull = { xMin: 0, xMax: 9, yMin: 81, yMax: 0 };
            var dataAreaPart = { xMin: 3, xMax: 9, yMin: 54, yMax: 27 };
            var colorAccessor = function (d, i, m) { return d3.rgb(d.x, d.y, i).toString(); };
            var circlesInArea;
            var quadraticDataset = makeQuadraticSeries(10);
            function getCirclePlotVerifier() {
                // creates a function that verifies that circles are drawn properly after accounting for svg transform
                // and then modifies circlesInArea to contain the number of circles that were discovered in the plot area
                circlesInArea = 0;
                var renderArea = circlePlot._renderArea;
                var renderAreaTransform = d3.transform(renderArea.attr("transform"));
                var translate = renderAreaTransform.translate;
                var scale = renderAreaTransform.scale;
                return function (datum, index) {
                    // This function takes special care to compute the position of circles after taking svg transformation
                    // into account.
                    var selection = d3.select(this);
                    var circlePosition = d3.transform(selection.attr("transform")).translate;
                    var x = +circlePosition[0] * scale[0] + translate[0];
                    var y = +circlePosition[1] * scale[1] + translate[1];
                    if (0 <= x && x <= SVG_WIDTH && 0 <= y && y <= SVG_HEIGHT) {
                        circlesInArea++;
                        assert.closeTo(x, xScale.scale(datum.x), 0.01, "the scaled/translated x is correct");
                        assert.closeTo(y, yScale.scale(datum.y), 0.01, "the scaled/translated y is correct");
                        assert.equal(selection.attr("fill"), colorAccessor(datum, index, null), "fill is correct");
                    }
                    ;
                };
            }
            ;
            beforeEach(function () {
                svg = generateSVG(SVG_WIDTH, SVG_HEIGHT);
                xScale = new Plottable.Scale.Linear().domain([0, 9]);
                yScale = new Plottable.Scale.Linear().domain([0, 81]);
                circlePlot = new Plottable.Plot.Scatter(xScale, yScale);
                circlePlot.addDataset(quadraticDataset);
                circlePlot.project("fill", colorAccessor);
                circlePlot.project("x", "x", xScale);
                circlePlot.project("y", "y", yScale);
                circlePlot.renderTo(svg);
            });
            it("setup is handled properly", function () {
                assert.deepEqual(xScale.range(), [0, SVG_WIDTH], "xScale range was set by the renderer");
                assert.deepEqual(yScale.range(), [SVG_HEIGHT, 0], "yScale range was set by the renderer");
                circlePlot.getAllSelections().each(getCirclePlotVerifier());
                assert.equal(circlesInArea, 10, "10 circles were drawn");
                svg.remove();
            });
            it("rendering is idempotent", function () {
                circlePlot._render();
                circlePlot._render();
                circlePlot.getAllSelections().each(getCirclePlotVerifier());
                assert.equal(circlesInArea, 10, "10 circles were drawn");
                svg.remove();
            });
            describe("after the scale has changed", function () {
                beforeEach(function () {
                    xScale.domain([0, 3]);
                    yScale.domain([0, 9]);
                    dataAreaFull = { xMin: 0, xMax: 3, yMin: 9, yMax: 0 };
                    dataAreaPart = { xMin: 1, xMax: 3, yMin: 6, yMax: 3 };
                });
                it("the circles re-rendered properly", function () {
                    var circles = circlePlot.getAllSelections();
                    circles.each(getCirclePlotVerifier());
                    assert.equal(circlesInArea, 4, "four circles were found in the render area");
                    svg.remove();
                });
            });
        });
    });
});

///<reference path="../../testReference.ts" />
var assert = chai.assert;
describe("Plots", function () {
    describe("Stacked Plot Stacking", function () {
        var stackedPlot;
        var SVG_WIDTH = 600;
        var SVG_HEIGHT = 400;
        beforeEach(function () {
            var xScale = new Plottable.Scale.Linear();
            var yScale = new Plottable.Scale.Linear();
            stackedPlot = new Plottable.Plot.AbstractStacked(xScale, yScale);
            stackedPlot.project("x", "x", xScale);
            stackedPlot.project("y", "y", yScale);
            stackedPlot._getDrawer = function (key) { return new Plottable._Drawer.AbstractDrawer(key); };
            stackedPlot._isVertical = true;
        });
        it("uses positive offset on stacking the 0 value", function () {
            var data1 = [
                { x: 1, y: 1 },
                { x: 3, y: 1 }
            ];
            var data2 = [
                { x: 1, y: 0 },
                { x: 3, y: 1 }
            ];
            var data3 = [
                { x: 1, y: -1 },
                { x: 3, y: 1 }
            ];
            var data4 = [
                { x: 1, y: 1 },
                { x: 3, y: 1 }
            ];
            var data5 = [
                { x: 1, y: 0 },
                { x: 3, y: 1 }
            ];
            stackedPlot.addDataset("d1", data1);
            stackedPlot.addDataset("d2", data2);
            stackedPlot.addDataset("d3", data3);
            stackedPlot.addDataset("d4", data4);
            stackedPlot.addDataset("d5", data5);
            var ds2PlotMetadata = stackedPlot._key2PlotDatasetKey.get("d2").plotMetadata;
            var ds5PlotMetadata = stackedPlot._key2PlotDatasetKey.get("d5").plotMetadata;
            assert.strictEqual(ds2PlotMetadata.offsets.get("1"), 1, "positive offset was used");
            assert.strictEqual(ds5PlotMetadata.offsets.get("1"), 2, "positive offset was used");
        });
        it("uses negative offset on stacking the 0 value on all negative/0 valued data", function () {
            var data1 = [
                { x: 1, y: -2 }
            ];
            var data2 = [
                { x: 1, y: 0 }
            ];
            var data3 = [
                { x: 1, y: -1 }
            ];
            var data4 = [
                { x: 1, y: 0 }
            ];
            stackedPlot.addDataset("d1", data1);
            stackedPlot.addDataset("d2", data2);
            stackedPlot.addDataset("d3", data3);
            stackedPlot.addDataset("d4", data4);
            var ds2PlotMetadata = stackedPlot._key2PlotDatasetKey.get("d2").plotMetadata;
            var ds4PlotMetadata = stackedPlot._key2PlotDatasetKey.get("d4").plotMetadata;
            assert.strictEqual(ds2PlotMetadata.offsets.get("1"), -2, "positive offset was used");
            assert.strictEqual(ds4PlotMetadata.offsets.get("1"), -3, "positive offset was used");
        });
        it("project can be called after addDataset", function () {
            var data1 = [
                { a: 1, b: 2 }
            ];
            var data2 = [
                { a: 1, b: 4 }
            ];
            stackedPlot.addDataset("d1", data1);
            stackedPlot.addDataset("d2", data2);
            var ds1PlotMetadata = stackedPlot._key2PlotDatasetKey.get("d1").plotMetadata;
            var ds2PlotMetadata = stackedPlot._key2PlotDatasetKey.get("d2").plotMetadata;
            assert.isTrue(isNaN(ds1PlotMetadata.offsets.get("1")), "stacking is initially incorrect");
            stackedPlot.project("x", "a");
            stackedPlot.project("y", "b");
            assert.strictEqual(ds2PlotMetadata.offsets.get("1"), 2, "stacking was done correctly");
        });
        it("strings are coerced to numbers for stacking", function () {
            var data1 = [
                { x: 1, y: "-2" }
            ];
            var data2 = [
                { x: 1, y: "3" }
            ];
            var data3 = [
                { x: 1, y: "-1" }
            ];
            var data4 = [
                { x: 1, y: "5" }
            ];
            var data5 = [
                { x: 1, y: "1" }
            ];
            var data6 = [
                { x: 1, y: "-1" }
            ];
            stackedPlot.addDataset("d1", data1);
            stackedPlot.addDataset("d2", data2);
            stackedPlot.addDataset("d3", data3);
            stackedPlot.addDataset("d4", data4);
            stackedPlot.addDataset("d5", data5);
            stackedPlot.addDataset("d6", data6);
            var ds3PlotMetadata = stackedPlot._key2PlotDatasetKey.get("d3").plotMetadata;
            var ds4PlotMetadata = stackedPlot._key2PlotDatasetKey.get("d4").plotMetadata;
            var ds5PlotMetadata = stackedPlot._key2PlotDatasetKey.get("d5").plotMetadata;
            var ds6PlotMetadata = stackedPlot._key2PlotDatasetKey.get("d6").plotMetadata;
            assert.strictEqual(ds3PlotMetadata.offsets.get("1"), -2, "stacking on data1 numerical y value");
            assert.strictEqual(ds4PlotMetadata.offsets.get("1"), 3, "stacking on data2 numerical y value");
            assert.strictEqual(ds5PlotMetadata.offsets.get("1"), 8, "stacking on data1 + data3 numerical y values");
            assert.strictEqual(ds6PlotMetadata.offsets.get("1"), -3, "stacking on data2 + data4 numerical y values");
            assert.deepEqual(stackedPlot._stackedExtent, [-4, 9], "stacked extent is as normal");
        });
        it("stacks correctly on empty data", function () {
            var data1 = [
            ];
            var data2 = [
            ];
            stackedPlot.addDataset(data1);
            stackedPlot.addDataset(data2);
            assert.deepEqual(data1, [], "empty data causes no stacking to happen");
            assert.deepEqual(data2, [], "empty data causes no stacking to happen");
        });
        it("does not crash on stacking no datasets", function () {
            var data1 = [
                { x: 1, y: -2 }
            ];
            stackedPlot.addDataset("a", data1);
            assert.doesNotThrow(function () { return stackedPlot.removeDataset("a"); }, Error);
        });
    });
    describe("auto scale domain on numeric", function () {
        var svg;
        var SVG_WIDTH = 600;
        var SVG_HEIGHT = 400;
        var yScale;
        var xScale;
        var data1;
        var data2;
        beforeEach(function () {
            svg = generateSVG(SVG_WIDTH, SVG_HEIGHT);
            xScale = new Plottable.Scale.Linear().domain([1, 2]);
            ;
            yScale = new Plottable.Scale.Linear();
            data1 = [
                { x: 1, y: 1 },
                { x: 2, y: 2 },
                { x: 3, y: 8 }
            ];
            data2 = [
                { x: 1, y: 2 },
                { x: 2, y: 2 },
                { x: 3, y: 3 }
            ];
        });
        it("auto scales correctly on stacked area", function () {
            var plot = new Plottable.Plot.StackedArea(xScale, yScale).addDataset(data1).addDataset(data2).project("x", "x", xScale).project("y", "y", yScale);
            plot.automaticallyAdjustYScaleOverVisiblePoints(true);
            plot.renderTo(svg);
            assert.deepEqual(yScale.domain(), [0, 4.5], "auto scales takes stacking into account");
            svg.remove();
        });
        it("auto scales correctly on stacked bar", function () {
            var plot = new Plottable.Plot.StackedBar(xScale, yScale).addDataset(data1).addDataset(data2).project("x", "x", xScale).project("y", "y", yScale);
            plot.automaticallyAdjustYScaleOverVisiblePoints(true);
            plot.renderTo(svg);
            assert.deepEqual(yScale.domain(), [0, 4.5], "auto scales takes stacking into account");
            svg.remove();
        });
    });
    describe("auto scale domain on Category", function () {
        var svg;
        var SVG_WIDTH = 600;
        var SVG_HEIGHT = 400;
        var yScale;
        var xScale;
        var data1;
        var data2;
        beforeEach(function () {
            svg = generateSVG(SVG_WIDTH, SVG_HEIGHT);
            xScale = new Plottable.Scale.Category().domain(["a", "b"]);
            ;
            yScale = new Plottable.Scale.Linear();
            data1 = [
                { x: "a", y: 1 },
                { x: "b", y: 2 },
                { x: "c", y: 8 }
            ];
            data2 = [
                { x: "a", y: 2 },
                { x: "b", y: 2 },
                { x: "c", y: 3 }
            ];
        });
        it("auto scales correctly on stacked area", function () {
            var plot = new Plottable.Plot.StackedArea(yScale, yScale).addDataset(data1).addDataset(data2).project("x", "x", xScale).project("y", "y", yScale);
            plot.automaticallyAdjustYScaleOverVisiblePoints(true);
            plot.renderTo(svg);
            assert.deepEqual(yScale.domain(), [0, 4.5], "auto scales takes stacking into account");
            svg.remove();
        });
        it("auto scales correctly on stacked bar", function () {
            var plot = new Plottable.Plot.StackedBar(xScale, yScale).addDataset(data1).addDataset(data2).project("x", "x", xScale).project("y", "y", yScale);
            plot.automaticallyAdjustYScaleOverVisiblePoints(true);
            plot.renderTo(svg);
            assert.deepEqual(yScale.domain(), [0, 4.5], "auto scales takes stacking into account");
            svg.remove();
        });
    });
    describe("scale extent updates", function () {
        var svg;
        var xScale;
        var yScale;
        var stackedBarPlot;
        beforeEach(function () {
            svg = generateSVG(600, 400);
            xScale = new Plottable.Scale.Category();
            yScale = new Plottable.Scale.Linear();
            stackedBarPlot = new Plottable.Plot.StackedBar(xScale, yScale);
            stackedBarPlot.project("x", "key", xScale);
            stackedBarPlot.project("y", "value", yScale);
            stackedBarPlot.renderTo(svg);
        });
        afterEach(function () {
            svg.remove();
        });
        it("extents are updated as datasets are updated", function () {
            var data1 = [
                { key: "a", value: 1 },
                { key: "b", value: -2 }
            ];
            var data2 = [
                { key: "a", value: 3 },
                { key: "b", value: -4 }
            ];
            var data2_b = [
                { key: "a", value: 1 },
                { key: "b", value: -2 }
            ];
            var dataset2 = new Plottable.Dataset(data2);
            stackedBarPlot.addDataset("d1", data1);
            stackedBarPlot.addDataset("d2", dataset2);
            assert.closeTo(yScale.domain()[0], -6, 1, "min stacked extent is as normal");
            assert.closeTo(yScale.domain()[1], 4, 1, "max stacked extent is as normal");
            dataset2.data(data2_b);
            assert.closeTo(yScale.domain()[0], -4, 1, "min stacked extent decreases in magnitude");
            assert.closeTo(yScale.domain()[1], 2, 1, "max stacked extent decreases in magnitude");
        });
    });
});

///<reference path="../../testReference.ts" />
var assert = chai.assert;
describe("Plots", function () {
    describe("Stacked Area Plot", function () {
        var svg;
        var dataset1;
        var dataset2;
        var xScale;
        var yScale;
        var renderer;
        var SVG_WIDTH = 600;
        var SVG_HEIGHT = 400;
        beforeEach(function () {
            svg = generateSVG(SVG_WIDTH, SVG_HEIGHT);
            xScale = new Plottable.Scale.Linear().domain([1, 3]);
            yScale = new Plottable.Scale.Linear().domain([0, 4]);
            var colorScale = new Plottable.Scale.Color("10").domain(["a", "b"]);
            var data1 = [
                { x: 1, y: 1, type: "a" },
                { x: 3, y: 2, type: "a" }
            ];
            var data2 = [
                { x: 1, y: 3, type: "b" },
                { x: 3, y: 1, type: "b" }
            ];
            dataset1 = new Plottable.Dataset(data1);
            dataset2 = new Plottable.Dataset(data2);
            renderer = new Plottable.Plot.StackedArea(xScale, yScale);
            renderer.addDataset(data1);
            renderer.addDataset(data2);
            renderer.project("x", "x", xScale);
            renderer.project("y", "y", yScale);
            renderer.project("fill", "type", colorScale);
            var xAxis = new Plottable.Axis.Numeric(xScale, "bottom");
            var table = new Plottable.Component.Table([[renderer], [xAxis]]).renderTo(svg);
        });
        it("renders correctly", function () {
            var areas = renderer._renderArea.selectAll(".area");
            var area0 = d3.select(areas[0][0]);
            var d0 = normalizePath(area0.attr("d")).split(/[a-zA-Z]/);
            var d0Ys = d0.slice(1, d0.length - 1).map(function (s) { return parseFloat(s.split(",")[1]); });
            assert.strictEqual(d0Ys.indexOf(0), -1, "bottom area never touches the top");
            var area1 = d3.select(areas[0][1]);
            var d1 = normalizePath(area1.attr("d")).split(/[a-zA-Z]/);
            var d1Ys = d1.slice(1, d1.length - 1).map(function (s) { return parseFloat(s.split(",")[1]); });
            assert.notEqual(d1Ys.indexOf(0), -1, "touches the top");
            var domain = yScale.domain();
            assert.strictEqual(0, domain[0], "domain starts at a min value at 0");
            assert.strictEqual(4, domain[1], "highest area stacking is at upper limit of yScale domain");
            svg.remove();
        });
    });
    describe("Stacked Area Plot no data", function () {
        var svg;
        var renderer;
        var SVG_WIDTH = 600;
        var SVG_HEIGHT = 400;
        beforeEach(function () {
            svg = generateSVG(SVG_WIDTH, SVG_HEIGHT);
            var xScale = new Plottable.Scale.Linear().domain([1, 3]);
            var yScale = new Plottable.Scale.Linear().domain([0, 4]);
            var colorScale = new Plottable.Scale.Color("10");
            var data1 = [
            ];
            var data2 = [
                { x: 1, y: 3, type: "b" },
                { x: 3, y: 1, type: "b" }
            ];
            renderer = new Plottable.Plot.StackedArea(xScale, yScale);
            renderer.addDataset(data1);
            renderer.addDataset(data2);
            renderer.project("fill", "type", colorScale);
            renderer.project("x", "x", xScale);
            renderer.project("y", "y", yScale);
            new Plottable.Component.Table([[renderer]]).renderTo(svg);
        });
        it("path elements rendered correctly", function () {
            var areas = renderer._renderArea.selectAll(".area");
            var area0 = d3.select(areas[0][0]);
            assert.strictEqual(area0.attr("d"), null, "no path string on an empty dataset");
            var area1 = d3.select(areas[0][1]);
            assert.notEqual(area1.attr("d"), "", "path string has been created");
            assert.strictEqual(area1.attr("fill"), "#1f77b4", "fill attribute is correct");
            svg.remove();
        });
    });
    describe("Stacked Area Plot Stacking", function () {
        var svg;
        var xScale;
        var yScale;
        var renderer;
        var SVG_WIDTH = 600;
        var SVG_HEIGHT = 400;
        beforeEach(function () {
            svg = generateSVG(SVG_WIDTH, SVG_HEIGHT);
            xScale = new Plottable.Scale.Linear().domain([1, 3]);
            yScale = new Plottable.Scale.Linear();
            var colorScale = new Plottable.Scale.Color("10").domain(["a", "b"]);
            var data1 = [
                { x: 1, y: 1, type: "a" },
                { x: 3, y: 2, type: "a" }
            ];
            var data2 = [
                { x: 1, y: 5, type: "b" },
                { x: 3, y: 1, type: "b" }
            ];
            renderer = new Plottable.Plot.StackedArea(xScale, yScale);
            renderer.addDataset(data1);
            renderer.addDataset(data2);
            renderer.project("fill", "type", colorScale);
            renderer.project("x", "x", xScale);
            renderer.project("y", "y", yScale);
            renderer.renderTo(svg);
        });
        it("stacks correctly on adding datasets", function () {
            assert.closeTo(0, yScale.domain()[0], 1, "0 is close to lower bound");
            assert.closeTo(6, yScale.domain()[1], 1, "6 is close to upper bound");
            var oldLowerBound = yScale.domain()[0];
            var oldUpperBound = yScale.domain()[1];
            renderer.detach();
            var data = [
                { x: 1, y: 0, type: "c" },
                { x: 3, y: 0, type: "c" }
            ];
            renderer.addDataset("a", new Plottable.Dataset(data));
            renderer.renderTo(svg);
            assert.strictEqual(oldLowerBound, yScale.domain()[0], "lower bound doesn't change with 0 added");
            assert.strictEqual(oldUpperBound, yScale.domain()[1], "upper bound doesn't change with 0 added");
            oldLowerBound = yScale.domain()[0];
            oldUpperBound = yScale.domain()[1];
            renderer.detach();
            data = [
                { x: 1, y: 10, type: "d" },
                { x: 3, y: 3, type: "d" }
            ];
            renderer.addDataset("b", new Plottable.Dataset(data));
            renderer.renderTo(svg);
            assert.closeTo(oldLowerBound, yScale.domain()[0], 2, "lower bound doesn't change on positive addition");
            assert.closeTo(oldUpperBound + 10, yScale.domain()[1], 2, "upper bound increases");
            oldUpperBound = yScale.domain()[1];
            renderer.detach();
            data = [
                { x: 1, y: 0, type: "e" },
                { x: 3, y: 1, type: "e" }
            ];
            renderer.addDataset("c", new Plottable.Dataset(data));
            renderer.renderTo(svg);
            assert.strictEqual(oldUpperBound, yScale.domain()[1], "upper bound doesn't increase since maximum doesn't increase");
            renderer.removeDataset("a");
            renderer.removeDataset("b");
            renderer.removeDataset("c");
            svg.remove();
        });
        it("stacks correctly on removing datasets", function () {
            renderer.detach();
            var data = [
                { x: 1, y: 0, type: "c" },
                { x: 3, y: 0, type: "c" }
            ];
            renderer.addDataset("a", new Plottable.Dataset(data));
            data = [
                { x: 1, y: 10, type: "d" },
                { x: 3, y: 3, type: "d" }
            ];
            renderer.addDataset("b", new Plottable.Dataset(data));
            data = [
                { x: 1, y: 0, type: "e" },
                { x: 3, y: 1, type: "e" }
            ];
            renderer.addDataset("c", new Plottable.Dataset(data));
            renderer.project("x", "x", xScale);
            renderer.project("y", "y", yScale);
            renderer.renderTo(svg);
            assert.closeTo(16, yScale.domain()[1], 2, "Initially starts with around 14 at highest extent");
            renderer.detach();
            renderer.removeDataset("a");
            renderer.renderTo(svg);
            assert.closeTo(16, yScale.domain()[1], 2, "Remains with around 14 at highest extent");
            var oldUpperBound = yScale.domain()[1];
            renderer.detach();
            renderer.removeDataset("b");
            renderer.renderTo(svg);
            assert.closeTo(oldUpperBound - 10, yScale.domain()[1], 2, "Highest extent decreases by around 10");
            oldUpperBound = yScale.domain()[1];
            renderer.detach();
            renderer.removeDataset("c");
            renderer.renderTo(svg);
            assert.strictEqual(oldUpperBound, yScale.domain()[1], "Extent doesn't change if maximum doesn't change");
            svg.remove();
        });
        it("stacks correctly on modifying a dataset", function () {
            assert.closeTo(0, yScale.domain()[0], 1, "0 is close to lower bound");
            assert.closeTo(6, yScale.domain()[1], 1, "6 is close to upper bound");
            var oldLowerBound = yScale.domain()[0];
            var oldUpperBound = yScale.domain()[1];
            renderer.detach();
            var data = [
                { x: 1, y: 0, type: "c" },
                { x: 3, y: 0, type: "c" }
            ];
            var dataset = new Plottable.Dataset(data);
            renderer.addDataset(dataset);
            renderer.project("x", "x", xScale);
            renderer.project("y", "y", yScale);
            renderer.renderTo(svg);
            assert.strictEqual(oldLowerBound, yScale.domain()[0], "lower bound doesn't change with 0 added");
            assert.strictEqual(oldUpperBound, yScale.domain()[1], "upper bound doesn't change with 0 added");
            oldLowerBound = yScale.domain()[0];
            oldUpperBound = yScale.domain()[1];
            renderer.detach();
            data = [
                { x: 1, y: 10, type: "c" },
                { x: 3, y: 3, type: "c" }
            ];
            dataset.data(data);
            renderer.renderTo(svg);
            assert.closeTo(oldLowerBound, yScale.domain()[0], 2, "lower bound doesn't change on positive addition");
            assert.closeTo(oldUpperBound + 10, yScale.domain()[1], 2, "upper bound increases");
            oldUpperBound = yScale.domain()[1];
            renderer.detach();
            data = [
                { x: 1, y: 8, type: "c" },
                { x: 3, y: 3, type: "c" }
            ];
            dataset.data(data);
            renderer.renderTo(svg);
            assert.closeTo(oldUpperBound - 2, yScale.domain()[1], 1, "upper bound decreases by 2");
            oldUpperBound = yScale.domain()[1];
            renderer.detach();
            data = [
                { x: 1, y: 8, type: "c" },
                { x: 3, y: 1, type: "c" }
            ];
            dataset.data(data);
            renderer.renderTo(svg);
            assert.strictEqual(oldUpperBound, yScale.domain()[1], "upper bound does not change");
            svg.remove();
        });
        it("warning is thrown when datasets are updated with different domains", function () {
            var flag = false;
            var oldWarn = Plottable._Util.Methods.warn;
            Plottable._Util.Methods.warn = function (msg) {
                if (msg.indexOf("domain") > -1) {
                    flag = true;
                }
            };
            var missingDomainData = [
                { x: 1, y: 0, type: "c" }
            ];
            var dataset = new Plottable.Dataset(missingDomainData);
            renderer.addDataset(dataset);
            Plottable._Util.Methods.warn = oldWarn;
            assert.isTrue(flag, "warning has been issued about differing domains");
            svg.remove();
        });
    });
    describe("Stacked Area Plot Project", function () {
        var svg;
        var xScale;
        var yScale;
        var renderer;
        var SVG_WIDTH = 600;
        var SVG_HEIGHT = 400;
        beforeEach(function () {
            svg = generateSVG(SVG_WIDTH, SVG_HEIGHT);
            xScale = new Plottable.Scale.Linear().domain([1, 3]);
            yScale = new Plottable.Scale.Linear().domain([0, 4]);
            var colorScale = new Plottable.Scale.Color("10").domain(["a", "b"]);
            var data1 = [
                { x: 1, yTest: 1, type: "a" },
                { x: 3, yTest: 2, type: "a" }
            ];
            var data2 = [
                { x: 1, yTest: 3, type: "b" },
                { x: 3, yTest: 1, type: "b" }
            ];
            renderer = new Plottable.Plot.StackedArea(xScale, yScale);
            renderer.project("y", "yTest", yScale);
            renderer.project("x", "x", xScale);
            renderer.addDataset(data1);
            renderer.addDataset(data2);
            renderer.project("fill", "type", colorScale);
            var xAxis = new Plottable.Axis.Numeric(xScale, "bottom");
            var table = new Plottable.Component.Table([[renderer], [xAxis]]).renderTo(svg);
        });
        it("renders correctly", function () {
            var areas = renderer._renderArea.selectAll(".area");
            var area0 = d3.select(areas[0][0]);
            var d0 = normalizePath(area0.attr("d")).split(/[a-zA-Z]/);
            var d0Ys = d0.slice(1, d0.length - 1).map(function (s) { return parseFloat(s.split(",")[1]); });
            assert.strictEqual(d0Ys.indexOf(0), -1, "bottom area never touches the top");
            var area1 = d3.select(areas[0][1]);
            var d1 = normalizePath(area1.attr("d")).split(/[a-zA-Z]/);
            var d1Ys = d1.slice(1, d1.length - 1).map(function (s) { return parseFloat(s.split(",")[1]); });
            assert.notEqual(d1Ys.indexOf(0), -1, "touches the top");
            var domain = yScale.domain();
            assert.strictEqual(0, domain[0], "domain starts at a min value at 0");
            assert.strictEqual(4, domain[1], "highest area stacking is at upper limit of yScale domain");
            svg.remove();
        });
        it("project works correctly", function () {
            renderer.project("check", "type");
            var areas = renderer._renderArea.selectAll(".area");
            var area0 = d3.select(areas[0][0]);
            assert.strictEqual(area0.attr("check"), "a", "projector has been applied to first area");
            var area1 = d3.select(areas[0][1]);
            assert.strictEqual(area1.attr("check"), "b", "projector has been applied to second area");
            svg.remove();
        });
    });
});

///<reference path="../../testReference.ts" />
var assert = chai.assert;
describe("Plots", function () {
    describe("Stacked Bar Plot", function () {
        var svg;
        var dataset1;
        var dataset2;
        var xScale;
        var yScale;
        var renderer;
        var SVG_WIDTH = 600;
        var SVG_HEIGHT = 400;
        var axisHeight = 0;
        var bandWidth = 0;
        var originalData1;
        var originalData2;
        beforeEach(function () {
            svg = generateSVG(SVG_WIDTH, SVG_HEIGHT);
            xScale = new Plottable.Scale.Category();
            yScale = new Plottable.Scale.Linear().domain([0, 3]);
            originalData1 = [
                { x: "A", y: 1 },
                { x: "B", y: 2 }
            ];
            originalData2 = [
                { x: "A", y: 2 },
                { x: "B", y: 1 }
            ];
            var data1 = [
                { x: "A", y: 1 },
                { x: "B", y: 2 }
            ];
            var data2 = [
                { x: "A", y: 2 },
                { x: "B", y: 1 }
            ];
            dataset1 = new Plottable.Dataset(data1);
            dataset2 = new Plottable.Dataset(data2);
            renderer = new Plottable.Plot.StackedBar(xScale, yScale);
            renderer.addDataset(dataset1);
            renderer.addDataset(dataset2);
            renderer.project("x", "x", xScale);
            renderer.project("y", "y", yScale);
            renderer.baseline(0);
            var xAxis = new Plottable.Axis.Category(xScale, "bottom");
            var table = new Plottable.Component.Table([[renderer], [xAxis]]).renderTo(svg);
            axisHeight = xAxis.height();
            bandWidth = xScale.rangeBand();
        });
        it("renders correctly", function () {
            var bars = renderer._renderArea.selectAll("rect");
            var bar0 = d3.select(bars[0][0]);
            var bar1 = d3.select(bars[0][1]);
            var bar2 = d3.select(bars[0][2]);
            var bar3 = d3.select(bars[0][3]);
            var bar0X = bar0.data()[0].x;
            var bar1X = bar1.data()[0].x;
            var bar2X = bar2.data()[0].x;
            var bar3X = bar3.data()[0].x;
            // check widths
            assert.closeTo(numAttr(bar0, "width"), bandWidth, 2);
            assert.closeTo(numAttr(bar1, "width"), bandWidth, 2);
            assert.closeTo(numAttr(bar2, "width"), bandWidth, 2);
            assert.closeTo(numAttr(bar3, "width"), bandWidth, 2);
            // check heights
            assert.closeTo(numAttr(bar0, "height"), (400 - axisHeight) / 3, 0.01, "height is correct for bar0");
            assert.closeTo(numAttr(bar1, "height"), (400 - axisHeight) / 3 * 2, 0.01, "height is correct for bar1");
            assert.closeTo(numAttr(bar2, "height"), (400 - axisHeight) / 3 * 2, 0.01, "height is correct for bar2");
            assert.closeTo(numAttr(bar3, "height"), (400 - axisHeight) / 3, 0.01, "height is correct for bar3");
            // check that bar is aligned on the center of the scale
            assert.closeTo(numAttr(bar0, "x") + numAttr(bar0, "width") / 2, xScale.scale(bar0X), 0.01, "x pos correct for bar0");
            assert.closeTo(numAttr(bar1, "x") + numAttr(bar1, "width") / 2, xScale.scale(bar1X), 0.01, "x pos correct for bar1");
            assert.closeTo(numAttr(bar2, "x") + numAttr(bar2, "width") / 2, xScale.scale(bar2X), 0.01, "x pos correct for bar2");
            assert.closeTo(numAttr(bar3, "x") + numAttr(bar3, "width") / 2, xScale.scale(bar3X), 0.01, "x pos correct for bar3");
            // now check y values to ensure they do indeed stack
            assert.closeTo(numAttr(bar0, "y"), (400 - axisHeight) / 3 * 2, 0.01, "y is correct for bar0");
            assert.closeTo(numAttr(bar1, "y"), (400 - axisHeight) / 3, 0.01, "y is correct for bar1");
            assert.closeTo(numAttr(bar2, "y"), 0, 0.01, "y is correct for bar2");
            assert.closeTo(numAttr(bar3, "y"), 0, 0.01, "y is correct for bar3");
            assert.deepEqual(dataset1.data(), originalData1, "underlying data is not modified");
            assert.deepEqual(dataset2.data(), originalData2, "underlying data is not modified");
            svg.remove();
        });
        it("considers lying within a bar's y-range to mean it is closest", function () {
            function assertPlotDataEqual(expected, actual, msg) {
                assert.deepEqual(expected.data, actual.data, msg);
                assert.closeTo(expected.pixelPoints[0].x, actual.pixelPoints[0].x, 0.01, msg);
                assert.closeTo(expected.pixelPoints[0].y, actual.pixelPoints[0].y, 0.01, msg);
                assert.deepEqual(expected.selection, actual.selection, msg);
            }
            var bars = renderer._renderArea.selectAll("rect");
            var d0 = dataset1.data()[0];
            var d0Px = {
                x: xScale.scale(d0.x),
                y: yScale.scale(d0.y)
            };
            var d1 = dataset2.data()[0];
            var d1Px = {
                x: xScale.scale(d1.x),
                y: 0 // d1 is stacked above d0
            };
            var expected = {
                data: [d0],
                pixelPoints: [d0Px],
                selection: d3.selectAll([bars[0][0]])
            };
            var closest = renderer.getClosestPlotData({ x: 0, y: d0Px.y + 1 });
            assertPlotDataEqual(expected, closest, "bottom bar is closest when within its range");
            expected = {
                data: [d1],
                pixelPoints: [d1Px],
                selection: d3.selectAll([bars[0][2]])
            };
            closest = renderer.getClosestPlotData({ x: 0, y: d0Px.y - 1 });
            assertPlotDataEqual(expected, closest, "top bar is closest when within its range");
            svg.remove();
        });
    });
    describe("Stacked Bar Plot Negative Values", function () {
        var svg;
        var xScale;
        var yScale;
        var plot;
        var SVG_WIDTH = 600;
        var SVG_HEIGHT = 400;
        var axisHeight = 0;
        var bandWidth = 0;
        beforeEach(function () {
            svg = generateSVG(SVG_WIDTH, SVG_HEIGHT);
            xScale = new Plottable.Scale.Category();
            yScale = new Plottable.Scale.Linear();
            var data1 = [
                { x: "A", y: -1 },
                { x: "B", y: -4 }
            ];
            var data2 = [
                { x: "A", y: -1 },
                { x: "B", y: 4 }
            ];
            var data3 = [
                { x: "A", y: -2 },
                { x: "B", y: -4 }
            ];
            var data4 = [
                { x: "A", y: -3 },
                { x: "B", y: 4 }
            ];
            plot = new Plottable.Plot.StackedBar(xScale, yScale);
            plot.addDataset(data1);
            plot.addDataset(data2);
            plot.addDataset(data3);
            plot.addDataset(data4);
            plot.project("x", "x", xScale);
            plot.project("y", "y", yScale);
            plot.baseline(0);
            var xAxis = new Plottable.Axis.Category(xScale, "bottom");
            var table = new Plottable.Component.Table([[plot], [xAxis]]).renderTo(svg);
            axisHeight = xAxis.height();
        });
        it("stacking done correctly for negative values", function () {
            var bars = plot._renderArea.selectAll("rect");
            var bar0 = d3.select(bars[0][0]);
            var bar1 = d3.select(bars[0][1]);
            var bar2 = d3.select(bars[0][2]);
            var bar3 = d3.select(bars[0][3]);
            var bar4 = d3.select(bars[0][4]);
            var bar5 = d3.select(bars[0][5]);
            var bar6 = d3.select(bars[0][6]);
            var bar7 = d3.select(bars[0][7]);
            // check stacking order
            assert.operator(numAttr(bar0, "y"), "<", numAttr(bar2, "y"), "'A' bars added below the baseline in dataset order");
            assert.operator(numAttr(bar2, "y"), "<", numAttr(bar4, "y"), "'A' bars added below the baseline in dataset order");
            assert.operator(numAttr(bar4, "y"), "<", numAttr(bar6, "y"), "'A' bars added below the baseline in dataset order");
            assert.operator(numAttr(bar1, "y"), "<", numAttr(bar5, "y"), "'B' bars added below the baseline in dataset order");
            assert.operator(numAttr(bar3, "y"), ">", numAttr(bar7, "y"), "'B' bars added above the baseline in dataset order");
            svg.remove();
        });
        it("stacked extent is set correctly", function () {
            assert.deepEqual(plot._stackedExtent, [-8, 8], "stacked extent is updated accordingly");
            svg.remove();
        });
    });
    describe("Horizontal Stacked Bar Plot", function () {
        var svg;
        var dataset1;
        var dataset2;
        var xScale;
        var yScale;
        var renderer;
        var SVG_WIDTH = 600;
        var SVG_HEIGHT = 400;
        var rendererWidth;
        var bandWidth = 0;
        beforeEach(function () {
            svg = generateSVG(SVG_WIDTH, SVG_HEIGHT);
            xScale = new Plottable.Scale.Linear().domain([0, 6]);
            yScale = new Plottable.Scale.Category();
            var data1 = [
                { name: "jon", y: 0, type: "q1" },
                { name: "dan", y: 2, type: "q1" }
            ];
            var data2 = [
                { name: "jon", y: 2, type: "q2" },
                { name: "dan", y: 4, type: "q2" }
            ];
            dataset1 = new Plottable.Dataset(data1);
            dataset2 = new Plottable.Dataset(data2);
            renderer = new Plottable.Plot.StackedBar(xScale, yScale, false);
            renderer.project("y", "name", yScale);
            renderer.project("x", "y", xScale);
            renderer.addDataset(data1);
            renderer.addDataset(data2);
            renderer.baseline(0);
            var yAxis = new Plottable.Axis.Category(yScale, "left");
            var table = new Plottable.Component.Table([[yAxis, renderer]]).renderTo(svg);
            rendererWidth = renderer.width();
            bandWidth = yScale.rangeBand();
        });
        it("renders correctly", function () {
            var bars = renderer._renderArea.selectAll("rect");
            var bar0 = d3.select(bars[0][0]);
            var bar1 = d3.select(bars[0][1]);
            var bar2 = d3.select(bars[0][2]);
            var bar3 = d3.select(bars[0][3]);
            // check heights
            assert.closeTo(numAttr(bar0, "height"), bandWidth, 2);
            assert.closeTo(numAttr(bar1, "height"), bandWidth, 2);
            assert.closeTo(numAttr(bar2, "height"), bandWidth, 2);
            assert.closeTo(numAttr(bar3, "height"), bandWidth, 2);
            // check widths
            assert.closeTo(numAttr(bar0, "width"), 0, 0.01, "width is correct for bar0");
            assert.closeTo(numAttr(bar1, "width"), rendererWidth / 3, 0.01, "width is correct for bar1");
            assert.closeTo(numAttr(bar2, "width"), rendererWidth / 3, 0.01, "width is correct for bar2");
            assert.closeTo(numAttr(bar3, "width"), rendererWidth / 3 * 2, 0.01, "width is correct for bar3");
            var bar0Y = bar0.data()[0].name;
            var bar1Y = bar1.data()[0].name;
            var bar2Y = bar2.data()[0].name;
            var bar3Y = bar3.data()[0].name;
            // check that bar is aligned on the center of the scale
            assert.closeTo(numAttr(bar0, "y") + numAttr(bar0, "height") / 2, yScale.scale(bar0Y), 0.01, "y pos correct for bar0");
            assert.closeTo(numAttr(bar1, "y") + numAttr(bar1, "height") / 2, yScale.scale(bar1Y), 0.01, "y pos correct for bar1");
            assert.closeTo(numAttr(bar2, "y") + numAttr(bar2, "height") / 2, yScale.scale(bar2Y), 0.01, "y pos correct for bar2");
            assert.closeTo(numAttr(bar3, "y") + numAttr(bar3, "height") / 2, yScale.scale(bar3Y), 0.01, "y pos correct for bar3");
            // now check x values to ensure they do indeed stack
            assert.closeTo(numAttr(bar0, "x"), 0, 0.01, "x is correct for bar0");
            assert.closeTo(numAttr(bar1, "x"), 0, 0.01, "x is correct for bar1");
            assert.closeTo(numAttr(bar2, "x"), 0, 0.01, "x is correct for bar2");
            assert.closeTo(numAttr(bar3, "x"), rendererWidth / 3, 0.01, "x is correct for bar3");
            svg.remove();
        });
    });
    describe("Stacked Bar Plot Weird Values", function () {
        var svg;
        var plot;
        var SVG_WIDTH = 600;
        var SVG_HEIGHT = 400;
        var numAttr = function (s, a) { return parseFloat(s.attr(a)); };
        beforeEach(function () {
            svg = generateSVG(SVG_WIDTH, SVG_HEIGHT);
            var xScale = new Plottable.Scale.Category();
            var yScale = new Plottable.Scale.Linear();
            var data1 = [
                { x: "A", y: 1, type: "a" },
                { x: "B", y: 2, type: "a" },
                { x: "C", y: 1, type: "a" }
            ];
            var data2 = [
                { x: "A", y: 2, type: "b" },
                { x: "B", y: 3, type: "b" }
            ];
            var data3 = [
                { x: "B", y: 1, type: "c" },
                { x: "C", y: 7, type: "c" }
            ];
            plot = new Plottable.Plot.StackedBar(xScale, yScale);
            plot.addDataset(data1);
            plot.addDataset(data2);
            plot.addDataset(data3);
            plot.project("x", "x", xScale);
            plot.project("y", "y", yScale);
            var xAxis = new Plottable.Axis.Category(xScale, "bottom");
            var table = new Plottable.Component.Table([[plot], [xAxis]]).renderTo(svg);
        });
        it("renders correctly", function () {
            var bars = plot._renderArea.selectAll("rect");
            assert.lengthOf(bars[0], 7, "draws a bar for each datum");
            var aBars = [d3.select(bars[0][0]), d3.select(bars[0][3])];
            var bBars = [d3.select(bars[0][1]), d3.select(bars[0][4]), d3.select(bars[0][5])];
            var cBars = [d3.select(bars[0][2]), d3.select(bars[0][6])];
            assert.closeTo(numAttr(aBars[0], "x"), numAttr(aBars[1], "x"), 0.01, "A bars at same x position");
            assert.operator(numAttr(aBars[0], "y"), ">", numAttr(aBars[1], "y"), "first dataset A bar under second");
            assert.closeTo(numAttr(bBars[0], "x"), numAttr(bBars[1], "x"), 0.01, "B bars at same x position");
            assert.closeTo(numAttr(bBars[1], "x"), numAttr(bBars[2], "x"), 0.01, "B bars at same x position");
            assert.operator(numAttr(bBars[0], "y"), ">", numAttr(bBars[1], "y"), "first dataset B bar under second");
            assert.operator(numAttr(bBars[1], "y"), ">", numAttr(bBars[2], "y"), "second dataset B bar under third");
            assert.closeTo(numAttr(cBars[0], "x"), numAttr(cBars[1], "x"), 0.01, "C bars at same x position");
            assert.operator(numAttr(cBars[0], "y"), ">", numAttr(cBars[1], "y"), "first dataset C bar under second");
            svg.remove();
        });
    });
    describe("Horizontal Stacked Bar Plot Non-Overlapping Datasets", function () {
        var svg;
        var plot;
        var SVG_WIDTH = 600;
        var SVG_HEIGHT = 400;
        var numAttr = function (s, a) { return parseFloat(s.attr(a)); };
        beforeEach(function () {
            svg = generateSVG(SVG_WIDTH, SVG_HEIGHT);
            var xScale = new Plottable.Scale.Linear();
            var yScale = new Plottable.Scale.Category();
            var data1 = [
                { y: "A", x: 1, type: "a" },
                { y: "B", x: 2, type: "a" },
                { y: "C", x: 1, type: "a" }
            ];
            var data2 = [
                { y: "A", x: 2, type: "b" },
                { y: "B", x: 3, type: "b" }
            ];
            var data3 = [
                { y: "B", x: 1, type: "c" },
                { y: "C", x: 7, type: "c" }
            ];
            plot = new Plottable.Plot.StackedBar(xScale, yScale, false);
            plot.addDataset(data1);
            plot.addDataset(data2);
            plot.addDataset(data3);
            plot.project("x", "x", xScale);
            plot.project("y", "y", yScale);
            plot.renderTo(svg);
        });
        it("renders correctly", function () {
            var bars = plot.getAllSelections();
            assert.strictEqual(bars.size(), 7, "draws a bar for each datum");
            var aBars = [d3.select(bars[0][0]), d3.select(bars[0][3])];
            var bBars = [d3.select(bars[0][1]), d3.select(bars[0][4]), d3.select(bars[0][5])];
            var cBars = [d3.select(bars[0][2]), d3.select(bars[0][6])];
            assert.closeTo(numAttr(aBars[0], "y"), numAttr(aBars[1], "y"), 0.01, "A bars at same y position");
            assert.operator(numAttr(aBars[0], "x"), "<", numAttr(aBars[1], "x"), "first dataset A bar under second");
            assert.closeTo(numAttr(bBars[0], "y"), numAttr(bBars[1], "y"), 0.01, "B bars at same y position");
            assert.closeTo(numAttr(bBars[1], "y"), numAttr(bBars[2], "y"), 0.01, "B bars at same y position");
            assert.operator(numAttr(bBars[0], "x"), "<", numAttr(bBars[1], "x"), "first dataset B bar under second");
            assert.operator(numAttr(bBars[1], "x"), "<", numAttr(bBars[2], "x"), "second dataset B bar under third");
            assert.closeTo(numAttr(cBars[0], "y"), numAttr(cBars[1], "y"), 0.01, "C bars at same y position");
            assert.operator(numAttr(cBars[0], "x"), "<", numAttr(cBars[1], "x"), "first dataset C bar under second");
            svg.remove();
        });
    });
});

///<reference path="../../testReference.ts" />
var assert = chai.assert;
describe("Plots", function () {
    describe("Clustered Bar Plot", function () {
        var svg;
        var dataset1;
        var dataset2;
        var xScale;
        var yScale;
        var renderer;
        var SVG_WIDTH = 600;
        var SVG_HEIGHT = 400;
        var axisHeight = 0;
        var bandWidth = 0;
        var originalData1;
        var originalData2;
        beforeEach(function () {
            svg = generateSVG(SVG_WIDTH, SVG_HEIGHT);
            xScale = new Plottable.Scale.Category();
            yScale = new Plottable.Scale.Linear().domain([0, 2]);
            originalData1 = [
                { x: "A", y: 1 },
                { x: "B", y: 2 }
            ];
            originalData2 = [
                { x: "A", y: 2 },
                { x: "B", y: 1 }
            ];
            var data1 = [
                { x: "A", y: 1 },
                { x: "B", y: 2 }
            ];
            var data2 = [
                { x: "A", y: 2 },
                { x: "B", y: 1 }
            ];
            dataset1 = new Plottable.Dataset(data1);
            dataset2 = new Plottable.Dataset(data2);
            renderer = new Plottable.Plot.ClusteredBar(xScale, yScale);
            renderer.addDataset(dataset1);
            renderer.addDataset(dataset2);
            renderer.baseline(0);
            renderer.project("x", "x", xScale);
            renderer.project("y", "y", yScale);
            var xAxis = new Plottable.Axis.Category(xScale, "bottom");
            var table = new Plottable.Component.Table([[renderer], [xAxis]]).renderTo(svg);
            axisHeight = xAxis.height();
            bandWidth = xScale.rangeBand();
        });
        it("renders correctly", function () {
            var bars = renderer._renderArea.selectAll("rect");
            var bar0 = d3.select(bars[0][0]);
            var bar1 = d3.select(bars[0][1]);
            var bar2 = d3.select(bars[0][2]);
            var bar3 = d3.select(bars[0][3]);
            var bar0X = bar0.data()[0].x;
            var bar1X = bar1.data()[0].x;
            var bar2X = bar2.data()[0].x;
            var bar3X = bar3.data()[0].x;
            // check widths
            assert.closeTo(numAttr(bar0, "width"), 40, 2);
            assert.closeTo(numAttr(bar1, "width"), 40, 2);
            assert.closeTo(numAttr(bar2, "width"), 40, 2);
            assert.closeTo(numAttr(bar3, "width"), 40, 2);
            // check heights
            assert.closeTo(numAttr(bar0, "height"), (400 - axisHeight) / 2, 0.01, "height is correct for bar0");
            assert.closeTo(numAttr(bar1, "height"), (400 - axisHeight), 0.01, "height is correct for bar1");
            assert.closeTo(numAttr(bar2, "height"), (400 - axisHeight), 0.01, "height is correct for bar2");
            assert.closeTo(numAttr(bar3, "height"), (400 - axisHeight) / 2, 0.01, "height is correct for bar3");
            // check that clustering is correct
            var innerScale = renderer._makeInnerScale();
            var off = innerScale.scale("_0");
            assert.closeTo(numAttr(bar0, "x") + numAttr(bar0, "width") / 2, xScale.scale(bar0X) - xScale.rangeBand() / 2 + off, 0.01, "x pos correct for bar0");
            assert.closeTo(numAttr(bar1, "x") + numAttr(bar1, "width") / 2, xScale.scale(bar1X) - xScale.rangeBand() / 2 + off, 0.01, "x pos correct for bar1");
            assert.closeTo(numAttr(bar2, "x") + numAttr(bar2, "width") / 2, xScale.scale(bar2X) + xScale.rangeBand() / 2 - off, 0.01, "x pos correct for bar2");
            assert.closeTo(numAttr(bar3, "x") + numAttr(bar3, "width") / 2, xScale.scale(bar3X) + xScale.rangeBand() / 2 - off, 0.01, "x pos correct for bar3");
            assert.deepEqual(dataset1.data(), originalData1, "underlying data is not modified");
            assert.deepEqual(dataset2.data(), originalData2, "underlying data is not modified");
            svg.remove();
        });
    });
    describe("Horizontal Clustered Bar Plot", function () {
        var svg;
        var dataset1;
        var dataset2;
        var yScale;
        var xScale;
        var renderer;
        var SVG_WIDTH = 600;
        var SVG_HEIGHT = 400;
        var rendererWidth;
        var bandWidth = 0;
        beforeEach(function () {
            svg = generateSVG(SVG_WIDTH, SVG_HEIGHT);
            yScale = new Plottable.Scale.Category();
            xScale = new Plottable.Scale.Linear().domain([0, 2]);
            var data1 = [
                { y: "A", x: 1 },
                { y: "B", x: 2 }
            ];
            var data2 = [
                { y: "A", x: 2 },
                { y: "B", x: 1 }
            ];
            dataset1 = new Plottable.Dataset(data1);
            dataset2 = new Plottable.Dataset(data2);
            renderer = new Plottable.Plot.ClusteredBar(xScale, yScale, false);
            renderer.addDataset(data1);
            renderer.addDataset(data2);
            renderer.baseline(0);
            renderer.project("x", "x", xScale);
            renderer.project("y", "y", yScale);
            var yAxis = new Plottable.Axis.Category(yScale, "left");
            var table = new Plottable.Component.Table([[yAxis, renderer]]).renderTo(svg);
            rendererWidth = renderer.width();
            bandWidth = yScale.rangeBand();
        });
        it("renders correctly", function () {
            var bars = renderer._renderArea.selectAll("rect");
            var bar0 = d3.select(bars[0][0]);
            var bar1 = d3.select(bars[0][1]);
            var bar2 = d3.select(bars[0][2]);
            var bar3 = d3.select(bars[0][3]);
            // check widths
            assert.closeTo(numAttr(bar0, "height"), 26, 2, "height is correct for bar0");
            assert.closeTo(numAttr(bar1, "height"), 26, 2, "height is correct for bar1");
            assert.closeTo(numAttr(bar2, "height"), 26, 2, "height is correct for bar2");
            assert.closeTo(numAttr(bar3, "height"), 26, 2, "height is correct for bar3");
            // check heights
            assert.closeTo(numAttr(bar0, "width"), rendererWidth / 2, 0.01, "width is correct for bar0");
            assert.closeTo(numAttr(bar1, "width"), rendererWidth, 0.01, "width is correct for bar1");
            assert.closeTo(numAttr(bar2, "width"), rendererWidth, 0.01, "width is correct for bar2");
            assert.closeTo(numAttr(bar3, "width"), rendererWidth / 2, 0.01, "width is correct for bar3");
            var bar0Y = bar0.data()[0].y;
            var bar1Y = bar1.data()[0].y;
            var bar2Y = bar2.data()[0].y;
            var bar3Y = bar3.data()[0].y;
            // check that clustering is correct
            var innerScale = renderer._makeInnerScale();
            var off = innerScale.scale("_0");
            assert.closeTo(numAttr(bar0, "y") + numAttr(bar0, "height") / 2, yScale.scale(bar0Y) - yScale.rangeBand() / 2 + off, 0.01, "y pos correct for bar0");
            assert.closeTo(numAttr(bar1, "y") + numAttr(bar1, "height") / 2, yScale.scale(bar1Y) - yScale.rangeBand() / 2 + off, 0.01, "y pos correct for bar1");
            assert.closeTo(numAttr(bar2, "y") + numAttr(bar2, "height") / 2, yScale.scale(bar2Y) + yScale.rangeBand() / 2 - off, 0.01, "y pos correct for bar2");
            assert.closeTo(numAttr(bar3, "y") + numAttr(bar3, "height") / 2, yScale.scale(bar3Y) + yScale.rangeBand() / 2 - off, 0.01, "y pos correct for bar3");
            svg.remove();
        });
    });
    describe("Clustered Bar Plot Missing Values", function () {
        var svg;
        var plot;
        var numAttr = function (s, a) { return parseFloat(s.attr(a)); };
        beforeEach(function () {
            var SVG_WIDTH = 600;
            var SVG_HEIGHT = 400;
            svg = generateSVG(SVG_WIDTH, SVG_HEIGHT);
            var xScale = new Plottable.Scale.Category();
            var yScale = new Plottable.Scale.Linear();
            var data1 = [{ x: "A", y: 1 }, { x: "B", y: 2 }, { x: "C", y: 1 }];
            var data2 = [{ x: "A", y: 2 }, { x: "B", y: 4 }];
            var data3 = [{ x: "B", y: 15 }, { x: "C", y: 15 }];
            plot = new Plottable.Plot.ClusteredBar(xScale, yScale);
            plot.addDataset(data1);
            plot.addDataset(data2);
            plot.addDataset(data3);
            plot.baseline(0);
            plot.project("x", "x", xScale);
            plot.project("y", "y", yScale);
            var xAxis = new Plottable.Axis.Category(xScale, "bottom");
            new Plottable.Component.Table([[plot], [xAxis]]).renderTo(svg);
        });
        it("renders correctly", function () {
            var bars = plot._renderArea.selectAll("rect");
            assert.lengthOf(bars[0], 7, "Number of bars should be equivalent to number of datum");
            var aBar0 = d3.select(bars[0][0]);
            var aBar1 = d3.select(bars[0][3]);
            var bBar0 = d3.select(bars[0][1]);
            var bBar1 = d3.select(bars[0][4]);
            var bBar2 = d3.select(bars[0][5]);
            var cBar0 = d3.select(bars[0][2]);
            var cBar1 = d3.select(bars[0][6]);
            // check bars are in domain order
            assert.operator(numAttr(aBar0, "x"), "<", numAttr(bBar0, "x"), "first dataset bars ordered correctly");
            assert.operator(numAttr(bBar0, "x"), "<", numAttr(cBar0, "x"), "first dataset bars ordered correctly");
            assert.operator(numAttr(aBar1, "x"), "<", numAttr(bBar1, "x"), "second dataset bars ordered correctly");
            assert.operator(numAttr(bBar2, "x"), "<", numAttr(cBar1, "x"), "third dataset bars ordered correctly");
            // check that clustering is correct
            assert.operator(numAttr(aBar0, "x"), "<", numAttr(aBar1, "x"), "A bars clustered in dataset order");
            assert.operator(numAttr(bBar0, "x"), "<", numAttr(bBar1, "x"), "B bars clustered in dataset order");
            assert.operator(numAttr(bBar1, "x"), "<", numAttr(bBar2, "x"), "B bars clustered in dataset order");
            assert.operator(numAttr(cBar0, "x"), "<", numAttr(cBar1, "x"), "C bars clustered in dataset order");
            svg.remove();
        });
    });
    describe("Horizontal Clustered Bar Plot Missing Values", function () {
        var svg;
        var plot;
        beforeEach(function () {
            var SVG_WIDTH = 600;
            var SVG_HEIGHT = 400;
            svg = generateSVG(SVG_WIDTH, SVG_HEIGHT);
            var xScale = new Plottable.Scale.Linear();
            var yScale = new Plottable.Scale.Category();
            var data1 = [{ y: "A", x: 1 }, { y: "B", x: 2 }, { y: "C", x: 1 }];
            var data2 = [{ y: "A", x: 2 }, { y: "B", x: 4 }];
            var data3 = [{ y: "B", x: 15 }, { y: "C", x: 15 }];
            plot = new Plottable.Plot.ClusteredBar(xScale, yScale, false);
            plot.addDataset(data1);
            plot.addDataset(data2);
            plot.addDataset(data3);
            plot.project("x", "x", xScale);
            plot.project("y", "y", yScale);
            plot.renderTo(svg);
        });
        it("renders correctly", function () {
            var bars = plot.getAllSelections();
            assert.strictEqual(bars.size(), 7, "Number of bars should be equivalent to number of datum");
            var aBar0 = d3.select(bars[0][0]);
            var aBar1 = d3.select(bars[0][3]);
            var bBar0 = d3.select(bars[0][1]);
            var bBar1 = d3.select(bars[0][4]);
            var bBar2 = d3.select(bars[0][5]);
            var cBar0 = d3.select(bars[0][2]);
            var cBar1 = d3.select(bars[0][6]);
            // check bars are in domain order
            assert.operator(numAttr(aBar0, "y"), "<", numAttr(bBar0, "y"), "first dataset bars ordered correctly");
            assert.operator(numAttr(bBar0, "y"), "<", numAttr(cBar0, "y"), "first dataset bars ordered correctly");
            assert.operator(numAttr(aBar1, "y"), "<", numAttr(bBar1, "y"), "second dataset bars ordered correctly");
            assert.operator(numAttr(bBar2, "y"), "<", numAttr(cBar1, "y"), "third dataset bars ordered correctly");
            // check that clustering is correct
            assert.operator(numAttr(aBar0, "y"), "<", numAttr(aBar1, "y"), "A bars clustered in dataset order");
            assert.operator(numAttr(bBar0, "y"), "<", numAttr(bBar1, "y"), "B bars clustered in dataset order");
            assert.operator(numAttr(bBar1, "y"), "<", numAttr(bBar2, "y"), "B bars clustered in dataset order");
            assert.operator(numAttr(cBar0, "y"), "<", numAttr(cBar1, "y"), "C bars clustered in dataset order");
            svg.remove();
        });
    });
});

///<reference path="../testReference.ts" />
var assert = chai.assert;
describe("Broadcasters", function () {
    var b;
    var called;
    var cb;
    var listenable = {};
    beforeEach(function () {
        b = new Plottable.Core.Broadcaster(listenable);
        called = false;
        cb = function () {
            called = true;
        };
    });
    it("listeners are called by the broadcast method", function () {
        b.registerListener(null, cb);
        b.broadcast();
        assert.isTrue(called, "callback was called");
    });
    it("same listener can only be associated with one callback", function () {
        var called2 = false;
        var cb2 = function () {
            called2 = true;
        };
        var listener = {};
        b.registerListener(listener, cb);
        b.registerListener(listener, cb2);
        b.broadcast();
        assert.isFalse(called, "first (overwritten) callback not called");
        assert.isTrue(called2, "second callback was called");
    });
    it("listeners can be deregistered", function () {
        var listener = {};
        b.registerListener(listener, cb);
        b.deregisterListener(listener);
        b.broadcast();
        assert.isFalse(called, "callback was not called after deregistering only listener");
        b.registerListener(5, cb);
        b.registerListener(6, cb);
        b.deregisterAllListeners();
        b.broadcast();
        assert.isFalse(called, "callback was not called after deregistering all listeners");
        b.registerListener(5, cb);
        b.registerListener(6, cb);
        b.deregisterListener(5);
        b.broadcast();
        assert.isTrue(called, "callback was called even after 1/2 listeners were deregistered");
    });
    it("arguments are passed through to callback", function () {
        var g2 = {};
        var g3 = "foo";
        var cb = function (arg1, arg2, arg3) {
            assert.strictEqual(listenable, arg1, "broadcaster passed through");
            assert.strictEqual(g2, arg2, "g2 passed through");
            assert.strictEqual(g3, arg3, "g3 passed through");
            called = true;
        };
        b.registerListener(null, cb);
        b.broadcast(g2, g3);
        assert.isTrue(called, "the cb was called");
    });
    it("deregistering an unregistered listener doesn't throw an error", function () {
        assert.doesNotThrow(function () { return b.deregisterListener({}); });
    });
});

///<reference path="../testReference.ts" />
var assert = chai.assert;
describe("Metadata", function () {
    var xScale;
    var yScale;
    var data1 = [{ x: 0, y: 0 }, { x: 1, y: 1 }];
    var data2 = [{ x: 2, y: 2 }, { x: 3, y: 3 }];
    before(function () {
        xScale = new Plottable.Scale.Linear();
        yScale = new Plottable.Scale.Linear();
        xScale.domain([0, 400]);
        yScale.domain([400, 0]);
    });
    it("plot metadata is set properly", function () {
        var d1 = new Plottable.Dataset();
        var r = new Plottable.Plot.AbstractPlot().addDataset("d1", d1).addDataset(d1).addDataset("d2", []).addDataset([]);
        r._datasetKeysInOrder.forEach(function (key) {
            var plotMetadata = r._key2PlotDatasetKey.get(key).plotMetadata;
            assert.propertyVal(plotMetadata, "datasetKey", key, "metadata has correct dataset key");
        });
    });
    it("user metadata is applied", function () {
        var svg = generateSVG(400, 400);
        var metadata = { foo: 10, bar: 20 };
        var xAccessor = function (d, i, u) { return d.x + i * u.foo; };
        var yAccessor = function (d, i, u) { return u.bar; };
        var dataset = new Plottable.Dataset(data1, metadata);
        var plot = new Plottable.Plot.Scatter(xScale, yScale).project("x", xAccessor).project("y", yAccessor);
        plot.addDataset(dataset);
        plot.renderTo(svg);
        var circles = plot.getAllSelections();
        var c1 = d3.select(circles[0][0]);
        var c2 = d3.select(circles[0][1]);
        var c1Position = d3.transform(c1.attr("transform")).translate;
        var c2Position = d3.transform(c2.attr("transform")).translate;
        assert.closeTo(parseFloat(c1Position[0]), 0, 0.01, "first circle cx is correct");
        assert.closeTo(parseFloat(c1Position[1]), 20, 0.01, "first circle cy is correct");
        assert.closeTo(parseFloat(c2Position[0]), 11, 0.01, "second circle cx is correct");
        assert.closeTo(parseFloat(c2Position[1]), 20, 0.01, "second circle cy is correct");
        metadata = { foo: 0, bar: 0 };
        dataset.metadata(metadata);
        c1Position = d3.transform(c1.attr("transform")).translate;
        c2Position = d3.transform(c2.attr("transform")).translate;
        assert.closeTo(parseFloat(c1Position[0]), 0, 0.01, "first circle cx is correct after metadata change");
        assert.closeTo(parseFloat(c1Position[1]), 0, 0.01, "first circle cy is correct after metadata change");
        assert.closeTo(parseFloat(c2Position[0]), 1, 0.01, "second circle cx is correct after metadata change");
        assert.closeTo(parseFloat(c2Position[1]), 0, 0.01, "second circle cy is correct after metadata change");
        svg.remove();
    });
    it("user metadata is applied to associated dataset", function () {
        var svg = generateSVG(400, 400);
        var metadata1 = { foo: 10 };
        var metadata2 = { foo: 30 };
        var xAccessor = function (d, i, u) { return d.x + (i + 1) * u.foo; };
        var yAccessor = function () { return 0; };
        var dataset1 = new Plottable.Dataset(data1, metadata1);
        var dataset2 = new Plottable.Dataset(data2, metadata2);
        var plot = new Plottable.Plot.Scatter(xScale, yScale).project("x", xAccessor).project("y", yAccessor);
        plot.addDataset(dataset1);
        plot.addDataset(dataset2);
        plot.renderTo(svg);
        var circles = plot.getAllSelections();
        var c1 = d3.select(circles[0][0]);
        var c2 = d3.select(circles[0][1]);
        var c3 = d3.select(circles[0][2]);
        var c4 = d3.select(circles[0][3]);
        var c1Position = d3.transform(c1.attr("transform")).translate;
        var c2Position = d3.transform(c2.attr("transform")).translate;
        var c3Position = d3.transform(c3.attr("transform")).translate;
        var c4Position = d3.transform(c4.attr("transform")).translate;
        assert.closeTo(parseFloat(c1Position[0]), 10, 0.01, "first circle is correct");
        assert.closeTo(parseFloat(c2Position[0]), 21, 0.01, "second circle is correct");
        assert.closeTo(parseFloat(c3Position[0]), 32, 0.01, "third circle is correct");
        assert.closeTo(parseFloat(c4Position[0]), 63, 0.01, "fourth circle is correct");
        svg.remove();
    });
    it("plot metadata is applied", function () {
        var svg = generateSVG(400, 400);
        var xAccessor = function (d, i, u, m) { return d.x + (i + 1) * m.foo; };
        var yAccessor = function () { return 0; };
        var plot = new Plottable.Plot.Scatter(xScale, yScale).project("x", xAccessor).project("y", yAccessor);
        plot._getPlotMetadataForDataset = function (key) {
            return {
                datasetKey: key,
                foo: 10
            };
        };
        plot.addDataset(data1);
        plot.addDataset(data2);
        plot.renderTo(svg);
        var circles = plot.getAllSelections();
        var c1 = d3.select(circles[0][0]);
        var c2 = d3.select(circles[0][1]);
        var c3 = d3.select(circles[0][2]);
        var c4 = d3.select(circles[0][3]);
        var c1Position = d3.transform(c1.attr("transform")).translate;
        var c2Position = d3.transform(c2.attr("transform")).translate;
        var c3Position = d3.transform(c3.attr("transform")).translate;
        var c4Position = d3.transform(c4.attr("transform")).translate;
        assert.closeTo(parseFloat(c1Position[0]), 10, 0.01, "first circle is correct");
        assert.closeTo(parseFloat(c2Position[0]), 21, 0.01, "second circle is correct");
        assert.closeTo(parseFloat(c3Position[0]), 12, 0.01, "third circle is correct");
        assert.closeTo(parseFloat(c4Position[0]), 23, 0.01, "fourth circle is correct");
        svg.remove();
    });
    it("plot metadata is per plot", function () {
        var svg = generateSVG(400, 400);
        var xAccessor = function (d, i, u, m) { return d.x + (i + 1) * m.foo; };
        var yAccessor = function () { return 0; };
        var plot1 = new Plottable.Plot.Scatter(xScale, yScale).project("x", xAccessor).project("y", yAccessor);
        plot1._getPlotMetadataForDataset = function (key) {
            return {
                datasetKey: key,
                foo: 10
            };
        };
        plot1.addDataset(data1);
        plot1.addDataset(data2);
        var plot2 = new Plottable.Plot.Scatter(xScale, yScale).project("x", xAccessor).project("y", yAccessor);
        plot2._getPlotMetadataForDataset = function (key) {
            return {
                datasetKey: key,
                foo: 20
            };
        };
        plot2.addDataset(data1);
        plot2.addDataset(data2);
        plot1.renderTo(svg);
        plot2.renderTo(svg);
        var circles = plot1.getAllSelections();
        var c1 = d3.select(circles[0][0]);
        var c2 = d3.select(circles[0][1]);
        var c3 = d3.select(circles[0][2]);
        var c4 = d3.select(circles[0][3]);
        var c1Position = d3.transform(c1.attr("transform")).translate;
        var c2Position = d3.transform(c2.attr("transform")).translate;
        var c3Position = d3.transform(c3.attr("transform")).translate;
        var c4Position = d3.transform(c4.attr("transform")).translate;
        assert.closeTo(parseFloat(c1Position[0]), 10, 0.01, "first circle is correct for first plot");
        assert.closeTo(parseFloat(c2Position[0]), 21, 0.01, "second circle is correct for first plot");
        assert.closeTo(parseFloat(c3Position[0]), 12, 0.01, "third circle is correct for first plot");
        assert.closeTo(parseFloat(c4Position[0]), 23, 0.01, "fourth circle is correct for first plot");
        circles = plot2.getAllSelections();
        c1 = d3.select(circles[0][0]);
        c2 = d3.select(circles[0][1]);
        c3 = d3.select(circles[0][2]);
        c4 = d3.select(circles[0][3]);
        c1Position = d3.transform(c1.attr("transform")).translate;
        c2Position = d3.transform(c2.attr("transform")).translate;
        c3Position = d3.transform(c3.attr("transform")).translate;
        c4Position = d3.transform(c4.attr("transform")).translate;
        assert.closeTo(parseFloat(c1Position[0]), 20, 0.01, "first circle is correct for second plot");
        assert.closeTo(parseFloat(c2Position[0]), 41, 0.01, "second circle is correct for second plot");
        assert.closeTo(parseFloat(c3Position[0]), 22, 0.01, "third circle is correct for second plot");
        assert.closeTo(parseFloat(c4Position[0]), 43, 0.01, "fourth circle is correct for second plot");
        svg.remove();
    });
    it("_getExtent works as expected with plot metadata", function () {
        var svg = generateSVG(400, 400);
        var metadata = { foo: 11 };
        var id = function (d) { return d; };
        var dataset = new Plottable.Dataset(data1, metadata);
        var a = function (d, i, u, m) { return d.x + u.foo + m.foo; };
        var plot = new Plottable.Plot.AbstractPlot().project("a", a, xScale);
        plot._getPlotMetadataForDataset = function (key) {
            return {
                datasetKey: key,
                foo: 5
            };
        };
        plot.addDataset(dataset);
        plot.renderTo(svg);
        assert.deepEqual(dataset._getExtent(a, id), [16, 17], "plot metadata is reflected in extent results");
        dataset.metadata({ foo: 0 });
        assert.deepEqual(dataset._getExtent(a, id), [5, 6], "plot metadata is reflected in extent results after change user metadata");
        svg.remove();
    });
    it("each plot passes metadata to projectors", function () {
        var svg = generateSVG(400, 400);
        var metadata = { foo: 11 };
        var dataset1 = new Plottable.Dataset(data1, metadata);
        var dataset2 = new Plottable.Dataset(data2, metadata);
        var checkPlot = function (plot) {
            plot.addDataset("ds1", dataset1).addDataset("ds2", dataset2).project("x", function (d, i, u, m) { return d.x + u.foo + m.datasetKey.length; }).project("y", function (d, i, u, m) { return d.y + u.foo - m.datasetKey.length; });
            // This should not crash. If some metadata is not passed, undefined property error will be raised during accessor call.
            plot.renderTo(svg);
            plot.remove();
        };
        checkPlot(new Plottable.Plot.Area(xScale, yScale));
        checkPlot(new Plottable.Plot.StackedArea(xScale, yScale));
        checkPlot(new Plottable.Plot.Bar(xScale, yScale));
        checkPlot(new Plottable.Plot.StackedBar(xScale, yScale));
        checkPlot(new Plottable.Plot.StackedBar(yScale, xScale, false));
        checkPlot(new Plottable.Plot.ClusteredBar(xScale, yScale));
        checkPlot(new Plottable.Plot.Pie().project("value", "x"));
        checkPlot(new Plottable.Plot.Bar(xScale, yScale, false));
        checkPlot(new Plottable.Plot.Scatter(xScale, yScale));
        svg.remove();
    });
});

///<reference path="../testReference.ts" />
var assert = chai.assert;
describe("ComponentContainer", function () {
    it("_addComponent()", function () {
        var container = new Plottable.Component.AbstractComponentContainer();
        var c1 = new Plottable.Component.AbstractComponent();
        var c2 = new Plottable.Component.AbstractComponent();
        var c3 = new Plottable.Component.AbstractComponent();
        assert.isTrue(container._addComponent(c1), "returns true on successful adding");
        assert.deepEqual(container.components(), [c1], "component was added");
        container._addComponent(c2);
        assert.deepEqual(container.components(), [c1, c2], "can append components");
        container._addComponent(c3, true);
        assert.deepEqual(container.components(), [c3, c1, c2], "can prepend components");
        assert.isFalse(container._addComponent(null), "returns false for null arguments");
        assert.deepEqual(container.components(), [c3, c1, c2], "component list was unchanged");
        assert.isFalse(container._addComponent(c1), "returns false if adding an already-added component");
        assert.deepEqual(container.components(), [c3, c1, c2], "component list was unchanged");
    });
    it("_removeComponent()", function () {
        var container = new Plottable.Component.AbstractComponentContainer();
        var c1 = new Plottable.Component.AbstractComponent();
        var c2 = new Plottable.Component.AbstractComponent();
        container._addComponent(c1);
        container._addComponent(c2);
        container._removeComponent(c2);
        assert.deepEqual(container.components(), [c1], "component 2 was removed");
        container._removeComponent(c2);
        assert.deepEqual(container.components(), [c1], "there are no side effects from removing already-removed components");
    });
    it("empty()", function () {
        var container = new Plottable.Component.AbstractComponentContainer();
        assert.isTrue(container.empty());
        var c1 = new Plottable.Component.AbstractComponent();
        container._addComponent(c1);
        assert.isFalse(container.empty());
    });
    it("detachAll()", function () {
        var container = new Plottable.Component.AbstractComponentContainer();
        var c1 = new Plottable.Component.AbstractComponent();
        var c2 = new Plottable.Component.AbstractComponent();
        container._addComponent(c1);
        container._addComponent(c2);
        container.detachAll();
        assert.deepEqual(container.components(), [], "container was cleared of components");
    });
});

///<reference path="../testReference.ts" />
var assert = chai.assert;
describe("ComponentGroups", function () {
    it("components in componentGroups overlap", function () {
        var c1 = makeFixedSizeComponent(10, 10);
        var c2 = new Plottable.Component.AbstractComponent();
        var c3 = new Plottable.Component.AbstractComponent();
        var cg = new Plottable.Component.Group([c1, c2, c3]);
        var svg = generateSVG(400, 400);
        cg._anchor(svg);
        c1._addBox("test-box1");
        c2._addBox("test-box2");
        c3._addBox("test-box3");
        cg._computeLayout()._render();
        var t1 = svg.select(".test-box1");
        var t2 = svg.select(".test-box2");
        var t3 = svg.select(".test-box3");
        assertWidthHeight(t1, 10, 10, "rect1 sized correctly");
        assertWidthHeight(t2, 400, 400, "rect2 sized correctly");
        assertWidthHeight(t3, 400, 400, "rect3 sized correctly");
        svg.remove();
    });
    it("components can be added before and after anchoring", function () {
        var c1 = makeFixedSizeComponent(10, 10);
        var c2 = makeFixedSizeComponent(20, 20);
        var c3 = new Plottable.Component.AbstractComponent();
        var cg = new Plottable.Component.Group([c1]);
        var svg = generateSVG(400, 400);
        cg.below(c2)._anchor(svg);
        c1._addBox("test-box1");
        c2._addBox("test-box2");
        cg._computeLayout()._render();
        var t1 = svg.select(".test-box1");
        var t2 = svg.select(".test-box2");
        assertWidthHeight(t1, 10, 10, "rect1 sized correctly");
        assertWidthHeight(t2, 20, 20, "rect2 sized correctly");
        cg.below(c3);
        c3._addBox("test-box3");
        cg._computeLayout()._render();
        var t3 = svg.select(".test-box3");
        assertWidthHeight(t3, 400, 400, "rect3 sized correctly");
        svg.remove();
    });
    it("componentGroup subcomponents have xOffset, yOffset of 0", function () {
        var cg = new Plottable.Component.Group();
        var c1 = new Plottable.Component.AbstractComponent();
        var c2 = new Plottable.Component.AbstractComponent();
        cg.below(c1).below(c2);
        var svg = generateSVG();
        cg._anchor(svg);
        cg._computeLayout(50, 50, 350, 350);
        var cgTranslate = d3.transform(cg._element.attr("transform")).translate;
        var c1Translate = d3.transform(c1._element.attr("transform")).translate;
        var c2Translate = d3.transform(c2._element.attr("transform")).translate;
        assert.equal(cgTranslate[0], 50, "componentGroup has 50 xOffset");
        assert.equal(cgTranslate[1], 50, "componentGroup has 50 yOffset");
        assert.equal(c1Translate[0], 0, "componentGroup has 0 xOffset");
        assert.equal(c1Translate[1], 0, "componentGroup has 0 yOffset");
        assert.equal(c2Translate[0], 0, "componentGroup has 0 xOffset");
        assert.equal(c2Translate[1], 0, "componentGroup has 0 yOffset");
        svg.remove();
    });
    it("detach() and _removeComponent work correctly for componentGroup", function () {
        var c1 = new Plottable.Component.AbstractComponent().classed("component-1", true);
        var c2 = new Plottable.Component.AbstractComponent().classed("component-2", true);
        var cg = new Plottable.Component.Group([c1, c2]);
        var svg = generateSVG(200, 200);
        cg.renderTo(svg);
        var c1Node = svg.select(".component-1").node();
        var c2Node = svg.select(".component-2").node();
        assert.isNotNull(c1Node, "component 1 was added to the DOM");
        assert.isNotNull(c2Node, "component 2 was added to the DOM");
        c2.detach();
        c1Node = svg.select(".component-1").node();
        c2Node = svg.select(".comopnent-2").node();
        assert.isNotNull(c1Node, "component 1 is still in the DOM");
        assert.isNull(c2Node, "component 2 was removed from the DOM");
        cg.detach();
        var cgNode = svg.select(".component-group").node();
        c1Node = svg.select(".component-1").node();
        assert.isNull(cgNode, "component group was removed from the DOM");
        assert.isNull(c1Node, "componet 1 was also removed from the DOM");
        cg.renderTo(svg);
        cgNode = svg.select(".component-group").node();
        c1Node = svg.select(".component-1").node();
        assert.isNotNull(cgNode, "component group was added back to the DOM");
        assert.isNotNull(c1Node, "componet 1 was also added back to the DOM");
        svg.remove();
    });
    it("detachAll() works as expected", function () {
        var cg = new Plottable.Component.Group();
        var c1 = new Plottable.Component.AbstractComponent();
        var c2 = new Plottable.Component.AbstractComponent();
        var c3 = new Plottable.Component.AbstractComponent();
        assert.isTrue(cg.empty(), "cg initially empty");
        cg.below(c1).below(c2).below(c3);
        assert.isFalse(cg.empty(), "cg not empty after merging components");
        cg.detachAll();
        assert.isTrue(cg.empty(), "cg empty after detachAll()");
        assert.isFalse(c1._isAnchored, "c1 was detached");
        assert.isFalse(c2._isAnchored, "c2 was detached");
        assert.isFalse(c3._isAnchored, "c3 was detached");
        assert.lengthOf(cg.components(), 0, "cg has no components");
    });
    describe("requests space based on contents, but occupies total offered space", function () {
        var SVG_WIDTH = 400;
        var SVG_HEIGHT = 400;
        it("with no Components", function () {
            var svg = generateSVG();
            var cg = new Plottable.Component.Group([]);
            var request = cg._requestedSpace(SVG_WIDTH, SVG_HEIGHT);
            verifySpaceRequest(request, 0, 0, false, false, "empty Group doesn't request any space");
            cg.renderTo(svg);
            assert.strictEqual(cg.width(), SVG_WIDTH, "occupies all offered width");
            assert.strictEqual(cg.height(), SVG_HEIGHT, "occupies all offered height");
            svg.remove();
        });
        it("with a non-fixed-size Component", function () {
            var svg = generateSVG();
            var c1 = new Plottable.Component.AbstractComponent();
            var c2 = new Plottable.Component.AbstractComponent();
            var cg = new Plottable.Component.Group([c1, c2]);
            var groupRequest = cg._requestedSpace(SVG_WIDTH, SVG_HEIGHT);
            var c1Request = c1._requestedSpace(SVG_WIDTH, SVG_HEIGHT);
            assert.deepEqual(groupRequest, c1Request, "request reflects request of sub-component");
            assert.isFalse(cg._isFixedWidth(), "width is not fixed if subcomponents are not fixed width");
            assert.isFalse(cg._isFixedHeight(), "height is not fixed if subcomponents are not fixed height");
            cg.renderTo(svg);
            assert.strictEqual(cg.width(), SVG_WIDTH, "occupies all offered width");
            assert.strictEqual(cg.height(), SVG_HEIGHT, "occupies all offered height");
            svg.remove();
        });
        it("with fixed-size Components", function () {
            var svg = generateSVG();
            var tall = new Mocks.FixedSizeComponent(SVG_WIDTH / 4, SVG_WIDTH / 2);
            var wide = new Mocks.FixedSizeComponent(SVG_WIDTH / 2, SVG_WIDTH / 4);
            var cg = new Plottable.Component.Group([tall, wide]);
            var request = cg._requestedSpace(SVG_WIDTH, SVG_HEIGHT);
            assert.strictEqual(request.width, SVG_WIDTH / 2, "requested enough space for widest Component");
            assert.isFalse(request.wantsWidth, "does not request more width if enough was supplied for widest Component");
            assert.strictEqual(request.height, SVG_HEIGHT / 2, "requested enough space for tallest Component");
            assert.isFalse(request.wantsHeight, "does not request more height if enough was supplied for tallest Component");
            var constrainedRequest = cg._requestedSpace(SVG_WIDTH / 10, SVG_HEIGHT / 10);
            assert.strictEqual(constrainedRequest.width, SVG_WIDTH / 2, "requested enough space for widest Component");
            assert.isTrue(constrainedRequest.wantsWidth, "requests more width if not enough was supplied for widest Component");
            assert.strictEqual(constrainedRequest.height, SVG_HEIGHT / 2, "requested enough space for tallest Component");
            assert.isTrue(constrainedRequest.wantsHeight, "requests more height if not enough was supplied for tallest Component");
            cg.renderTo(svg);
            assert.strictEqual(cg.width(), SVG_WIDTH, "occupies all offered width");
            assert.strictEqual(cg.height(), SVG_HEIGHT, "occupies all offered height");
            svg.remove();
        });
    });
    describe("Merging components works as expected", function () {
        var c1 = new Plottable.Component.AbstractComponent();
        var c2 = new Plottable.Component.AbstractComponent();
        var c3 = new Plottable.Component.AbstractComponent();
        var c4 = new Plottable.Component.AbstractComponent();
        describe("above()", function () {
            it("Component.above works as expected (Component.above Component)", function () {
                var cg = c2.above(c1);
                var innerComponents = cg.components();
                assert.lengthOf(innerComponents, 2, "There are two components");
                assert.equal(innerComponents[0], c1, "first component correct");
                assert.equal(innerComponents[1], c2, "second component correct");
            });
            it("Component.above works as expected (Component.above ComponentGroup)", function () {
                var cg = new Plottable.Component.Group([c1, c2, c3]);
                var cg2 = c4.above(cg);
                assert.equal(cg, cg2, "c4.above(cg) returns cg");
                var components = cg.components();
                assert.lengthOf(components, 4, "four components");
                assert.equal(components[2], c3, "third component in third");
                assert.equal(components[3], c4, "fourth component is last");
            });
            it("Component.above works as expected (ComponentGroup.above Component)", function () {
                var cg = new Plottable.Component.Group([c2, c3, c4]);
                var cg2 = cg.above(c1);
                assert.equal(cg, cg2, "cg.merge(c1) returns cg");
                var components = cg.components();
                assert.lengthOf(components, 4, "there are four components");
                assert.equal(components[0], c1, "first is first");
                assert.equal(components[3], c4, "fourth is fourth");
            });
            it("Component.above works as expected (ComponentGroup.above ComponentGroup)", function () {
                var cg1 = new Plottable.Component.Group([c1, c2]);
                var cg2 = new Plottable.Component.Group([c3, c4]);
                var cg = cg1.above(cg2);
                assert.equal(cg, cg1, "merged == cg1");
                assert.notEqual(cg, cg2, "merged != cg2");
                var components = cg.components();
                assert.lengthOf(components, 3, "there are three inner components");
                assert.equal(components[0], cg2, "componentGroup2 inside componentGroup1");
                assert.equal(components[1], c1, "components are inside");
                assert.equal(components[2], c2, "components are inside");
            });
        });
        describe("below()", function () {
            it("Component.below works as expected (Component.below Component)", function () {
                var cg = c1.below(c2);
                var innerComponents = cg.components();
                assert.lengthOf(innerComponents, 2, "There are two components");
                assert.equal(innerComponents[0], c1, "first component correct");
                assert.equal(innerComponents[1], c2, "second component correct");
            });
            it("Component.below works as expected (Component.below ComponentGroup)", function () {
                var cg = new Plottable.Component.Group([c2, c3, c4]);
                var cg2 = c1.below(cg);
                assert.equal(cg, cg2, "c1.below(cg) returns cg");
                var components = cg.components();
                assert.lengthOf(components, 4, "four components");
                assert.equal(components[0], c1, "first component in front");
                assert.equal(components[1], c2, "second component is second");
            });
            it("Component.below works as expected (ComponentGroup.below Component)", function () {
                var cg = new Plottable.Component.Group([c1, c2, c3]);
                var cg2 = cg.below(c4);
                assert.equal(cg, cg2, "cg.merge(c4) returns cg");
                var components = cg.components();
                assert.lengthOf(components, 4, "there are four components");
                assert.equal(components[0], c1, "first is first");
                assert.equal(components[3], c4, "fourth is fourth");
            });
            it("Component.below works as expected (ComponentGroup.below ComponentGroup)", function () {
                var cg1 = new Plottable.Component.Group([c1, c2]);
                var cg2 = new Plottable.Component.Group([c3, c4]);
                var cg = cg1.below(cg2);
                assert.equal(cg, cg1, "merged group == cg1");
                assert.notEqual(cg, cg2, "merged group != cg2");
                var components = cg.components();
                assert.lengthOf(components, 3, "there are three inner components");
                assert.equal(components[0], c1, "components are inside");
                assert.equal(components[1], c2, "components are inside");
                assert.equal(components[2], cg2, "componentGroup2 inside componentGroup1");
            });
        });
    });
});

///<reference path="../testReference.ts" />
var assert = chai.assert;
function assertComponentXY(component, x, y, message) {
    // use <any> to examine the private variables
    var translate = d3.transform(component._element.attr("transform")).translate;
    var xActual = translate[0];
    var yActual = translate[1];
    assert.equal(xActual, x, "X: " + message);
    assert.equal(yActual, y, "Y: " + message);
}
describe("Component behavior", function () {
    var svg;
    var c;
    var SVG_WIDTH = 400;
    var SVG_HEIGHT = 300;
    beforeEach(function () {
        svg = generateSVG(SVG_WIDTH, SVG_HEIGHT);
        c = new Plottable.Component.AbstractComponent();
    });
    describe("anchor", function () {
        it("anchoring works as expected", function () {
            c._anchor(svg);
            assert.equal(c._element.node(), svg.select("g").node(), "the component anchored to a <g> beneath the <svg>");
            assert.isTrue(svg.classed("plottable"), "<svg> was given \"plottable\" CSS class");
            svg.remove();
        });
        it("can re-anchor to a different element", function () {
            c._anchor(svg);
            var svg2 = generateSVG(SVG_WIDTH, SVG_HEIGHT);
            c._anchor(svg2);
            assert.equal(c._element.node(), svg2.select("g").node(), "the component re-achored under the second <svg>");
            assert.isTrue(svg2.classed("plottable"), "second <svg> was given \"plottable\" CSS class");
            svg.remove();
            svg2.remove();
        });
    });
    describe("computeLayout", function () {
        it("computeLayout defaults and updates intelligently", function () {
            c._anchor(svg);
            c._computeLayout();
            assert.equal(c.width(), SVG_WIDTH, "computeLayout defaulted width to svg width");
            assert.equal(c.height(), SVG_HEIGHT, "computeLayout defaulted height to svg height");
            assert.equal(c._xOrigin, 0, "xOrigin defaulted to 0");
            assert.equal(c._yOrigin, 0, "yOrigin defaulted to 0");
            svg.attr("width", 2 * SVG_WIDTH).attr("height", 2 * SVG_HEIGHT);
            c._computeLayout();
            assert.equal(c.width(), 2 * SVG_WIDTH, "computeLayout updated width to new svg width");
            assert.equal(c.height(), 2 * SVG_HEIGHT, "computeLayout updated height to new svg height");
            assert.equal(c._xOrigin, 0, "xOrigin is still 0");
            assert.equal(c._yOrigin, 0, "yOrigin is still 0");
            svg.remove();
        });
        it("computeLayout works with CSS layouts", function () {
            // Manually size parent
            var parent = d3.select(svg.node().parentNode);
            parent.style("width", "400px");
            parent.style("height", "200px");
            // Remove width/height attributes and style with CSS
            svg.attr("width", null).attr("height", null);
            c._anchor(svg);
            c._computeLayout();
            assert.equal(c.width(), 400, "defaults to width of parent if width is not specified on <svg>");
            assert.equal(c.height(), 200, "defaults to height of parent if width is not specified on <svg>");
            assert.equal(c._xOrigin, 0, "xOrigin defaulted to 0");
            assert.equal(c._yOrigin, 0, "yOrigin defaulted to 0");
            svg.style("width", "50%").style("height", "50%");
            c._computeLayout();
            assert.equal(c.width(), 200, "computeLayout defaulted width to svg width");
            assert.equal(c.height(), 100, "computeLayout defaulted height to svg height");
            assert.equal(c._xOrigin, 0, "xOrigin defaulted to 0");
            assert.equal(c._yOrigin, 0, "yOrigin defaulted to 0");
            svg.style("width", "25%").style("height", "25%");
            c._computeLayout();
            assert.equal(c.width(), 100, "computeLayout updated width to new svg width");
            assert.equal(c.height(), 50, "computeLayout updated height to new svg height");
            assert.equal(c._xOrigin, 0, "xOrigin is still 0");
            assert.equal(c._yOrigin, 0, "yOrigin is still 0");
            // reset test page DOM
            parent.style("width", "auto");
            parent.style("height", "auto");
            svg.remove();
        });
        it("computeLayout will not default when attached to non-root node", function () {
            var g = svg.append("g");
            c._anchor(g);
            assert.throws(function () { return c._computeLayout(); }, "null arguments");
            svg.remove();
        });
        it("computeLayout throws an error when called on un-anchored component", function () {
            assert.throws(function () { return c._computeLayout(); }, Error, "anchor must be called before computeLayout");
            svg.remove();
        });
        it("computeLayout uses its arguments apropriately", function () {
            var g = svg.append("g");
            var xOff = 10;
            var yOff = 20;
            var width = 100;
            var height = 200;
            c._anchor(svg);
            c._computeLayout(xOff, yOff, width, height);
            var translate = getTranslate(c._element);
            assert.deepEqual(translate, [xOff, yOff], "the element translated appropriately");
            assert.equal(c.width(), width, "the width set properly");
            assert.equal(c.height(), height, "the height set propery");
            svg.remove();
        });
    });
    it("subelement containers are ordered properly", function () {
        c.renderTo(svg);
        var gs = c._element.selectAll("g");
        var g0 = d3.select(gs[0][0]);
        var g1 = d3.select(gs[0][1]);
        var g2 = d3.select(gs[0][2]);
        var g3 = d3.select(gs[0][3]);
        assert.isTrue(g0.classed("background-container"), "the first g is a background container");
        assert.isTrue(g1.classed("content"), "the second g is a content container");
        assert.isTrue(g2.classed("foreground-container"), "the third g is a foreground container");
        assert.isTrue(g3.classed("box-container"), "the fourth g is a box container");
        svg.remove();
    });
    it("fixed-width component will align to the right spot", function () {
        fixComponentSize(c, 100, 100);
        c._anchor(svg);
        c._computeLayout();
        assertComponentXY(c, 0, 0, "top-left component aligns correctly");
        c.xAlign("CENTER").yAlign("CENTER");
        c._computeLayout();
        assertComponentXY(c, 150, 100, "center component aligns correctly");
        c.xAlign("RIGHT").yAlign("BOTTOM");
        c._computeLayout();
        assertComponentXY(c, 300, 200, "bottom-right component aligns correctly");
        svg.remove();
    });
    it("components can be offset relative to their alignment, and throw errors if there is insufficient space", function () {
        fixComponentSize(c, 100, 100);
        c._anchor(svg);
        c.xOffset(20).yOffset(20);
        c._computeLayout();
        assertComponentXY(c, 20, 20, "top-left component offsets correctly");
        c.xAlign("CENTER").yAlign("CENTER");
        c._computeLayout();
        assertComponentXY(c, 170, 120, "center component offsets correctly");
        c.xAlign("RIGHT").yAlign("BOTTOM");
        c._computeLayout();
        assertComponentXY(c, 320, 220, "bottom-right component offsets correctly");
        c.xOffset(0).yOffset(0);
        c._computeLayout();
        assertComponentXY(c, 300, 200, "bottom-right component offset resets");
        c.xOffset(-20).yOffset(-30);
        c._computeLayout();
        assertComponentXY(c, 280, 170, "negative offsets work properly");
        svg.remove();
    });
    it("component defaults are as expected", function () {
        var layout = c._requestedSpace(1, 1);
        assert.equal(layout.width, 0, "requested width defaults to 0");
        assert.equal(layout.height, 0, "requested height defaults to 0");
        assert.equal(layout.wantsWidth, false, "_requestedSpace().wantsWidth  defaults to false");
        assert.equal(layout.wantsHeight, false, "_requestedSpace().wantsHeight defaults to false");
        assert.equal(c._xAlignProportion, 0, "_xAlignProportion defaults to 0");
        assert.equal(c._yAlignProportion, 0, "_yAlignProportion defaults to 0");
        assert.equal(c._xOffset, 0, "xOffset defaults to 0");
        assert.equal(c._yOffset, 0, "yOffset defaults to 0");
        svg.remove();
    });
    it("clipPath works as expected", function () {
        assert.isFalse(c.clipPathEnabled, "clipPathEnabled defaults to false");
        c.clipPathEnabled = true;
        var expectedClipPathID = c.getID();
        c._anchor(svg);
        c._computeLayout(0, 0, 100, 100);
        c._render();
        var expectedPrefix = /MSIE [5-9]/.test(navigator.userAgent) ? "" : document.location.href;
        expectedPrefix = expectedPrefix.replace(/#.*/g, "");
        var expectedClipPathURL = "url(" + expectedPrefix + "#clipPath" + expectedClipPathID + ")";
        // IE 9 has clipPath like 'url("#clipPath")', must accomodate
        var normalizeClipPath = function (s) { return s.replace(/"/g, ""); };
        assert.isTrue(normalizeClipPath(c._element.attr("clip-path")) === expectedClipPathURL, "the element has clip-path url attached");
        var clipRect = c._boxContainer.select(".clip-rect");
        assert.equal(clipRect.attr("width"), 100, "the clipRect has an appropriate width");
        assert.equal(clipRect.attr("height"), 100, "the clipRect has an appropriate height");
        svg.remove();
    });
    it("componentID works as expected", function () {
        var expectedID = Plottable.Core.PlottableObject._nextID;
        var c1 = new Plottable.Component.AbstractComponent();
        assert.equal(c1.getID(), expectedID, "component id on next component was as expected");
        var c2 = new Plottable.Component.AbstractComponent();
        assert.equal(c2.getID(), expectedID + 1, "future components increment appropriately");
        svg.remove();
    });
    it("boxes work as expected", function () {
        assert.throws(function () { return c._addBox("pre-anchor"); }, Error, "Adding boxes before anchoring is currently disallowed");
        c.renderTo(svg);
        c._addBox("post-anchor");
        var e = c._element;
        var boxContainer = e.select(".box-container");
        var boxStrings = [".bounding-box", ".post-anchor"];
        boxStrings.forEach(function (s) {
            var box = boxContainer.select(s);
            assert.isNotNull(box.node(), s + " box was created and placed inside boxContainer");
            var bb = Plottable._Util.DOM.getBBox(box);
            assert.equal(bb.width, SVG_WIDTH, s + " width as expected");
            assert.equal(bb.height, SVG_HEIGHT, s + " height as expected");
        });
        svg.remove();
    });
    it("hitboxes are created iff there are registered interactions that require hitboxes", function () {
        function verifyHitbox(component) {
            var hitBox = component._hitBox;
            assert.isNotNull(hitBox, "the hitbox was created");
            var hitBoxFill = hitBox.style("fill");
            var hitBoxFilled = hitBoxFill === "#ffffff" || hitBoxFill === "rgb(255, 255, 255)";
            assert.isTrue(hitBoxFilled, hitBoxFill + " <- this should be filled, so the hitbox will detect events");
            assert.equal(hitBox.style("opacity"), "0", "the hitBox is transparent, otherwise it would look weird");
        }
        c._anchor(svg);
        assert.isUndefined(c._hitBox, "no hitBox was created when there were no registered interactions");
        svg.remove();
        svg = generateSVG();
        // registration before anchoring
        c = new Plottable.Component.AbstractComponent();
        var i = new Plottable.Interaction.AbstractInteraction();
        i._requiresHitbox = function () { return true; };
        c.registerInteraction(i);
        c._anchor(svg);
        verifyHitbox(c);
        svg.remove();
        svg = generateSVG();
        // registration after anchoring
        c = new Plottable.Component.AbstractComponent();
        c._anchor(svg);
        i = new Plottable.Interaction.AbstractInteraction();
        i._requiresHitbox = function () { return true; };
        c.registerInteraction(i);
        verifyHitbox(c);
        svg.remove();
    });
    it("errors are thrown on bad alignments", function () {
        assert.throws(function () { return c.xAlign("foo"); }, Error, "Unsupported alignment");
        assert.throws(function () { return c.yAlign("foo"); }, Error, "Unsupported alignment");
        svg.remove();
    });
    it("css classing works as expected", function () {
        assert.isFalse(c.classed("CSS-PREANCHOR-KEEP"));
        c.classed("CSS-PREANCHOR-KEEP", true);
        assert.isTrue(c.classed("CSS-PREANCHOR-KEEP"));
        c.classed("CSS-PREANCHOR-REMOVE", true);
        assert.isTrue(c.classed("CSS-PREANCHOR-REMOVE"));
        c.classed("CSS-PREANCHOR-REMOVE", false);
        assert.isFalse(c.classed("CSS-PREANCHOR-REMOVE"));
        c._anchor(svg);
        assert.isTrue(c.classed("CSS-PREANCHOR-KEEP"));
        assert.isFalse(c.classed("CSS-PREANCHOR-REMOVE"));
        assert.isFalse(c.classed("CSS-POSTANCHOR"));
        c.classed("CSS-POSTANCHOR", true);
        assert.isTrue(c.classed("CSS-POSTANCHOR"));
        c.classed("CSS-POSTANCHOR", false);
        assert.isFalse(c.classed("CSS-POSTANCHOR"));
        assert.isFalse(c.classed(undefined), "returns false when classed called w/ undefined");
        assert.equal(c.classed(undefined, true), c, "returns this when classed called w/ undefined and true");
        svg.remove();
    });
    it("detach() works as expected", function () {
        var c1 = new Plottable.Component.AbstractComponent();
        c1.renderTo(svg);
        assert.isTrue(svg.node().hasChildNodes(), "the svg has children");
        c1.detach();
        assert.isFalse(svg.node().hasChildNodes(), "the svg has no children");
        svg.remove();
    });
    it("can't reuse component if it's been remove()-ed", function () {
        var c1 = new Plottable.Component.AbstractComponent();
        c1.renderTo(svg);
        c1.remove();
        assert.throws(function () { return c1.renderTo(svg); }, "reuse");
        svg.remove();
    });
    it("_invalidateLayout works as expected", function () {
        var cg = new Plottable.Component.Group();
        var c = makeFixedSizeComponent(10, 10);
        cg._addComponent(c);
        cg.renderTo(svg);
        assert.equal(cg.height(), 300, "height() is the entire available height");
        assert.equal(cg.width(), 400, "width() is the entire available width");
        fixComponentSize(c, 50, 50);
        c._invalidateLayout();
        assert.equal(cg.height(), 300, "height() after resizing is the entire available height");
        assert.equal(cg.width(), 400, "width() after resizing is the entire available width");
        svg.remove();
    });
    it("components can be detached even if not anchored", function () {
        var c = new Plottable.Component.AbstractComponent();
        c.detach(); // no error thrown
        svg.remove();
    });
    it("component remains in own cell", function () {
        var horizontalComponent = new Plottable.Component.AbstractComponent();
        var verticalComponent = new Plottable.Component.AbstractComponent();
        var placeHolder = new Plottable.Component.AbstractComponent();
        var t = new Plottable.Component.Table().addComponent(0, 0, verticalComponent).addComponent(0, 1, new Plottable.Component.AbstractComponent()).addComponent(1, 0, placeHolder).addComponent(1, 1, horizontalComponent);
        t.renderTo(svg);
        horizontalComponent.xAlign("center");
        verticalComponent.yAlign("bottom");
        assertBBoxNonIntersection(verticalComponent._element.select(".bounding-box"), placeHolder._element.select(".bounding-box"));
        assertBBoxInclusion(t._boxContainer.select(".bounding-box"), horizontalComponent._element.select(".bounding-box"));
        svg.remove();
    });
    it("Components will not translate if they are fixed width/height and request more space than offered", function () {
        // catches #1188
        var c = new Plottable.Component.AbstractComponent();
        c._requestedSpace = function () {
            return { width: 500, height: 500, wantsWidth: true, wantsHeight: true };
        };
        c._fixedWidthFlag = true;
        c._fixedHeightFlag = true;
        c.xAlign("left");
        var t = new Plottable.Component.Table([[c]]);
        t.renderTo(svg);
        var transform = d3.transform(c._element.attr("transform"));
        assert.deepEqual(transform.translate, [0, 0], "the element was not translated");
        svg.remove();
    });
    it("components do not render unless allocated space", function () {
        var renderFlag = false;
        var c = new Plottable.Component.AbstractComponent();
        c._doRender = function () { return renderFlag = true; };
        c._anchor(svg);
        c._setup();
        c._render();
        assert.isFalse(renderFlag, "no render until width/height set to nonzero");
        c._width = 10;
        c._height = 0;
        c._render();
        assert.isTrue(renderFlag, "render still occurs if one of width/height is zero");
        c._height = 10;
        c._render();
        assert.isTrue(renderFlag, "render occurs if width and height are positive");
        svg.remove();
    });
    describe("origin methods", function () {
        var cWidth = 100;
        var cHeight = 100;
        it("origin() (top-level component)", function () {
            fixComponentSize(c, cWidth, cHeight);
            c.renderTo(svg);
            c.xAlign("left").yAlign("top");
            var origin = c.origin();
            assert.strictEqual(origin.x, 0, "returns correct value (xAlign left)");
            assert.strictEqual(origin.y, 0, "returns correct value (yAlign top)");
            c.xAlign("center").yAlign("center");
            origin = c.origin();
            assert.strictEqual(origin.x, (SVG_WIDTH - cWidth) / 2, "returns correct value (xAlign center)");
            assert.strictEqual(origin.y, (SVG_HEIGHT - cHeight) / 2, "returns correct value (yAlign center)");
            c.xAlign("right").yAlign("bottom");
            origin = c.origin();
            assert.strictEqual(origin.x, SVG_WIDTH - cWidth, "returns correct value (xAlign right)");
            assert.strictEqual(origin.y, SVG_HEIGHT - cHeight, "returns correct value (yAlign bottom)");
            c.xAlign("left").yAlign("top");
            var xOffsetValue = 40;
            var yOffsetValue = 30;
            c.xOffset(xOffsetValue);
            c.yOffset(yOffsetValue);
            origin = c.origin();
            assert.strictEqual(origin.x, xOffsetValue, "accounts for xOffset");
            assert.strictEqual(origin.y, yOffsetValue, "accounts for yOffset");
            svg.remove();
        });
        it("origin() (nested)", function () {
            fixComponentSize(c, cWidth, cHeight);
            var group = new Plottable.Component.Group([c]);
            var groupXOffset = 40;
            var groupYOffset = 30;
            group.xOffset(groupXOffset);
            group.yOffset(groupYOffset);
            group.renderTo(svg);
            var groupWidth = group.width();
            var groupHeight = group.height();
            c.xAlign("left").yAlign("top");
            var origin = c.origin();
            assert.strictEqual(origin.x, 0, "returns correct value (xAlign left)");
            assert.strictEqual(origin.y, 0, "returns correct value (yAlign top)");
            c.xAlign("center").yAlign("center");
            origin = c.origin();
            assert.strictEqual(origin.x, (groupWidth - cWidth) / 2, "returns correct value (xAlign center)");
            assert.strictEqual(origin.y, (groupHeight - cHeight) / 2, "returns correct value (yAlign center)");
            c.xAlign("right").yAlign("bottom");
            origin = c.origin();
            assert.strictEqual(origin.x, groupWidth - cWidth, "returns correct value (xAlign right)");
            assert.strictEqual(origin.y, groupHeight - cHeight, "returns correct value (yAlign bottom)");
            svg.remove();
        });
        it("originToSVG() (top-level component)", function () {
            fixComponentSize(c, cWidth, cHeight);
            c.renderTo(svg);
            c.xAlign("left").yAlign("top");
            var origin = c.originToSVG();
            assert.strictEqual(origin.x, 0, "returns correct value (xAlign left)");
            assert.strictEqual(origin.y, 0, "returns correct value (yAlign top)");
            c.xAlign("center").yAlign("center");
            origin = c.originToSVG();
            assert.strictEqual(origin.x, (SVG_WIDTH - cWidth) / 2, "returns correct value (xAlign center)");
            assert.strictEqual(origin.y, (SVG_HEIGHT - cHeight) / 2, "returns correct value (yAlign center)");
            c.xAlign("right").yAlign("bottom");
            origin = c.originToSVG();
            assert.strictEqual(origin.x, SVG_WIDTH - cWidth, "returns correct value (xAlign right)");
            assert.strictEqual(origin.y, SVG_HEIGHT - cHeight, "returns correct value (yAlign bottom)");
            c.xAlign("left").yAlign("top");
            var xOffsetValue = 40;
            var yOffsetValue = 30;
            c.xOffset(xOffsetValue);
            c.yOffset(yOffsetValue);
            origin = c.originToSVG();
            assert.strictEqual(origin.x, xOffsetValue, "accounts for xOffset");
            assert.strictEqual(origin.y, yOffsetValue, "accounts for yOffset");
            svg.remove();
        });
        it("originToSVG() (nested)", function () {
            fixComponentSize(c, cWidth, cHeight);
            var group = new Plottable.Component.Group([c]);
            var groupXOffset = 40;
            var groupYOffset = 30;
            group.xOffset(groupXOffset);
            group.yOffset(groupYOffset);
            group.renderTo(svg);
            var groupWidth = group.width();
            var groupHeight = group.height();
            c.xAlign("left").yAlign("top");
            var origin = c.originToSVG();
            assert.strictEqual(origin.x, groupXOffset, "returns correct value (xAlign left)");
            assert.strictEqual(origin.y, groupYOffset, "returns correct value (yAlign top)");
            c.xAlign("center").yAlign("center");
            origin = c.originToSVG();
            assert.strictEqual(origin.x, (groupWidth - cWidth) / 2 + groupXOffset, "returns correct value (xAlign center)");
            assert.strictEqual(origin.y, (groupHeight - cHeight) / 2 + groupYOffset, "returns correct value (yAlign center)");
            c.xAlign("right").yAlign("bottom");
            origin = c.originToSVG();
            assert.strictEqual(origin.x, groupWidth - cWidth + groupXOffset, "returns correct value (xAlign right)");
            assert.strictEqual(origin.y, groupHeight - cHeight + groupYOffset, "returns correct value (yAlign bottom)");
            svg.remove();
        });
    });
});

///<reference path="../testReference.ts" />
var assert = chai.assert;
describe("Dataset", function () {
    it("Updates listeners when the data is changed", function () {
        var ds = new Plottable.Dataset();
        var newData = [1, 2, 3];
        var callbackCalled = false;
        var callback = function (listenable) {
            assert.equal(listenable, ds, "Callback received the Dataset as the first argument");
            assert.deepEqual(ds.data(), newData, "Dataset arrives with correct data");
            callbackCalled = true;
        };
        ds.broadcaster.registerListener(null, callback);
        ds.data(newData);
        assert.isTrue(callbackCalled, "callback was called when the data was changed");
    });
    it("Updates listeners when the metadata is changed", function () {
        var ds = new Plottable.Dataset();
        var newMetadata = "blargh";
        var callbackCalled = false;
        var callback = function (listenable) {
            assert.equal(listenable, ds, "Callback received the Dataset as the first argument");
            assert.deepEqual(ds.metadata(), newMetadata, "Dataset arrives with correct metadata");
            callbackCalled = true;
        };
        ds.broadcaster.registerListener(null, callback);
        ds.metadata(newMetadata);
        assert.isTrue(callbackCalled, "callback was called when the metadata was changed");
    });
    it("_getExtent works as expected with user metadata", function () {
        var data = [1, 2, 3, 4, 1];
        var metadata = { foo: 11 };
        var id = function (d) { return d; };
        var dataset = new Plottable.Dataset(data, metadata);
        var plot = new Plottable.Plot.AbstractPlot().addDataset(dataset);
        var a1 = function (d, i, m) { return d + i - 2; };
        assert.deepEqual(dataset._getExtent(a1, id), [-1, 5], "extent for numerical data works properly");
        var a2 = function (d, i, m) { return d + m.foo; };
        assert.deepEqual(dataset._getExtent(a2, id), [12, 15], "extent uses metadata appropriately");
        dataset.metadata({ foo: -1 });
        assert.deepEqual(dataset._getExtent(a2, id), [0, 3], "metadata change is reflected in extent results");
        var a3 = function (d, i, m) { return "_" + d; };
        assert.deepEqual(dataset._getExtent(a3, id), ["_1", "_2", "_3", "_4"], "extent works properly on string domains (no repeats)");
        var a_toString = function (d) { return (d + 2).toString(); };
        var coerce = function (d) { return +d; };
        assert.deepEqual(dataset._getExtent(a_toString, coerce), [3, 6], "type coercion works as expected");
    });
});

///<reference path="../testReference.ts" />
var assert = chai.assert;
function generateBasicTable(nRows, nCols) {
    // makes a table with exactly nRows * nCols children in a regular grid, with each
    // child being a basic component
    var table = new Plottable.Component.Table();
    var rows = [];
    var components = [];
    for (var i = 0; i < nRows; i++) {
        for (var j = 0; j < nCols; j++) {
            var r = new Plottable.Component.AbstractComponent();
            table.addComponent(i, j, r);
            components.push(r);
        }
    }
    return { "table": table, "components": components };
}
describe("Tables", function () {
    it("tables are classed properly", function () {
        var table = new Plottable.Component.Table();
        assert.isTrue(table.classed("table"));
    });
    it("padTableToSize works properly", function () {
        var t = new Plottable.Component.Table();
        assert.deepEqual(t._rows, [], "the table rows is an empty list");
        t._padTableToSize(1, 1);
        var rows = t._rows;
        var row = rows[0];
        var firstComponent = row[0];
        assert.lengthOf(rows, 1, "there is one row");
        assert.lengthOf(row, 1, "the row has one element");
        assert.isNull(firstComponent, "the row only has a null component");
        t._padTableToSize(5, 2);
        assert.lengthOf(rows, 5, "there are five rows");
        rows.forEach(function (r) { return assert.lengthOf(r, 2, "there are two columsn per row"); });
        assert.equal(rows[0][0], firstComponent, "the first component is unchanged");
    });
    it("table constructor can take a list of lists of components", function () {
        var c0 = new Plottable.Component.AbstractComponent();
        var row1 = [null, c0];
        var row2 = [new Plottable.Component.AbstractComponent(), null];
        var table = new Plottable.Component.Table([row1, row2]);
        assert.equal(table._rows[0][1], c0, "the component is in the right spot");
        var c1 = new Plottable.Component.AbstractComponent();
        table.addComponent(2, 2, c1);
        assert.equal(table._rows[2][2], c1, "the inserted component went to the right spot");
    });
    it("tables can be constructed by adding components in matrix style", function () {
        var table = new Plottable.Component.Table();
        var c1 = new Plottable.Component.AbstractComponent();
        var c2 = new Plottable.Component.AbstractComponent();
        table.addComponent(0, 0, c1);
        table.addComponent(1, 1, c2);
        var rows = table._rows;
        assert.lengthOf(rows, 2, "there are two rows");
        assert.lengthOf(rows[0], 2, "two cols in first row");
        assert.lengthOf(rows[1], 2, "two cols in second row");
        assert.equal(rows[0][0], c1, "first component added correctly");
        assert.equal(rows[1][1], c2, "second component added correctly");
        assert.isNull(rows[0][1], "component at (0, 1) is null");
        assert.isNull(rows[1][0], "component at (1, 0) is null");
    });
    it("Add a component where one already exists creates a new group", function () {
        var c1 = new Plottable.Component.AbstractComponent();
        var c2 = new Plottable.Component.AbstractComponent();
        var c3 = new Plottable.Component.AbstractComponent();
        var t = new Plottable.Component.Table();
        t.addComponent(0, 2, c1);
        t.addComponent(0, 0, c2);
        t.addComponent(0, 2, c3);
        assert.isTrue(Plottable.Component.Group.prototype.isPrototypeOf(t._rows[0][2]), "A group was created");
        var components = t._rows[0][2].components();
        assert.lengthOf(components, 2, "The group created should have 2 components");
        assert.equal(components[0], c1, "First element in the group at (0, 2) should be c1");
        assert.equal(components[1], c3, "Second element in the group at (0, 2) should be c3");
    });
    it("Add a component where a group already exists adds the component to the group", function () {
        var c1 = new Plottable.Component.AbstractComponent();
        var c2 = new Plottable.Component.AbstractComponent();
        var grp = new Plottable.Component.Group([c1, c2]);
        var c3 = new Plottable.Component.AbstractComponent();
        var t = new Plottable.Component.Table();
        t.addComponent(0, 2, grp);
        t.addComponent(0, 2, c3);
        assert.isTrue(Plottable.Component.Group.prototype.isPrototypeOf(t._rows[0][2]), "The cell still contains a group");
        var components = t._rows[0][2].components();
        assert.lengthOf(components, 3, "The group created should have 3 components");
        assert.equal(components[0], c1, "First element in the group at (0, 2) should still be c1");
        assert.equal(components[1], c2, "Second element in the group at (0, 2) should still be c2");
        assert.equal(components[2], c3, "The Component was added to the existing Group");
    });
    it("addComponent works even if a component is added with a high column and low row index", function () {
        // Solves #180, a weird bug
        var t = new Plottable.Component.Table();
        var svg = generateSVG();
        t.addComponent(1, 0, new Plottable.Component.AbstractComponent());
        t.addComponent(0, 2, new Plottable.Component.AbstractComponent());
        t.renderTo(svg); //would throw an error without the fix (tested);
        svg.remove();
    });
    it("basic table with 2 rows 2 cols lays out properly", function () {
        var tableAndcomponents = generateBasicTable(2, 2);
        var table = tableAndcomponents.table;
        var components = tableAndcomponents.components;
        var svg = generateSVG();
        table.renderTo(svg);
        var elements = components.map(function (r) { return r._element; });
        var translates = elements.map(function (e) { return getTranslate(e); });
        assert.deepEqual(translates[0], [0, 0], "first element is centered at origin");
        assert.deepEqual(translates[1], [200, 0], "second element is located properly");
        assert.deepEqual(translates[2], [0, 200], "third element is located properly");
        assert.deepEqual(translates[3], [200, 200], "fourth element is located properly");
        var bboxes = elements.map(function (e) { return Plottable._Util.DOM.getBBox(e); });
        bboxes.forEach(function (b) {
            assert.equal(b.width, 200, "bbox is 200 pixels wide");
            assert.equal(b.height, 200, "bbox is 200 pixels tall");
        });
        svg.remove();
    });
    it("table with 2 rows 2 cols and margin/padding lays out properly", function () {
        var tableAndcomponents = generateBasicTable(2, 2);
        var table = tableAndcomponents.table;
        var components = tableAndcomponents.components;
        table.padding(5, 5);
        var svg = generateSVG(415, 415);
        table.renderTo(svg);
        var elements = components.map(function (r) { return r._element; });
        var translates = elements.map(function (e) { return getTranslate(e); });
        var bboxes = elements.map(function (e) { return Plottable._Util.DOM.getBBox(e); });
        assert.deepEqual(translates[0], [0, 0], "first element is centered properly");
        assert.deepEqual(translates[1], [210, 0], "second element is located properly");
        assert.deepEqual(translates[2], [0, 210], "third element is located properly");
        assert.deepEqual(translates[3], [210, 210], "fourth element is located properly");
        bboxes.forEach(function (b) {
            assert.equal(b.width, 205, "bbox is 205 pixels wide");
            assert.equal(b.height, 205, "bbox is 205 pixels tall");
        });
        svg.remove();
    });
    it("table with fixed-size objects on every side lays out properly", function () {
        var svg = generateSVG();
        var c4 = new Plottable.Component.AbstractComponent();
        // [0 1 2] \\
        // [3 4 5] \\
        // [6 7 8] \\
        // give the axis-like objects a minimum
        var c1 = makeFixedSizeComponent(null, 30);
        var c7 = makeFixedSizeComponent(null, 30);
        var c3 = makeFixedSizeComponent(50, null);
        var c5 = makeFixedSizeComponent(50, null);
        var table = new Plottable.Component.Table([[null, c1, null], [c3, c4, c5], [null, c7, null]]);
        var components = [c1, c3, c4, c5, c7];
        table.renderTo(svg);
        var elements = components.map(function (r) { return r._element; });
        var translates = elements.map(function (e) { return getTranslate(e); });
        var bboxes = elements.map(function (e) { return Plottable._Util.DOM.getBBox(e); });
        // test the translates
        assert.deepEqual(translates[0], [50, 0], "top axis translate");
        assert.deepEqual(translates[4], [50, 370], "bottom axis translate");
        assert.deepEqual(translates[1], [0, 30], "left axis translate");
        assert.deepEqual(translates[3], [350, 30], "right axis translate");
        assert.deepEqual(translates[2], [50, 30], "plot translate");
        // test the bboxes
        assertBBoxEquivalence(bboxes[0], [300, 30], "top axis bbox");
        assertBBoxEquivalence(bboxes[4], [300, 30], "bottom axis bbox");
        assertBBoxEquivalence(bboxes[1], [50, 340], "left axis bbox");
        assertBBoxEquivalence(bboxes[3], [50, 340], "right axis bbox");
        assertBBoxEquivalence(bboxes[2], [300, 340], "plot bbox");
        svg.remove();
    });
    it("table space fixity calculates properly", function () {
        var tableAndcomponents = generateBasicTable(3, 3);
        var table = tableAndcomponents.table;
        var components = tableAndcomponents.components;
        components.forEach(function (c) { return fixComponentSize(c, 10, 10); });
        assert.isTrue(table._isFixedWidth(), "fixed width when all subcomponents fixed width");
        assert.isTrue(table._isFixedHeight(), "fixedHeight when all subcomponents fixed height");
        fixComponentSize(components[0], null, 10);
        assert.isFalse(table._isFixedWidth(), "width not fixed when some subcomponent width not fixed");
        assert.isTrue(table._isFixedHeight(), "the height is still fixed when some subcomponent width not fixed");
        fixComponentSize(components[8], 10, null);
        fixComponentSize(components[0], 10, 10);
        assert.isTrue(table._isFixedWidth(), "width fixed again once no subcomponent width not fixed");
        assert.isFalse(table._isFixedHeight(), "height unfixed now that a subcomponent has unfixed height");
    });
    it.skip("table._requestedSpace works properly", function () {
        // [0 1]
        // [2 3]
        var c0 = new Plottable.Component.AbstractComponent();
        var c1 = makeFixedSizeComponent(50, 50);
        var c2 = makeFixedSizeComponent(20, 50);
        var c3 = makeFixedSizeComponent(20, 20);
        var table = new Plottable.Component.Table([[c0, c1], [c2, c3]]);
        var spaceRequest = table._requestedSpace(30, 30);
        verifySpaceRequest(spaceRequest, 30, 30, true, true, "1");
        spaceRequest = table._requestedSpace(50, 50);
        verifySpaceRequest(spaceRequest, 50, 50, true, true, "2");
        spaceRequest = table._requestedSpace(90, 90);
        verifySpaceRequest(spaceRequest, 70, 90, false, true, "3");
        spaceRequest = table._requestedSpace(200, 200);
        verifySpaceRequest(spaceRequest, 70, 100, false, false, "4");
    });
    describe("table._iterateLayout works properly", function () {
        // This test battery would have caught #405
        function verifyLayoutResult(result, cPS, rPS, gW, gH, wW, wH, id) {
            assert.deepEqual(result.colProportionalSpace, cPS, "colProportionalSpace:" + id);
            assert.deepEqual(result.rowProportionalSpace, rPS, "rowProportionalSpace:" + id);
            assert.deepEqual(result.guaranteedWidths, gW, "guaranteedWidths:" + id);
            assert.deepEqual(result.guaranteedHeights, gH, "guaranteedHeights:" + id);
            assert.deepEqual(result.wantsWidth, wW, "wantsWidth:" + id);
            assert.deepEqual(result.wantsHeight, wH, "wantsHeight:" + id);
        }
        var c1 = new Plottable.Component.AbstractComponent();
        var c2 = new Plottable.Component.AbstractComponent();
        var c3 = new Plottable.Component.AbstractComponent();
        var c4 = new Plottable.Component.AbstractComponent();
        var table = new Plottable.Component.Table([
            [c1, c2],
            [c3, c4]
        ]);
        it("iterateLayout works in the easy case where there is plenty of space and everything is satisfied on first go", function () {
            fixComponentSize(c1, 50, 50);
            fixComponentSize(c4, 20, 10);
            var result = table._iterateLayout(500, 500);
            verifyLayoutResult(result, [215, 215], [220, 220], [50, 20], [50, 10], false, false, "");
        });
        it.skip("iterateLayout works in the difficult case where there is a shortage of space and layout requires iterations", function () {
            fixComponentSize(c1, 490, 50);
            var result = table._iterateLayout(500, 500);
            verifyLayoutResult(result, [0, 0], [220, 220], [480, 20], [50, 10], true, false, "");
        });
        it("iterateLayout works in the case where all components are fixed-size", function () {
            fixComponentSize(c1, 50, 50);
            fixComponentSize(c2, 50, 50);
            fixComponentSize(c3, 50, 50);
            fixComponentSize(c4, 50, 50);
            var result = table._iterateLayout(100, 100);
            verifyLayoutResult(result, [0, 0], [0, 0], [50, 50], [50, 50], false, false, "..when there's exactly enough space");
            result = table._iterateLayout(80, 80);
            verifyLayoutResult(result, [0, 0], [0, 0], [40, 40], [40, 40], true, true, "..when there's not enough space");
            result = table._iterateLayout(120, 120);
            // If there is extra space in a fixed-size table, the extra space should not be allocated to proportional space
            verifyLayoutResult(result, [0, 0], [0, 0], [50, 50], [50, 50], false, false, "..when there's extra space");
        });
        it.skip("iterateLayout works in the tricky case when components can be unsatisfied but request little space", function () {
            table = new Plottable.Component.Table([[c1, c2]]);
            fixComponentSize(c1, null, null);
            c2._requestedSpace = function (w, h) {
                return {
                    width: w >= 200 ? 200 : 0,
                    height: h >= 200 ? 200 : 0,
                    wantsWidth: w < 200,
                    wantsHeight: h < 200
                };
            };
            var result = table._iterateLayout(200, 200);
            verifyLayoutResult(result, [0, 0], [0], [0, 200], [200], false, false, "when there's sufficient space");
            result = table._iterateLayout(150, 200);
            verifyLayoutResult(result, [150, 0], [0], [0, 0], [200], true, false, "when there's insufficient space");
        });
    });
    describe("table._removeComponent works properly", function () {
        var c1 = new Plottable.Component.AbstractComponent();
        var c2 = new Plottable.Component.AbstractComponent();
        var c3 = new Plottable.Component.AbstractComponent();
        var c4 = new Plottable.Component.AbstractComponent();
        var c5 = new Plottable.Component.AbstractComponent();
        var c6 = new Plottable.Component.AbstractComponent();
        var table;
        it("table._removeComponent works in basic case", function () {
            table = new Plottable.Component.Table([[c1, c2], [c3, c4], [c5, c6]]);
            table._removeComponent(c4);
            assert.deepEqual(table._rows, [[c1, c2], [c3, null], [c5, c6]], "remove one element");
        });
        it("table._removeComponent does nothing when component is not found", function () {
            table = new Plottable.Component.Table([[c1, c2], [c3, c4]]);
            table._removeComponent(c5);
            assert.deepEqual(table._rows, [[c1, c2], [c3, c4]], "remove nonexistent component");
        });
        it("table._removeComponent removing component twice should have same effect as removing it once", function () {
            table = new Plottable.Component.Table([[c1, c2, c3], [c4, c5, c6]]);
            table._removeComponent(c1);
            assert.deepEqual(table._rows, [[null, c2, c3], [c4, c5, c6]], "item twice");
            table._removeComponent(c1);
            assert.deepEqual(table._rows, [[null, c2, c3], [c4, c5, c6]], "item twice");
        });
        it("table._removeComponent doesn't do anything weird when called with null", function () {
            table = new Plottable.Component.Table([[c1, null], [c2, c3]]);
            table._removeComponent(null);
            assert.deepEqual(table._rows, [[c1, null], [c2, c3]]);
        });
    });
});

///<reference path="../testReference.ts" />
var assert = chai.assert;
describe("Domainer", function () {
    var scale;
    var domainer;
    beforeEach(function () {
        scale = new Plottable.Scale.Linear();
        domainer = new Plottable.Domainer();
    });
    it("pad() works in general case", function () {
        scale._updateExtent("1", "x", [100, 200]);
        scale.domainer(new Plottable.Domainer().pad(0.2));
        assert.closeTo(scale.domain()[0], 90, 0.1, "lower bound of domain correct");
        assert.closeTo(scale.domain()[1], 210, 0.1, "upper bound of domain correct");
    });
    it("pad() works for date scales", function () {
        var timeScale = new Plottable.Scale.Time();
        var f = d3.time.format("%x");
        var d1 = f.parse("06/02/2014");
        var d2 = f.parse("06/03/2014");
        timeScale._updateExtent("1", "x", [d1, d2]);
        timeScale.domainer(new Plottable.Domainer().pad());
        var dd1 = timeScale.domain()[0];
        var dd2 = timeScale.domain()[1];
        assert.isDefined(dd1.toDateString, "padDomain produced dates");
        assert.isNotNull(dd1.toDateString, "padDomain produced dates");
        assert.notEqual(d1.valueOf(), dd1.valueOf(), "date1 changed");
        assert.notEqual(d2.valueOf(), dd2.valueOf(), "date2 changed");
        assert.equal(dd1.valueOf(), dd1.valueOf(), "date1 is not NaN");
        assert.equal(dd2.valueOf(), dd2.valueOf(), "date2 is not NaN");
    });
    it("pad() works on log scales", function () {
        var logScale = new Plottable.Scale.Log();
        logScale._updateExtent("1", "x", [10, 100]);
        logScale.range([0, 1]);
        logScale.domainer(domainer.pad(2.0));
        assert.closeTo(logScale.domain()[0], 1, 0.001);
        assert.closeTo(logScale.domain()[1], 1000, 0.001);
        logScale.range([50, 60]);
        logScale.autoDomain();
        assert.closeTo(logScale.domain()[0], 1, 0.001);
        assert.closeTo(logScale.domain()[1], 1000, 0.001);
        logScale.range([-1, -2]);
        logScale.autoDomain();
        assert.closeTo(logScale.domain()[0], 1, 0.001);
        assert.closeTo(logScale.domain()[1], 1000, 0.001);
    });
    it("pad() defaults to [v-1, v+1] if there's only one numeric value", function () {
        domainer.pad();
        var domain = domainer.computeDomain([[5, 5]], scale);
        assert.deepEqual(domain, [4, 6]);
    });
    it("pad() defaults to [v-1 day, v+1 day] if there's only one date value", function () {
        var d = new Date(2000, 5, 5);
        var d2 = new Date(2000, 5, 5);
        var dayBefore = new Date(2000, 5, 4);
        var dayAfter = new Date(2000, 5, 6);
        var timeScale = new Plottable.Scale.Time();
        // the result of computeDomain() will be number[], but when it
        // gets fed back into timeScale, it will be adjusted back to a Date.
        // That's why I'm using _updateExtent() instead of domainer.computeDomain()
        timeScale._updateExtent("1", "x", [d, d2]);
        timeScale.domainer(new Plottable.Domainer().pad());
        assert.deepEqual(timeScale.domain(), [dayBefore, dayAfter]);
    });
    it("pad() only takes the last value", function () {
        domainer.pad(1000).pad(4).pad(0.1);
        var domain = domainer.computeDomain([[100, 200]], scale);
        assert.deepEqual(domain, [95, 205]);
    });
    it("pad() will pad beyond 0 by default", function () {
        domainer.pad(0.1);
        var domain = domainer.computeDomain([[0, 100]], scale);
        assert.deepEqual(domain, [-5, 105]);
    });
    it("pad() works with scales that have 0-size domain", function () {
        scale.domain([5, 5]);
        var domain = domainer.computeDomain([[0, 100]], scale);
        assert.deepEqual(domain, [0, 100]);
        domainer.pad(0.1);
        domain = domainer.computeDomain([[0, 100]], scale);
        assert.deepEqual(domain, [0, 100]);
    });
    it("paddingException(n) will not pad beyond n", function () {
        domainer.pad(0.1).addPaddingException(0, "key").addPaddingException(200);
        var domain = domainer.computeDomain([[0, 100]], scale);
        assert.deepEqual(domain, [0, 105], "padding exceptions can be added by key");
        domain = domainer.computeDomain([[-100, 0]], scale);
        assert.deepEqual(domain, [-105, 0]);
        domain = domainer.computeDomain([[0, 200]], scale);
        assert.deepEqual(domain, [0, 200]);
        domainer.removePaddingException("key");
        domain = domainer.computeDomain([[0, 200]], scale);
        assert.deepEqual(domain, [-10, 200], "paddingExceptions can be removed by key");
        domainer.removePaddingException(200);
        domain = domainer.computeDomain([[0, 200]], scale);
        assert.notEqual(domain[1], 200, "unregistered paddingExceptions can be removed using boolean argument");
    });
    it("paddingException(n) works on dates", function () {
        var a = new Date(2000, 5, 5);
        var b = new Date(2003, 0, 1);
        domainer.pad().addPaddingException(a);
        var timeScale = new Plottable.Scale.Time();
        timeScale._updateExtent("1", "x", [a, b]);
        timeScale.domainer(domainer);
        var domain = timeScale.domain();
        assert.deepEqual(domain[0], a);
        assert.isTrue(b < domain[1]);
    });
    it("include(n) works an expected", function () {
        domainer.addIncludedValue(5);
        var domain = domainer.computeDomain([[0, 10]], scale);
        assert.deepEqual(domain, [0, 10]);
        domain = domainer.computeDomain([[0, 3]], scale);
        assert.deepEqual(domain, [0, 5]);
        domain = domainer.computeDomain([[100, 200]], scale);
        assert.deepEqual(domain, [5, 200]);
        domainer.addIncludedValue(-3).addIncludedValue(0).addIncludedValue(10, "key");
        domain = domainer.computeDomain([[100, 200]], scale);
        assert.deepEqual(domain, [-3, 200]);
        domain = domainer.computeDomain([[0, 0]], scale);
        assert.deepEqual(domain, [-3, 10]);
        domainer.removeIncludedValue("key");
        domain = domainer.computeDomain([[100, 200]], scale);
        assert.deepEqual(domain, [-3, 200]);
        domain = domainer.computeDomain([[-100, -50]], scale);
        assert.deepEqual(domain, [-100, 5]);
        domainer.addIncludedValue(10);
        domain = domainer.computeDomain([[-100, -50]], scale);
        assert.deepEqual(domain, [-100, 10], "unregistered includedValues can be added");
        domainer.removeIncludedValue(10);
        domain = domainer.computeDomain([[-100, -50]], scale);
        assert.deepEqual(domain, [-100, 5], "unregistered includedValues can be removed with addOrRemove argument");
    });
    it("include(n) works on dates", function () {
        var a = new Date(2000, 5, 4);
        var b = new Date(2000, 5, 5);
        var c = new Date(2000, 5, 6);
        var d = new Date(2003, 0, 1);
        domainer.addIncludedValue(b);
        var timeScale = new Plottable.Scale.Time();
        timeScale._updateExtent("1", "x", [c, d]);
        timeScale.domainer(domainer);
        assert.deepEqual(timeScale.domain(), [b, d]);
    });
    it("exceptions are setup properly on an area plot", function () {
        var xScale = new Plottable.Scale.Linear();
        var yScale = new Plottable.Scale.Linear();
        var domainer = yScale.domainer();
        var data = [{ x: 0, y: 0, y0: 0 }, { x: 5, y: 5, y0: 5 }];
        var dataset = new Plottable.Dataset(data);
        var r = new Plottable.Plot.Area(xScale, yScale);
        r.addDataset(dataset);
        var svg = generateSVG();
        r.project("x", "x", xScale);
        r.project("y", "y", yScale);
        r.renderTo(svg);
        function getExceptions() {
            yScale.autoDomain();
            var yDomain = yScale.domain();
            var exceptions = [];
            if (yDomain[0] === 0) {
                exceptions.push(0);
            }
            if (yDomain[1] === 5) {
                exceptions.push(5);
            }
            return exceptions;
        }
        assert.deepEqual(getExceptions(), [0], "initializing the plot adds a padding exception at 0");
        // assert.deepEqual(getExceptions(), [], "Initially there are no padding exceptions");
        r.project("y0", "y0", yScale);
        assert.deepEqual(getExceptions(), [], "projecting a non-constant y0 removes the padding exception");
        r.project("y0", 0, yScale);
        assert.deepEqual(getExceptions(), [0], "projecting constant y0 adds the exception back");
        r.project("y0", function () { return 5; }, yScale);
        assert.deepEqual(getExceptions(), [5], "projecting a different constant y0 removed the old exception and added a new one");
        r.project("y0", "y0", yScale);
        assert.deepEqual(getExceptions(), [], "projecting a non-constant y0 removes the padding exception");
        dataset.data([{ x: 0, y: 0, y0: 0 }, { x: 5, y: 5, y0: 0 }]);
        assert.deepEqual(getExceptions(), [0], "changing to constant values via change in datasource adds exception");
        svg.remove();
    });
});

///<reference path="../testReference.ts" />
var assert = chai.assert;
describe("Coordinators", function () {
    describe("ScaleDomainCoordinator", function () {
        it("domains are coordinated", function () {
            var s1 = new Plottable.Scale.Linear();
            var s2 = new Plottable.Scale.Linear();
            var s3 = new Plottable.Scale.Linear();
            var dc = new Plottable._Util.ScaleDomainCoordinator([s1, s2, s3]);
            s1.domain([0, 100]);
            assert.deepEqual(s1.domain(), [0, 100]);
            assert.deepEqual(s1.domain(), s2.domain());
            assert.deepEqual(s1.domain(), s3.domain());
            s1.domain([-100, 5000]);
            assert.deepEqual(s1.domain(), [-100, 5000]);
            assert.deepEqual(s1.domain(), s2.domain());
            assert.deepEqual(s1.domain(), s3.domain());
        });
    });
});

///<reference path="../testReference.ts" />
var assert = chai.assert;
describe("Scales", function () {
    it("Scale's copy() works correctly", function () {
        var testCallback = function (listenable) {
            return true; // doesn't do anything
        };
        var scale = new Plottable.Scale.Linear();
        scale.broadcaster.registerListener(null, testCallback);
        var scaleCopy = scale.copy();
        assert.deepEqual(scale.domain(), scaleCopy.domain(), "Copied scale has the same domain as the original.");
        assert.deepEqual(scale.range(), scaleCopy.range(), "Copied scale has the same range as the original.");
        assert.notDeepEqual(scale.broadcaster, scaleCopy.broadcaster, "Broadcasters are not copied over");
    });
    it("Scale alerts listeners when its domain is updated", function () {
        var scale = new Plottable.Scale.Linear();
        var callbackWasCalled = false;
        var testCallback = function (listenable) {
            assert.equal(listenable, scale, "Callback received the calling scale as the first argument");
            callbackWasCalled = true;
        };
        scale.broadcaster.registerListener(null, testCallback);
        scale.domain([0, 10]);
        assert.isTrue(callbackWasCalled, "The registered callback was called");
        scale._autoDomainAutomatically = true;
        scale._updateExtent("1", "x", [0.08, 9.92]);
        callbackWasCalled = false;
        scale.domainer(new Plottable.Domainer().nice());
        assert.isTrue(callbackWasCalled, "The registered callback was called when nice() is used to set the domain");
        callbackWasCalled = false;
        scale.domainer(new Plottable.Domainer().pad());
        assert.isTrue(callbackWasCalled, "The registered callback was called when padDomain() is used to set the domain");
    });
    describe("autoranging behavior", function () {
        var data;
        var dataset;
        var scale;
        beforeEach(function () {
            data = [{ foo: 2, bar: 1 }, { foo: 5, bar: -20 }, { foo: 0, bar: 0 }];
            dataset = new Plottable.Dataset(data);
            scale = new Plottable.Scale.Linear();
        });
        it("scale autoDomain flag is not overwritten without explicitly setting the domain", function () {
            scale._updateExtent("1", "x", d3.extent(data, function (e) { return e.foo; }));
            scale.domainer(new Plottable.Domainer().pad().nice());
            assert.isTrue(scale._autoDomainAutomatically, "the autoDomain flag is still set after autoranginging and padding and nice-ing");
            scale.domain([0, 5]);
            assert.isFalse(scale._autoDomainAutomatically, "the autoDomain flag is false after domain explicitly set");
        });
        it("scale autorange works as expected with single dataset", function () {
            var svg = generateSVG(100, 100);
            var renderer = new Plottable.Plot.AbstractPlot().addDataset(dataset).project("x", "foo", scale).renderTo(svg);
            assert.deepEqual(scale.domain(), [0, 5], "scale domain was autoranged properly");
            data.push({ foo: 100, bar: 200 });
            dataset.data(data);
            assert.deepEqual(scale.domain(), [0, 100], "scale domain was autoranged properly");
            svg.remove();
        });
        it("scale reference counting works as expected", function () {
            var svg1 = generateSVG(100, 100);
            var svg2 = generateSVG(100, 100);
            var renderer1 = new Plottable.Plot.AbstractPlot().addDataset(dataset).project("x", "foo", scale);
            renderer1.renderTo(svg1);
            var renderer2 = new Plottable.Plot.AbstractPlot().addDataset(dataset).project("x", "foo", scale);
            renderer2.renderTo(svg2);
            var otherScale = new Plottable.Scale.Linear();
            renderer1.project("x", "foo", otherScale);
            dataset.data([{ foo: 10 }, { foo: 11 }]);
            assert.deepEqual(scale.domain(), [10, 11], "scale was still listening to dataset after one perspective deregistered");
            renderer2.project("x", "foo", otherScale);
            // "scale not listening to the dataset after all perspectives removed"
            dataset.data([{ foo: 99 }, { foo: 100 }]);
            assert.deepEqual(scale.domain(), [0, 1], "scale shows default values when all perspectives removed");
            svg1.remove();
            svg2.remove();
        });
        it("scale perspectives can be removed appropriately", function () {
            assert.isTrue(scale._autoDomainAutomatically, "autoDomain enabled1");
            scale._updateExtent("1", "x", d3.extent(data, function (e) { return e.foo; }));
            scale._updateExtent("2", "x", d3.extent(data, function (e) { return e.bar; }));
            assert.isTrue(scale._autoDomainAutomatically, "autoDomain enabled2");
            assert.deepEqual(scale.domain(), [-20, 5], "scale domain includes both perspectives");
            assert.isTrue(scale._autoDomainAutomatically, "autoDomain enabled3");
            scale._removeExtent("1", "x");
            assert.isTrue(scale._autoDomainAutomatically, "autoDomain enabled4");
            assert.closeTo(scale.domain()[0], -20, 0.1, "only the bar accessor is active");
            assert.closeTo(scale.domain()[1], 1, 0.1, "only the bar accessor is active");
            scale._updateExtent("2", "x", d3.extent(data, function (e) { return e.foo; }));
            assert.isTrue(scale._autoDomainAutomatically, "autoDomain enabled5");
            assert.closeTo(scale.domain()[0], 0, 0.1, "the bar accessor was overwritten");
            assert.closeTo(scale.domain()[1], 5, 0.1, "the bar accessor was overwritten");
        });
        it("should resize when a plot is removed", function () {
            var svg = generateSVG(400, 400);
            var ds1 = [{ x: 0, y: 0 }, { x: 1, y: 1 }];
            var ds2 = [{ x: 1, y: 1 }, { x: 2, y: 2 }];
            var xScale = new Plottable.Scale.Linear();
            var yScale = new Plottable.Scale.Linear();
            xScale.domainer(new Plottable.Domainer());
            var xAxis = new Plottable.Axis.Numeric(xScale, "bottom");
            var yAxis = new Plottable.Axis.Numeric(yScale, "left");
            var renderAreaD1 = new Plottable.Plot.Line(xScale, yScale);
            renderAreaD1.addDataset(ds1);
            renderAreaD1.project("x", "x", xScale);
            renderAreaD1.project("y", "y", yScale);
            var renderAreaD2 = new Plottable.Plot.Line(xScale, yScale);
            renderAreaD2.addDataset(ds2);
            renderAreaD2.project("x", "x", xScale);
            renderAreaD2.project("y", "y", yScale);
            var renderAreas = renderAreaD1.below(renderAreaD2);
            renderAreas.renderTo(svg);
            assert.deepEqual(xScale.domain(), [0, 2]);
            renderAreaD1.detach();
            assert.deepEqual(xScale.domain(), [1, 2], "resize on plot.detach()");
            renderAreas.below(renderAreaD1);
            assert.deepEqual(xScale.domain(), [0, 2], "resize on plot.merge()");
            svg.remove();
        });
    });
    describe("Quantitative Scales", function () {
        it("autorange defaults to [0, 1] if no perspectives set", function () {
            var scale = new Plottable.Scale.Linear();
            scale.autoDomain();
            var d = scale.domain();
            assert.equal(d[0], 0);
            assert.equal(d[1], 1);
        });
        it("can change the number of ticks generated", function () {
            var scale = new Plottable.Scale.Linear();
            var ticks10 = scale.ticks();
            assert.closeTo(ticks10.length, 10, 1, "defaults to (about) 10 ticks");
            scale.numTicks(20);
            var ticks20 = scale.ticks();
            assert.closeTo(ticks20.length, 20, 1, "can request a different number of ticks");
        });
        it("autorange defaults to [1, 10] on log scale", function () {
            var scale = new Plottable.Scale.Log();
            scale.autoDomain();
            assert.deepEqual(scale.domain(), [1, 10]);
        });
        it("domain can't include NaN or Infinity", function () {
            var scale = new Plottable.Scale.Linear();
            scale.domain([0, 1]);
            scale.domain([5, Infinity]);
            assert.deepEqual(scale.domain(), [0, 1], "Infinity containing domain was ignored");
            scale.domain([5, -Infinity]);
            assert.deepEqual(scale.domain(), [0, 1], "-Infinity containing domain was ignored");
            scale.domain([NaN, 7]);
            assert.deepEqual(scale.domain(), [0, 1], "NaN containing domain was ignored");
            scale.domain([-1, 5]);
            assert.deepEqual(scale.domain(), [-1, 5], "Regular domains still accepted");
        });
        it("autoranges appropriately even if stringy numbers are projected", function () {
            var sadTimesData = ["999", "10", "100", "1000", "2", "999"];
            var xScale = new Plottable.Scale.Linear();
            var yScale = new Plottable.Scale.Linear();
            var plot = new Plottable.Plot.Scatter(xScale, yScale);
            plot.addDataset(sadTimesData);
            var id = function (d) { return d; };
            xScale.domainer(new Plottable.Domainer()); // to disable padding, etc
            plot.project("x", id, xScale);
            plot.project("y", id, yScale);
            var svg = generateSVG();
            plot.renderTo(svg);
            assert.deepEqual(xScale.domain(), [2, 1000], "the domain was calculated appropriately");
            svg.remove();
        });
        it("custom tick generator", function () {
            var scale = new Plottable.Scale.Linear();
            scale.domain([0, 10]);
            var ticks = scale.ticks();
            assert.closeTo(ticks.length, 10, 1, "ticks were generated correctly with default generator");
            scale.tickGenerator(function (scale) { return scale.getDefaultTicks().filter(function (tick) { return tick % 3 === 0; }); });
            ticks = scale.ticks();
            assert.deepEqual(ticks, [0, 3, 6, 9], "ticks were generated correctly with custom generator");
        });
    });
    describe("Category Scales", function () {
        it("rangeBand is updated when domain changes", function () {
            var scale = new Plottable.Scale.Category();
            scale.range([0, 2679]);
            scale.domain(["1", "2", "3", "4"]);
            assert.closeTo(scale.rangeBand(), 399, 1);
            scale.domain(["1", "2", "3", "4", "5"]);
            assert.closeTo(scale.rangeBand(), 329, 1);
        });
        it("stepWidth operates normally", function () {
            var scale = new Plottable.Scale.Category();
            scale.range([0, 3000]);
            scale.domain(["1", "2", "3", "4"]);
            var widthSum = scale.rangeBand() * (1 + scale.innerPadding());
            assert.strictEqual(scale.stepWidth(), widthSum, "step width is the sum of innerPadding width and band width");
        });
    });
    it("CategoryScale + BarPlot combo works as expected when the data is swapped", function () {
        // This unit test taken from SLATE, see SLATE-163 a fix for SLATE-102
        var xScale = new Plottable.Scale.Category();
        var yScale = new Plottable.Scale.Linear();
        var dA = { x: "A", y: 2 };
        var dB = { x: "B", y: 2 };
        var dC = { x: "C", y: 2 };
        var dataset = new Plottable.Dataset([dA, dB]);
        var barPlot = new Plottable.Plot.Bar(xScale, yScale).addDataset(dataset);
        barPlot.project("x", "x", xScale);
        barPlot.project("y", "y", yScale);
        var svg = generateSVG();
        assert.deepEqual(xScale.domain(), [], "before anchoring, the bar plot doesn't proxy data to the scale");
        barPlot.renderTo(svg);
        assert.deepEqual(xScale.domain(), ["A", "B"], "after anchoring, the bar plot's data is on the scale");
        function iterateDataChanges() {
            var dataChanges = [];
            for (var _i = 0; _i < arguments.length; _i++) {
                dataChanges[_i - 0] = arguments[_i];
            }
            dataChanges.forEach(function (dataChange) {
                dataset.data(dataChange);
            });
        }
        iterateDataChanges([], [dA, dB, dC], []);
        assert.lengthOf(xScale.domain(), 0);
        iterateDataChanges([dA], [dB]);
        assert.lengthOf(xScale.domain(), 1);
        iterateDataChanges([], [dA, dB, dC]);
        assert.lengthOf(xScale.domain(), 3);
        svg.remove();
    });
    describe("Color Scales", function () {
        it("accepts categorical string types and Category domain", function () {
            var scale = new Plottable.Scale.Color("10");
            scale.domain(["yes", "no", "maybe"]);
            assert.equal("#1f77b4", scale.scale("yes"));
            assert.equal("#ff7f0e", scale.scale("no"));
            assert.equal("#2ca02c", scale.scale("maybe"));
        });
        it("default colors are generated", function () {
            var scale = new Plottable.Scale.Color();
            var colorArray = ["#5279c7", "#fd373e", "#63c261", "#fad419", "#2c2b6f", "#ff7939", "#db2e65", "#99ce50", "#962565", "#06cccc"];
            assert.deepEqual(scale.range(), colorArray);
        });
        it("uses altered colors if size of domain exceeds size of range", function () {
            var scale = new Plottable.Scale.Color();
            scale.range(["#5279c7", "#fd373e"]);
            scale.domain(["a", "b", "c"]);
            assert.notEqual(scale.scale("c"), "#5279c7");
        });
        it("interprets named color values correctly", function () {
            var scale = new Plottable.Scale.Color();
            scale.range(["red", "blue"]);
            scale.domain(["a", "b"]);
            assert.equal(scale.scale("a"), "#ff0000");
            assert.equal(scale.scale("b"), "#0000ff");
        });
        it("accepts CSS specified colors", function () {
            var style = d3.select("body").append("style");
            style.html(".plottable-colors-0 {background-color: #ff0000 !important; }");
            var scale = new Plottable.Scale.Color();
            style.remove();
            assert.strictEqual(scale.range()[0], "#ff0000", "User has specified red color for first color scale color");
            assert.strictEqual(scale.range()[1], "#fd373e", "The second color of the color scale should be the same");
            var defaultScale = new Plottable.Scale.Color();
            assert.strictEqual(scale.range()[0], "#ff0000", "Unloading the CSS should not modify the first scale color (this will not be the case if we support dynamic CSS");
            assert.strictEqual(defaultScale.range()[0], "#5279c7", "Unloading the CSS should cause color scales fallback to default colors");
        });
        it("should try to recover from malicious CSS styleseets", function () {
            var defaultNumberOfColors = 10;
            var initialScale = new Plottable.Scale.Color();
            assert.strictEqual(initialScale.range().length, defaultNumberOfColors, "there should initially be " + defaultNumberOfColors + " default colors");
            var maliciousStyle = d3.select("body").append("style");
            maliciousStyle.html("* {background-color: #fff000;}");
            var affectedScale = new Plottable.Scale.Color();
            maliciousStyle.remove();
            var colorRange = affectedScale.range();
            assert.strictEqual(colorRange.length, defaultNumberOfColors + 1, "it should detect the end of the given colors and the fallback to the * selector, " + "but should still include the last occurance of the * selector color");
            assert.strictEqual(colorRange[colorRange.length - 1], "#fff000", "the * selector background color should be added at least once at the end");
            assert.notStrictEqual(colorRange[colorRange.length - 2], "#fff000", "the * selector background color should be added at most once at the end");
        });
        it("does not crash by malicious CSS stylesheets", function () {
            var initialScale = new Plottable.Scale.Color();
            assert.strictEqual(initialScale.range().length, 10, "there should initially be 10 default colors");
            var maliciousStyle = d3.select("body").append("style");
            maliciousStyle.html("[class^='plottable-'] {background-color: pink;}");
            var affectedScale = new Plottable.Scale.Color();
            maliciousStyle.remove();
            var maximumColorsFromCss = Plottable.Scale.Color.MAXIMUM_COLORS_FROM_CSS;
            assert.strictEqual(affectedScale.range().length, maximumColorsFromCss, "current malicious CSS countermeasure is to cap maximum number of colors to 256");
        });
    });
    describe("Interpolated Color Scales", function () {
        it("default scale uses reds and a linear scale type", function () {
            var scale = new Plottable.Scale.InterpolatedColor();
            scale.domain([0, 16]);
            assert.equal("#ffffff", scale.scale(0));
            assert.equal("#feb24c", scale.scale(8));
            assert.equal("#b10026", scale.scale(16));
        });
        it("linearly interpolates colors in L*a*b color space", function () {
            var scale = new Plottable.Scale.InterpolatedColor("reds");
            scale.domain([0, 1]);
            assert.equal("#b10026", scale.scale(1));
            assert.equal("#d9151f", scale.scale(0.9));
        });
        it("accepts array types with color hex values", function () {
            var scale = new Plottable.Scale.InterpolatedColor(["#000", "#FFF"]);
            scale.domain([0, 16]);
            assert.equal("#000000", scale.scale(0));
            assert.equal("#ffffff", scale.scale(16));
            assert.equal("#777777", scale.scale(8));
        });
        it("accepts array types with color names", function () {
            var scale = new Plottable.Scale.InterpolatedColor(["black", "white"]);
            scale.domain([0, 16]);
            assert.equal("#000000", scale.scale(0));
            assert.equal("#ffffff", scale.scale(16));
            assert.equal("#777777", scale.scale(8));
        });
        it("overflow scale values clamp to range", function () {
            var scale = new Plottable.Scale.InterpolatedColor(["black", "white"]);
            scale.domain([0, 16]);
            assert.equal("#000000", scale.scale(0));
            assert.equal("#ffffff", scale.scale(16));
            assert.equal("#000000", scale.scale(-100));
            assert.equal("#ffffff", scale.scale(100));
        });
        it("can be converted to a different range", function () {
            var scale = new Plottable.Scale.InterpolatedColor(["black", "white"]);
            scale.domain([0, 16]);
            assert.equal("#000000", scale.scale(0));
            assert.equal("#ffffff", scale.scale(16));
            scale.colorRange("reds");
            assert.equal("#b10026", scale.scale(16));
        });
        it("can be converted to a different scale type", function () {
            var scale = new Plottable.Scale.InterpolatedColor(["black", "white"]);
            scale.domain([0, 16]);
            assert.equal("#000000", scale.scale(0));
            assert.equal("#ffffff", scale.scale(16));
            assert.equal("#777777", scale.scale(8));
            scale.scaleType("log");
            assert.equal("#000000", scale.scale(0));
            assert.equal("#ffffff", scale.scale(16));
            assert.equal("#e3e3e3", scale.scale(8));
        });
    });
    describe("Modified Log Scale", function () {
        var scale;
        var base = 10;
        var epsilon = 0.00001;
        beforeEach(function () {
            scale = new Plottable.Scale.ModifiedLog(base);
        });
        it("is an increasing, continuous function that can go negative", function () {
            d3.range(-base * 2, base * 2, base / 20).forEach(function (x) {
                // increasing
                assert.operator(scale.scale(x - epsilon), "<", scale.scale(x));
                assert.operator(scale.scale(x), "<", scale.scale(x + epsilon));
                // continuous
                assert.closeTo(scale.scale(x - epsilon), scale.scale(x), epsilon);
                assert.closeTo(scale.scale(x), scale.scale(x + epsilon), epsilon);
            });
            assert.closeTo(scale.scale(0), 0, epsilon);
        });
        it("is close to log() for large values", function () {
            [10, 100, 23103.4, 5].forEach(function (x) {
                assert.closeTo(scale.scale(x), Math.log(x) / Math.log(10), 0.1);
            });
        });
        it("x = invert(scale(x))", function () {
            [0, 1, base, 100, 0.001, -1, -0.3, -base, base - 0.001].forEach(function (x) {
                assert.closeTo(x, scale.invert(scale.scale(x)), epsilon);
                assert.closeTo(x, scale.scale(scale.invert(x)), epsilon);
            });
        });
        it("domain defaults to [0, 1]", function () {
            scale = new Plottable.Scale.ModifiedLog(base);
            assert.deepEqual(scale.domain(), [0, 1]);
        });
        it("works with a domainer", function () {
            scale._updateExtent("1", "x", [0, base * 2]);
            var domain = scale.domain();
            scale.domainer(new Plottable.Domainer().pad(0.1));
            assert.operator(scale.domain()[0], "<", domain[0]);
            assert.operator(domain[1], "<", scale.domain()[1]);
            scale.domainer(new Plottable.Domainer().nice());
            assert.operator(scale.domain()[0], "<=", domain[0]);
            assert.operator(domain[1], "<=", scale.domain()[1]);
            scale = new Plottable.Scale.ModifiedLog(base);
            scale.domainer(new Plottable.Domainer());
            assert.deepEqual(scale.domain(), [0, 1]);
        });
        it("gives reasonable values for ticks()", function () {
            scale._updateExtent("1", "x", [0, base / 2]);
            var ticks = scale.ticks();
            assert.operator(ticks.length, ">", 0);
            scale._updateExtent("1", "x", [-base * 2, base * 2]);
            ticks = scale.ticks();
            var beforePivot = ticks.filter(function (x) { return x <= -base; });
            var afterPivot = ticks.filter(function (x) { return base <= x; });
            var betweenPivots = ticks.filter(function (x) { return -base < x && x < base; });
            assert.operator(beforePivot.length, ">", 0, "should be ticks before -base");
            assert.operator(afterPivot.length, ">", 0, "should be ticks after base");
            assert.operator(betweenPivots.length, ">", 0, "should be ticks between -base and base");
        });
        it("works on inverted domain", function () {
            scale._updateExtent("1", "x", [200, -100]);
            var range = scale.range();
            assert.closeTo(scale.scale(-100), range[1], epsilon);
            assert.closeTo(scale.scale(200), range[0], epsilon);
            var a = [-100, -10, -3, 0, 1, 3.64, 50, 60, 200];
            var b = a.map(function (x) { return scale.scale(x); });
            // should be decreasing function; reverse is sorted
            assert.deepEqual(b.slice().reverse(), b.slice().sort(function (x, y) { return x - y; }));
            var ticks = scale.ticks();
            assert.deepEqual(ticks, ticks.slice().sort(function (x, y) { return x - y; }), "ticks should be sorted");
            assert.deepEqual(ticks, Plottable._Util.Methods.uniq(ticks), "ticks should not be repeated");
            var beforePivot = ticks.filter(function (x) { return x <= -base; });
            var afterPivot = ticks.filter(function (x) { return base <= x; });
            var betweenPivots = ticks.filter(function (x) { return -base < x && x < base; });
            assert.operator(beforePivot.length, ">", 0, "should be ticks before -base");
            assert.operator(afterPivot.length, ">", 0, "should be ticks after base");
            assert.operator(betweenPivots.length, ">", 0, "should be ticks between -base and base");
        });
        it("ticks() is always non-empty", function () {
            [[2, 9], [0, 1], [1, 2], [0.001, 0.01], [-0.1, 0.1], [-3, -2]].forEach(function (domain) {
                scale._updateExtent("1", "x", domain);
                var ticks = scale.ticks();
                assert.operator(ticks.length, ">", 0);
            });
        });
    });
});

///<reference path="../testReference.ts" />
var assert = chai.assert;
describe("TimeScale tests", function () {
    it("parses reasonable formats for dates", function () {
        var scale = new Plottable.Scale.Time();
        var firstDate = new Date(2014, 9, 1, 0, 0, 0, 0).valueOf();
        var secondDate = new Date(2014, 10, 1, 0, 0, 0).valueOf();
        function checkDomain(domain) {
            scale.domain(domain);
            var time1 = scale.domain()[0].valueOf();
            assert.equal(time1, firstDate, "first value of domain set correctly");
            var time2 = scale.domain()[1].valueOf();
            assert.equal(time2, secondDate, "first value of domain set correctly");
        }
        checkDomain(["10/1/2014", "11/1/2014"]);
        checkDomain(["October 1, 2014", "November 1, 2014"]);
        checkDomain(["Oct 1, 2014", "Nov 1, 2014"]);
    });
    it("can't set reversed domain", function () {
        var scale = new Plottable.Scale.Time();
        assert.throws(function () { return scale.domain(["1985-10-26", "1955-11-05"]); }, "chronological");
    });
    it("time coercer works as intended", function () {
        var tc = new Plottable.Scale.Time()._typeCoercer;
        assert.equal(tc(null).getMilliseconds(), 0, "null converted to Date(0)");
        // converting null to Date(0) is the correct behavior as it mirror's d3's semantics
        assert.equal(tc("Wed Dec 31 1969 16:00:00 GMT-0800 (PST)").getMilliseconds(), 0, "string parsed to date");
        assert.equal(tc(0).getMilliseconds(), 0, "number parsed to date");
        var d = new Date(0);
        assert.equal(tc(d), d, "date passed thru unchanged");
    });
    it("tickInterval produces correct number of ticks", function () {
        var scale = new Plottable.Scale.Time();
        // 100 year span
        scale.domain([new Date(2000, 0, 1, 0, 0, 0, 0), new Date(2100, 0, 1, 0, 0, 0, 0)]);
        var ticks = scale.tickInterval(d3.time.year);
        assert.equal(ticks.length, 101, "generated correct number of ticks");
        // 1 year span
        scale.domain([new Date(2000, 0, 1, 0, 0, 0, 0), new Date(2000, 11, 31, 0, 0, 0, 0)]);
        ticks = scale.tickInterval(d3.time.month);
        assert.equal(ticks.length, 12, "generated correct number of ticks");
        ticks = scale.tickInterval(d3.time.month, 3);
        assert.equal(ticks.length, 4, "generated correct number of ticks");
        // 1 month span
        scale.domain([new Date(2000, 0, 1, 0, 0, 0, 0), new Date(2000, 1, 1, 0, 0, 0, 0)]);
        ticks = scale.tickInterval(d3.time.day);
        assert.equal(ticks.length, 32, "generated correct number of ticks");
        // 1 day span
        scale.domain([new Date(2000, 0, 1, 0, 0, 0, 0), new Date(2000, 0, 1, 23, 0, 0, 0)]);
        ticks = scale.tickInterval(d3.time.hour);
        assert.equal(ticks.length, 24, "generated correct number of ticks");
        // 1 hour span
        scale.domain([new Date(2000, 0, 1, 0, 0, 0, 0), new Date(2000, 0, 1, 1, 0, 0, 0)]);
        ticks = scale.tickInterval(d3.time.minute);
        assert.equal(ticks.length, 61, "generated correct number of ticks");
        ticks = scale.tickInterval(d3.time.minute, 10);
        assert.equal(ticks.length, 7, "generated correct number of ticks");
        // 1 minute span
        scale.domain([new Date(2000, 0, 1, 0, 0, 0, 0), new Date(2000, 0, 1, 0, 1, 0, 0)]);
        ticks = scale.tickInterval(d3.time.second);
        assert.equal(ticks.length, 61, "generated correct number of ticks");
    });
});

///<reference path="../testReference.ts" />
var assert = chai.assert;
describe("Tick generators", function () {
    describe("interval", function () {
        it("generate ticks within domain", function () {
            var start = 0.5, end = 4.01, interval = 1;
            var scale = new Plottable.Scale.Linear().domain([start, end]);
            var ticks = Plottable.Scale.TickGenerators.intervalTickGenerator(interval)(scale);
            assert.deepEqual(ticks, [0.5, 1, 2, 3, 4, 4.01], "generated ticks contains all possible ticks within range");
        });
        it("domain crossing 0", function () {
            var start = -1.5, end = 1, interval = 0.5;
            var scale = new Plottable.Scale.Linear().domain([start, end]);
            var ticks = Plottable.Scale.TickGenerators.intervalTickGenerator(interval)(scale);
            assert.deepEqual(ticks, [-1.5, -1, -0.5, 0, 0.5, 1], "generated all number divisible by 0.5 in domain");
        });
        it("generate ticks with reversed domain", function () {
            var start = -2.2, end = -7.6, interval = 2.5;
            var scale = new Plottable.Scale.Linear().domain([start, end]);
            var ticks = Plottable.Scale.TickGenerators.intervalTickGenerator(interval)(scale);
            assert.deepEqual(ticks, [-7.6, -7.5, -5, -2.5, -2.2], "generated all ticks between lower and higher value");
        });
        it("passing big interval", function () {
            var start = 0.5, end = 10.01, interval = 11;
            var scale = new Plottable.Scale.Linear().domain([start, end]);
            var ticks = Plottable.Scale.TickGenerators.intervalTickGenerator(interval)(scale);
            assert.deepEqual(ticks, [0.5, 10.01], "no middle ticks were added");
        });
        it("passing non positive interval", function () {
            var scale = new Plottable.Scale.Linear().domain([0, 1]);
            assert.throws(function () { return Plottable.Scale.TickGenerators.intervalTickGenerator(0); }, "interval must be positive number");
            assert.throws(function () { return Plottable.Scale.TickGenerators.intervalTickGenerator(-2); }, "interval must be positive number");
        });
    });
    describe("integer", function () {
        it("normal case", function () {
            var scale = new Plottable.Scale.Linear().domain([0, 4]);
            var ticks = Plottable.Scale.TickGenerators.integerTickGenerator()(scale);
            assert.deepEqual(ticks, [0, 1, 2, 3, 4], "only the integers are returned");
        });
        it("works across negative numbers", function () {
            var scale = new Plottable.Scale.Linear().domain([-2, 1]);
            var ticks = Plottable.Scale.TickGenerators.integerTickGenerator()(scale);
            assert.deepEqual(ticks, [-2, -1, 0, 1], "only the integers are returned");
        });
        it("includes endticks", function () {
            var scale = new Plottable.Scale.Linear().domain([-2.7, 1.5]);
            var ticks = Plottable.Scale.TickGenerators.integerTickGenerator()(scale);
            assert.deepEqual(ticks, [-2.5, -2, -1, 0, 1, 1.5], "end ticks are included");
        });
        it("all float ticks", function () {
            var scale = new Plottable.Scale.Linear().domain([1.1, 1.5]);
            var ticks = Plottable.Scale.TickGenerators.integerTickGenerator()(scale);
            assert.deepEqual(ticks, [1.1, 1.5], "only the end ticks are returned");
        });
    });
});

///<reference path="../testReference.ts" />
var assert = chai.assert;
describe("_Util.DOM", function () {
    it("getBBox works properly", function () {
        var svg = generateSVG();
        var expectedBox = {
            x: 0,
            y: 0,
            width: 40,
            height: 20
        };
        var rect = svg.append("rect").attr(expectedBox);
        var measuredBox = Plottable._Util.DOM.getBBox(rect);
        assert.deepEqual(measuredBox, expectedBox, "getBBox measures correctly");
        svg.remove();
    });
    it("getBBox does not fail on disconnected and display:none nodes", function () {
        var expectedBox = {
            x: 0,
            y: 0,
            width: 40,
            height: 20
        };
        var removedSVG = generateSVG().remove();
        var rect = removedSVG.append("rect").attr(expectedBox);
        Plottable._Util.DOM.getBBox(rect); // could throw NS_ERROR on FF
        var noneSVG = generateSVG().style("display", "none");
        rect = noneSVG.append("rect").attr(expectedBox);
        Plottable._Util.DOM.getBBox(rect); // could throw NS_ERROR on FF
        noneSVG.remove();
    });
    describe("getElementWidth, getElementHeight", function () {
        it("can get a plain element's size", function () {
            var parent = getSVGParent();
            parent.style("width", "300px");
            parent.style("height", "200px");
            var parentElem = parent[0][0];
            var width = Plottable._Util.DOM.getElementWidth(parentElem);
            assert.equal(width, 300, "measured width matches set width");
            var height = Plottable._Util.DOM.getElementHeight(parentElem);
            assert.equal(height, 200, "measured height matches set height");
        });
        it("can get the svg's size", function () {
            var svg = generateSVG(450, 120);
            var svgElem = svg[0][0];
            var width = Plottable._Util.DOM.getElementWidth(svgElem);
            assert.equal(width, 450, "measured width matches set width");
            var height = Plottable._Util.DOM.getElementHeight(svgElem);
            assert.equal(height, 120, "measured height matches set height");
            svg.remove();
        });
        it("can accept multiple units and convert to pixels", function () {
            var parent = getSVGParent();
            var parentElem = parent[0][0];
            var child = parent.append("div");
            var childElem = child[0][0];
            parent.style("width", "200px");
            parent.style("height", "50px");
            assert.equal(Plottable._Util.DOM.getElementWidth(parentElem), 200, "width is correct");
            assert.equal(Plottable._Util.DOM.getElementHeight(parentElem), 50, "height is correct");
            child.style("width", "20px");
            child.style("height", "10px");
            assert.equal(Plottable._Util.DOM.getElementWidth(childElem), 20, "width is correct");
            assert.equal(Plottable._Util.DOM.getElementHeight(childElem), 10, "height is correct");
            child.style("width", "100%");
            child.style("height", "100%");
            assert.equal(Plottable._Util.DOM.getElementWidth(childElem), 200, "width is correct");
            assert.equal(Plottable._Util.DOM.getElementHeight(childElem), 50, "height is correct");
            child.style("width", "50%");
            child.style("height", "50%");
            assert.equal(Plottable._Util.DOM.getElementWidth(childElem), 100, "width is correct");
            assert.equal(Plottable._Util.DOM.getElementHeight(childElem), 25, "height is correct");
            // reset test page DOM
            parent.style("width", "auto");
            parent.style("height", "auto");
            child.remove();
        });
    });
});

///<reference path="../testReference.ts" />
var assert = chai.assert;
describe("Formatters", function () {
    describe("fixed", function () {
        it("shows exactly [precision] digits", function () {
            var fixed3 = Plottable.Formatters.fixed();
            var result = fixed3(1);
            assert.strictEqual(result, "1.000", "defaults to three decimal places");
            result = fixed3(1.234);
            assert.strictEqual(result, "1.234", "shows three decimal places");
            result = fixed3(1.2346);
            assert.strictEqual(result, "1.235", "changed values are not shown (get turned into empty strings)");
        });
        it("precision can be changed", function () {
            var fixed2 = Plottable.Formatters.fixed(2);
            var result = fixed2(1);
            assert.strictEqual(result, "1.00", "formatter was changed to show only two decimal places");
        });
        it("can be set to show rounded values", function () {
            var fixed3 = Plottable.Formatters.fixed(3);
            var result = fixed3(1.2349);
            assert.strictEqual(result, "1.235", "long values are rounded correctly");
        });
    });
    describe("general", function () {
        it("formats number to show at most [precision] digits", function () {
            var general = Plottable.Formatters.general();
            var result = general(1);
            assert.strictEqual(result, "1", "shows no decimals if formatting an integer");
            result = general(1.234);
            assert.strictEqual(result, "1.234", "shows up to three decimal places");
            result = general(1.2345);
            assert.strictEqual(result, "1.235", "(changed) values with more than three decimal places are not shown");
        });
        it("stringifies non-number values", function () {
            var general = Plottable.Formatters.general();
            var result = general("blargh");
            assert.strictEqual(result, "blargh", "string values are passed through unchanged");
            result = general(null);
            assert.strictEqual(result, "null", "non-number inputs are stringified");
        });
        it("throws an error on strange precision", function () {
            assert.throws(function () {
                var general = Plottable.Formatters.general(-1);
                var result = general(5);
            });
            assert.throws(function () {
                var general = Plottable.Formatters.general(100);
                var result = general(5);
            });
        });
    });
    describe("identity", function () {
        it("stringifies inputs", function () {
            var identity = Plottable.Formatters.identity();
            var result = identity(1);
            assert.strictEqual(result, "1", "numbers are stringified");
            result = identity(0.999999);
            assert.strictEqual(result, "0.999999", "long numbers are stringified");
            result = identity(null);
            assert.strictEqual(result, "null", "formats null");
            result = identity(undefined);
            assert.strictEqual(result, "undefined", "formats undefined");
        });
    });
    describe("currency", function () {
        it("uses reasonable defaults", function () {
            var currencyFormatter = Plottable.Formatters.currency();
            var result = currencyFormatter(1);
            assert.strictEqual(result.charAt(0), "$", "defaults to $ for currency symbol");
            var decimals = result.substring(result.indexOf(".") + 1, result.length);
            assert.strictEqual(decimals.length, 2, "defaults to 2 decimal places");
            result = currencyFormatter(-1);
            assert.strictEqual(result.charAt(0), "-", "prefixes negative values with \"-\"");
            assert.strictEqual(result.charAt(1), "$", "places the currency symbol after the negative sign");
        });
        it("can change the type and position of the currency symbol", function () {
            var centsFormatter = Plottable.Formatters.currency(0, "c", false);
            var result = centsFormatter(1);
            assert.strictEqual(result.charAt(result.length - 1), "c", "The specified currency symbol was appended");
        });
    });
    describe("mutliTime", function () {
        it("uses reasonable defaults", function () {
            var timeFormatter = Plottable.Formatters.multiTime();
            // year, month, day, hours, minutes, seconds, milliseconds
            var result = timeFormatter(new Date(2000, 0, 1, 0, 0, 0, 0));
            assert.strictEqual(result, "2000", "only the year was displayed");
            result = timeFormatter(new Date(2000, 2, 1, 0, 0, 0, 0));
            assert.strictEqual(result, "Mar", "only the month was displayed");
            result = timeFormatter(new Date(2000, 2, 2, 0, 0, 0, 0));
            assert.strictEqual(result, "Thu 02", "month and date displayed");
            result = timeFormatter(new Date(2000, 2, 1, 20, 0, 0, 0));
            assert.strictEqual(result, "08 PM", "only hour was displayed");
            result = timeFormatter(new Date(2000, 2, 1, 20, 34, 0, 0));
            assert.strictEqual(result, "08:34", "hour and minute was displayed");
            result = timeFormatter(new Date(2000, 2, 1, 20, 34, 53, 0));
            assert.strictEqual(result, ":53", "seconds was displayed");
            result = timeFormatter(new Date(2000, 0, 1, 0, 0, 0, 950));
            assert.strictEqual(result, ".950", "milliseconds was displayed");
        });
    });
    describe("percentage", function () {
        it("uses reasonable defaults", function () {
            var percentFormatter = Plottable.Formatters.percentage();
            var result = percentFormatter(1);
            assert.strictEqual(result, "100%", "the value was multiplied by 100, a percent sign was appended, and no decimal places are shown by default");
        });
        it("can handle float imprecision", function () {
            var percentFormatter = Plottable.Formatters.percentage();
            var result = percentFormatter(0.07);
            assert.strictEqual(result, "7%", "does not have trailing zeros and is not empty string");
            percentFormatter = Plottable.Formatters.percentage(2);
            var result2 = percentFormatter(0.0035);
            assert.strictEqual(result2, "0.35%", "works even if multiplying by 100 does not make it an integer");
        });
        it("onlyShowUnchanged set to false", function () {
            var percentFormatter = Plottable.Formatters.percentage(0);
            var result = percentFormatter(0.075);
            assert.strictEqual(result, "8%", "shows formatter changed value");
        });
    });
    describe("multiTime", function () {
        it("uses reasonable defaults", function () {
            var timeFormatter = Plottable.Formatters.multiTime();
            // year, month, day, hours, minutes, seconds, milliseconds
            var result = timeFormatter(new Date(2000, 0, 1, 0, 0, 0, 0));
            assert.strictEqual(result, "2000", "only the year was displayed");
            result = timeFormatter(new Date(2000, 2, 1, 0, 0, 0, 0));
            assert.strictEqual(result, "Mar", "only the month was displayed");
            result = timeFormatter(new Date(2000, 2, 2, 0, 0, 0, 0));
            assert.strictEqual(result, "Thu 02", "month and date displayed");
            result = timeFormatter(new Date(2000, 2, 1, 20, 0, 0, 0));
            assert.strictEqual(result, "08 PM", "only hour was displayed");
            result = timeFormatter(new Date(2000, 2, 1, 20, 34, 0, 0));
            assert.strictEqual(result, "08:34", "hour and minute was displayed");
            result = timeFormatter(new Date(2000, 2, 1, 20, 34, 53, 0));
            assert.strictEqual(result, ":53", "seconds was displayed");
            result = timeFormatter(new Date(2000, 0, 1, 0, 0, 0, 950));
            assert.strictEqual(result, ".950", "milliseconds was displayed");
        });
    });
    describe("SISuffix", function () {
        it("shortens long numbers", function () {
            var lnFormatter = Plottable.Formatters.siSuffix();
            var result = lnFormatter(1);
            assert.strictEqual(result, "1.00", "shows 3 signifigicant figures by default");
            result = lnFormatter(Math.pow(10, 12));
            assert.operator(result.length, "<=", 5, "large number was formatted to a short string");
            result = lnFormatter(Math.pow(10, -12));
            assert.operator(result.length, "<=", 5, "small number was formatted to a short string");
        });
    });
    describe("relativeDate", function () {
        it("uses reasonable defaults", function () {
            var relativeDateFormatter = Plottable.Formatters.relativeDate();
            var result = relativeDateFormatter(7 * Plottable.MILLISECONDS_IN_ONE_DAY);
            assert.strictEqual(result, "7", "7 day difference from epoch, incremented by days, no suffix");
        });
        it("resulting value is difference from base value", function () {
            var relativeDateFormatter = Plottable.Formatters.relativeDate(5 * Plottable.MILLISECONDS_IN_ONE_DAY);
            var result = relativeDateFormatter(9 * Plottable.MILLISECONDS_IN_ONE_DAY);
            assert.strictEqual(result, "4", "4 days greater from base value");
            result = relativeDateFormatter(Plottable.MILLISECONDS_IN_ONE_DAY);
            assert.strictEqual(result, "-4", "4 days less from base value");
        });
        it("can increment by different time types (hours, minutes)", function () {
            var hoursRelativeDateFormatter = Plottable.Formatters.relativeDate(0, Plottable.MILLISECONDS_IN_ONE_DAY / 24);
            var result = hoursRelativeDateFormatter(3 * Plottable.MILLISECONDS_IN_ONE_DAY);
            assert.strictEqual(result, "72", "72 hour difference from epoch");
            var minutesRelativeDateFormatter = Plottable.Formatters.relativeDate(0, Plottable.MILLISECONDS_IN_ONE_DAY / (24 * 60));
            result = minutesRelativeDateFormatter(3 * Plottable.MILLISECONDS_IN_ONE_DAY);
            assert.strictEqual(result, "4320", "4320 minute difference from epoch");
        });
        it("can append a suffix", function () {
            var relativeDateFormatter = Plottable.Formatters.relativeDate(0, Plottable.MILLISECONDS_IN_ONE_DAY, "days");
            var result = relativeDateFormatter(7 * Plottable.MILLISECONDS_IN_ONE_DAY);
            assert.strictEqual(result, "7days", "days appended to the end");
        });
    });
});

///<reference path="../testReference.ts" />
var assert = chai.assert;
describe("IDCounter", function () {
    it("IDCounter works as expected", function () {
        var i = new Plottable._Util.IDCounter();
        assert.equal(i.get("f"), 0);
        assert.equal(i.increment("f"), 1);
        assert.equal(i.increment("g"), 1);
        assert.equal(i.increment("f"), 2);
        assert.equal(i.decrement("f"), 1);
        assert.equal(i.get("f"), 1);
        assert.equal(i.get("f"), 1);
        assert.equal(i.decrement(2), -1);
    });
});

///<reference path="../testReference.ts" />
var assert = chai.assert;
describe("StrictEqualityAssociativeArray", function () {
    it("StrictEqualityAssociativeArray works as expected", function () {
        var s = new Plottable._Util.StrictEqualityAssociativeArray();
        var o1 = {};
        var o2 = {};
        assert.isFalse(s.has(o1));
        assert.isFalse(s.delete(o1));
        assert.isUndefined(s.get(o1));
        assert.isFalse(s.set(o1, "foo"));
        assert.equal(s.get(o1), "foo");
        assert.isTrue(s.set(o1, "bar"));
        assert.equal(s.get(o1), "bar");
        s.set(o2, "baz");
        s.set(3, "bam");
        s.set("3", "ball");
        assert.equal(s.get(o1), "bar");
        assert.equal(s.get(o2), "baz");
        assert.equal(s.get(3), "bam");
        assert.equal(s.get("3"), "ball");
        assert.isTrue(s.delete(3));
        assert.isUndefined(s.get(3));
        assert.equal(s.get(o2), "baz");
        assert.equal(s.get("3"), "ball");
    });
    it("Array-level operations (retrieve keys, vals, and map)", function () {
        var s = new Plottable._Util.StrictEqualityAssociativeArray();
        s.set(2, "foo");
        s.set(3, "bar");
        s.set(4, "baz");
        assert.deepEqual(s.values(), ["foo", "bar", "baz"]);
        assert.deepEqual(s.keys(), [2, 3, 4]);
        assert.deepEqual(s.map(function (k, v, i) { return [k, v, i]; }), [[2, "foo", 0], [3, "bar", 1], [4, "baz", 2]]);
    });
});

///<reference path="../testReference.ts" />
var assert = chai.assert;
describe("ClientToSVGTranslator", function () {
    it("getTranslator() creates only one ClientToSVGTranslator per <svg>", function () {
        var svg = generateSVG();
        var t1 = Plottable._Util.ClientToSVGTranslator.getTranslator(svg.node());
        assert.isNotNull(t1, "created a new ClientToSVGTranslator on a <svg>");
        var t2 = Plottable._Util.ClientToSVGTranslator.getTranslator(svg.node());
        assert.strictEqual(t1, t2, "returned the existing ClientToSVGTranslator if called again with same <svg>");
        svg.remove();
    });
    it("converts points to <svg>-space correctly", function () {
        var svg = generateSVG();
        var rectOrigin = {
            x: 19,
            y: 85
        };
        var rect = svg.append("rect").attr({
            x: rectOrigin.x,
            y: rectOrigin.y,
            width: 30,
            height: 30
        });
        var translator = Plottable._Util.ClientToSVGTranslator.getTranslator(svg.node());
        var rectBCR = rect.node().getBoundingClientRect();
        var computedOrigin = translator.computePosition(rectBCR.left, rectBCR.top);
        assertPointsClose(computedOrigin, rectOrigin, 0.5, "translates client coordinates to <svg> coordinates correctly");
        svg.remove();
    });
});

///<reference path="../testReference.ts" />
var assert = chai.assert;
describe("_Util.Methods", function () {
    it("inRange works correct", function () {
        assert.isTrue(Plottable._Util.Methods.inRange(0, -1, 1), "basic functionality works");
        assert.isTrue(Plottable._Util.Methods.inRange(0, 0, 1), "it is a closed interval");
        assert.isTrue(!Plottable._Util.Methods.inRange(0, 1, 2), "returns false when false");
    });
    it("sortedIndex works properly", function () {
        var a = [1, 2, 3, 4, 5];
        var si = Plottable._Util.OpenSource.sortedIndex;
        assert.equal(si(0, a), 0, "return 0 when val is <= arr[0]");
        assert.equal(si(6, a), a.length, "returns a.length when val >= arr[arr.length-1]");
        assert.equal(si(1.5, a), 1, "returns 1 when val is between the first and second elements");
    });
    it("accessorize works properly", function () {
        var datum = { "foo": 2, "bar": 3, "key": 4 };
        var f = function (d, i, m) { return d + i; };
        var a1 = Plottable._Util.Methods.accessorize(f);
        assert.equal(f, a1, "function passes through accessorize unchanged");
        var a2 = Plottable._Util.Methods.accessorize("key");
        assert.equal(a2(datum, 0, null), 4, "key accessor works appropriately");
        var a3 = Plottable._Util.Methods.accessorize("#aaaa");
        assert.equal(a3(datum, 0, null), "#aaaa", "strings beginning with # are returned as final value");
        var a4 = Plottable._Util.Methods.accessorize(33);
        assert.equal(a4(datum, 0, null), 33, "numbers are return as final value");
        var a5 = Plottable._Util.Methods.accessorize(datum);
        assert.equal(a5(datum, 0, null), datum, "objects are return as final value");
    });
    it("uniq works as expected", function () {
        var strings = ["foo", "bar", "foo", "foo", "baz", "bam"];
        assert.deepEqual(Plottable._Util.Methods.uniq(strings), ["foo", "bar", "baz", "bam"]);
    });
    describe("min/max", function () {
        var max = Plottable._Util.Methods.max;
        var min = Plottable._Util.Methods.min;
        var today = new Date();
        it("max/min work as expected", function () {
            var alist = [1, 2, 3, 4, 5];
            var dbl = function (x) { return x * 2; };
            var dblIndexOffset = function (x, i) { return x * 2 - i; };
            var numToDate = function (x) {
                var t = new Date(today.getTime());
                t.setDate(today.getDate() + x);
                return t;
            };
            assert.deepEqual(max(alist, 99), 5, "max ignores default on non-empty array");
            assert.deepEqual(max(alist, dbl, 0), 10, "max applies function appropriately");
            assert.deepEqual(max(alist, dblIndexOffset, 5), 6, "max applies function with index");
            assert.deepEqual(max(alist, numToDate, today), numToDate(5), "max applies non-numeric function appropriately");
            assert.deepEqual(max([], 10), 10, "works as intended with default value");
            assert.deepEqual(max([], dbl, 5), 5, "default value works with function");
            assert.deepEqual(max([], numToDate, today), today, "default non-numeric value works with non-numeric function");
            assert.deepEqual(min(alist, 0), 1, "min works for basic list");
            assert.deepEqual(min(alist, dbl, 0), 2, "min works with function arg");
            assert.deepEqual(min(alist, dblIndexOffset, 0), 2, "min works with function index arg");
            assert.deepEqual(min(alist, numToDate, today), numToDate(1), "min works with non-numeric function arg");
            assert.deepEqual(min([], dbl, 5), 5, "min accepts custom default and function");
            assert.deepEqual(min([], numToDate, today), today, "min accepts non-numeric default and function");
        });
        it("max/min works as expected on non-numeric values (strings)", function () {
            var strings = ["a", "bb", "ccc", "ddd"];
            assert.deepEqual(max(strings, function (s) { return s.length; }, 0), 3, "works on arrays of non-numbers with a function");
            assert.deepEqual(max([], function (s) { return s.length; }, 5), 5, "defaults work even with non-number function type");
        });
        it("max/min works as expected on non-numeric values (dates)", function () {
            var tomorrow = new Date(today.getTime());
            tomorrow.setDate(today.getDate() + 1);
            var dayAfterTomorrow = new Date(today.getTime());
            dayAfterTomorrow.setDate(today.getDate() + 2);
            var dates = [today, tomorrow, dayAfterTomorrow, null];
            assert.deepEqual(min(dates, dayAfterTomorrow), today, "works on arrays of non-numeric values but comparable");
            assert.deepEqual(max(dates, today), dayAfterTomorrow, "works on arrays of non-number values but comparable");
            assert.deepEqual(max([null], today), undefined, "returns undefined from array of null values");
            assert.deepEqual(max([], today), today, "correct default non-numeric value returned");
        });
    });
    it("objEq works as expected", function () {
        assert.isTrue(Plottable._Util.Methods.objEq({}, {}));
        assert.isTrue(Plottable._Util.Methods.objEq({ a: 5 }, { a: 5 }));
        assert.isFalse(Plottable._Util.Methods.objEq({ a: 5, b: 6 }, { a: 5 }));
        assert.isFalse(Plottable._Util.Methods.objEq({ a: 5 }, { a: 5, b: 6 }));
        assert.isTrue(Plottable._Util.Methods.objEq({ a: "hello" }, { a: "hello" }));
        assert.isFalse(Plottable._Util.Methods.objEq({ constructor: {}.constructor }, {}), "using \"constructor\" isn't hidden");
    });
    it("populateMap works as expected", function () {
        var keys = ["a", "b", "c"];
        var map = Plottable._Util.Methods.populateMap(keys, function (key) { return key + "Value"; });
        assert.strictEqual(map.get("a"), "aValue", "key properly goes through map function");
        assert.strictEqual(map.get("b"), "bValue", "key properly goes through map function");
        assert.strictEqual(map.get("c"), "cValue", "key properly goes through map function");
        var indexMap = Plottable._Util.Methods.populateMap(keys, function (key, i) { return key + i + "Value"; });
        assert.strictEqual(indexMap.get("a"), "a0Value", "key and index properly goes through map function");
        assert.strictEqual(indexMap.get("b"), "b1Value", "key and index properly goes through map function");
        assert.strictEqual(indexMap.get("c"), "c2Value", "key and index properly goes through map function");
        var emptyKeys = [];
        var emptyMap = Plottable._Util.Methods.populateMap(emptyKeys, function (key) { return key + "Value"; });
        assert.isTrue(emptyMap.empty(), "no entries in map if no keys in input array");
    });
    it("copyMap works as expected", function () {
        var oldMap = {};
        oldMap["a"] = 1;
        oldMap["b"] = 2;
        oldMap["c"] = 3;
        oldMap["undefined"] = undefined;
        oldMap["null"] = null;
        oldMap["fun"] = function (d) { return d; };
        oldMap["NaN"] = 0 / 0;
        oldMap["inf"] = 1 / 0;
        var map = Plottable._Util.Methods.copyMap(oldMap);
        assert.deepEqual(map, oldMap, "All values were copied.");
        map = Plottable._Util.Methods.copyMap({});
        assert.deepEqual(map, {}, "No values were added.");
    });
    it("range works as expected", function () {
        var start = 0;
        var end = 6;
        var range = Plottable._Util.Methods.range(start, end);
        assert.deepEqual(range, [0, 1, 2, 3, 4, 5], "all entries has been generated");
        range = Plottable._Util.Methods.range(start, end, 2);
        assert.deepEqual(range, [0, 2, 4], "all entries has been generated");
        range = Plottable._Util.Methods.range(start, end, 11);
        assert.deepEqual(range, [0], "all entries has been generated");
        assert.throws(function () { return Plottable._Util.Methods.range(start, end, 0); }, "step cannot be 0");
        range = Plottable._Util.Methods.range(start, end, -1);
        assert.lengthOf(range, 0, "no entries because of invalid step");
        range = Plottable._Util.Methods.range(end, start, -1);
        assert.deepEqual(range, [6, 5, 4, 3, 2, 1], "all entries has been generated");
        range = Plottable._Util.Methods.range(-2, 2);
        assert.deepEqual(range, [-2, -1, 0, 1], "all entries has been generated range crossing 0");
        range = Plottable._Util.Methods.range(0.2, 4);
        assert.deepEqual(range, [0.2, 1.2, 2.2, 3.2], "all entries has been generated with float start");
        range = Plottable._Util.Methods.range(0.6, 2.2, 0.5);
        assert.deepEqual(range, [0.6, 1.1, 1.6, 2.1], "all entries has been generated with float step");
    });
    it("colorTest works as expected", function () {
        var colorTester = d3.select("body").append("div").classed("color-tester", true);
        var style = colorTester.append("style");
        style.attr("type", "text/css");
        style.text(".plottable-colors-0 { background-color: blue; }");
        var blueHexcode = Plottable._Util.Methods.colorTest(colorTester, "plottable-colors-0");
        assert.strictEqual(blueHexcode, "#0000ff", "hexcode for blue returned");
        style.text(".plottable-colors-2 { background-color: #13EADF; }");
        var hexcode = Plottable._Util.Methods.colorTest(colorTester, "plottable-colors-2");
        assert.strictEqual(hexcode, "#13eadf", "hexcode for blue returned");
        var nullHexcode = Plottable._Util.Methods.colorTest(colorTester, "plottable-colors-11");
        assert.strictEqual(nullHexcode, null, "null hexcode returned");
        colorTester.remove();
    });
    it("lightenColor()", function () {
        var color = "#12fced";
        var lightenedColor = Plottable._Util.Methods.lightenColor(color, 1);
        var lColor = Plottable._Util.Color.rgbToHsl(parseInt("12", 16), parseInt("fc", 16), parseInt("ed", 16))[2];
        var lLightenedColor = Plottable._Util.Color.rgbToHsl(parseInt(lightenedColor.substring(1, 3), 16), parseInt(lightenedColor.substring(3, 5), 16), parseInt(lightenedColor.substring(5, 7), 16))[2];
        assert.operator(lLightenedColor, ">", lColor, "color got lighter");
    });
    it("darkenColor()", function () {
        var color = "#12fced";
        var darkenedColor = Plottable._Util.Methods.darkenColor(color, 1, 0.1);
        var lColor = Plottable._Util.Color.rgbToHsl(parseInt("12", 16), parseInt("fc", 16), parseInt("ed", 16))[2];
        var lDarkenedColor = Plottable._Util.Color.rgbToHsl(parseInt(darkenedColor.substring(1, 3), 16), parseInt(darkenedColor.substring(3, 5), 16), parseInt(darkenedColor.substring(5, 7), 16))[2];
        assert.operator(lDarkenedColor, "<", lColor, "color got darker");
    });
});

///<reference path="../testReference.ts" />
var assert = chai.assert;
describe("Interactions", function () {
    describe("PanZoomInteraction", function () {
        it("Pans properly", function () {
            // The only difference between pan and zoom is internal to d3
            // Simulating zoom events is painful, so panning will suffice here
            var xScale = new Plottable.Scale.Linear().domain([0, 11]);
            var yScale = new Plottable.Scale.Linear().domain([11, 0]);
            var svg = generateSVG();
            var dataset = makeLinearSeries(11);
            var plot = new Plottable.Plot.Scatter(xScale, yScale).addDataset(dataset);
            plot.project("x", "x", xScale);
            plot.project("y", "y", yScale);
            plot.renderTo(svg);
            var xDomainBefore = xScale.domain();
            var yDomainBefore = yScale.domain();
            var interaction = new Plottable.Interaction.PanZoom(xScale, yScale);
            plot.registerInteraction(interaction);
            var hb = plot.hitBox().node();
            var dragDistancePixelX = 10;
            var dragDistancePixelY = 20;
            $(hb).simulate("drag", {
                dx: dragDistancePixelX,
                dy: dragDistancePixelY
            });
            var xDomainAfter = xScale.domain();
            var yDomainAfter = yScale.domain();
            assert.notDeepEqual(xDomainAfter, xDomainBefore, "x domain was changed by panning");
            assert.notDeepEqual(yDomainAfter, yDomainBefore, "y domain was changed by panning");
            function getSlope(scale) {
                var range = scale.range();
                var domain = scale.domain();
                return (domain[1] - domain[0]) / (range[1] - range[0]);
            }
            ;
            var expectedXDragChange = -dragDistancePixelX * getSlope(xScale);
            var expectedYDragChange = -dragDistancePixelY * getSlope(yScale);
            assert.closeTo(xDomainAfter[0] - xDomainBefore[0], expectedXDragChange, 1, "x domain changed by the correct amount");
            assert.closeTo(yDomainAfter[0] - yDomainBefore[0], expectedYDragChange, 1, "y domain changed by the correct amount");
            svg.remove();
        });
        it("Resets zoom when the scale domain changes", function () {
            var xScale = new Plottable.Scale.Linear();
            var yScale = new Plottable.Scale.Linear();
            var svg = generateSVG();
            var c = new Plottable.Component.AbstractComponent();
            c.renderTo(svg);
            var pzi = new Plottable.Interaction.PanZoom(xScale, yScale);
            c.registerInteraction(pzi);
            var zoomBeforeX = pzi._zoom;
            xScale.domain([10, 1000]);
            var zoomAfterX = pzi._zoom;
            assert.notStrictEqual(zoomBeforeX, zoomAfterX, "D3 Zoom was regenerated after x scale domain changed");
            var zoomBeforeY = pzi._zoom;
            yScale.domain([10, 1000]);
            var zoomAfterY = pzi._zoom;
            assert.notStrictEqual(zoomBeforeY, zoomAfterY, "D3 Zoom was regenerated after y scale domain changed");
            svg.remove();
        });
    });
    describe("KeyInteraction", function () {
        it("Triggers appropriate callback for the key pressed", function () {
            var svg = generateSVG(400, 400);
            var component = new Plottable.Component.AbstractComponent();
            component.renderTo(svg);
            var ki = new Plottable.Interaction.Key();
            var aCode = 65; // "a" key
            var bCode = 66; // "b" key
            var aCallbackCalled = false;
            var aCallback = function () { return aCallbackCalled = true; };
            var bCallbackCalled = false;
            var bCallback = function () { return bCallbackCalled = true; };
            ki.on(aCode, aCallback);
            ki.on(bCode, bCallback);
            component.registerInteraction(ki);
            var $target = $(component.content().node());
            triggerFakeMouseEvent("mouseover", component.content(), 100, 100);
            $target.simulate("keydown", { keyCode: aCode });
            assert.isTrue(aCallbackCalled, "callback for \"a\" was called when \"a\" key was pressed");
            assert.isFalse(bCallbackCalled, "callback for \"b\" was not called when \"a\" key was pressed");
            aCallbackCalled = false;
            $target.simulate("keydown", { keyCode: bCode });
            assert.isFalse(aCallbackCalled, "callback for \"a\" was not called when \"b\" key was pressed");
            assert.isTrue(bCallbackCalled, "callback for \"b\" was called when \"b\" key was pressed");
            triggerFakeMouseEvent("mouseout", component.content(), -100, -100);
            aCallbackCalled = false;
            $target.simulate("keydown", { keyCode: aCode });
            assert.isFalse(aCallbackCalled, "callback for \"a\" was not called when not moused over the Component");
            svg.remove();
        });
    });
});

///<reference path="../testReference.ts" />
var assert = chai.assert;
describe("Interactions", function () {
    describe("Pointer", function () {
        var SVG_WIDTH = 400;
        var SVG_HEIGHT = 400;
        it("onPointerEnter", function () {
            var svg = generateSVG(SVG_WIDTH, SVG_HEIGHT);
            var c = new Plottable.Component.AbstractComponent();
            c.renderTo(svg);
            var pointerInteraction = new Plottable.Interaction.Pointer();
            c.registerInteraction(pointerInteraction);
            var callbackCalled = false;
            var lastPoint;
            var callback = function (p) {
                callbackCalled = true;
                lastPoint = p;
            };
            pointerInteraction.onPointerEnter(callback);
            assert.strictEqual(pointerInteraction.onPointerEnter(), callback, "callback can be retrieved");
            triggerFakeMouseEvent("mousemove", c.content(), SVG_WIDTH / 2, SVG_HEIGHT / 2);
            assert.isTrue(callbackCalled, "callback called on entering Component (mouse)");
            assert.deepEqual(lastPoint, { x: SVG_WIDTH / 2, y: SVG_HEIGHT / 2 }, "was passed correct point (mouse)");
            callbackCalled = false;
            triggerFakeMouseEvent("mousemove", c.content(), SVG_WIDTH / 4, SVG_HEIGHT / 4);
            assert.isFalse(callbackCalled, "callback not called again if already in Component (mouse)");
            triggerFakeMouseEvent("mousemove", c.content(), 2 * SVG_WIDTH, 2 * SVG_HEIGHT);
            assert.isFalse(callbackCalled, "not called when moving outside of the Component (mouse)");
            callbackCalled = false;
            lastPoint = null;
            triggerFakeTouchEvent("touchstart", c.content(), SVG_WIDTH / 2, SVG_HEIGHT / 2);
            assert.isTrue(callbackCalled, "callback called on entering Component (touch)");
            assert.deepEqual(lastPoint, { x: SVG_WIDTH / 2, y: SVG_HEIGHT / 2 }, "was passed correct point (touch)");
            callbackCalled = false;
            triggerFakeTouchEvent("touchstart", c.content(), SVG_WIDTH / 4, SVG_HEIGHT / 4);
            assert.isFalse(callbackCalled, "callback not called again if already in Component (touch)");
            triggerFakeTouchEvent("touchstart", c.content(), 2 * SVG_WIDTH, 2 * SVG_HEIGHT);
            assert.isFalse(callbackCalled, "not called when moving outside of the Component (touch)");
            pointerInteraction.onPointerEnter(null);
            triggerFakeMouseEvent("mousemove", c.content(), SVG_WIDTH / 2, SVG_HEIGHT / 2);
            assert.isFalse(callbackCalled, "callback removed by passing null");
            svg.remove();
        });
        it("onPointerMove", function () {
            var svg = generateSVG(SVG_WIDTH, SVG_HEIGHT);
            var c = new Plottable.Component.AbstractComponent();
            c.renderTo(svg);
            var pointerInteraction = new Plottable.Interaction.Pointer();
            c.registerInteraction(pointerInteraction);
            var callbackCalled = false;
            var lastPoint;
            var callback = function (p) {
                callbackCalled = true;
                lastPoint = p;
            };
            pointerInteraction.onPointerMove(callback);
            assert.strictEqual(pointerInteraction.onPointerMove(), callback, "callback can be retrieved");
            triggerFakeMouseEvent("mousemove", c.content(), SVG_WIDTH / 2, SVG_HEIGHT / 2);
            assert.isTrue(callbackCalled, "callback called on entering Component (mouse)");
            assert.deepEqual(lastPoint, { x: SVG_WIDTH / 2, y: SVG_HEIGHT / 2 }, "was passed correct point (mouse)");
            callbackCalled = false;
            triggerFakeMouseEvent("mousemove", c.content(), SVG_WIDTH / 4, SVG_HEIGHT / 4);
            assert.isTrue(callbackCalled, "callback on moving inside Component (mouse)");
            assert.deepEqual(lastPoint, { x: SVG_WIDTH / 4, y: SVG_HEIGHT / 4 }, "was passed correct point (mouse)");
            callbackCalled = false;
            triggerFakeMouseEvent("mousemove", c.content(), 2 * SVG_WIDTH, 2 * SVG_HEIGHT);
            assert.isFalse(callbackCalled, "not called when moving outside of the Component (mouse)");
            callbackCalled = false;
            triggerFakeTouchEvent("touchstart", c.content(), SVG_WIDTH / 2, SVG_HEIGHT / 2);
            assert.isTrue(callbackCalled, "callback called on entering Component (touch)");
            assert.deepEqual(lastPoint, { x: SVG_WIDTH / 2, y: SVG_HEIGHT / 2 }, "was passed correct point (touch)");
            callbackCalled = false;
            triggerFakeTouchEvent("touchstart", c.content(), SVG_WIDTH / 4, SVG_HEIGHT / 4);
            assert.isTrue(callbackCalled, "callback on moving inside Component (touch)");
            assert.deepEqual(lastPoint, { x: SVG_WIDTH / 4, y: SVG_HEIGHT / 4 }, "was passed correct point (touch)");
            callbackCalled = false;
            triggerFakeTouchEvent("touchstart", c.content(), 2 * SVG_WIDTH, 2 * SVG_HEIGHT);
            assert.isFalse(callbackCalled, "not called when moving outside of the Component (touch)");
            pointerInteraction.onPointerMove(null);
            triggerFakeMouseEvent("mousemove", c.content(), SVG_WIDTH / 2, SVG_HEIGHT / 2);
            assert.isFalse(callbackCalled, "callback removed by passing null");
            svg.remove();
        });
        it("onPointerExit", function () {
            var svg = generateSVG(SVG_WIDTH, SVG_HEIGHT);
            var c = new Plottable.Component.AbstractComponent();
            c.renderTo(svg);
            var pointerInteraction = new Plottable.Interaction.Pointer();
            c.registerInteraction(pointerInteraction);
            var callbackCalled = false;
            var lastPoint;
            var callback = function (p) {
                callbackCalled = true;
                lastPoint = p;
            };
            pointerInteraction.onPointerExit(callback);
            assert.strictEqual(pointerInteraction.onPointerExit(), callback, "callback can be retrieved");
            triggerFakeMouseEvent("mousemove", c.content(), 2 * SVG_WIDTH, 2 * SVG_HEIGHT);
            assert.isFalse(callbackCalled, "not called when moving outside of the Component (mouse)");
            triggerFakeMouseEvent("mousemove", c.content(), SVG_WIDTH / 2, SVG_HEIGHT / 2);
            triggerFakeMouseEvent("mousemove", c.content(), 2 * SVG_WIDTH, 2 * SVG_HEIGHT);
            assert.isTrue(callbackCalled, "callback called on exiting Component (mouse)");
            assert.deepEqual(lastPoint, { x: 2 * SVG_WIDTH, y: 2 * SVG_HEIGHT }, "was passed correct point (mouse)");
            callbackCalled = false;
            triggerFakeMouseEvent("mousemove", c.content(), 3 * SVG_WIDTH, 3 * SVG_HEIGHT);
            assert.isFalse(callbackCalled, "callback not called again if already outside of Component (mouse)");
            callbackCalled = false;
            lastPoint = null;
            triggerFakeTouchEvent("touchstart", c.content(), 2 * SVG_WIDTH, 2 * SVG_HEIGHT);
            assert.isFalse(callbackCalled, "not called when moving outside of the Component (touch)");
            triggerFakeTouchEvent("touchstart", c.content(), SVG_WIDTH / 2, SVG_HEIGHT / 2);
            triggerFakeTouchEvent("touchstart", c.content(), 2 * SVG_WIDTH, 2 * SVG_HEIGHT);
            assert.isTrue(callbackCalled, "callback called on exiting Component (touch)");
            assert.deepEqual(lastPoint, { x: 2 * SVG_WIDTH, y: 2 * SVG_HEIGHT }, "was passed correct point (touch)");
            callbackCalled = false;
            triggerFakeTouchEvent("touchstart", c.content(), 3 * SVG_WIDTH, 3 * SVG_HEIGHT);
            assert.isFalse(callbackCalled, "callback not called again if already outside of Component (touch)");
            pointerInteraction.onPointerExit(null);
            triggerFakeMouseEvent("mousemove", c.content(), SVG_WIDTH / 2, SVG_HEIGHT / 2);
            triggerFakeMouseEvent("mousemove", c.content(), 2 * SVG_WIDTH, 2 * SVG_HEIGHT);
            assert.isFalse(callbackCalled, "callback removed by passing null");
            svg.remove();
        });
    });
});

///<reference path="../testReference.ts" />
var assert = chai.assert;
describe("DragBoxInteractions", function () {
    var svgWidth = 400;
    var svgHeight = 400;
    var svg;
    var dataset;
    var xScale;
    var yScale;
    var plot;
    var interaction;
    var dragstartX = 20;
    var dragstartY = svgHeight - 100;
    var dragendX = 100;
    var dragendY = svgHeight - 20;
    var draghalfwidth = Math.round((dragendX - dragstartX) / 2);
    var draghalfheight = Math.round((dragendY - dragstartY) / 2);
    var dragwidth = dragendX - dragstartX;
    var dragheight = dragendY - dragstartY;
    var dragmidX = dragstartX + draghalfwidth;
    var dragmidY = dragstartY + draghalfheight;
    function testResize(resizeXStart, resizeYStart, expectedSelection) {
        var timesCalled = 0;
        fakeDragSequence(interaction, dragstartX, dragstartY, dragendX, dragendY); // initial dragbox to resize from
        interaction.dragend(function (start, end) {
            timesCalled++;
            var interactionSelection = {
                xMin: +interaction.dragBox.attr("x"),
                yMin: +interaction.dragBox.attr("y"),
                xMax: +interaction.dragBox.attr("x") + (+interaction.dragBox.attr("width")),
                yMax: +interaction.dragBox.attr("y") + (+interaction.dragBox.attr("height"))
            };
            assert.deepEqual(interactionSelection, expectedSelection, "selection updated correctly");
        });
        // fake another drag event to resize the box.
        interaction.resizeEnabled(true);
        fakeDragSequence(interaction, resizeXStart, resizeYStart, dragmidX, dragmidY);
        assert.equal(timesCalled, 1, "drag callback not called once");
    }
    describe("XYDragBoxInteraction", function () {
        before(function () {
            svg = generateSVG(svgWidth, svgHeight);
            dataset = new Plottable.Dataset(makeLinearSeries(10));
            xScale = new Plottable.Scale.Linear();
            yScale = new Plottable.Scale.Linear();
            plot = new Plottable.Plot.Scatter(xScale, yScale);
            plot.addDataset(dataset);
            plot.project("x", "x", xScale);
            plot.project("y", "y", yScale);
            plot.renderTo(svg);
            interaction = new Plottable.Interaction.DragBox();
            plot.registerInteraction(interaction);
        });
        afterEach(function () {
            interaction.dragstart(null);
            interaction.drag(null);
            interaction.dragend(null);
            interaction.clearBox();
        });
        it("All callbacks are notified with appropriate data on drag", function () {
            var dragStartCalled = 0, dragEndCalled = 0;
            interaction.dragstart(function (a) {
                dragStartCalled++;
                var expectedStartLocation = { x: dragstartX, y: dragstartY };
                assert.deepEqual(a, expectedStartLocation, "areaCallback called with null arg on dragstart");
            });
            interaction.dragend(function (a, b) {
                dragEndCalled++;
                var expectedStart = {
                    x: dragstartX,
                    y: dragstartY
                };
                var expectedEnd = {
                    x: dragendX,
                    y: dragendY
                };
                assert.deepEqual(a, expectedStart, "areaCallback was passed the correct starting point");
                assert.deepEqual(b, expectedEnd, "areaCallback was passed the correct ending point");
            });
            // fake a drag event
            fakeDragSequence(interaction, dragstartX, dragstartY, dragendX, dragendY);
            assert.equal(dragStartCalled, 1, "dragstart callback is called once");
            assert.equal(dragEndCalled, 1, "dragend callback is called once");
        });
        it("Highlights and un-highlights areas appropriately", function () {
            fakeDragSequence(interaction, dragstartX, dragstartY, dragendX, dragendY);
            var dragBoxClass = "." + Plottable.Interaction.XYDragBox._CLASS_DRAG_BOX;
            var dragBox = plot.background().select(dragBoxClass);
            assert.isNotNull(dragBox, "the dragbox was created");
            var actualStartPosition = { x: parseFloat(dragBox.attr("x")), y: parseFloat(dragBox.attr("y")) };
            var expectedStartPosition = { x: Math.min(dragstartX, dragendX), y: Math.min(dragstartY, dragendY) };
            assert.deepEqual(actualStartPosition, expectedStartPosition, "highlighted box is positioned correctly");
            assert.equal(parseFloat(dragBox.attr("width")), Math.abs(dragstartX - dragendX), "highlighted box has correct width");
            assert.equal(parseFloat(dragBox.attr("height")), Math.abs(dragstartY - dragendY), "highlighted box has correct height");
            interaction.clearBox();
            var boxGone = dragBox.attr("width") === "0" && dragBox.attr("height") === "0";
            assert.isTrue(boxGone, "highlighted box disappears when clearBox is called");
        });
        describe("resize enabled", function () {
            it("from the top left", function () {
                testResize(dragstartX, dragendY, {
                    xMin: dragmidX,
                    yMin: dragstartY,
                    xMax: dragendX,
                    yMax: dragmidY
                });
            });
            it("from the top", function () {
                testResize(dragmidX, dragendY, {
                    xMin: dragstartX,
                    yMin: dragstartY,
                    xMax: dragendX,
                    yMax: dragmidY
                });
            });
            it("from the top right", function () {
                testResize(dragendX, dragendY, {
                    xMin: dragstartX,
                    yMin: dragstartY,
                    xMax: dragmidX,
                    yMax: dragmidY
                });
            });
            it("from the right", function () {
                testResize(dragendX, dragmidY, {
                    xMin: dragstartX,
                    yMin: dragstartY,
                    xMax: dragmidX,
                    yMax: dragendY
                });
            });
            it("from the bottom right", function () {
                testResize(dragendX, dragstartY, {
                    xMin: dragstartX,
                    yMin: dragmidY,
                    xMax: dragmidX,
                    yMax: dragendY
                });
            });
            it("from the bottom", function () {
                testResize(dragmidX, dragstartY, {
                    xMin: dragstartX,
                    yMin: dragmidY,
                    xMax: dragendX,
                    yMax: dragendY
                });
            });
            it("from the bottom left", function () {
                testResize(dragstartX, dragstartY, {
                    xMin: dragmidX,
                    yMin: dragmidY,
                    xMax: dragendX,
                    yMax: dragendY
                });
            });
            it("from the left", function () {
                testResize(dragstartX, dragmidY, {
                    xMin: dragmidX,
                    yMin: dragstartY,
                    xMax: dragendX,
                    yMax: dragendY
                });
            });
        });
        after(function () {
            svg.remove();
        });
    });
    describe("YDragBoxInteraction", function () {
        before(function () {
            svg = generateSVG(svgWidth, svgHeight);
            dataset = new Plottable.Dataset(makeLinearSeries(10));
            xScale = new Plottable.Scale.Linear();
            yScale = new Plottable.Scale.Linear();
            plot = new Plottable.Plot.Scatter(xScale, yScale);
            plot.addDataset(dataset);
            plot.project("x", "x", xScale);
            plot.project("y", "y", yScale);
            plot.renderTo(svg);
            interaction = new Plottable.Interaction.YDragBox();
            plot.registerInteraction(interaction);
        });
        afterEach(function () {
            interaction.dragstart(null);
            interaction.drag(null);
            interaction.dragend(null);
            interaction.clearBox();
        });
        it("All callbacks are notified with appropriate data when a drag finishes", function () {
            var dragStartCalled = 0, dragEndCalled = 0;
            interaction.dragstart(function (a) {
                dragStartCalled++;
                var expectedY = dragstartY;
                assert.deepEqual(a.y, expectedY, "areaCallback called with null arg on dragstart");
            });
            interaction.dragend(function (a, b) {
                dragEndCalled++;
                var expectedStartY = dragstartY;
                var expectedEndY = dragendY;
                assert.deepEqual(a.y, expectedStartY);
                assert.deepEqual(b.y, expectedEndY);
            });
            // fake a drag event
            fakeDragSequence(interaction, dragstartX, dragstartY, dragendX, dragendY);
            assert.equal(dragStartCalled, 1, "dragstart callback is called once");
            assert.equal(dragEndCalled, 1, "dragend callback is called once");
        });
        it("Highlights and un-highlights areas appropriately", function () {
            fakeDragSequence(interaction, dragstartX, dragstartY, dragendX, dragendY);
            var dragBoxClass = "." + Plottable.Interaction.XYDragBox._CLASS_DRAG_BOX;
            var dragBox = plot.background().select(dragBoxClass);
            assert.isNotNull(dragBox, "the dragbox was created");
            var actualStartPosition = { x: parseFloat(dragBox.attr("x")), y: parseFloat(dragBox.attr("y")) };
            var expectedStartPosition = { x: 0, y: Math.min(dragstartY, dragendY) };
            assert.deepEqual(actualStartPosition, expectedStartPosition, "highlighted box is positioned correctly");
            assert.equal(parseFloat(dragBox.attr("width")), svgWidth, "highlighted box has correct width");
            assert.equal(parseFloat(dragBox.attr("height")), Math.abs(dragstartY - dragendY), "highlighted box has correct height");
            interaction.clearBox();
            var boxGone = dragBox.attr("width") === "0" && dragBox.attr("height") === "0";
            assert.isTrue(boxGone, "highlighted box disappears when clearBox is called");
        });
        describe("resize enabled", function () {
            it("from the top left", function () {
                testResize(dragstartX, dragendY, {
                    xMin: 0,
                    yMin: dragstartY,
                    xMax: svgWidth,
                    yMax: dragmidY
                });
            });
            it("from the top", function () {
                testResize(dragmidX, dragendY, {
                    xMin: 0,
                    yMin: dragstartY,
                    xMax: svgWidth,
                    yMax: dragmidY
                });
            });
            it("from the top right", function () {
                testResize(dragendX, dragendY, {
                    xMin: 0,
                    yMin: dragstartY,
                    xMax: svgWidth,
                    yMax: dragmidY
                });
            });
            it("from the bottom right", function () {
                testResize(dragendX, dragstartY, {
                    xMin: 0,
                    yMin: dragmidY,
                    xMax: svgWidth,
                    yMax: dragendY
                });
            });
            it("from the bottom", function () {
                testResize(dragmidX, dragstartY, {
                    xMin: 0,
                    yMin: dragmidY,
                    xMax: svgWidth,
                    yMax: dragendY
                });
            });
            it("from the bottom left", function () {
                testResize(dragstartX, dragstartY, {
                    xMin: 0,
                    yMin: dragmidY,
                    xMax: svgWidth,
                    yMax: dragendY
                });
            });
        });
        after(function () {
            svg.remove();
        });
    });
});

///<reference path="../testReference.ts" />
var __extends = this.__extends || function (d, b) {
    for (var p in b) if (b.hasOwnProperty(p)) d[p] = b[p];
    function __() { this.constructor = d; }
    __.prototype = b.prototype;
    d.prototype = new __();
};
var assert = chai.assert;
var TestHoverable = (function (_super) {
    __extends(TestHoverable, _super);
    function TestHoverable() {
        _super.apply(this, arguments);
        this.leftPoint = { x: 100, y: 200 };
        this.rightPoint = { x: 300, y: 200 };
    }
    TestHoverable.prototype._hoverOverComponent = function (p) {
        // cast-override
    };
    TestHoverable.prototype._hoverOutComponent = function (p) {
        // cast-override
    };
    TestHoverable.prototype._doHover = function (p) {
        var data = [];
        var points = [];
        if (p.x < 250) {
            data.push("left");
            points.push(this.leftPoint);
        }
        if (p.x > 150) {
            data.push("right");
            points.push(this.rightPoint);
        }
        return {
            data: data,
            pixelPositions: points,
            selection: this._element
        };
    };
    return TestHoverable;
})(Plottable.Component.AbstractComponent);
describe("Interactions", function () {
    describe("Hover", function () {
        var svg;
        var testTarget;
        var target;
        var hoverInteraction;
        var overData;
        var overCallbackCalled = false;
        var outData;
        var outCallbackCalled = false;
        beforeEach(function () {
            svg = generateSVG();
            testTarget = new TestHoverable();
            testTarget.classed("test-hoverable", true);
            testTarget.renderTo(svg);
            hoverInteraction = new Plottable.Interaction.Hover();
            overCallbackCalled = false;
            hoverInteraction.onHoverOver(function (hd) {
                overCallbackCalled = true;
                overData = hd;
            });
            outCallbackCalled = false;
            hoverInteraction.onHoverOut(function (hd) {
                outCallbackCalled = true;
                outData = hd;
            });
            testTarget.registerInteraction(hoverInteraction);
            target = testTarget.content();
        });
        it("correctly triggers onHoverOver() callbacks (mouse events)", function () {
            overCallbackCalled = false;
            triggerFakeMouseEvent("mouseover", target, 100, 200);
            assert.isTrue(overCallbackCalled, "onHoverOver was called on mousing over a target area");
            assert.deepEqual(overData.pixelPositions, [testTarget.leftPoint], "onHoverOver was called with the correct pixel position (mouse onto left)");
            assert.deepEqual(overData.data, ["left"], "onHoverOver was called with the correct data (mouse onto left)");
            overCallbackCalled = false;
            triggerFakeMouseEvent("mousemove", target, 100, 200);
            assert.isFalse(overCallbackCalled, "onHoverOver isn't called if the hover data didn't change");
            overCallbackCalled = false;
            triggerFakeMouseEvent("mousemove", target, 200, 200);
            assert.isTrue(overCallbackCalled, "onHoverOver was called when mousing into a new region");
            assert.deepEqual(overData.pixelPositions, [testTarget.rightPoint], "onHoverOver was called with the correct pixel position (left --> center)");
            assert.deepEqual(overData.data, ["right"], "onHoverOver was called with the new data only (left --> center)");
            triggerFakeMouseEvent("mouseout", target, 401, 200);
            overCallbackCalled = false;
            triggerFakeMouseEvent("mouseover", target, 200, 200);
            assert.deepEqual(overData.pixelPositions, [testTarget.leftPoint, testTarget.rightPoint], "onHoverOver was called with the correct pixel positions");
            assert.deepEqual(overData.data, ["left", "right"], "onHoverOver is called with the correct data");
            svg.remove();
        });
        it("correctly triggers onHoverOver() callbacks (touch events)", function () {
            overCallbackCalled = false;
            triggerFakeTouchEvent("touchstart", target, 100, 200);
            assert.isTrue(overCallbackCalled, "onHoverOver was called on touching a target area");
            assert.deepEqual(overData.pixelPositions, [testTarget.leftPoint], "onHoverOver was called with the correct pixel position (mouse onto left)");
            assert.deepEqual(overData.data, ["left"], "onHoverOver was called with the correct data (mouse onto left)");
            overCallbackCalled = false;
            triggerFakeTouchEvent("touchstart", target, 100, 200);
            assert.isFalse(overCallbackCalled, "onHoverOver isn't called if the hover data didn't change");
            overCallbackCalled = false;
            triggerFakeTouchEvent("touchstart", target, 200, 200);
            assert.isTrue(overCallbackCalled, "onHoverOver was called when touch moves into a new region");
            assert.deepEqual(overData.pixelPositions, [testTarget.rightPoint], "onHoverOver was called with the correct pixel position (left --> center)");
            assert.deepEqual(overData.data, ["right"], "onHoverOver was called with the new data only (left --> center)");
            triggerFakeTouchEvent("touchstart", target, 401, 200);
            overCallbackCalled = false;
            triggerFakeTouchEvent("touchstart", target, 200, 200);
            assert.deepEqual(overData.pixelPositions, [testTarget.leftPoint, testTarget.rightPoint], "onHoverOver was called with the correct pixel positions");
            assert.deepEqual(overData.data, ["left", "right"], "onHoverOver is called with the correct data");
            svg.remove();
        });
        it("correctly triggers onHoverOut() callbacks (mouse events)", function () {
            triggerFakeMouseEvent("mouseover", target, 100, 200);
            outCallbackCalled = false;
            triggerFakeMouseEvent("mousemove", target, 200, 200);
            assert.isFalse(outCallbackCalled, "onHoverOut isn't called when mousing into a new region without leaving the old one");
            outCallbackCalled = false;
            triggerFakeMouseEvent("mousemove", target, 300, 200);
            assert.isTrue(outCallbackCalled, "onHoverOut was called when the hover data changes");
            assert.deepEqual(outData.pixelPositions, [testTarget.leftPoint], "onHoverOut was called with the correct pixel position (center --> right)");
            assert.deepEqual(outData.data, ["left"], "onHoverOut was called with the correct data (center --> right)");
            outCallbackCalled = false;
            triggerFakeMouseEvent("mouseout", target, 401, 200);
            assert.isTrue(outCallbackCalled, "onHoverOut is called on mousing out of the Component");
            assert.deepEqual(outData.pixelPositions, [testTarget.rightPoint], "onHoverOut was called with the correct pixel position");
            assert.deepEqual(outData.data, ["right"], "onHoverOut was called with the correct data");
            outCallbackCalled = false;
            triggerFakeMouseEvent("mouseover", target, 200, 200);
            triggerFakeMouseEvent("mouseout", target, 200, 401);
            assert.deepEqual(outData.pixelPositions, [testTarget.leftPoint, testTarget.rightPoint], "onHoverOut was called with the correct pixel positions");
            assert.deepEqual(outData.data, ["left", "right"], "onHoverOut is called with the correct data");
            svg.remove();
        });
        it("correctly triggers onHoverOut() callbacks (touch events)", function () {
            triggerFakeTouchEvent("touchstart", target, 100, 200);
            outCallbackCalled = false;
            triggerFakeTouchEvent("touchstart", target, 200, 200);
            assert.isFalse(outCallbackCalled, "onHoverOut isn't called when mousing into a new region without leaving the old one");
            outCallbackCalled = false;
            triggerFakeTouchEvent("touchstart", target, 300, 200);
            assert.isTrue(outCallbackCalled, "onHoverOut was called when the hover data changes");
            assert.deepEqual(outData.pixelPositions, [testTarget.leftPoint], "onHoverOut was called with the correct pixel position (center --> right)");
            assert.deepEqual(outData.data, ["left"], "onHoverOut was called with the correct data (center --> right)");
            outCallbackCalled = false;
            triggerFakeTouchEvent("touchstart", target, 401, 200);
            assert.isTrue(outCallbackCalled, "onHoverOut is called on mousing out of the Component");
            assert.deepEqual(outData.pixelPositions, [testTarget.rightPoint], "onHoverOut was called with the correct pixel position");
            assert.deepEqual(outData.data, ["right"], "onHoverOut was called with the correct data");
            outCallbackCalled = false;
            triggerFakeTouchEvent("touchstart", target, 200, 200);
            triggerFakeTouchEvent("touchstart", target, 200, 401);
            assert.deepEqual(outData.pixelPositions, [testTarget.leftPoint, testTarget.rightPoint], "onHoverOut was called with the correct pixel positions");
            assert.deepEqual(outData.data, ["left", "right"], "onHoverOut is called with the correct data");
            svg.remove();
        });
        it("getCurrentHoverData()", function () {
            triggerFakeMouseEvent("mouseover", target, 100, 200);
            var currentlyHovered = hoverInteraction.getCurrentHoverData();
            assert.deepEqual(currentlyHovered.pixelPositions, [testTarget.leftPoint], "retrieves pixel positions corresponding to the current position");
            assert.deepEqual(currentlyHovered.data, ["left"], "retrieves data corresponding to the current position");
            triggerFakeMouseEvent("mousemove", target, 200, 200);
            currentlyHovered = hoverInteraction.getCurrentHoverData();
            assert.deepEqual(currentlyHovered.pixelPositions, [testTarget.leftPoint, testTarget.rightPoint], "retrieves pixel positions corresponding to the current position");
            assert.deepEqual(currentlyHovered.data, ["left", "right"], "retrieves data corresponding to the current position");
            triggerFakeMouseEvent("mouseout", target, 401, 200);
            currentlyHovered = hoverInteraction.getCurrentHoverData();
            assert.isNull(currentlyHovered.data, "returns null if not currently hovering");
            svg.remove();
        });
    });
});

///<reference path="../testReference.ts" />
var assert = chai.assert;
describe("Interactions", function () {
    describe("Click", function () {
        var SVG_WIDTH = 400;
        var SVG_HEIGHT = 400;
        it("onClick", function () {
            var svg = generateSVG(SVG_WIDTH, SVG_HEIGHT);
            var c = new Plottable.Component.AbstractComponent();
            c.renderTo(svg);
            var clickInteraction = new Plottable.Interaction.Click();
            c.registerInteraction(clickInteraction);
            var callbackCalled = false;
            var lastPoint;
            var callback = function (p) {
                callbackCalled = true;
                lastPoint = p;
            };
            clickInteraction.onClick(callback);
            assert.strictEqual(clickInteraction.onClick(), callback, "callback can be retrieved");
            triggerFakeMouseEvent("mousedown", c.content(), SVG_WIDTH / 2, SVG_HEIGHT / 2);
            triggerFakeMouseEvent("mouseup", c.content(), SVG_WIDTH / 2, SVG_HEIGHT / 2);
            assert.isTrue(callbackCalled, "callback called on clicking Component (mouse)");
            assert.deepEqual(lastPoint, { x: SVG_WIDTH / 2, y: SVG_HEIGHT / 2 }, "was passed correct point (mouse)");
            callbackCalled = false;
            lastPoint = null;
            triggerFakeMouseEvent("mousedown", c.content(), SVG_WIDTH / 2, SVG_HEIGHT / 2);
            triggerFakeMouseEvent("mouseup", c.content(), SVG_WIDTH / 4, SVG_HEIGHT / 4);
            assert.isTrue(callbackCalled, "callback called on clicking Component (mouse)");
            assert.deepEqual(lastPoint, { x: SVG_WIDTH / 4, y: SVG_HEIGHT / 4 }, "was passed mouseup point (mouse)");
            callbackCalled = false;
            triggerFakeMouseEvent("mousedown", c.content(), SVG_WIDTH / 2, SVG_HEIGHT / 2);
            triggerFakeMouseEvent("mouseup", c.content(), SVG_WIDTH * 2, SVG_HEIGHT * 2);
            assert.isFalse(callbackCalled, "callback not called if released outside component (mouse)");
            triggerFakeMouseEvent("mousedown", c.content(), SVG_WIDTH * 2, SVG_HEIGHT * 2);
            triggerFakeMouseEvent("mouseup", c.content(), SVG_WIDTH / 2, SVG_HEIGHT / 2);
            assert.isFalse(callbackCalled, "callback not called if started outside component (mouse)");
            triggerFakeMouseEvent("mousedown", c.content(), SVG_WIDTH / 2, SVG_HEIGHT / 2);
            triggerFakeMouseEvent("mousemove", c.content(), SVG_WIDTH * 2, SVG_HEIGHT * 2);
            triggerFakeMouseEvent("mouseup", c.content(), SVG_WIDTH / 2, SVG_HEIGHT / 2);
            assert.isTrue(callbackCalled, "callback called even if moved outside component (mouse)");
            callbackCalled = false;
            lastPoint = null;
            triggerFakeTouchEvent("touchstart", c.content(), SVG_WIDTH / 2, SVG_HEIGHT / 2);
            triggerFakeTouchEvent("touchend", c.content(), SVG_WIDTH / 2, SVG_HEIGHT / 2);
            assert.isTrue(callbackCalled, "callback called on entering Component (touch)");
            assert.deepEqual(lastPoint, { x: SVG_WIDTH / 2, y: SVG_HEIGHT / 2 }, "was passed correct point (touch)");
            callbackCalled = false;
            lastPoint = null;
            triggerFakeTouchEvent("touchstart", c.content(), SVG_WIDTH / 2, SVG_HEIGHT / 2);
            triggerFakeTouchEvent("touchend", c.content(), SVG_WIDTH / 4, SVG_HEIGHT / 4);
            assert.isTrue(callbackCalled, "callback called on clicking Component (mouse)");
            assert.deepEqual(lastPoint, { x: SVG_WIDTH / 4, y: SVG_HEIGHT / 4 }, "was passed mouseup point (touch)");
            callbackCalled = false;
            triggerFakeTouchEvent("touchstart", c.content(), SVG_WIDTH / 2, SVG_HEIGHT / 2);
            triggerFakeTouchEvent("touchend", c.content(), SVG_WIDTH * 2, SVG_HEIGHT * 2);
            assert.isFalse(callbackCalled, "callback not called if released outside component (touch)");
            callbackCalled = false;
            triggerFakeTouchEvent("touchstart", c.content(), SVG_WIDTH * 2, SVG_HEIGHT * 2);
            triggerFakeTouchEvent("touchend", c.content(), SVG_WIDTH / 2, SVG_HEIGHT / 2);
            assert.isFalse(callbackCalled, "callback not called if started outside component (touch)");
            triggerFakeTouchEvent("touchstart", c.content(), SVG_WIDTH / 2, SVG_HEIGHT / 2);
            triggerFakeTouchEvent("touchmove", c.content(), SVG_WIDTH * 2, SVG_HEIGHT * 2);
            triggerFakeTouchEvent("touchend", c.content(), SVG_WIDTH / 2, SVG_HEIGHT / 2);
            assert.isTrue(callbackCalled, "callback called even if moved outside component (touch)");
            svg.remove();
        });
    });
});

///<reference path="../testReference.ts" />
var assert = chai.assert;
describe("Dispatchers", function () {
    describe("AbstractDispatcher", function () {
        it("_connect() and _disconnect()", function () {
            var dispatcher = new Plottable.Dispatcher.AbstractDispatcher();
            var callbackCalls = 0;
            dispatcher._event2Callback["click"] = function () { return callbackCalls++; };
            var d3document = d3.select(document);
            dispatcher._connect();
            triggerFakeUIEvent("click", d3document);
            assert.strictEqual(callbackCalls, 1, "connected correctly (callback was called)");
            dispatcher._connect();
            callbackCalls = 0;
            triggerFakeUIEvent("click", d3document);
            assert.strictEqual(callbackCalls, 1, "can't double-connect (callback only called once)");
            dispatcher._disconnect();
            callbackCalls = 0;
            triggerFakeUIEvent("click", d3document);
            assert.strictEqual(callbackCalls, 0, "disconnected correctly (callback not called)");
        });
        it("won't _disconnect() if broadcasters still have listeners", function () {
            var dispatcher = new Plottable.Dispatcher.AbstractDispatcher();
            var callbackWasCalled = false;
            dispatcher._event2Callback["click"] = function () { return callbackWasCalled = true; };
            var b = new Plottable.Core.Broadcaster(dispatcher);
            var key = "unit test";
            b.registerListener(key, function () { return null; });
            dispatcher._broadcasters = [b];
            var d3document = d3.select(document);
            dispatcher._connect();
            triggerFakeUIEvent("click", d3document);
            assert.isTrue(callbackWasCalled, "connected correctly (callback was called)");
            dispatcher._disconnect();
            callbackWasCalled = false;
            triggerFakeUIEvent("click", d3document);
            assert.isTrue(callbackWasCalled, "didn't disconnect while broadcaster had listener");
            b.deregisterListener(key);
            dispatcher._disconnect();
            callbackWasCalled = false;
            triggerFakeUIEvent("click", d3document);
            assert.isFalse(callbackWasCalled, "disconnected when broadcaster had no listeners");
        });
        it("_setCallback()", function () {
            var dispatcher = new Plottable.Dispatcher.AbstractDispatcher();
            var b = new Plottable.Core.Broadcaster(dispatcher);
            var key = "unit test";
            var callbackWasCalled = false;
            var callback = function () { return callbackWasCalled = true; };
            dispatcher._setCallback(b, key, callback);
            b.broadcast();
            assert.isTrue(callbackWasCalled, "callback was called after setting with _setCallback()");
            dispatcher._setCallback(b, key, null);
            callbackWasCalled = false;
            b.broadcast();
            assert.isFalse(callbackWasCalled, "callback was removed by calling _setCallback() with null");
        });
    });
});

///<reference path="../testReference.ts" />
var assert = chai.assert;
describe("Dispatchers", function () {
    describe("Mouse Dispatcher", function () {
        function assertPointsClose(actual, expected, epsilon, message) {
            assert.closeTo(actual.x, expected.x, epsilon, message + " (x)");
            assert.closeTo(actual.y, expected.y, epsilon, message + " (y)");
        }
        ;
        it("getDispatcher() creates only one Dispatcher.Mouse per <svg>", function () {
            var svg = generateSVG();
            var md1 = Plottable.Dispatcher.Mouse.getDispatcher(svg.node());
            assert.isNotNull(md1, "created a new Dispatcher on an SVG");
            var md2 = Plottable.Dispatcher.Mouse.getDispatcher(svg.node());
            assert.strictEqual(md1, md2, "returned the existing Dispatcher if called again with same <svg>");
            svg.remove();
        });
        it("getLastMousePosition() defaults to a non-null value", function () {
            var svg = generateSVG();
            var md = Plottable.Dispatcher.Mouse.getDispatcher(svg.node());
            var p = md.getLastMousePosition();
            assert.isNotNull(p, "returns a value after initialization");
            assert.isNotNull(p.x, "x value is set");
            assert.isNotNull(p.y, "y value is set");
            svg.remove();
        });
        it("can remove callbacks by passing null", function () {
            var targetWidth = 400, targetHeight = 400;
            var target = generateSVG(targetWidth, targetHeight);
            // HACKHACK: PhantomJS can't measure SVGs unless they have something in them occupying space
            target.append("rect").attr("width", targetWidth).attr("height", targetHeight);
            var targetX = 17;
            var targetY = 76;
            var md = Plottable.Dispatcher.Mouse.getDispatcher(target.node());
            var cb1Called = false;
            var cb1 = function (p, e) { return cb1Called = true; };
            var cb2Called = false;
            var cb2 = function (p, e) { return cb2Called = true; };
            md.onMouseMove("callback1", cb1);
            md.onMouseMove("callback2", cb2);
            triggerFakeMouseEvent("mousemove", target, targetX, targetY);
            assert.isTrue(cb1Called, "callback 1 was called on mousemove");
            assert.isTrue(cb2Called, "callback 2 was called on mousemove");
            cb1Called = false;
            cb2Called = false;
            md.onMouseMove("callback1", null);
            triggerFakeMouseEvent("mousemove", target, targetX, targetY);
            assert.isFalse(cb1Called, "callback was not called after blanking");
            assert.isTrue(cb2Called, "callback 2 was still called");
            target.remove();
        });
        it("doesn't call callbacks if not in the DOM", function () {
            var targetWidth = 400, targetHeight = 400;
            var target = generateSVG(targetWidth, targetHeight);
            // HACKHACK: PhantomJS can't measure SVGs unless they have something in them occupying space
            target.append("rect").attr("width", targetWidth).attr("height", targetHeight);
            var targetX = 17;
            var targetY = 76;
            var md = Plottable.Dispatcher.Mouse.getDispatcher(target.node());
            var callbackWasCalled = false;
            var callback = function (p, e) { return callbackWasCalled = true; };
            var keyString = "notInDomTest";
            md.onMouseMove(keyString, callback);
            triggerFakeMouseEvent("mousemove", target, targetX, targetY);
            assert.isTrue(callbackWasCalled, "callback was called on mousemove");
            target.remove();
            callbackWasCalled = false;
            triggerFakeMouseEvent("mousemove", target, targetX, targetY);
            assert.isFalse(callbackWasCalled, "callback was not called after <svg> was removed from DOM");
            md.onMouseMove(keyString, null);
        });
        it("calls callbacks on mouseover, mousemove, and mouseout", function () {
            var targetWidth = 400, targetHeight = 400;
            var target = generateSVG(targetWidth, targetHeight);
            // HACKHACK: PhantomJS can't measure SVGs unless they have something in them occupying space
            target.append("rect").attr("width", targetWidth).attr("height", targetHeight);
            var targetX = 17;
            var targetY = 76;
            var expectedPoint = {
                x: targetX,
                y: targetY
            };
            var md = Plottable.Dispatcher.Mouse.getDispatcher(target.node());
            var callbackWasCalled = false;
            var callback = function (p, e) {
                callbackWasCalled = true;
                assertPointsClose(p, expectedPoint, 0.5, "mouse position is correct");
                assert.isNotNull(e, "mouse event was passed to the callback");
            };
            var keyString = "unit test";
            md.onMouseMove(keyString, callback);
            triggerFakeMouseEvent("mouseover", target, targetX, targetY);
            assert.isTrue(callbackWasCalled, "callback was called on mouseover");
            callbackWasCalled = false;
            triggerFakeMouseEvent("mousemove", target, targetX, targetY);
            assert.isTrue(callbackWasCalled, "callback was called on mousemove");
            callbackWasCalled = false;
            triggerFakeMouseEvent("mouseout", target, targetX, targetY);
            assert.isTrue(callbackWasCalled, "callback was called on mouseout");
            md.onMouseMove(keyString, null);
            target.remove();
        });
        it("onMouseDown()", function () {
            var targetWidth = 400, targetHeight = 400;
            var target = generateSVG(targetWidth, targetHeight);
            // HACKHACK: PhantomJS can't measure SVGs unless they have something in them occupying space
            target.append("rect").attr("width", targetWidth).attr("height", targetHeight);
            var targetX = 17;
            var targetY = 76;
            var expectedPoint = {
                x: targetX,
                y: targetY
            };
            var md = Plottable.Dispatcher.Mouse.getDispatcher(target.node());
            var callbackWasCalled = false;
            var callback = function (p, e) {
                callbackWasCalled = true;
                assertPointsClose(p, expectedPoint, 0.5, "mouse position is correct");
                assert.isNotNull(e, "mouse event was passed to the callback");
            };
            var keyString = "unit test";
            md.onMouseDown(keyString, callback);
            triggerFakeMouseEvent("mousedown", target, targetX, targetY);
            assert.isTrue(callbackWasCalled, "callback was called on mousedown");
            md.onMouseDown(keyString, null);
            target.remove();
        });
        it("onMouseUp()", function () {
            var targetWidth = 400, targetHeight = 400;
            var target = generateSVG(targetWidth, targetHeight);
            // HACKHACK: PhantomJS can't measure SVGs unless they have something in them occupying space
            target.append("rect").attr("width", targetWidth).attr("height", targetHeight);
            var targetX = 17;
            var targetY = 76;
            var expectedPoint = {
                x: targetX,
                y: targetY
            };
            var md = Plottable.Dispatcher.Mouse.getDispatcher(target.node());
            var callbackWasCalled = false;
            var callback = function (p, e) {
                callbackWasCalled = true;
                assertPointsClose(p, expectedPoint, 0.5, "mouse position is correct");
                assert.isNotNull(e, "mouse event was passed to the callback");
            };
            var keyString = "unit test";
            md.onMouseUp(keyString, callback);
            triggerFakeMouseEvent("mouseup", target, targetX, targetY);
            assert.isTrue(callbackWasCalled, "callback was called on mouseup");
            md.onMouseUp(keyString, null);
            target.remove();
        });
        it("onWheel()", function () {
            // HACKHACK PhantomJS doesn't implement fake creation of WheelEvents
            // https://github.com/ariya/phantomjs/issues/11289
            if (window.PHANTOMJS) {
                return;
            }
            var targetWidth = 400, targetHeight = 400;
            var svg = generateSVG(targetWidth, targetHeight);
            // HACKHACK: PhantomJS can't measure SVGs unless they have something in them occupying space
            svg.append("rect").attr("width", targetWidth).attr("height", targetHeight);
            var targetX = 17;
            var targetY = 76;
            var expectedPoint = {
                x: targetX,
                y: targetY
            };
            var targetDeltaY = 10;
            var md = Plottable.Dispatcher.Mouse.getDispatcher(svg.node());
            var callbackWasCalled = false;
            var callback = function (p, e) {
                callbackWasCalled = true;
                assert.strictEqual(e.deltaY, targetDeltaY, "deltaY value was passed to callback");
                assertPointsClose(p, expectedPoint, 0.5, "mouse position is correct");
                assert.isNotNull(e, "mouse event was passed to the callback");
            };
            var keyString = "unit test";
            md.onWheel(keyString, callback);
            triggerFakeWheelEvent("wheel", svg, targetX, targetY, targetDeltaY);
            assert.isTrue(callbackWasCalled, "callback was called on wheel");
            md.onWheel(keyString, null);
            svg.remove();
        });
        it("onDblClick()", function () {
            var targetWidth = 400, targetHeight = 400;
            var target = generateSVG(targetWidth, targetHeight);
            // HACKHACK: PhantomJS can't measure SVGs unless they have something in them occupying space
            target.append("rect").attr("width", targetWidth).attr("height", targetHeight);
            var targetX = 17;
            var targetY = 76;
            var expectedPoint = {
                x: targetX,
                y: targetY
            };
            var md = Plottable.Dispatcher.Mouse.getDispatcher(target.node());
            var callbackWasCalled = false;
            var callback = function (p, e) {
                callbackWasCalled = true;
                assert.isNotNull(e, "mouse event was passed to the callback");
            };
            var keyString = "unit test";
            md.onDblClick(keyString, callback);
            triggerFakeMouseEvent("dblclick", target, targetX, targetY);
            assert.isTrue(callbackWasCalled, "callback was called on dblClick");
            md.onDblClick(keyString, null);
            target.remove();
        });
    });
});

///<reference path="../testReference.ts" />
var assert = chai.assert;
describe("Dispatchers", function () {
    describe("Touch Dispatcher", function () {
        it("getDispatcher() creates only one Dispatcher.Touch per <svg>", function () {
            var svg = generateSVG();
            var td1 = Plottable.Dispatcher.Touch.getDispatcher(svg.node());
            assert.isNotNull(td1, "created a new Dispatcher on an SVG");
            var td2 = Plottable.Dispatcher.Touch.getDispatcher(svg.node());
            assert.strictEqual(td1, td2, "returned the existing Dispatcher if called again with same <svg>");
            svg.remove();
        });
        it("getLastTouchPosition() defaults to a non-null value", function () {
            var svg = generateSVG();
            var td = Plottable.Dispatcher.Touch.getDispatcher(svg.node());
            var p = td.getLastTouchPosition();
            assert.isNotNull(p, "returns a value after initialization");
            assert.isNotNull(p.x, "x value is set");
            assert.isNotNull(p.y, "y value is set");
            svg.remove();
        });
        it("onTouchStart()", function () {
            var targetWidth = 400, targetHeight = 400;
            var target = generateSVG(targetWidth, targetHeight);
            // HACKHACK: PhantomJS can't measure SVGs unless they have something in them occupying space
            target.append("rect").attr("width", targetWidth).attr("height", targetHeight);
            var targetX = 17;
            var targetY = 76;
            var expectedPoint = {
                x: targetX,
                y: targetY
            };
            var td = Plottable.Dispatcher.Touch.getDispatcher(target.node());
            var callbackWasCalled = false;
            var callback = function (p, e) {
                callbackWasCalled = true;
                assertPointsClose(p, expectedPoint, 0.5, "touch position is correct");
                assert.isNotNull(e, "TouchEvent was passed to the Dispatcher");
            };
            var keyString = "unit test";
            td.onTouchStart(keyString, callback);
            triggerFakeTouchEvent("touchstart", target, targetX, targetY);
            assert.isTrue(callbackWasCalled, "callback was called on touchstart");
            td.onTouchStart(keyString, null);
            target.remove();
        });
        it("onTouchMove()", function () {
            var targetWidth = 400, targetHeight = 400;
            var target = generateSVG(targetWidth, targetHeight);
            // HACKHACK: PhantomJS can't measure SVGs unless they have something in them occupying space
            target.append("rect").attr("width", targetWidth).attr("height", targetHeight);
            var targetX = 17;
            var targetY = 76;
            var expectedPoint = {
                x: targetX,
                y: targetY
            };
            var td = Plottable.Dispatcher.Touch.getDispatcher(target.node());
            var callbackWasCalled = false;
            var callback = function (p, e) {
                callbackWasCalled = true;
                assertPointsClose(p, expectedPoint, 0.5, "touch position is correct");
                assert.isNotNull(e, "TouchEvent was passed to the Dispatcher");
            };
            var keyString = "unit test";
            td.onTouchMove(keyString, callback);
            triggerFakeTouchEvent("touchmove", target, targetX, targetY);
            assert.isTrue(callbackWasCalled, "callback was called on touchmove");
            td.onTouchMove(keyString, null);
            target.remove();
        });
        it("onTouchEnd()", function () {
            var targetWidth = 400, targetHeight = 400;
            var target = generateSVG(targetWidth, targetHeight);
            // HACKHACK: PhantomJS can't measure SVGs unless they have something in them occupying space
            target.append("rect").attr("width", targetWidth).attr("height", targetHeight);
            var targetX = 17;
            var targetY = 76;
            var expectedPoint = {
                x: targetX,
                y: targetY
            };
            var td = Plottable.Dispatcher.Touch.getDispatcher(target.node());
            var callbackWasCalled = false;
            var callback = function (p, e) {
                callbackWasCalled = true;
                assertPointsClose(p, expectedPoint, 0.5, "touch position is correct");
                assert.isNotNull(e, "TouchEvent was passed to the Dispatcher");
            };
            var keyString = "unit test";
            td.onTouchEnd(keyString, callback);
            triggerFakeTouchEvent("touchend", target, targetX, targetY);
            assert.isTrue(callbackWasCalled, "callback was called on touchend");
            td.onTouchEnd(keyString, null);
            target.remove();
        });
        it("doesn't call callbacks if not in the DOM", function () {
            var targetWidth = 400, targetHeight = 400;
            var target = generateSVG(targetWidth, targetHeight);
            // HACKHACK: PhantomJS can't measure SVGs unless they have something in them occupying space
            target.append("rect").attr("width", targetWidth).attr("height", targetHeight);
            var targetX = 17;
            var targetY = 76;
            var td = Plottable.Dispatcher.Touch.getDispatcher(target.node());
            var callbackWasCalled = false;
            var callback = function (p, e) {
                callbackWasCalled = true;
                assert.isNotNull(e, "TouchEvent was passed to the Dispatcher");
            };
            var keyString = "notInDomTest";
            td.onTouchMove(keyString, callback);
            triggerFakeTouchEvent("touchmove", target, targetX, targetY);
            assert.isTrue(callbackWasCalled, "callback was called on touchmove");
            target.remove();
            callbackWasCalled = false;
            triggerFakeTouchEvent("touchmove", target, targetX, targetY);
            assert.isFalse(callbackWasCalled, "callback was not called after <svg> was removed from DOM");
            td.onTouchMove(keyString, null);
        });
    });
});

///<reference path="../testReference.ts" />
var assert = chai.assert;
describe("Dispatchers", function () {
    describe("Key Dispatcher", function () {
        it("triggers callback on mousedown", function () {
            var ked = Plottable.Dispatcher.Key.getDispatcher();
            var keyCodeToSend = 65;
            var keyDowned = false;
            var callback = function (code, e) {
                keyDowned = true;
                assert.strictEqual(code, keyCodeToSend, "correct keycode was passed");
                assert.isNotNull(e, "key event was passed to the callback");
            };
            var keyString = "unit test";
            ked.onKeyDown(keyString, callback);
            $("body").simulate("keydown", { keyCode: keyCodeToSend });
            assert.isTrue(keyDowned, "callback when a key was pressed");
            ked.onKeyDown(keyString, null); // clean up
        });
    });
});<|MERGE_RESOLUTION|>--- conflicted
+++ resolved
@@ -3188,7 +3188,6 @@
 var assert = chai.assert;
 describe("Plots", function () {
     describe("Bar Plot", function () {
-<<<<<<< HEAD
         // HACKHACK #1798: beforeEach being used below
         it("renders correctly with no data", function () {
             var svg = generateSVG(400, 400);
@@ -3202,14 +3201,12 @@
             assert.strictEqual(plot.height(), 400, "was allocated height");
             svg.remove();
         });
-=======
         function assertPlotDataEqual(expected, actual, msg) {
             assert.deepEqual(expected.data, actual.data, msg);
             assert.closeTo(expected.pixelPoints[0].x, actual.pixelPoints[0].x, 0.01, msg);
             assert.closeTo(expected.pixelPoints[0].y, actual.pixelPoints[0].y, 0.01, msg);
             assert.deepEqual(expected.selection, actual.selection, msg);
         }
->>>>>>> 366b62d6
         describe("Vertical Bar Plot", function () {
             var svg;
             var dataset;
