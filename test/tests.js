///<reference path="testReference.ts" />
function generateSVG(width, height) {
    if (typeof width === "undefined") { width = 400; }
    if (typeof height === "undefined") { height = 400; }
    var parent = getSVGParent();
    return parent.append("svg").attr("width", width).attr("height", height);
}

function getSVGParent() {
    var mocha = d3.select("#mocha-report");
    if (mocha.node() != null) {
        var suites = mocha.selectAll(".suite");
        var lastSuite = d3.select(suites[0][suites[0].length - 1]);
        return lastSuite.selectAll("ul");
    } else {
        return d3.select("body");
    }
}

function verifySpaceRequest(sr, w, h, ww, wh, id) {
    assert.equal(sr.width, w, "width requested is as expected #" + id);
    assert.equal(sr.height, h, "height requested is as expected #" + id);
    assert.equal(sr.wantsWidth, ww, "needs more width is as expected #" + id);
    assert.equal(sr.wantsHeight, wh, "needs more height is as expected #" + id);
}

function fixComponentSize(c, fixedWidth, fixedHeight) {
    c._requestedSpace = function (w, h) {
        return {
            width: fixedWidth == null ? 0 : Math.min(w, fixedWidth),
            height: fixedHeight == null ? 0 : Math.min(h, fixedHeight),
            wantsWidth: fixedWidth == null ? false : w < fixedWidth,
            wantsHeight: fixedHeight == null ? false : h < fixedHeight
        };
    };
    return c;
}

function makeFixedSizeComponent(fixedWidth, fixedHeight) {
    return fixComponentSize(new Plottable.Abstract.Component(), fixedWidth, fixedHeight);
}

function getTranslate(element) {
    return d3.transform(element.attr("transform")).translate;
}

function assertBBoxEquivalence(bbox, widthAndHeightPair, message) {
    var width = widthAndHeightPair[0];
    var height = widthAndHeightPair[1];
    assert.equal(bbox.width, width, "width: " + message);
    assert.equal(bbox.height, height, "height: " + message);
}

function assertBBoxInclusion(outerEl, innerEl) {
    var outerBox = outerEl.node().getBoundingClientRect();
    var innerBox = innerEl.node().getBoundingClientRect();
    assert.operator(Math.floor(outerBox.left), "<=", Math.ceil(innerBox.left), "bounding rect left included");
    assert.operator(Math.floor(outerBox.top), "<=", Math.ceil(innerBox.top), "bounding rect top included");
    assert.operator(Math.ceil(outerBox.right), ">=", Math.floor(innerBox.right), "bounding rect right included");
    assert.operator(Math.ceil(outerBox.bottom), ">=", Math.floor(innerBox.bottom), "bounding rect bottom included");
}

function assertXY(el, xExpected, yExpected, message) {
    var x = el.attr("x");
    var y = el.attr("y");
    assert.equal(x, xExpected, "x: " + message);
    assert.equal(y, yExpected, "y: " + message);
}

function assertWidthHeight(el, widthExpected, heightExpected, message) {
    var width = el.attr("width");
    var height = el.attr("height");
    assert.equal(width, widthExpected, "width: " + message);
    assert.equal(height, heightExpected, "height: " + message);
}

function makeLinearSeries(n) {
    function makePoint(x) {
        return { x: x, y: x };
    }
    return d3.range(n).map(makePoint);
}

function makeQuadraticSeries(n) {
    function makeQuadraticPoint(x) {
        return { x: x, y: x * x };
    }
    return d3.range(n).map(makeQuadraticPoint);
}

var MultiTestVerifier = (function () {
    function MultiTestVerifier() {
        this.passed = true;
    }
    MultiTestVerifier.prototype.start = function () {
        this.temp = this.passed;
        this.passed = false;
    };

    MultiTestVerifier.prototype.end = function () {
        this.passed = this.temp;
    };
    return MultiTestVerifier;
})();

///<reference path="testReference.ts" />
before(function () {
    // Set the render policy to immediate to make sure ETE tests can check DOM change immediately
    Plottable.Core.RenderController.setRenderPolicy(new Plottable.Core.RenderController.RenderPolicy.Immediate());
});

///<reference path="testReference.ts" />
var assert = chai.assert;

describe("Axes", function () {
    it("Renders ticks", function () {
        var svg = generateSVG(500, 100);
        var xScale = new Plottable.Scale.Linear();
        xScale.domain([0, 10]);
        xScale.range([0, 500]);
        var axis = new Plottable.Axis.XAxis(xScale, "bottom");
        axis.renderTo(svg);
        var ticks = svg.selectAll(".tick");
        assert.operator(ticks[0].length, ">=", 2, "There are at least two ticks.");

        var tickTexts = ticks.select("text")[0].map(function (t) {
            return d3.select(t).text();
        });
        var generatedTicks = xScale.ticks().map(axis.tickFormat());
        assert.deepEqual(tickTexts, generatedTicks, "The correct tick texts are displayed");
        svg.remove();
    });

    it("formatter can be changed", function () {
        var svg = generateSVG(500, 100);
        var xScale = new Plottable.Scale.Linear();
        xScale.domain([0, 10]);
        xScale.range([0, 500]);
        var axis = new Plottable.Axis.XAxis(xScale, "bottom");
        axis.renderTo(svg);

        var tickTexts = svg.selectAll(".tick text")[0].map(function (t) {
            return d3.select(t).text();
        });
        var generatedTicks = xScale.ticks().map(axis.tickFormat());
        assert.deepEqual(tickTexts, generatedTicks, "The correct tick texts are displayed");

        var blarghFormatter = function (d) {
            return "blargh";
        };
        axis.tickFormat(blarghFormatter);
        tickTexts = svg.selectAll(".tick text")[0].map(function (t) {
            return d3.select(t).text();
        });
        generatedTicks = xScale.ticks().map(axis.tickFormat());
        assert.deepEqual(tickTexts, generatedTicks, "Tick texts updated based on new formatter");

        svg.remove();
    });

    it("Still displays tick labels if space is constrained.", function () {
        var svg = generateSVG(100, 100);
        var yScale = new Plottable.Scale.Linear().domain([0, 10]).range([0, 100]);
        var yAxis = new Plottable.Axis.YAxis(yScale, "left");
        yAxis.renderTo(svg);
        var tickTexts = svg.selectAll(".tick text");
        var visibleTickTexts = tickTexts.filter(function () {
            return d3.select(this).style("visibility") === "visible";
        });
        assert.operator(visibleTickTexts[0].length, ">=", 2, "Two tick labels remain visible");
        yAxis.remove();

        var xScale = new Plottable.Scale.Linear().domain([0, 10]).range([0, 100]);
        var xAxis = new Plottable.Axis.XAxis(yScale, "bottom");
        xAxis.renderTo(svg);
        tickTexts = svg.selectAll(".tick text");
        visibleTickTexts = tickTexts.filter(function () {
            return d3.select(this).style("visibility") === "visible";
        });
        assert.operator(visibleTickTexts[0].length, ">=", 2, "Two tick labels remain visible");
        svg.remove();
    });

    it("XAxis positions tick labels correctly", function () {
        var svg = generateSVG(500, 100);
        var xScale = new Plottable.Scale.Linear();
        xScale.domain([0, 10]);
        xScale.range([0, 500]);
        var xAxis = new Plottable.Axis.XAxis(xScale, "bottom");
        xAxis.renderTo(svg);
        var tickMarks = xAxis.axisElement.selectAll(".tick").select("line")[0];
        var tickLabels = xAxis.axisElement.selectAll(".tick").select("text")[0];
        for (var i = 0; i < tickMarks.length; i++) {
            var markRect = tickMarks[i].getBoundingClientRect();
            var labelRect = tickLabels[i].getBoundingClientRect();
            assert.isTrue((labelRect.left <= markRect.left && markRect.right <= labelRect.right), "tick label position defaults to centered");
        }

        xAxis.tickLabelPosition("left");
        xAxis._render();
        tickMarks = xAxis.axisElement.selectAll(".tick").select("line")[0];
        tickLabels = xAxis.axisElement.selectAll(".tick").select("text")[0];
        for (i = 0; i < tickMarks.length; i++) {
            markRect = tickMarks[i].getBoundingClientRect();
            labelRect = tickLabels[i].getBoundingClientRect();
            assert.operator(labelRect.right, "<=", markRect.left + 1, "tick label is to the left of the mark"); // +1 for off-by-one on some browsers
        }

        xAxis.tickLabelPosition("right");
        xAxis._render();
        tickMarks = xAxis.axisElement.selectAll(".tick").select("line")[0];
        tickLabels = xAxis.axisElement.selectAll(".tick").select("text")[0];
        for (i = 0; i < tickMarks.length; i++) {
            markRect = tickMarks[i].getBoundingClientRect();
            labelRect = tickLabels[i].getBoundingClientRect();
            assert.operator(markRect.right, "<=", labelRect.left + 1, "tick label is to the right of the mark"); // +1 for off-by-one on some browsers
        }
        svg.remove();
    });

    it("X Axis height can be changed", function () {
        var svg = generateSVG(500, 30);
        var xScale = new Plottable.Scale.Linear();
        xScale.domain([0, 10]);
        xScale.range([0, 500]);
        var xAxis = new Plottable.Axis.XAxis(xScale, "top");
        xAxis.renderTo(svg);

        var oldHeight = xAxis._requestedSpace(500, 30).height;
        var axisBBoxBefore = xAxis.element.node().getBBox();
        var baselineClientRectBefore = xAxis.element.select("path").node().getBoundingClientRect();
        assert.equal(axisBBoxBefore.height, oldHeight, "axis height matches minimum height (before)");

        var newHeight = 60;
        xAxis.height(newHeight);
        xAxis.renderTo(svg);
        var axisBBoxAfter = xAxis.element.node().getBBox();
        var baselineClientRectAfter = xAxis.element.select("path").node().getBoundingClientRect();
        assert.equal(axisBBoxAfter.height, newHeight, "axis height updated to match new minimum");
        assert.equal((baselineClientRectAfter.bottom - baselineClientRectBefore.bottom), (newHeight - oldHeight), "baseline has shifted down as a consequence");
        svg.remove();
    });

    it("YAxis positions tick labels correctly", function () {
        var svg = generateSVG(100, 500);
        var yScale = new Plottable.Scale.Linear();
        yScale.domain([0, 10]);
        yScale.range([500, 0]);
        var yAxis = new Plottable.Axis.YAxis(yScale, "left");
        yAxis.renderTo(svg);
        var tickMarks = yAxis.axisElement.selectAll(".tick").select("line")[0];
        var tickLabels = yAxis.axisElement.selectAll(".tick").select("text")[0];
        for (var i = 0; i < tickMarks.length; i++) {
            var markRect = tickMarks[i].getBoundingClientRect();
            var labelRect = tickLabels[i].getBoundingClientRect();
            assert.isTrue((labelRect.top <= markRect.top && markRect.bottom <= labelRect.bottom), "tick label position defaults to middle");
        }

        yAxis.tickLabelPosition("top");
        yAxis._render();
        tickMarks = yAxis.axisElement.selectAll(".tick").select("line")[0];
        tickLabels = yAxis.axisElement.selectAll(".tick").select("text")[0];
        for (i = 0; i < tickMarks.length; i++) {
            markRect = tickMarks[i].getBoundingClientRect();
            labelRect = tickLabels[i].getBoundingClientRect();
            assert.operator(labelRect.bottom, "<=", markRect.top + 2, "tick label above the mark"); // +2 for off-by-two on some browsers
        }

        yAxis.tickLabelPosition("bottom");
        yAxis._render();
        tickMarks = yAxis.axisElement.selectAll(".tick").select("line")[0];
        tickLabels = yAxis.axisElement.selectAll(".tick").select("text")[0];
        for (i = 0; i < tickMarks.length; i++) {
            markRect = tickMarks[i].getBoundingClientRect();
            labelRect = tickLabels[i].getBoundingClientRect();
            assert.operator(markRect.bottom, "<=", labelRect.top, "tick label is below the mark");
        }
        svg.remove();
    });

    it("Y Axis width can be changed", function () {
        var svg = generateSVG(50, 500);
        var yScale = new Plottable.Scale.Linear();
        yScale.domain([0, 10]);
        yScale.range([500, 0]);
        var yAxis = new Plottable.Axis.YAxis(yScale, "left");
        yAxis.renderTo(svg);

        var oldWidth = yAxis._requestedSpace(50, 500).width;
        var axisBBoxBefore = yAxis.element.node().getBBox();
        var baselineClientRectBefore = yAxis.element.select("path").node().getBoundingClientRect();
        assert.equal(axisBBoxBefore.width, oldWidth, "axis width matches minimum width (before)");

        var newWidth = 80;
        yAxis.width(newWidth);
        yAxis.renderTo(svg);
        var axisBBoxAfter = yAxis.element.node().getBBox();
        var baselineClientRectAfter = yAxis.element.select("path").node().getBoundingClientRect();
        assert.equal(axisBBoxAfter.width, newWidth, "axis width updated to match new minimum");
        assert.equal((baselineClientRectAfter.right - baselineClientRectBefore.right), (newWidth - oldWidth), "baseline has shifted over as a consequence");
        svg.remove();
    });

    it("generate relative date formatter", function () {
        var baseDate = new Date(2000, 0, 1);
        var testDate = new Date(2001, 0, 1);
        var formatter = Plottable.Util.Axis.generateRelativeDateFormatter(baseDate.valueOf());
        assert.equal(formatter(testDate), "366"); // leap year

        formatter = Plottable.Util.Axis.generateRelativeDateFormatter(baseDate.valueOf(), Plottable.Util.Axis.ONE_DAY, "d");
        assert.equal(formatter(testDate), "366d");
    });

    it("render relative dates", function () {
        var svg = generateSVG(500, 100);
        var startDate = new Date(2000, 0, 1);
        var endDate = new Date(2001, 0, 1);
        var timeScale = new Plottable.Scale.Linear();
        timeScale.updateExtent(1, "x", [startDate, endDate]);
        timeScale.range([0, 500]);
        timeScale.domainer(new Plottable.Domainer().nice());
        var xAxis = new Plottable.Axis.XAxis(timeScale, "bottom");
        var baseDate = d3.min(timeScale.domain());

        var formatter = Plottable.Util.Axis.generateRelativeDateFormatter(baseDate);
        xAxis.tickFormat(formatter);
        xAxis.renderTo(svg);
        var tickLabels = $(".tick").children("text");
        assert.equal(parseInt(tickLabels.first().text(), 10), 0);
        assert.isTrue(parseInt(tickLabels.last().text(), 10) >= 365);
        xAxis.remove();
        svg.remove();

        svg = generateSVG(100, 500);
        endDate = new Date(2010, 0, 1);
        var timescaleY = new Plottable.Scale.Linear().domain([startDate, endDate]).range([0, 500]);
        var yAxis = new Plottable.Axis.YAxis(timescaleY, "left");
        var oneYear = 365 * Plottable.Util.Axis.ONE_DAY;
        baseDate = new Date(1990, 0, 1);

        formatter = Plottable.Util.Axis.generateRelativeDateFormatter(baseDate, oneYear, "y");
        yAxis.tickFormat(formatter);
        yAxis.renderTo(svg);
        tickLabels = $(".tick").children("text");
        assert.equal(tickLabels.text().slice(-1), "y");
        assert.isTrue(parseInt(tickLabels.first().text(), 10) <= 10);
        assert.isTrue(parseInt(tickLabels.last().text(), 10) >= 20);
        svg.remove();
    });

    it("XAxis wraps long tick label texts so they don't overlap", function () {
        var svg = generateSVG(300, 60);
        var ordinalScale = new Plottable.Scale.Ordinal();
        ordinalScale.domain(["Aliens", "Time Travellers", "Espers", "Save the World By Overloading It With Fun Brigade"]);
        ordinalScale.range([0, 300]);

        var xAxis = new Plottable.Axis.XAxis(ordinalScale, "bottom");
        xAxis.height(60);
        xAxis.renderTo(svg);

        var tickTexts = svg.selectAll(".tick text");
        assert.equal(tickTexts[0].length, 4, "4 ticks were drawn");

        var clientRects = tickTexts[0].map(function (t) {
            return t.getBoundingClientRect();
        });
        var labelsOverlap = false;
        clientRects.forEach(function (rect, i) {
            if (i > 0) {
                if (rect.left < clientRects[i - 1].left) {
                    labelsOverlap = true;
                }
            }
        });
        assert.isFalse(labelsOverlap, "labels don't overlap");

        var allTopsEqual = clientRects.map(function (r) {
            return r.top;
        }).every(function (t) {
            return t === clientRects[0].top;
        });
        assert.isTrue(allTopsEqual, "tops of labels align");

        assert.isTrue(clientRects.every(function (rect) {
            return rect.height < xAxis._height - xAxis.tickSize();
        }), "all labels fit within the available space");
        svg.remove();
    });

    it("Yaxis wraps long tick label texts so they don't overlap", function () {
        var svg = generateSVG(100, 300);
        var ordinalScale = new Plottable.Scale.Ordinal();
        ordinalScale.domain(["Aliens", "Time Travellers", "Espers", "Save the World By Overloading It With Fun Brigade"]);
        ordinalScale.range([0, 300]);

        var yAxis = new Plottable.Axis.YAxis(ordinalScale, "left");
        yAxis.width(100);
        yAxis.renderTo(svg);

        var tickTexts = svg.selectAll(".tick text");
        assert.equal(tickTexts[0].length, 4, "4 ticks were drawn");

        var clientRects = tickTexts[0].map(function (t) {
            return t.getBoundingClientRect();
        });
        var labelsOverlap = false;
        clientRects.forEach(function (rect, i) {
            if (i > 0) {
                if (rect.top < clientRects[i - 1].bottom) {
                    labelsOverlap = true;
                }
            }
        });
        assert.isFalse(labelsOverlap, "labels don't overlap");

        var allTopsEqual = clientRects.map(function (r) {
            return r.right;
        }).every(function (t) {
            return t === clientRects[0].right;
        });
        assert.isTrue(allTopsEqual, "right edges of labels align");

        assert.isTrue(clientRects.every(function (rect) {
            return rect.width < yAxis._width - yAxis.tickSize();
        }), "all labels fit within the available space");
        svg.remove();
    });

    describe("Category Axes", function () {
        it("re-renders appropriately when data is changed", function () {
            var svg = generateSVG(400, 400);
            var xScale = new Plottable.Scale.Ordinal().domain(["foo", "bar", "baz"]).range([400, 0]);
            var ca = new Plottable.Axis.Category(xScale, "left");
            ca.renderTo(svg);
            assert.deepEqual(ca._tickLabelsG.selectAll(".tick-label").data(), xScale.domain(), "tick labels render domain");
            assert.doesNotThrow(function () {
                return xScale.domain(["bar", "baz", "bam"]);
            });
            assert.deepEqual(ca._tickLabelsG.selectAll(".tick-label").data(), xScale.domain(), "tick labels render domain");
            svg.remove();
        });

        it("requests appropriate space when the scale has no domain", function () {
            var svg = generateSVG(400, 400);
            var scale = new Plottable.Scale.Ordinal();
            var ca = new Plottable.Axis.Category(scale);
            ca._anchor(svg);
            var s = ca._requestedSpace(400, 400);
            assert.operator(s.width, ">=", 0, "it requested 0 or more width");
            assert.operator(s.height, ">=", 0, "it requested 0 or more height");
            assert.isFalse(s.wantsWidth, "it doesn't want width");
            assert.isFalse(s.wantsHeight, "it doesn't want height");
            svg.remove();
        });
    });
});

///<reference path="testReference.ts" />
var assert = chai.assert;

describe("BaseAxis", function () {
    it("orientation", function () {
        var scale = new Plottable.Scale.Linear();
        assert.throws(function () {
            return new Plottable.Abstract.Axis(scale, "blargh");
        }, "unsupported");
    });

    it("tickLabelPadding() rejects negative values", function () {
        var scale = new Plottable.Scale.Linear();
        var baseAxis = new Plottable.Abstract.Axis(scale, "bottom");

        assert.throws(function () {
            return baseAxis.tickLabelPadding(-1);
        }, "must be positive");
    });

    it("width()", function () {
        var SVG_WIDTH = 100;
        var SVG_HEIGHT = 500;
        var svg = generateSVG(SVG_WIDTH, SVG_HEIGHT);
        var scale = new Plottable.Scale.Linear();
        var verticalAxis = new Plottable.Abstract.Axis(scale, "right");
        verticalAxis.renderTo(svg);

        var expectedWidth = verticalAxis.tickLength();
        assert.strictEqual(verticalAxis.width(), expectedWidth, "calling width() with no arguments returns currently used width");

        verticalAxis.width(20);
        assert.strictEqual(verticalAxis.width(), 20, "width was set to user-specified value");

        verticalAxis.width(10 * SVG_WIDTH); // way too big
        assert.strictEqual(verticalAxis.width(), SVG_WIDTH, "returns actual used width if requested width is too large");

        assert.doesNotThrow(function () {
            return verticalAxis.width("auto");
        }, Error, "can be set to auto mode");
        assert.throws(function () {
            return verticalAxis.width(-999);
        }, Error, "invalid");

        var horizontalAxis = new Plottable.Abstract.Axis(scale, "bottom");
        assert.throws(function () {
            return horizontalAxis.width(2014);
        }, Error, "horizontal");

        svg.remove();
    });

    it("height()", function () {
        var SVG_WIDTH = 500;
        var SVG_HEIGHT = 100;
        var svg = generateSVG(SVG_WIDTH, SVG_HEIGHT);
        var scale = new Plottable.Scale.Linear();
        var horizontalAxis = new Plottable.Abstract.Axis(scale, "bottom");
        horizontalAxis.renderTo(svg);

        var expectedHeight = horizontalAxis.tickLength();
        assert.strictEqual(horizontalAxis.height(), expectedHeight, "calling height() with no arguments returns currently used height");

        horizontalAxis.height(20);
        assert.strictEqual(horizontalAxis.height(), 20, "height was set to user-specified value");

        horizontalAxis.height(10 * SVG_HEIGHT); // way too big
        assert.strictEqual(horizontalAxis.height(), SVG_HEIGHT, "returns actual used height if requested height is too large");

        assert.doesNotThrow(function () {
            return horizontalAxis.height("auto");
        }, Error, "can be set to auto mode");
        assert.throws(function () {
            return horizontalAxis.height(-999);
        }, Error, "invalid");

        var verticalAxis = new Plottable.Abstract.Axis(scale, "right");
        assert.throws(function () {
            return verticalAxis.height(2014);
        }, Error, "vertical");

        svg.remove();
    });

    it("draws ticks and baseline (horizontal)", function () {
        var SVG_WIDTH = 500;
        var SVG_HEIGHT = 100;
        var svg = generateSVG(SVG_WIDTH, SVG_HEIGHT);
        var scale = new Plottable.Scale.Linear();
        scale.domain([0, 10]);
        scale.range([0, SVG_WIDTH]);
        var baseAxis = new Plottable.Abstract.Axis(scale, "bottom");
        baseAxis.height(SVG_HEIGHT);
        var tickValues = [0, 1, 2, 3, 4, 5, 6, 7, 8, 9, 10];
        baseAxis._getTickValues = function () {
            return tickValues;
        };
        baseAxis.renderTo(svg);

        var tickMarks = svg.selectAll("." + Plottable.Abstract.Axis.TICK_MARK_CLASS);
        assert.strictEqual(tickMarks[0].length, tickValues.length, "A tick mark was created for each value");
        var baseline = svg.select(".baseline");

        assert.isNotNull(baseline.node(), "baseline was drawn");
        assert.strictEqual(baseline.attr("x1"), "0");
        assert.strictEqual(baseline.attr("x2"), String(SVG_WIDTH));
        assert.strictEqual(baseline.attr("y1"), "0");
        assert.strictEqual(baseline.attr("y2"), "0");

        baseAxis.orient("top");
        assert.isNotNull(baseline.node(), "baseline was drawn");
        assert.strictEqual(baseline.attr("x1"), "0");
        assert.strictEqual(baseline.attr("x2"), String(SVG_WIDTH));
        assert.strictEqual(baseline.attr("y1"), String(SVG_HEIGHT));
        assert.strictEqual(baseline.attr("y2"), String(SVG_HEIGHT));

        svg.remove();
    });

    it("draws ticks and baseline (vertical)", function () {
        var SVG_WIDTH = 100;
        var SVG_HEIGHT = 500;
        var svg = generateSVG(SVG_WIDTH, SVG_HEIGHT);
        var scale = new Plottable.Scale.Linear();
        scale.domain([0, 10]);
        scale.range([0, SVG_HEIGHT]);
        var baseAxis = new Plottable.Abstract.Axis(scale, "left");
        baseAxis.width(SVG_WIDTH);
        var tickValues = [0, 1, 2, 3, 4, 5, 6, 7, 8, 9, 10];
        baseAxis._getTickValues = function () {
            return tickValues;
        };
        baseAxis.renderTo(svg);

        var tickMarks = svg.selectAll("." + Plottable.Abstract.Axis.TICK_MARK_CLASS);
        assert.strictEqual(tickMarks[0].length, tickValues.length, "A tick mark was created for each value");
        var baseline = svg.select(".baseline");

        assert.isNotNull(baseline.node(), "baseline was drawn");
        assert.strictEqual(baseline.attr("x1"), String(SVG_WIDTH));
        assert.strictEqual(baseline.attr("x2"), String(SVG_WIDTH));
        assert.strictEqual(baseline.attr("y1"), "0");
        assert.strictEqual(baseline.attr("y2"), String(SVG_HEIGHT));

        baseAxis.orient("right");
        assert.isNotNull(baseline.node(), "baseline was drawn");
        assert.strictEqual(baseline.attr("x1"), "0");
        assert.strictEqual(baseline.attr("x2"), "0");
        assert.strictEqual(baseline.attr("y1"), "0");
        assert.strictEqual(baseline.attr("y2"), String(SVG_HEIGHT));

        svg.remove();
    });

    it("tickLength()", function () {
        var SVG_WIDTH = 500;
        var SVG_HEIGHT = 100;
        var svg = generateSVG(SVG_WIDTH, SVG_HEIGHT);
        var scale = new Plottable.Scale.Linear();
        scale.domain([0, 10]);
        scale.range([0, SVG_WIDTH]);
        var baseAxis = new Plottable.Abstract.Axis(scale, "bottom");
        var tickValues = [0, 1, 2, 3, 4, 5, 6, 7, 8, 9, 10];
        baseAxis._getTickValues = function () {
            return tickValues;
        };
        baseAxis.renderTo(svg);

        var firstTickMark = svg.select("." + Plottable.Abstract.Axis.TICK_MARK_CLASS);
        assert.strictEqual(firstTickMark.attr("x1"), "0");
        assert.strictEqual(firstTickMark.attr("x2"), "0");
        assert.strictEqual(firstTickMark.attr("y1"), "0");
        assert.strictEqual(firstTickMark.attr("y2"), String(baseAxis.tickLength()));

        baseAxis.tickLength(10);
        assert.strictEqual(firstTickMark.attr("y2"), String(baseAxis.tickLength()), "tick length was updated");

        assert.throws(function () {
            return baseAxis.tickLength(-1);
        }, "must be positive");

        svg.remove();
    });
});

///<reference path="testReference.ts" />
var assert = chai.assert;

describe("NumericAxis", function () {
    it("tickLabelPosition() input validation", function () {
        var scale = new Plottable.Scale.Linear();
        var horizontalAxis = new Plottable.Axis.Numeric(scale, "bottom");
        assert.throws(function () {
            return horizontalAxis.tickLabelPosition("top");
        }, "horizontal");
        assert.throws(function () {
            return horizontalAxis.tickLabelPosition("bottom");
        }, "horizontal");

        var verticalAxis = new Plottable.Axis.Numeric(scale, "left");
        assert.throws(function () {
            return verticalAxis.tickLabelPosition("left");
        }, "vertical");
        assert.throws(function () {
            return verticalAxis.tickLabelPosition("right");
        }, "vertical");
    });

    it("draws tick labels correctly (horizontal)", function () {
        var SVG_WIDTH = 500;
        var SVG_HEIGHT = 100;
        var svg = generateSVG(SVG_WIDTH, SVG_HEIGHT);
        var scale = new Plottable.Scale.Linear();
        scale.range([0, SVG_WIDTH]);
        var numericAxis = new Plottable.Axis.Numeric(scale, "bottom");
        numericAxis.renderTo(svg);

        var tickLabels = numericAxis.element.selectAll("." + Plottable.Abstract.Axis.TICK_LABEL_CLASS);
        assert.operator(tickLabels[0].length, ">=", 2, "at least two tick labels were drawn");
        var tickMarks = numericAxis.element.selectAll("." + Plottable.Abstract.Axis.TICK_MARK_CLASS);
        assert.strictEqual(tickLabels[0].length, tickMarks[0].length, "there is one label per mark");

        var i;
        var markBB;
        var labelBB;
        for (i = 0; i < tickLabels[0].length; i++) {
            markBB = tickMarks[0][i].getBoundingClientRect();
            var markCenter = (markBB.left + markBB.right) / 2;
            labelBB = tickLabels[0][i].getBoundingClientRect();
            var labelCenter = (labelBB.left + labelBB.right) / 2;
            assert.closeTo(labelCenter, markCenter, 1, "tick label is centered on mark");
        }

        // labels to left
        numericAxis.tickLabelPosition("left");
        tickLabels = numericAxis.element.selectAll("." + Plottable.Abstract.Axis.TICK_LABEL_CLASS);
        tickMarks = numericAxis.element.selectAll("." + Plottable.Abstract.Axis.TICK_MARK_CLASS);
        for (i = 0; i < tickLabels[0].length; i++) {
            markBB = tickMarks[0][i].getBoundingClientRect();
            labelBB = tickLabels[0][i].getBoundingClientRect();
            assert.operator(labelBB.left, "<=", markBB.right, "tick label is to left of mark");
        }

        // labels to right
        numericAxis.tickLabelPosition("right");
        tickLabels = numericAxis.element.selectAll("." + Plottable.Abstract.Axis.TICK_LABEL_CLASS);
        tickMarks = numericAxis.element.selectAll("." + Plottable.Abstract.Axis.TICK_MARK_CLASS);
        for (i = 0; i < tickLabels[0].length; i++) {
            markBB = tickMarks[0][i].getBoundingClientRect();
            labelBB = tickLabels[0][i].getBoundingClientRect();
            assert.operator(markBB.right, "<=", labelBB.left, "tick label is to right of mark");
        }

        svg.remove();
    });

    it("draws ticks correctly (vertical)", function () {
        var SVG_WIDTH = 100;
        var SVG_HEIGHT = 500;
        var svg = generateSVG(SVG_WIDTH, SVG_HEIGHT);
        var scale = new Plottable.Scale.Linear();
        scale.range([0, SVG_HEIGHT]);
        var numericAxis = new Plottable.Axis.Numeric(scale, "left");
        numericAxis.renderTo(svg);

        var tickLabels = numericAxis.element.selectAll("." + Plottable.Abstract.Axis.TICK_LABEL_CLASS);
        assert.operator(tickLabels[0].length, ">=", 2, "at least two tick labels were drawn");
        var tickMarks = numericAxis.element.selectAll("." + Plottable.Abstract.Axis.TICK_MARK_CLASS);
        assert.strictEqual(tickLabels[0].length, tickMarks[0].length, "there is one label per mark");

        var i;
        var markBB;
        var labelBB;
        for (i = 0; i < tickLabels[0].length; i++) {
            markBB = tickMarks[0][i].getBoundingClientRect();
            var markCenter = (markBB.top + markBB.bottom) / 2;
            labelBB = tickLabels[0][i].getBoundingClientRect();
            var labelCenter = (labelBB.top + labelBB.bottom) / 2;
            assert.closeTo(labelCenter, markCenter, 1, "tick label is centered on mark");
        }

        // labels to top
        numericAxis.tickLabelPosition("top");
        tickLabels = numericAxis.element.selectAll("." + Plottable.Abstract.Axis.TICK_LABEL_CLASS);
        tickMarks = numericAxis.element.selectAll("." + Plottable.Abstract.Axis.TICK_MARK_CLASS);
        for (i = 0; i < tickLabels[0].length; i++) {
            markBB = tickMarks[0][i].getBoundingClientRect();
            labelBB = tickLabels[0][i].getBoundingClientRect();
            assert.operator(labelBB.bottom, "<=", markBB.top, "tick label is above mark");
        }

        // labels to bottom
        numericAxis.tickLabelPosition("bottom");
        tickLabels = numericAxis.element.selectAll("." + Plottable.Abstract.Axis.TICK_LABEL_CLASS);
        tickMarks = numericAxis.element.selectAll("." + Plottable.Abstract.Axis.TICK_MARK_CLASS);
        for (i = 0; i < tickLabels[0].length; i++) {
            markBB = tickMarks[0][i].getBoundingClientRect();
            labelBB = tickLabels[0][i].getBoundingClientRect();
            assert.operator(markBB.bottom, "<=", labelBB.top, "tick label is below mark");
        }

        svg.remove();
    });

    it("uses the supplied Formatter", function () {
        var SVG_WIDTH = 100;
        var SVG_HEIGHT = 500;
        var svg = generateSVG(SVG_WIDTH, SVG_HEIGHT);
        var scale = new Plottable.Scale.Linear();
        scale.range([0, SVG_HEIGHT]);

        var formatter = new Plottable.Formatter.Fixed(2);

        var numericAxis = new Plottable.Axis.Numeric(scale, "left", formatter);
        numericAxis.renderTo(svg);

        var tickLabels = numericAxis.element.selectAll("." + Plottable.Abstract.Axis.TICK_LABEL_CLASS);
        tickLabels.each(function (d, i) {
            var labelText = d3.select(this).text();
            var formattedValue = formatter.format(d);
            assert.strictEqual(labelText, formattedValue, "The supplied Formatter was used to format the tick label");
        });

        svg.remove();
    });

    it("can hide tick labels that don't fit", function () {
        var SVG_WIDTH = 500;
        var SVG_HEIGHT = 100;
        var svg = generateSVG(SVG_WIDTH, SVG_HEIGHT);
        var scale = new Plottable.Scale.Linear();
        scale.range([0, SVG_WIDTH]);
        var numericAxis = new Plottable.Axis.Numeric(scale, "bottom");
        numericAxis.showEndTickLabels(false);
        numericAxis.renderTo(svg);

        var tickLabels = numericAxis.element.selectAll("." + Plottable.Abstract.Axis.TICK_LABEL_CLASS);
        var firstLabel = d3.select(tickLabels[0][0]);
        assert.strictEqual(firstLabel.style("visibility"), "hidden", "first label is hidden");
        var lastLabel = d3.select(tickLabels[0][tickLabels[0].length - 1]);
        assert.strictEqual(lastLabel.style("visibility"), "hidden", "last label is hidden");

        svg.remove();
    });

    it("tick labels don't overlap in a constrained space", function () {
        var SVG_WIDTH = 100;
        var SVG_HEIGHT = 100;
        var svg = generateSVG(SVG_WIDTH, SVG_HEIGHT);
        var scale = new Plottable.Scale.Linear();
        scale.range([0, SVG_WIDTH]);
        var numericAxis = new Plottable.Axis.Numeric(scale, "bottom");
        numericAxis.showEndTickLabels(false);
        numericAxis.renderTo(svg);

        function boxesOverlap(boxA, boxB) {
            if (boxA.right < boxB.left) {
                return false;
            }
            if (boxA.left > boxB.right) {
                return false;
            }
            if (boxA.bottom < boxB.top) {
                return false;
            }
            if (boxA.top > boxB.bottom) {
                return false;
            }
            return true;
        }
        var visibleTickLabels = numericAxis.element.selectAll("." + Plottable.Abstract.Axis.TICK_LABEL_CLASS).filter(function (d, i) {
            return d3.select(this).style("visibility") === "visible";
        });
        var numLabels = visibleTickLabels[0].length;
        var box1;
        var box2;
        for (var i = 0; i < numLabels; i++) {
            for (var j = i + 1; j < numLabels; j++) {
                box1 = visibleTickLabels[0][i].getBoundingClientRect();
                box2 = visibleTickLabels[0][j].getBoundingClientRect();

                assert.isFalse(boxesOverlap(box1, box2), "tick labels don't overlap");
            }
        }

        numericAxis.orient("bottom");
        visibleTickLabels = numericAxis.element.selectAll("." + Plottable.Abstract.Axis.TICK_LABEL_CLASS).filter(function (d, i) {
            return d3.select(this).style("visibility") === "visible";
        });
        numLabels = visibleTickLabels[0].length;
        for (i = 0; i < numLabels; i++) {
            for (j = i + 1; j < numLabels; j++) {
                box1 = visibleTickLabels[0][i].getBoundingClientRect();
                box2 = visibleTickLabels[0][j].getBoundingClientRect();

                assert.isFalse(boxesOverlap(box1, box2), "tick labels don't overlap");
            }
        }

        svg.remove();
    });
});

///<reference path="testReference.ts" />
var assert = chai.assert;

describe("Broadcasters", function () {
    var b;
    var called;
    var cb;
    var listenable = { broadcaster: null };

    beforeEach(function () {
        b = new Plottable.Core.Broadcaster(listenable);
        listenable.broadcaster = b;
        called = false;
        cb = function () {
            called = true;
        };
    });
    it("listeners are called by the broadcast method", function () {
        b.registerListener(null, cb);
        b.broadcast();
        assert.isTrue(called, "callback was called");
    });

    it("same listener can only be associated with one callback", function () {
        var called2 = false;
        var cb2 = function () {
            called2 = true;
        };
        var listener = {};
        b.registerListener(listener, cb);
        b.registerListener(listener, cb2);
        b.broadcast();
        assert.isFalse(called, "first (overwritten) callback not called");
        assert.isTrue(called2, "second callback was called");
    });

    it("listeners can be deregistered", function () {
        var listener = {};
        b.registerListener(listener, cb);
        b.deregisterListener(listener);
        b.broadcast();
        assert.isFalse(called, "callback was not called after deregistering only listener");

        b.registerListener(5, cb);
        b.registerListener(6, cb);
        b.deregisterAllListeners();
        b.broadcast();
        assert.isFalse(called, "callback was not called after deregistering all listeners");

        b.registerListener(5, cb);
        b.registerListener(6, cb);
        b.deregisterListener(5);
        b.broadcast();
        assert.isTrue(called, "callback was called even after 1/2 listeners were deregistered");
    });

    it("arguments are passed through to callback", function () {
        var g2 = {};
        var g3 = "foo";
        var cb = function (a1, rest) {
            assert.equal(listenable, a1, "broadcaster passed through");
            assert.equal(g2, rest[0], "arg1 passed through");
            assert.equal(g3, rest[1], "arg2 passed through");
            called = true;
        };
        b.registerListener(null, cb);
        b.broadcast(g2, g3);
        assert.isTrue(called, "the cb was called");
    });

    it("deregistering an unregistered listener doesn't throw an error", function () {
        assert.doesNotThrow(function () {
            return b.deregisterListener({});
        });
    });
});

///<reference path="testReference.ts" />
var assert = chai.assert;

describe("ComponentContainer", function () {
    it("_addComponent()", function () {
        var container = new Plottable.Abstract.ComponentContainer();
        var c1 = new Plottable.Abstract.Component();
        var c2 = new Plottable.Abstract.Component();
        var c3 = new Plottable.Abstract.Component();

        assert.isTrue(container._addComponent(c1), "returns true on successful adding");
        assert.deepEqual(container.components(), [c1], "component was added");

        container._addComponent(c2);
        assert.deepEqual(container.components(), [c1, c2], "can append components");

        container._addComponent(c3, true);
        assert.deepEqual(container.components(), [c3, c1, c2], "can prepend components");

        assert.isFalse(container._addComponent(null), "returns false for null arguments");
        assert.deepEqual(container.components(), [c3, c1, c2], "component list was unchanged");

        assert.isFalse(container._addComponent(c1), "returns false if adding an already-added component");
        assert.deepEqual(container.components(), [c3, c1, c2], "component list was unchanged");
    });

    it("_removeComponent()", function () {
        var container = new Plottable.Abstract.ComponentContainer();
        var c1 = new Plottable.Abstract.Component();
        var c2 = new Plottable.Abstract.Component();
        container._addComponent(c1);
        container._addComponent(c2);

        container._removeComponent(c2);
        assert.deepEqual(container.components(), [c1], "component 2 was removed");

        container._removeComponent(c2);
        assert.deepEqual(container.components(), [c1], "there are no side effects from removing already-removed components");
    });

    it("empty()", function () {
        var container = new Plottable.Abstract.ComponentContainer();
        assert.isTrue(container.empty());
        var c1 = new Plottable.Abstract.Component();
        container._addComponent(c1);
        assert.isFalse(container.empty());
    });

    it("removeAll()", function () {
        var container = new Plottable.Abstract.ComponentContainer();
        var c1 = new Plottable.Abstract.Component();
        var c2 = new Plottable.Abstract.Component();
        container._addComponent(c1);
        container._addComponent(c2);
        container.removeAll();

        assert.deepEqual(container.components(), [], "all components were removed");
    });

    it("components() returns a shallow copy", function () {
        var container = new Plottable.Abstract.ComponentContainer();
        var c1 = new Plottable.Abstract.Component();
        var c2 = new Plottable.Abstract.Component();
        container._addComponent(c1);
        container._addComponent(c2);

        var componentList = container.components();
        componentList.pop();
        assert.deepEqual(container.components(), [c1, c2], "internal list of components was not changed");
    });
});

///<reference path="testReference.ts" />
var assert = chai.assert;

describe("ComponentGroups", function () {
    it("components in componentGroups overlap", function () {
        var c1 = makeFixedSizeComponent(10, 10);
        var c2 = new Plottable.Abstract.Component();
        var c3 = new Plottable.Abstract.Component();

        var cg = new Plottable.Component.Group([c1, c2, c3]);
        var svg = generateSVG(400, 400);
        cg._anchor(svg);
        c1.addBox("test-box1");
        c2.addBox("test-box2");
        c3.addBox("test-box3");
        cg._computeLayout()._render();
        var t1 = svg.select(".test-box1");
        var t2 = svg.select(".test-box2");
        var t3 = svg.select(".test-box3");
        assertWidthHeight(t1, 10, 10, "rect1 sized correctly");
        assertWidthHeight(t2, 400, 400, "rect2 sized correctly");
        assertWidthHeight(t3, 400, 400, "rect3 sized correctly");
        svg.remove();
    });

    it("components can be added before and after anchoring", function () {
        var c1 = makeFixedSizeComponent(10, 10);
        var c2 = makeFixedSizeComponent(20, 20);
        var c3 = new Plottable.Abstract.Component();

        var cg = new Plottable.Component.Group([c1]);
        var svg = generateSVG(400, 400);
        cg.merge(c2)._anchor(svg);
        c1.addBox("test-box1");
        c2.addBox("test-box2");
        cg._computeLayout()._render();
        var t1 = svg.select(".test-box1");
        var t2 = svg.select(".test-box2");
        assertWidthHeight(t1, 10, 10, "rect1 sized correctly");
        assertWidthHeight(t2, 20, 20, "rect2 sized correctly");
        cg.merge(c3);
        c3.addBox("test-box3");
        cg._computeLayout()._render();
        var t3 = svg.select(".test-box3");
        assertWidthHeight(t3, 400, 400, "rect3 sized correctly");
        svg.remove();
    });

    it("component fixity is computed appropriately", function () {
        var cg = new Plottable.Component.Group();
        var c1 = new Plottable.Abstract.Component();
        var c2 = new Plottable.Abstract.Component();

        cg.merge(c1).merge(c2);
        assert.isFalse(cg._isFixedHeight(), "height not fixed when both components unfixed");
        assert.isFalse(cg._isFixedWidth(), "width not fixed when both components unfixed");

        fixComponentSize(c1, 10, 10);
        assert.isFalse(cg._isFixedHeight(), "height not fixed when one component unfixed");
        assert.isFalse(cg._isFixedWidth(), "width not fixed when one component unfixed");

        fixComponentSize(c2, null, 10);
        assert.isTrue(cg._isFixedHeight(), "height fixed when both components fixed");
        assert.isFalse(cg._isFixedWidth(), "width unfixed when one component unfixed");
    });

    it("componentGroup subcomponents have xOffset, yOffset of 0", function () {
        var cg = new Plottable.Component.Group();
        var c1 = new Plottable.Abstract.Component();
        var c2 = new Plottable.Abstract.Component();
        cg.merge(c1).merge(c2);

        var svg = generateSVG();
        cg._anchor(svg);
        cg._computeLayout(50, 50, 350, 350);

        var cgTranslate = d3.transform(cg.element.attr("transform")).translate;
        var c1Translate = d3.transform(c1.element.attr("transform")).translate;
        var c2Translate = d3.transform(c2.element.attr("transform")).translate;
        assert.equal(cgTranslate[0], 50, "componentGroup has 50 xOffset");
        assert.equal(cgTranslate[1], 50, "componentGroup has 50 yOffset");
        assert.equal(c1Translate[0], 0, "componentGroup has 0 xOffset");
        assert.equal(c1Translate[1], 0, "componentGroup has 0 yOffset");
        assert.equal(c2Translate[0], 0, "componentGroup has 0 xOffset");
        assert.equal(c2Translate[1], 0, "componentGroup has 0 yOffset");
        svg.remove();
    });

    it("remove() and removeComponent work correctly for componentGroup", function () {
        var c1 = new Plottable.Abstract.Component().classed("component-1", true);
        var c2 = new Plottable.Abstract.Component().classed("component-2", true);
        var cg = new Plottable.Component.Group([c1, c2]);

        var svg = generateSVG(200, 200);
        cg.renderTo(svg);

        var c1Node = svg.select(".component-1").node();
        var c2Node = svg.select(".component-2").node();

        assert.isNotNull(c1Node, "component 1 was added to the DOM");
        assert.isNotNull(c2Node, "component 2 was added to the DOM");

        c2.remove();

        c1Node = svg.select(".component-1").node();
        c2Node = svg.select(".comopnent-2").node();

        assert.isNotNull(c1Node, "component 1 is still in the DOM");
        assert.isNull(c2Node, "component 2 was removed from the DOM");

        cg.remove();
        var cgNode = svg.select(".component-group").node();
        c1Node = svg.select(".component-1").node();

        assert.isNull(cgNode, "component group was removed from the DOM");
        assert.isNull(c1Node, "componet 1 was also removed from the DOM");

        cg.renderTo(svg);
        cgNode = svg.select(".component-group").node();
        c1Node = svg.select(".component-1").node();

        assert.isNotNull(cgNode, "component group was added back to the DOM");
        assert.isNotNull(c1Node, "componet 1 was also added back to the DOM");

        svg.remove();
    });

    it("removeAll() works as expected", function () {
        var cg = new Plottable.Component.Group();
        var c1 = new Plottable.Abstract.Component();
        var c2 = new Plottable.Abstract.Component();
        var c3 = new Plottable.Abstract.Component();
        assert.isTrue(cg.empty(), "cg initially empty");
        cg.merge(c1).merge(c2).merge(c3);
        assert.isFalse(cg.empty(), "cg not empty after merging components");
        cg.removeAll();
        assert.isTrue(cg.empty(), "cg empty after removing components");
        assert.isFalse(c1._isAnchored, "c1 was removed");
        assert.isFalse(c2._isAnchored, "c2 was removed");
        assert.isFalse(c3._isAnchored, "c3 was removed");
        assert.lengthOf(cg.components(), 0, "cg has no components");
    });

    describe("ComponentGroup._requestedSpace works as expected", function () {
        it("_works for an empty ComponentGroup", function () {
            var cg = new Plottable.Component.Group();
            var request = cg._requestedSpace(10, 10);
            verifySpaceRequest(request, 0, 0, false, false, "");
        });

        it("works for a ComponentGroup with only proportional-size components", function () {
            var cg = new Plottable.Component.Group();
            var c1 = new Plottable.Abstract.Component();
            var c2 = new Plottable.Abstract.Component();
            cg.merge(c1).merge(c2);
            var request = cg._requestedSpace(10, 10);
            verifySpaceRequest(request, 0, 0, false, false, "");
        });

        it("works when there are fixed-size components", function () {
            var cg = new Plottable.Component.Group();
            var c1 = new Plottable.Abstract.Component();
            var c2 = new Plottable.Abstract.Component();
            var c3 = new Plottable.Abstract.Component();
            cg.merge(c1).merge(c2).merge(c3);
            fixComponentSize(c1, null, 10);
            fixComponentSize(c2, null, 50);
            var request = cg._requestedSpace(10, 10);
            verifySpaceRequest(request, 0, 10, false, true, "");
        });
    });

    describe("Component.merge works as expected", function () {
        var c1 = new Plottable.Abstract.Component();
        var c2 = new Plottable.Abstract.Component();
        var c3 = new Plottable.Abstract.Component();
        var c4 = new Plottable.Abstract.Component();

        it("Component.merge works as expected (Component.merge Component)", function () {
            var cg = c1.merge(c2);
            var innerComponents = cg._components;
            assert.lengthOf(innerComponents, 2, "There are two components");
            assert.equal(innerComponents[0], c1, "first component correct");
            assert.equal(innerComponents[1], c2, "second component correct");
        });

        it("Component.merge works as expected (Component.merge ComponentGroup)", function () {
            var cg = new Plottable.Component.Group([c2, c3, c4]);
            var cg2 = c1.merge(cg);
            assert.equal(cg, cg2, "c.merge(cg) returns cg");
            var components = cg._components;
            assert.lengthOf(components, 4, "four components");
            assert.equal(components[0], c1, "first component in front");
            assert.equal(components[1], c2, "second component is second");
        });

        it("Component.merge works as expected (ComponentGroup.merge Component)", function () {
            var cg = new Plottable.Component.Group([c1, c2, c3]);
            var cg2 = cg.merge(c4);
            assert.equal(cg, cg2, "cg.merge(c) returns cg");
            var components = cg._components;
            assert.lengthOf(components, 4, "there are four components");
            assert.equal(components[0], c1, "first is first");
            assert.equal(components[3], c4, "fourth is fourth");
        });

        it("Component.merge works as expected (ComponentGroup.merge ComponentGroup)", function () {
            var cg1 = new Plottable.Component.Group([c1, c2]);
            var cg2 = new Plottable.Component.Group([c3, c4]);
            var cg = cg1.merge(cg2);
            assert.equal(cg, cg1, "merged == cg1");
            assert.notEqual(cg, cg2, "merged != cg2");
            var components = cg._components;
            assert.lengthOf(components, 3, "there are three inner components");
            assert.equal(components[0], c1, "components are inside");
            assert.equal(components[1], c2, "components are inside");
            assert.equal(components[2], cg2, "componentGroup2 inside componentGroup1");
        });
    });
});

///<reference path="testReference.ts" />
var assert = chai.assert;

function assertComponentXY(component, x, y, message) {
    // use <any> to examine the private variables
    var translate = d3.transform(component.element.attr("transform")).translate;
    var xActual = translate[0];
    var yActual = translate[1];
    assert.equal(xActual, x, "X: " + message);
    assert.equal(yActual, y, "Y: " + message);
}

describe("Component behavior", function () {
    var svg;
    var c;
    var SVG_WIDTH = 400;
    var SVG_HEIGHT = 300;
    beforeEach(function () {
        svg = generateSVG(SVG_WIDTH, SVG_HEIGHT);
        c = new Plottable.Abstract.Component();
    });

    describe("anchor", function () {
        it("anchoring works as expected", function () {
            c._anchor(svg);
            assert.equal(c.element.node(), svg.select("g").node(), "the component anchored to a <g> beneath the <svg>");
            assert.isTrue(svg.classed("plottable"), "<svg> was given \"plottable\" CSS class");
            svg.remove();
        });

        it("can re-anchor to a different element", function () {
            c._anchor(svg);

            var svg2 = generateSVG(SVG_WIDTH, SVG_HEIGHT);
            c._anchor(svg2);
            assert.equal(c.element.node(), svg2.select("g").node(), "the component re-achored under the second <svg>");
            assert.isTrue(svg2.classed("plottable"), "second <svg> was given \"plottable\" CSS class");

            svg.remove();
            svg2.remove();
        });
    });

    describe("computeLayout", function () {
        it("computeLayout defaults and updates intelligently", function () {
            c._anchor(svg)._computeLayout();
            assert.equal(c.availableWidth, SVG_WIDTH, "computeLayout defaulted width to svg width");
            assert.equal(c.availableHeight, SVG_HEIGHT, "computeLayout defaulted height to svg height");
            assert.equal(c.xOrigin, 0, "xOrigin defaulted to 0");
            assert.equal(c.yOrigin, 0, "yOrigin defaulted to 0");

            svg.attr("width", 2 * SVG_WIDTH).attr("height", 2 * SVG_HEIGHT);
            c._computeLayout();
            assert.equal(c.availableWidth, 2 * SVG_WIDTH, "computeLayout updated width to new svg width");
            assert.equal(c.availableHeight, 2 * SVG_HEIGHT, "computeLayout updated height to new svg height");
            assert.equal(c.xOrigin, 0, "xOrigin is still 0");
            assert.equal(c.yOrigin, 0, "yOrigin is still 0");

            svg.remove();
        });

        it("computeLayout works with CSS layouts", function () {
            // Manually size parent
            var parent = d3.select(svg.node().parentNode);
            parent.style("width", "400px");
            parent.style("height", "200px");

            // Remove width/height attributes and style with CSS
            svg.attr("width", null).attr("height", null);
            c._anchor(svg)._computeLayout();
            assert.equal(c.availableWidth, 400, "defaults to width of parent if width is not specified on <svg>");
            assert.equal(c.availableHeight, 200, "defaults to height of parent if width is not specified on <svg>");
            assert.equal(c.xOrigin, 0, "xOrigin defaulted to 0");
            assert.equal(c.yOrigin, 0, "yOrigin defaulted to 0");

            svg.style("width", "50%").style("height", "50%");
            c._computeLayout();

            assert.equal(c.availableWidth, 200, "computeLayout defaulted width to svg width");
            assert.equal(c.availableHeight, 100, "computeLayout defaulted height to svg height");
            assert.equal(c.xOrigin, 0, "xOrigin defaulted to 0");
            assert.equal(c.yOrigin, 0, "yOrigin defaulted to 0");

            svg.style("width", "25%").style("height", "25%");

            c._computeLayout();

            assert.equal(c.availableWidth, 100, "computeLayout updated width to new svg width");
            assert.equal(c.availableHeight, 50, "computeLayout updated height to new svg height");
            assert.equal(c.xOrigin, 0, "xOrigin is still 0");
            assert.equal(c.yOrigin, 0, "yOrigin is still 0");

            // reset test page DOM
            parent.style("width", "auto");
            parent.style("height", "auto");
            svg.remove();
        });

        it("computeLayout will not default when attached to non-root node", function () {
            var g = svg.append("g");
            c._anchor(g);
            assert.throws(function () {
                return c._computeLayout();
            }, "null arguments");
            svg.remove();
        });

        it("computeLayout throws an error when called on un-anchored component", function () {
            assert.throws(function () {
                return c._computeLayout();
            }, Error, "anchor must be called before computeLayout");
            svg.remove();
        });

        it("computeLayout uses its arguments apropriately", function () {
            var g = svg.append("g");
            var xOff = 10;
            var yOff = 20;
            var width = 100;
            var height = 200;
            c._anchor(svg)._computeLayout(xOff, yOff, width, height);
            var translate = getTranslate(c.element);
            assert.deepEqual(translate, [xOff, yOff], "the element translated appropriately");
            assert.equal(c.availableWidth, width, "the width set properly");
            assert.equal(c.availableHeight, height, "the height set propery");
            svg.remove();
        });
    });

    it("subelement containers are ordered properly", function () {
        c.renderTo(svg);
        var gs = c.element.selectAll("g");
        var g0 = d3.select(gs[0][0]);
        var g1 = d3.select(gs[0][1]);
        var g2 = d3.select(gs[0][2]);
        var g3 = d3.select(gs[0][3]);
        assert.isTrue(g0.classed("background-container"), "the first g is a background container");
        assert.isTrue(g1.classed("content"), "the second g is a content container");
        assert.isTrue(g2.classed("foreground-container"), "the third g is a foreground container");
        assert.isTrue(g3.classed("box-container"), "the fourth g is a box container");
        svg.remove();
    });

    it("fixed-width component will align to the right spot", function () {
        fixComponentSize(c, 100, 100);
        c._anchor(svg);
        c._computeLayout();
        assertComponentXY(c, 0, 0, "top-left component aligns correctly");

        c.xAlign("CENTER").yAlign("CENTER");
        c._computeLayout();
        assertComponentXY(c, 150, 100, "center component aligns correctly");

        c.xAlign("RIGHT").yAlign("BOTTOM");
        c._computeLayout();
        assertComponentXY(c, 300, 200, "bottom-right component aligns correctly");
        svg.remove();
    });

    it("components can be offset relative to their alignment, and throw errors if there is insufficient space", function () {
        fixComponentSize(c, 100, 100);
        c._anchor(svg);
        c.xOffset(20).yOffset(20);
        c._computeLayout();
        assertComponentXY(c, 20, 20, "top-left component offsets correctly");

        c.xAlign("CENTER").yAlign("CENTER");
        c._computeLayout();
        assertComponentXY(c, 170, 120, "center component offsets correctly");

        c.xAlign("RIGHT").yAlign("BOTTOM");
        c._computeLayout();
        assertComponentXY(c, 320, 220, "bottom-right component offsets correctly");

        c.xOffset(0).yOffset(0);
        c._computeLayout();
        assertComponentXY(c, 300, 200, "bottom-right component offset resets");

        c.xOffset(-20).yOffset(-30);
        c._computeLayout();
        assertComponentXY(c, 280, 170, "negative offsets work properly");

        svg.remove();
    });

    it("component defaults are as expected", function () {
        var layout = c._requestedSpace(1, 1);
        assert.equal(layout.width, 0, "requested width defaults to 0");
        assert.equal(layout.height, 0, "requested height defaults to 0");
        assert.equal(layout.wantsWidth, false, "_requestedSpace().wantsWidth  defaults to false");
        assert.equal(layout.wantsHeight, false, "_requestedSpace().wantsHeight defaults to false");
        assert.equal(c._xAlignProportion, 0, "_xAlignProportion defaults to 0");
        assert.equal(c._yAlignProportion, 0, "_yAlignProportion defaults to 0");
        assert.equal(c._xOffset, 0, "xOffset defaults to 0");
        assert.equal(c._yOffset, 0, "yOffset defaults to 0");
        svg.remove();
    });

    it("clipPath works as expected", function () {
        assert.isFalse(c.clipPathEnabled, "clipPathEnabled defaults to false");
        c.clipPathEnabled = true;
        var expectedClipPathID = c._plottableID;
        c._anchor(svg)._computeLayout(0, 0, 100, 100)._render();
        var expectedClipPathURL = "url(#clipPath" + expectedClipPathID + ")";
        assert.equal(c.element.attr("clip-path"), expectedClipPathURL, "the element has clip-path url attached");
        var clipRect = c.boxContainer.select(".clip-rect");
        assert.equal(clipRect.attr("width"), 100, "the clipRect has an appropriate width");
        assert.equal(clipRect.attr("height"), 100, "the clipRect has an appropriate height");
        svg.remove();
    });

    it("componentID works as expected", function () {
        var expectedID = Plottable.Abstract.PlottableObject.nextID;
        var c1 = new Plottable.Abstract.Component();
        assert.equal(c1._plottableID, expectedID, "component id on next component was as expected");
        var c2 = new Plottable.Abstract.Component();
        assert.equal(c2._plottableID, expectedID + 1, "future components increment appropriately");
        svg.remove();
    });

    it("boxes work as expected", function () {
        assert.throws(function () {
            return c.addBox("pre-anchor");
        }, Error, "Adding boxes before anchoring is currently disallowed");
        c.renderTo(svg);
        c.addBox("post-anchor");
        var e = c.element;
        var boxContainer = e.select(".box-container");
        var boxStrings = [".bounding-box", ".post-anchor"];

        boxStrings.forEach(function (s) {
            var box = boxContainer.select(s);
            assert.isNotNull(box.node(), s + " box was created and placed inside boxContainer");
            var bb = Plottable.Util.DOM.getBBox(box);
            assert.equal(bb.width, SVG_WIDTH, s + " width as expected");
            assert.equal(bb.height, SVG_HEIGHT, s + " height as expected");
        });
        svg.remove();
    });

    it("hitboxes are created iff there are registered interactions", function () {
        function verifyHitbox(component) {
            var hitBox = component.hitBox;
            assert.isNotNull(hitBox, "the hitbox was created");
            var hitBoxFill = hitBox.style("fill");
            var hitBoxFilled = hitBoxFill === "#ffffff" || hitBoxFill === "rgb(255, 255, 255)";
            assert.isTrue(hitBoxFilled, hitBoxFill + " <- this should be filled, so the hitbox will detect events");
            assert.equal(hitBox.style("opacity"), "0", "the hitBox is transparent, otherwise it would look weird");
        }

        c._anchor(svg);
        assert.isUndefined(c.hitBox, "no hitBox was created when there were no registered interactions");
        svg.remove();
        svg = generateSVG();

        c = new Plottable.Abstract.Component();
        var i = new Plottable.Abstract.Interaction(c).registerWithComponent();
        c._anchor(svg);
        verifyHitbox(c);
        svg.remove();
        svg = generateSVG();

        c = new Plottable.Abstract.Component();
        c._anchor(svg);
        i = new Plottable.Abstract.Interaction(c).registerWithComponent();
        verifyHitbox(c);
        svg.remove();
    });

    it("interaction registration works properly", function () {
        var hitBox1 = null;
        var hitBox2 = null;
        var interaction1 = { _anchor: function (hb) {
                return hitBox1 = hb.node();
            } };
        var interaction2 = { _anchor: function (hb) {
                return hitBox2 = hb.node();
            } };
        c.registerInteraction(interaction1);
        c.renderTo(svg);
        c.registerInteraction(interaction2);
        var hitNode = c.hitBox.node();
        assert.equal(hitBox1, hitNode, "hitBox1 was registerd");
        assert.equal(hitBox2, hitNode, "hitBox2 was registerd");
        svg.remove();
    });

    it("errors are thrown on bad alignments", function () {
        assert.throws(function () {
            return c.xAlign("foo");
        }, Error, "Unsupported alignment");
        assert.throws(function () {
            return c.yAlign("foo");
        }, Error, "Unsupported alignment");
        svg.remove();
    });

    it("css classing works as expected", function () {
        assert.isFalse(c.classed("CSS-PREANCHOR-KEEP"));
        c.classed("CSS-PREANCHOR-KEEP", true);
        assert.isTrue(c.classed("CSS-PREANCHOR-KEEP"));
        c.classed("CSS-PREANCHOR-REMOVE", true);
        assert.isTrue(c.classed("CSS-PREANCHOR-REMOVE"));
        c.classed("CSS-PREANCHOR-REMOVE", false);
        assert.isFalse(c.classed("CSS-PREANCHOR-REMOVE"));

        c._anchor(svg);
        assert.isTrue(c.classed("CSS-PREANCHOR-KEEP"));
        assert.isFalse(c.classed("CSS-PREANCHOR-REMOVE"));
        assert.isFalse(c.classed("CSS-POSTANCHOR"));
        c.classed("CSS-POSTANCHOR", true);
        assert.isTrue(c.classed("CSS-POSTANCHOR"));
        c.classed("CSS-POSTANCHOR", false);
        assert.isFalse(c.classed("CSS-POSTANCHOR"));
        assert.isFalse(c.classed(undefined), "returns false when classed called w/ undefined");
        assert.equal(c.classed(undefined, true), c, "returns this when classed called w/ undefined and true");
        svg.remove();
    });

    it("remove works as expected", function () {
        var cbCalled = 0;
        var cb = function (b) {
            return cbCalled++;
        };
        var b = new Plottable.Core.Broadcaster(null);

        var c1 = new Plottable.Abstract.Component();

        b.registerListener(c1, cb);

        c1.renderTo(svg);
        b.broadcast();
        assert.equal(cbCalled, 1, "the callback was called");
        assert.isTrue(svg.node().hasChildNodes(), "the svg has children");
        c1.remove();

        b.broadcast();
        assert.equal(cbCalled, 2, "the callback is still attached to the component");
        assert.isFalse(svg.node().hasChildNodes(), "the svg has no children");

        svg.remove();
    });

    it("_invalidateLayout works as expected", function () {
        var cg = new Plottable.Component.Group();
        var c = makeFixedSizeComponent(10, 10);
        cg._addComponent(c);
        cg.renderTo(svg);
        assert.equal(cg.availableHeight, 10, "availableHeight initially 10 for fixed-size component");
        assert.equal(cg.availableWidth, 10, "availableWidth initially 10 for fixed-size component");
        fixComponentSize(c, 50, 50);
        c._invalidateLayout();
        assert.equal(cg.availableHeight, 50, "invalidateLayout propagated to parent and caused resized height");
        assert.equal(cg.availableWidth, 50, "invalidateLayout propagated to parent and caused resized width");
        svg.remove();
    });

    it("components can be removed even if not anchored", function () {
        var c = new Plottable.Abstract.Component();
        c.remove(); // no error thrown
        svg.remove();
    });
});

///<reference path="testReference.ts" />
var assert = chai.assert;

describe("Coordinators", function () {
    describe("ScaleDomainCoordinator", function () {
        it("domains are coordinated", function () {
            var s1 = new Plottable.Scale.Linear();
            var s2 = new Plottable.Scale.Linear();
            var s3 = new Plottable.Scale.Linear();
            var dc = new Plottable.Util.ScaleDomainCoordinator([s1, s2, s3]);
            s1.domain([0, 100]);
            assert.deepEqual(s1.domain(), [0, 100]);
            assert.deepEqual(s1.domain(), s2.domain());
            assert.deepEqual(s1.domain(), s3.domain());

            s1.domain([-100, 5000]);
            assert.deepEqual(s1.domain(), [-100, 5000]);
            assert.deepEqual(s1.domain(), s2.domain());
            assert.deepEqual(s1.domain(), s3.domain());
        });
    });
});

///<reference path="testReference.ts" />
var assert = chai.assert;

describe("DataSource", function () {
    it("Updates listeners when the data is changed", function () {
        var ds = new Plottable.DataSource();

        var newData = [1, 2, 3];

        var callbackCalled = false;
        var callback = function (listenable) {
            assert.equal(listenable, ds, "Callback received the DataSource as the first argument");
            assert.deepEqual(ds.data(), newData, "DataSource arrives with correct data");
            callbackCalled = true;
        };
        ds.broadcaster.registerListener(null, callback);

        ds.data(newData);
        assert.isTrue(callbackCalled, "callback was called when the data was changed");
    });

    it("Updates listeners when the metadata is changed", function () {
        var ds = new Plottable.DataSource();

        var newMetadata = "blargh";

        var callbackCalled = false;
        var callback = function (listenable) {
            assert.equal(listenable, ds, "Callback received the DataSource as the first argument");
            assert.deepEqual(ds.metadata(), newMetadata, "DataSource arrives with correct metadata");
            callbackCalled = true;
        };
        ds.broadcaster.registerListener(null, callback);

        ds.metadata(newMetadata);
        assert.isTrue(callbackCalled, "callback was called when the metadata was changed");
    });

    it("_getExtent works as expected", function () {
        var data = [1, 2, 3, 4, 1];
        var metadata = { foo: 11 };
        var dataSource = new Plottable.DataSource(data, metadata);
        var a1 = function (d, i, m) {
            return d + i - 2;
        };
        assert.deepEqual(dataSource._getExtent(a1), [-1, 5], "extent for numerical data works properly");
        var a2 = function (d, i, m) {
            return d + m.foo;
        };
        assert.deepEqual(dataSource._getExtent(a2), [12, 15], "extent uses metadata appropriately");
        dataSource.metadata({ foo: -1 });
        assert.deepEqual(dataSource._getExtent(a2), [0, 3], "metadata change is reflected in extent results");
        var a3 = function (d, i, m) {
            return "_" + d;
        };
        assert.deepEqual(dataSource._getExtent(a3), ["_1", "_2", "_3", "_4"], "extent works properly on string domains (no repeats)");
    });
});

///<reference path="testReference.ts" />
var assert = chai.assert;

describe("Util.DOM", function () {
    it("getBBox works properly", function () {
        var svg = generateSVG();
        var rect = svg.append("rect").attr("x", 0).attr("y", 0).attr("width", 5).attr("height", 5);
        var bb1 = Plottable.Util.DOM.getBBox(rect);
        var bb2 = rect.node().getBBox();
        assert.deepEqual(bb1, bb2);
        svg.remove();
    });

    describe("getElementWidth, getElementHeight", function () {
        it("can get a plain element's size", function () {
            var parent = getSVGParent();
            parent.style("width", "300px");
            parent.style("height", "200px");
            var parentElem = parent[0][0];

            var width = Plottable.Util.DOM.getElementWidth(parentElem);
            assert.equal(width, 300, "measured width matches set width");
            var height = Plottable.Util.DOM.getElementHeight(parentElem);
            assert.equal(height, 200, "measured height matches set height");
        });

        it("can get the svg's size", function () {
            var svg = generateSVG(450, 120);
            var svgElem = svg[0][0];

            var width = Plottable.Util.DOM.getElementWidth(svgElem);
            assert.equal(width, 450, "measured width matches set width");
            var height = Plottable.Util.DOM.getElementHeight(svgElem);
            assert.equal(height, 120, "measured height matches set height");
            svg.remove();
        });

        it("can accept multiple units and convert to pixels", function () {
            var parent = getSVGParent();
            var parentElem = parent[0][0];
            var child = parent.append("div");
            var childElem = child[0][0];

            parent.style("width", "200px");
            parent.style("height", "50px");
            assert.equal(Plottable.Util.DOM.getElementWidth(parentElem), 200, "width is correct");
            assert.equal(Plottable.Util.DOM.getElementHeight(parentElem), 50, "height is correct");

            child.style("width", "20px");
            child.style("height", "10px");
            assert.equal(Plottable.Util.DOM.getElementWidth(childElem), 20, "width is correct");
            assert.equal(Plottable.Util.DOM.getElementHeight(childElem), 10, "height is correct");

            child.style("width", "100%");
            child.style("height", "100%");
            assert.equal(Plottable.Util.DOM.getElementWidth(childElem), 200, "width is correct");
            assert.equal(Plottable.Util.DOM.getElementHeight(childElem), 50, "height is correct");

            child.style("width", "50%");
            child.style("height", "50%");
            assert.equal(Plottable.Util.DOM.getElementWidth(childElem), 100, "width is correct");
            assert.equal(Plottable.Util.DOM.getElementHeight(childElem), 25, "height is correct");

            // reset test page DOM
            parent.style("width", "auto");
            parent.style("height", "auto");
            child.remove();
        });
    });

    it("isSelectionRemovedFromSVG works", function () {
        var svg = generateSVG();
        var g = svg.append("g");
        assert.isFalse(Plottable.Util.DOM.isSelectionRemovedFromSVG(g), "g is in svg");
        g.remove();
        assert.isTrue(Plottable.Util.DOM.isSelectionRemovedFromSVG(g), "g is no longer in svg");
        assert.isFalse(Plottable.Util.DOM.isSelectionRemovedFromSVG(svg), "svg is not considered removed");
        svg.remove();
    });
});

///<reference path="testReference.ts" />
var assert = chai.assert;

describe("Formatters", function () {
    describe("fixed", function () {
        it("shows exactly [precision] digits", function () {
            var fixed3 = new Plottable.Formatter.Fixed();
            var result = fixed3.format(1);
            assert.strictEqual(result, "1.000", "defaults to three decimal places");
            result = fixed3.format(1.234);
            assert.strictEqual(result, "1.234", "shows three decimal places");
            result = fixed3.format(1.2345);
            assert.strictEqual(result, "", "changed values are not shown (get turned into empty strings)");
        });

        it("precision can be changed", function () {
            var fixed2 = new Plottable.Formatter.Fixed();
            fixed2.precision(2);
            var result = fixed2.format(1);
            assert.strictEqual(result, "1.00", "formatter was changed to show only two decimal places");
        });

        it("can be set to show rounded values", function () {
            var fixed3 = new Plottable.Formatter.Fixed();
            fixed3.showOnlyUnchangedValues(false);
            var result = fixed3.format(1.2349);
            assert.strictEqual(result, "1.235", "long values are rounded correctly");
        });
    });

    describe("general", function () {
        it("formats number to show at most [precision] digits", function () {
            var general = new Plottable.Formatter.General();
            var result = general.format(1);
            assert.strictEqual(result, "1", "shows no decimals if formatting an integer");
            result = general.format(1.234);
            assert.strictEqual(result, "1.234", "shows up to three decimal places");
            result = general.format(1.2345);
            assert.strictEqual(result, "", "(changed) values with more than three decimal places are not shown");
        });

        it("stringifies non-number values", function () {
            var general = new Plottable.Formatter.General();
            var result = general.format("blargh");
            assert.strictEqual(result, "blargh", "string values are passed through unchanged");
            result = general.format(null);
            assert.strictEqual(result, "null", "non-number inputs are stringified");
        });

        it("throws an error on strange precision", function () {
            assert.throws(function () {
                var general = new Plottable.Formatter.General(-1);
                var result = general.format(5);
            });
            assert.throws(function () {
                var general = new Plottable.Formatter.General(100);
                var result = general.format(5);
            });
        });
    });

    describe("identity", function () {
        it("stringifies inputs", function () {
            var identity = new Plottable.Formatter.Identity();
            var result = identity.format(1);
            assert.strictEqual(result, "1", "numbers are stringified");
            result = identity.format(0.999999);
            assert.strictEqual(result, "0.999999", "long numbers are stringified");
            result = identity.format(null);
            assert.strictEqual(result, "null", "formats null");
            result = identity.format(undefined);
            assert.strictEqual(result, "undefined", "formats undefined");
        });
    });

    describe("currency", function () {
        it("uses reasonable defaults", function () {
            var currencyFormatter = new Plottable.Formatter.Currency();
            var result = currencyFormatter.format(1);
            assert.strictEqual(result.charAt(0), "$", "defaults to $ for currency symbol");
            var decimals = result.substring(result.indexOf(".") + 1, result.length);
            assert.strictEqual(decimals.length, 2, "defaults to 2 decimal places");

            result = currencyFormatter.format(-1);
            assert.strictEqual(result.charAt(0), "-", "prefixes negative values with \"-\"");
            assert.strictEqual(result.charAt(1), "$", "places the currency symbol after the negative sign");
        });

        it("can change the type and position of the currency symbol", function () {
            var centsFormatter = new Plottable.Formatter.Currency(0, "c", false);
            var result = centsFormatter.format(1);
            assert.strictEqual(result.charAt(result.length - 1), "c", "The specified currency symbol was appended");
        });
    });

    describe("percentage", function () {
        it("uses reasonable defaults", function () {
            var percentFormatter = new Plottable.Formatter.Percentage();
            var result = percentFormatter.format(1);
            assert.strictEqual(result, "100%", "the value was multiplied by 100, a percent sign was appended, and no decimal places are shown by default");
        });
    });

    describe("custom", function () {
        it("can take a custom formatting function", function () {
            var customFormatter;
            var blargify = function (d, f) {
                assert.strictEqual(f, customFormatter, "Formatter itself was supplied as second argument");
                return String(d) + "-blargh";
            };
            customFormatter = new Plottable.Formatter.Custom(0, blargify);
            var result = customFormatter.format(1);
            assert.strictEqual(result, "1-blargh", "it uses the custom formatting function");
        });
    });
});

///<reference path="testReference.ts" />
var assert = chai.assert;

describe("Gridlines", function () {
    it("Gridlines and axis tick marks align", function () {
        var svg = generateSVG(640, 480);
        var xScale = new Plottable.Scale.Linear();
        xScale.domain([0, 10]); // manually set domain since we won't have a renderer
        var xAxis = new Plottable.Axis.XAxis(xScale, "bottom");

        var yScale = new Plottable.Scale.Linear();
        yScale.domain([0, 10]);
        var yAxis = new Plottable.Axis.YAxis(yScale, "left");

        var gridlines = new Plottable.Component.Gridlines(xScale, yScale);
        var basicTable = new Plottable.Component.Table().addComponent(0, 0, yAxis).addComponent(0, 1, gridlines).addComponent(1, 1, xAxis);

        basicTable._anchor(svg);
        basicTable._computeLayout();
        xScale.range([0, xAxis.availableWidth]); // manually set range since we don't have a renderer
        yScale.range([yAxis.availableHeight, 0]);
        basicTable._render();

        var xAxisTickMarks = xAxis.axisElement.selectAll(".tick").select("line")[0];
        var xGridlines = gridlines.element.select(".x-gridlines").selectAll("line")[0];
        assert.equal(xAxisTickMarks.length, xGridlines.length, "There is an x gridline for each x tick");
        for (var i = 0; i < xAxisTickMarks.length; i++) {
            var xTickMarkRect = xAxisTickMarks[i].getBoundingClientRect();
            var xGridlineRect = xGridlines[i].getBoundingClientRect();
            assert.closeTo(xTickMarkRect.left, xGridlineRect.left, 1, "x tick and gridline align");
        }

        var yAxisTickMarks = yAxis.axisElement.selectAll(".tick").select("line")[0];
        var yGridlines = gridlines.element.select(".y-gridlines").selectAll("line")[0];
        assert.equal(yAxisTickMarks.length, yGridlines.length, "There is an x gridline for each x tick");
        for (var j = 0; j < yAxisTickMarks.length; j++) {
            var yTickMarkRect = yAxisTickMarks[j].getBoundingClientRect();
            var yGridlineRect = yGridlines[j].getBoundingClientRect();
            assert.closeTo(yTickMarkRect.top, yGridlineRect.top, 1, "y tick and gridline align");
        }

        svg.remove();
    });

    it("Unanchored Gridlines don't throw an error when scale updates", function () {
        var xScale = new Plottable.Scale.Linear();
        var gridlines = new Plottable.Component.Gridlines(xScale, null);
        xScale.domain([0, 1]);
        // test passes if error is not thrown.
    });
});

///<reference path="testReference.ts" />
var assert = chai.assert;

describe("IDCounter", function () {
    it("IDCounter works as expected", function () {
        var i = new Plottable.Util.IDCounter();
        assert.equal(i.get("f"), 0);
        assert.equal(i.increment("f"), 1);
        assert.equal(i.increment("g"), 1);
        assert.equal(i.increment("f"), 2);
        assert.equal(i.decrement("f"), 1);
        assert.equal(i.get("f"), 1);
        assert.equal(i.get("f"), 1);
        assert.equal(i.decrement(2), -1);
    });
});

///<reference path="testReference.ts" />
var assert = chai.assert;

function makeFakeEvent(x, y) {
    return {
        dx: 0,
        dy: 0,
        clientX: x,
        clientY: y,
        translate: [x, y],
        scale: 1,
        sourceEvent: null,
        x: x,
        y: y,
        keyCode: 0,
        altKey: false
    };
}

function fakeDragSequence(anyedInteraction, startX, startY, endX, endY) {
    anyedInteraction._dragstart();
    d3.event = makeFakeEvent(startX, startY);
    anyedInteraction._drag();
    d3.event = makeFakeEvent(endX, endY);
    anyedInteraction._drag();
    anyedInteraction._dragend();
    d3.event = null;
}

describe("Interactions", function () {
    describe("PanZoomInteraction", function () {
        it("Pans properly", function () {
            // The only difference between pan and zoom is internal to d3
            // Simulating zoom events is painful, so panning will suffice here
            var xScale = new Plottable.Scale.Linear().domain([0, 11]);
            var yScale = new Plottable.Scale.Linear().domain([11, 0]);

            var svg = generateSVG();
            var dataset = makeLinearSeries(11);
            var renderer = new Plottable.Plot.Scatter(dataset, xScale, yScale);
            renderer.renderTo(svg);

            var xDomainBefore = xScale.domain();
            var yDomainBefore = yScale.domain();

            var interaction = new Plottable.Interaction.PanZoom(renderer, xScale, yScale);
            interaction.registerWithComponent();

            var hb = renderer.element.select(".hit-box").node();
            var dragDistancePixelX = 10;
            var dragDistancePixelY = 20;
            $(hb).simulate("drag", {
                dx: dragDistancePixelX,
                dy: dragDistancePixelY
            });

            var xDomainAfter = xScale.domain();
            var yDomainAfter = yScale.domain();

            assert.notDeepEqual(xDomainAfter, xDomainBefore, "x domain was changed by panning");
            assert.notDeepEqual(yDomainAfter, yDomainBefore, "y domain was changed by panning");

            function getSlope(scale) {
                var range = scale.range();
                var domain = scale.domain();
                return (domain[1] - domain[0]) / (range[1] - range[0]);
            }
            ;

            var expectedXDragChange = -dragDistancePixelX * getSlope(xScale);
            var expectedYDragChange = -dragDistancePixelY * getSlope(yScale);

            assert.closeTo(xDomainAfter[0] - xDomainBefore[0], expectedXDragChange, 1, "x domain changed by the correct amount");
            assert.closeTo(yDomainAfter[0] - yDomainBefore[0], expectedYDragChange, 1, "y domain changed by the correct amount");

            svg.remove();
        });
    });

    describe("XYDragBoxInteraction", function () {
        var svgWidth = 400;
        var svgHeight = 400;
        var svg;
        var dataset;
        var xScale;
        var yScale;
        var renderer;
        var interaction;

        var dragstartX = 20;
        var dragstartY = svgHeight - 100;
        var dragendX = 100;
        var dragendY = svgHeight - 20;

        before(function () {
            svg = generateSVG(svgWidth, svgHeight);
            dataset = new Plottable.DataSource(makeLinearSeries(10));
            xScale = new Plottable.Scale.Linear();
            yScale = new Plottable.Scale.Linear();
            renderer = new Plottable.Plot.Scatter(dataset, xScale, yScale);
            renderer.renderTo(svg);
            interaction = new Plottable.Interaction.XYDragBox(renderer);
            interaction.registerWithComponent();
        });

        afterEach(function () {
            interaction.callback();
            interaction.clearBox();
        });

        it("All callbacks are notified with appropriate data when a drag finishes", function () {
            var timesCalled = 0;
            var areaCallback = function (a) {
                timesCalled++;
                if (timesCalled === 1) {
                    assert.deepEqual(a, null, "areaCallback called with null arg on dragstart");
                }
                if (timesCalled === 2) {
                    var expectedPixelArea = {
                        xMin: dragstartX,
                        xMax: dragendX,
                        yMin: dragstartY,
                        yMax: dragendY
                    };
                    assert.deepEqual(a, expectedPixelArea, "areaCallback was passed the correct pixel area");
                }
            };

            interaction.callback(areaCallback);

            // fake a drag event
            fakeDragSequence(interaction, dragstartX, dragstartY, dragendX, dragendY);

            assert.equal(timesCalled, 2, "areaCallback was called twice");
        });

        it("Highlights and un-highlights areas appropriately", function () {
            fakeDragSequence(interaction, dragstartX, dragstartY, dragendX, dragendY);
            var dragBoxClass = "." + Plottable.Interaction.XYDragBox.CLASS_DRAG_BOX;
            var dragBox = renderer.foregroundContainer.select(dragBoxClass);
            assert.isNotNull(dragBox, "the dragbox was created");
            var actualStartPosition = { x: parseFloat(dragBox.attr("x")), y: parseFloat(dragBox.attr("y")) };
            var expectedStartPosition = { x: Math.min(dragstartX, dragendX), y: Math.min(dragstartY, dragendY) };
            assert.deepEqual(actualStartPosition, expectedStartPosition, "highlighted box is positioned correctly");
            assert.equal(parseFloat(dragBox.attr("width")), Math.abs(dragstartX - dragendX), "highlighted box has correct width");
            assert.equal(parseFloat(dragBox.attr("height")), Math.abs(dragstartY - dragendY), "highlighted box has correct height");

            interaction.clearBox();
            var boxGone = dragBox.attr("width") === "0" && dragBox.attr("height") === "0";
            assert.isTrue(boxGone, "highlighted box disappears when clearBox is called");
        });

        after(function () {
            svg.remove();
        });
    });

    describe("YDragBoxInteraction", function () {
        var svgWidth = 400;
        var svgHeight = 400;
        var svg;
        var dataset;
        var xScale;
        var yScale;
        var renderer;
        var interaction;

        var dragstartX = 20;
        var dragstartY = svgHeight - 100;
        var dragendX = 100;
        var dragendY = svgHeight - 20;

        before(function () {
            svg = generateSVG(svgWidth, svgHeight);
            dataset = new Plottable.DataSource(makeLinearSeries(10));
            xScale = new Plottable.Scale.Linear();
            yScale = new Plottable.Scale.Linear();
            renderer = new Plottable.Plot.Scatter(dataset, xScale, yScale);
            renderer.renderTo(svg);
            interaction = new Plottable.Interaction.YDragBox(renderer);
            interaction.registerWithComponent();
        });

        afterEach(function () {
            interaction.callback();
            interaction.clearBox();
        });

        it("All callbacks are notified with appropriate data when a drag finishes", function () {
            var timesCalled = 0;
            var areaCallback = function (a) {
                timesCalled++;
                if (timesCalled === 1) {
                    assert.deepEqual(a, null, "areaCallback called with null arg on dragstart");
                }
                if (timesCalled === 2) {
                    var expectedPixelArea = {
                        yMin: dragstartY,
                        yMax: dragendY
                    };
                    assert.deepEqual(a, expectedPixelArea, "areaCallback was passed the correct pixel area");
                }
            };

            interaction.callback(areaCallback);

            // fake a drag event
            fakeDragSequence(interaction, dragstartX, dragstartY, dragendX, dragendY);

            assert.equal(timesCalled, 2, "areaCallback was called twice");
        });

        it("Highlights and un-highlights areas appropriately", function () {
            fakeDragSequence(interaction, dragstartX, dragstartY, dragendX, dragendY);
            var dragBoxClass = "." + Plottable.Interaction.XYDragBox.CLASS_DRAG_BOX;
            var dragBox = renderer.foregroundContainer.select(dragBoxClass);
            assert.isNotNull(dragBox, "the dragbox was created");
            var actualStartPosition = { x: parseFloat(dragBox.attr("x")), y: parseFloat(dragBox.attr("y")) };
            var expectedStartPosition = { x: 0, y: Math.min(dragstartY, dragendY) };
            assert.deepEqual(actualStartPosition, expectedStartPosition, "highlighted box is positioned correctly");
            assert.equal(parseFloat(dragBox.attr("width")), svgWidth, "highlighted box has correct width");
            assert.equal(parseFloat(dragBox.attr("height")), Math.abs(dragstartY - dragendY), "highlighted box has correct height");

            interaction.clearBox();
            var boxGone = dragBox.attr("width") === "0" && dragBox.attr("height") === "0";
            assert.isTrue(boxGone, "highlighted box disappears when clearBox is called");
        });

        after(function () {
            svg.remove();
        });
    });

    describe("KeyInteraction", function () {
        it("Triggers the callback only when the Component is moused over and appropriate key is pressed", function () {
            var svg = generateSVG(400, 400);

            // svg.attr("id", "key-interaction-test");
            var component = new Plottable.Abstract.Component();
            component.renderTo(svg);

            var code = 65;
            var ki = new Plottable.Interaction.Key(component, code);

            var callbackCalled = false;
            var callback = function () {
                callbackCalled = true;
            };

            ki.callback(callback);
            ki.registerWithComponent();

            var $hitbox = $(component.hitBox.node());

            $hitbox.simulate("keydown", { keyCode: code });
            assert.isFalse(callbackCalled, "callback is not called if component does not have mouse focus (before mouseover)");

            $hitbox.simulate("mouseover");

            $hitbox.simulate("keydown", { keyCode: code });
            assert.isTrue(callbackCalled, "callback gets called if the appropriate key is pressed while the component has mouse focus");

            callbackCalled = false;
            $hitbox.simulate("keydown", { keyCode: (code + 1) });
            assert.isFalse(callbackCalled, "callback is not called if the wrong key is pressed");

            $hitbox.simulate("mouseout");

            $hitbox.simulate("keydown", { keyCode: code });
            assert.isFalse(callbackCalled, "callback is not called if component does not have mouse focus (after mouseout)");

            svg.remove();
        });
    });
});

///<reference path="testReference.ts" />
var assert = chai.assert;

describe("Labels", function () {
    it("Standard text title label generates properly", function () {
        var svg = generateSVG(400, 80);
        var label = new Plottable.Component.TitleLabel("A CHART TITLE");
        label._anchor(svg);
        label._computeLayout();

        var content = label.content;
        assert.isTrue(label.element.classed("label"), "title element has label css class");
        assert.isTrue(label.element.classed("title-label"), "title element has title-label css class");
        var textChildren = content.selectAll("text");
        assert.lengthOf(textChildren, 1, "There is one text node in the parent element");

        var text = content.select("text");
        var bbox = Plottable.Util.DOM.getBBox(text);
        assert.equal(bbox.height, label.availableHeight, "text height === label.minimumHeight()");
        assert.equal(text.node().textContent, "A CHART TITLE", "node's text content is as expected");
        svg.remove();
    });

    it("Left-rotated text is handled properly", function () {
        var svg = generateSVG(100, 400);
        var label = new Plottable.Component.AxisLabel("LEFT-ROTATED LABEL", "vertical-left");
        label._anchor(svg);
        var content = label.content;
        var text = content.select("text");
        label._computeLayout();
        label._render();
        var textBBox = Plottable.Util.DOM.getBBox(text);
        assertBBoxInclusion(label.element.select(".bounding-box"), text);
        assert.equal(textBBox.height, label.availableWidth, "text height === label.minimumWidth() (it's rotated)");
        assert.equal(text.attr("transform"), "rotate(-90)", "the text element is rotated -90 degrees");
        svg.remove();
    });

    it("Right-rotated text is handled properly", function () {
        var svg = generateSVG(100, 400);
        var label = new Plottable.Component.AxisLabel("RIGHT-ROTATED LABEL", "vertical-right");
        label._anchor(svg);
        var content = label.content;
        var text = content.select("text");
        label._computeLayout();
        label._render();
        var textBBox = Plottable.Util.DOM.getBBox(text);
        assertBBoxInclusion(label.element.select(".bounding-box"), text);
        assert.equal(textBBox.height, label.availableWidth, "text height === label.minimumWidth() (it's rotated)");
        assert.equal(text.attr("transform"), "rotate(90)", "the text element is rotated 90 degrees");
        svg.remove();
    });

    it("Label text can be changed after label is created", function () {
        var svg = generateSVG(400, 80);
        var label = new Plottable.Component.TitleLabel();
        label.renderTo(svg);
        var textEl = label.content.select("text");
        assert.equal(textEl.text(), "", "the text defaulted to empty string when constructor was called w/o arguments");
        assert.equal(label.availableHeight, 0, "rowMin is 0 for empty string");
        label.setText("hello world");
        label.renderTo(svg);
        assert.equal(textEl.text(), "hello world", "the label text updated properly");
        assert.operator(label.availableHeight, ">", 0, "rowMin is > 0 for non-empty string");
        svg.remove();
    });

    it("Superlong text is handled in a sane fashion", function () {
        var svgWidth = 400;
        var svg = generateSVG(svgWidth, 80);
        var label = new Plottable.Component.TitleLabel("THIS LABEL IS SO LONG WHOEVER WROTE IT WAS PROBABLY DERANGED");
        label._anchor(svg);
        var content = label.content;
        var text = content.select("text");
        label._computeLayout();
        label._render();
        var bbox = Plottable.Util.DOM.getBBox(text);
        assert.equal(bbox.height, label.availableHeight, "text height === label.minimumHeight()");
        assert.operator(bbox.width, "<=", svgWidth, "the text is not wider than the SVG width");
        svg.remove();
    });

    it("text in a tiny box is truncated to empty string", function () {
        var svg = generateSVG(10, 10);
        var label = new Plottable.Component.TitleLabel("Yeah, not gonna fit...");
        label.renderTo(svg);
        var text = label.content.select("text");
        assert.equal(text.text(), "", "text was truncated to empty string");
        svg.remove();
    });

    it("centered text in a table is positioned properly", function () {
        var svg = generateSVG(400, 400);
        var label = new Plottable.Component.TitleLabel(".");
        var t = new Plottable.Component.Table().addComponent(0, 0, label).addComponent(1, 0, new Plottable.Abstract.Component());
        t.renderTo(svg);
        var textElement = svg.select("text");
        var textX = parseFloat(textElement.attr("x"));
        var eleTranslate = d3.transform(label.element.attr("transform")).translate;
        assert.closeTo(eleTranslate[0] + textX, 200, 10, "label is centered");
        svg.remove();
    });

    it("if a label text is changed to empty string, width updates to 0", function () {
        var svg = generateSVG(400, 400);
        var label = new Plottable.Component.TitleLabel("foo");
        label.renderTo(svg);
        label.setText("");
        assert.equal(label.availableWidth, 0, "width updated to 0");
        svg.remove();
    });

    it("unsupported alignments and orientations are unsupported", function () {
        assert.throws(function () {
            return new Plottable.Component.Label("foo", "bar");
        }, Error, "not a valid orientation");
    });
});

///<reference path="testReference.ts" />
var assert = chai.assert;

describe("Legends", function () {
    var svg;
    var color;
    var legend;

    beforeEach(function () {
        svg = generateSVG(400, 400);
        color = new Plottable.Scale.Color("Category10");
        legend = new Plottable.Component.Legend(color);
    });

    it("a basic legend renders", function () {
        color.domain(["foo", "bar", "baz"]);
        legend.renderTo(svg);
        var rows = legend.content.selectAll(".legend-row");
        assert.lengthOf(rows[0], 3, "there are 3 legend entries");

        rows.each(function (d, i) {
            assert.equal(d, color.domain()[i], "the data is set properly");
            var d3this = d3.select(this);
            var text = d3this.select("text").text();
            assert.equal(text, d, "the text node has correct text");
            var circle = d3this.select("circle");
            assert.equal(circle.attr("fill"), color.scale(d), "the circle's fill is set properly");
        });
        svg.remove();
    });

    it("legend domain can be updated after initialization, and height updates as well", function () {
        legend.renderTo(svg);
        legend.scale(color);
        assert.equal(legend._requestedSpace(200, 200).height, 0, "there is no requested height when domain is empty");
        color.domain(["foo", "bar"]);
        var height1 = legend._requestedSpace(400, 400).height;
        var actualHeight1 = legend.availableHeight;
        assert.operator(height1, ">", 0, "changing the domain gives a positive height");
        color.domain(["foo", "bar", "baz"]);
        assert.operator(legend._requestedSpace(400, 400).height, ">", height1, "adding to the domain increases the height requested");
        var actualHeight2 = legend.availableHeight;
        assert.operator(actualHeight1, "<", actualHeight2, "Changing the domain caused the legend to re-layout with more height");
        var numRows = legend.content.selectAll(".legend-row")[0].length;
        assert.equal(numRows, 3, "there are 3 rows");
        svg.remove();
    });

    it("a legend with many labels does not overflow vertically", function () {
        color.domain(["alpha", "beta", "gamma", "delta", "omega", "omicron", "persei", "eight"]);
        legend.renderTo(svg);

        var contentBBox = Plottable.Util.DOM.getBBox(legend.content);
        var contentBottomEdge = contentBBox.y + contentBBox.height;
        var bboxBBox = Plottable.Util.DOM.getBBox(legend.element.select(".bounding-box"));
        var bboxBottomEdge = bboxBBox.y + bboxBBox.height;

        assert.operator(contentBottomEdge, "<=", bboxBottomEdge, "content does not extend past bounding box");
        svg.remove();
    });

    it("a legend with a long label does not overflow horizontally", function () {
        color.domain(["foooboooloonoogoorooboopoo"]);
        svg.attr("width", 100);
        legend.renderTo(svg);
        var text = legend.content.select("text").text();
        assert.notEqual(text, "foooboooloonoogoorooboopoo", "the text was truncated");
        var rightEdge = legend.content.select("text").node().getBoundingClientRect().right;
        var bbox = legend.element.select(".bounding-box");
        var rightEdgeBBox = bbox.node().getBoundingClientRect().right;
        assert.operator(rightEdge, "<=", rightEdgeBBox, "the long text did not overflow the legend");
        svg.remove();
    });

    it("calling legend.render multiple times does not add more elements", function () {
        color.domain(["foo", "bar", "baz"]);
        legend.renderTo(svg);
        var numRows = legend.content.selectAll(".legend-row")[0].length;
        assert.equal(numRows, 3, "there are 3 legend rows initially");
        legend._render();
        numRows = legend.content.selectAll(".legend-row")[0].length;
        assert.equal(numRows, 3, "there are 3 legend rows after second render");
        svg.remove();
    });

    it("re-rendering the legend with a new domain will do the right thing", function () {
        color.domain(["foo", "bar", "baz"]);
        legend.renderTo(svg);
        var newDomain = ["mushu", "foo", "persei", "baz", "eight"];
        color.domain(newDomain);

        // due to how joins work, this is how the elements should be arranged by d3
        var newDomainActualOrder = ["foo", "baz", "mushu", "persei", "eight"];
        legend.content.selectAll(".legend-row").each(function (d, i) {
            assert.equal(d, newDomainActualOrder[i], "the data is set correctly");
            var text = d3.select(this).select("text").text();
            assert.equal(text, d, "the text was set properly");
            var fill = d3.select(this).select("circle").attr("fill");
            assert.equal(fill, color.scale(d), "the fill was set properly");
        });
        assert.lengthOf(legend.content.selectAll(".legend-row")[0], 5, "there are the right number of legend elements");
        svg.remove();
    });

    it("legend.scale() replaces domain", function () {
        color.domain(["foo", "bar", "baz"]);
        legend.renderTo(svg);

        var newDomain = ["a", "b", "c"];
        var newColorScale = new Plottable.Scale.Color("20");
        newColorScale.domain(newDomain);
        legend.scale(newColorScale);

        legend.content.selectAll(".legend-row").each(function (d, i) {
            assert.equal(d, newDomain[i], "the data is set correctly");
            var text = d3.select(this).select("text").text();
            assert.equal(text, d, "the text was set properly");
            var fill = d3.select(this).select("circle").attr("fill");
            assert.equal(fill, newColorScale.scale(d), "the fill was set properly");
        });

        svg.remove();
    });

    it("legend.scale() correctly reregisters listeners", function () {
        color.domain(["foo", "bar", "baz"]);
        legend.renderTo(svg);

        var tempDomain = ["a", "b", "c"];
        var newColorScale = new Plottable.Scale.Color("20");
        newColorScale.domain(tempDomain);
        legend.scale(newColorScale);

        var newDomain = ["a", "foo", "d"];
        newColorScale.domain(newDomain);
        legend.content.selectAll(".legend-row").each(function (d, i) {
            assert.equal(d, newDomain[i], "the data is set correctly");
            var text = d3.select(this).select("text").text();
            assert.equal(text, d, "the text was set properly");
            var fill = d3.select(this).select("circle").attr("fill");
            assert.equal(fill, newColorScale.scale(d), "the fill was set properly");
        });
        svg.remove();
    });

    describe("Legend toggle tests", function () {
        var toggleLegend;

        beforeEach(function () {
            toggleLegend = new Plottable.Component.Legend(color);
            toggleLegend.toggleCallback(function (d, b) {
            });
        });

        function verifyState(selection, b, msg) {
            assert.equal(selection.classed("toggled-on"), b, msg);
            assert.equal(selection.classed("toggled-off"), !b, msg);
        }

        function getSelection(datum) {
            var selection = toggleLegend.content.selectAll(".legend-row").filter(function (d, i) {
                return d === datum;
            });
            return selection;
        }

        function verifyEntry(datum, b, msg) {
            verifyState(getSelection(datum), b, msg);
        }

        function toggleEntry(datum, index) {
            getSelection(datum).on("click")(datum, index);
        }

        it("basic initialization test", function () {
            color.domain(["a", "b", "c", "d", "e"]);
            toggleLegend.renderTo(svg);
            toggleLegend.content.selectAll(".legend-row").each(function (d, i) {
                var selection = d3.select(this);
                verifyState(selection, true);
            });
            svg.remove();
        });

        it("basic toggling test", function () {
            color.domain(["a"]);
            toggleLegend.renderTo(svg);
            toggleLegend.content.selectAll(".legend-row").each(function (d, i) {
                var selection = d3.select(this);
                selection.on("click")(d, i);
                verifyState(selection, false);
                selection.on("click")(d, i);
                verifyState(selection, true);
            });
            svg.remove();
        });

        it("scale() works as intended with toggling", function () {
            var domain = ["a", "b", "c", "d", "e"];
            color.domain(domain);
            toggleLegend.renderTo(svg);
            toggleEntry("a", 0);
            toggleEntry("d", 3);
            toggleEntry("c", 2);

            var newDomain = ["r", "a", "d", "g"];
            var newColorScale = new Plottable.Scale.Color("Category10");
            newColorScale.domain(newDomain);
            toggleLegend.scale(newColorScale);

            verifyEntry("r", true);
            verifyEntry("a", false);
            verifyEntry("g", true);
            verifyEntry("d", false);

            svg.remove();
        });

        it("listeners on scale will correctly update states", function () {
            color.domain(["a", "b", "c", "d", "e"]);
            toggleLegend.renderTo(svg);
            toggleEntry("a", 0);
            toggleEntry("d", 3);
            toggleEntry("c", 2);

            color.domain(["e", "d", "b", "a", "c"]);
            verifyEntry("a", false);
            verifyEntry("b", true);
            verifyEntry("c", false);
            verifyEntry("d", false);
            verifyEntry("e", true);
            svg.remove();
        });

        it("Testing callback works correctly", function () {
            var domain = ["a", "b", "c", "d", "e"];
            color.domain(domain);
            var state = [true, true, true, true, true];

            toggleLegend.toggleCallback(function (d, b) {
                state[domain.indexOf(d)] = b;
            });
            toggleLegend.renderTo(svg);

            toggleEntry("a", 0);
            verifyEntry("a", false);
            assert.equal(state[0], false, "callback was successful");

            toggleEntry("d", 3);
            verifyEntry("d", false);
            assert.equal(state[3], false, "callback was successful");

            toggleEntry("a", 0);
            verifyEntry("a", true);
            assert.equal(state[0], true, "callback was successful");

            toggleEntry("c", 2);
            verifyEntry("c", false);
            assert.equal(state[2], false, "callback was successful");
            svg.remove();
        });

        it("Overwriting callback is successfull", function () {
            var domain = ["a"];
            color.domain(domain);
            var state = true;
            toggleLegend.renderTo(svg);

            toggleLegend.toggleCallback(function (d, b) {
                state = b;
            });

            toggleEntry("a", 0);
            assert.equal(state, false, "callback was successful");

            var count = 0;
            toggleLegend.toggleCallback(function (d, b) {
                count++;
            });

            toggleEntry("a", 0);
            assert.equal(state, false, "callback was overwritten");
            assert.equal(count, 1, "new callback was successfully called");
            svg.remove();
        });

        it("Removing callback is successful", function () {
            var domain = ["a"];
            color.domain(domain);
            var state = true;
            toggleLegend.renderTo(svg);

            toggleLegend.toggleCallback(function (d, b) {
                state = b;
            });

            toggleEntry("a", 0);
            assert.equal(state, false, "callback was successful");

            toggleLegend.toggleCallback(); // this should not remove the callback
            toggleEntry("a", 0);
            assert.equal(state, true, "callback was successful");

            toggleLegend.toggleCallback(null); // this should remove the callback
            assert.throws(function () {
                toggleEntry("a", 0);
            }, "not a function");
            var selection = getSelection("a");

            // should have no classes
            assert.equal(selection.classed("toggled-on"), false, "is not toggled-on");
            assert.equal(selection.classed("toggled-off"), false, "is not toggled-off");

            svg.remove();
        });
    });

    describe("Legend hover tests", function () {
        var hoverLegend;

        beforeEach(function () {
            hoverLegend = new Plottable.Component.Legend(color);
            hoverLegend.hoverCallback(function (d) {
            });
        });

        function _verifyFocus(selection, b, msg) {
            assert.equal(selection.classed("hover"), true, msg);
            assert.equal(selection.classed("focus"), b, msg);
        }

        function _verifyEmpty(selection, msg) {
            assert.equal(selection.classed("hover"), false, msg);
            assert.equal(selection.classed("focus"), false, msg);
        }

        function getSelection(datum) {
            var selection = hoverLegend.content.selectAll(".legend-row").filter(function (d, i) {
                return d === datum;
            });
            return selection;
        }

        function verifyFocus(datum, b, msg) {
            _verifyFocus(getSelection(datum), b, msg);
        }

        function verifyEmpty(datum, msg) {
            _verifyEmpty(getSelection(datum), msg);
        }

        function hoverEntry(datum, index) {
            getSelection(datum).on("mouseover")(datum, index);
        }

        function leaveEntry(datum, index) {
            getSelection(datum).on("mouseout")(datum, index);
        }

        it("basic initialization test", function () {
            color.domain(["a", "b", "c", "d", "e"]);
            hoverLegend.renderTo(svg);
            hoverLegend.content.selectAll(".legend-row").each(function (d, i) {
                verifyEmpty(d);
            });
            svg.remove();
        });

        it("basic hover test", function () {
            color.domain(["a"]);
            hoverLegend.renderTo(svg);
            hoverEntry("a", 0);
            verifyFocus("a", true);
            leaveEntry("a", 0);
            verifyEmpty("a");
            svg.remove();
        });

        it("scale() works as intended with hovering", function () {
            var domain = ["a", "b", "c", "d", "e"];
            color.domain(domain);
            hoverLegend.renderTo(svg);

            hoverEntry("a", 0);

            var newDomain = ["r", "a", "d", "g"];
            var newColorScale = new Plottable.Scale.Color("Category10");
            newColorScale.domain(newDomain);
            hoverLegend.scale(newColorScale);

            verifyFocus("r", false, "r");
            verifyFocus("a", true, "a");
            verifyFocus("g", false, "g");
            verifyFocus("d", false, "d");

            leaveEntry("a", 0);
            verifyEmpty("r");
            verifyEmpty("a");
            verifyEmpty("g");
            verifyEmpty("d");

            svg.remove();
        });

        it("listeners on scale will correctly update states", function () {
            color.domain(["a", "b", "c", "d", "e"]);
            hoverLegend.renderTo(svg);
            hoverEntry("c", 2);

            color.domain(["e", "d", "b", "a", "c"]);
            verifyFocus("a", false);
            verifyFocus("b", false);
            verifyFocus("c", true);
            verifyFocus("d", false);
            verifyFocus("e", false);
            svg.remove();
        });

        it("Testing callback works correctly", function () {
            var domain = ["a", "b", "c", "d", "e"];
            color.domain(domain);
            var focused = undefined;

            hoverLegend.hoverCallback(function (d) {
                focused = d;
            });
            hoverLegend.renderTo(svg);

            hoverEntry("a", 0);
            verifyFocus("a", true);
            assert.equal(focused, "a", "callback was successful");

            leaveEntry("a", 0);
            assert.equal(focused, undefined, "callback was successful");

            hoverEntry("d", 3);
            verifyFocus("d", true);
            assert.equal(focused, "d", "callback was successful");
            svg.remove();
        });

        it("Overwriting callback is successfull", function () {
            var domain = ["a"];
            color.domain(domain);
            var focused = undefined;
            hoverLegend.renderTo(svg);

            hoverLegend.hoverCallback(function (d) {
                focused = d;
            });

            hoverEntry("a", 0);
            assert.equal(focused, "a", "callback was successful");
            leaveEntry("a", 0);

            var count = 0;
            hoverLegend.hoverCallback(function (d) {
                count++;
            });

            hoverEntry("a", 0);
            assert.equal(focused, undefined, "old callback was not called");
            assert.equal(count, 1, "new callbcak was called");
            leaveEntry("a", 0);
            assert.equal(count, 2, "new callback was called");
            svg.remove();
        });

        it("Removing callback is successful", function () {
            var domain = ["a"];
            color.domain(domain);
            var focused = undefined;
            hoverLegend.renderTo(svg);

            hoverLegend.hoverCallback(function (d) {
                focused = d;
            });

            hoverEntry("a", 0);
            assert.equal(focused, "a", "callback was successful");

            hoverLegend.hoverCallback(); // this should not remove the callback
            leaveEntry("a", 0);
            assert.equal(focused, undefined, "callback was successful");

            hoverLegend.hoverCallback(null); // this should remove the callback
            assert.throws(function () {
                hoverEntry("a", 0);
            }, "not a function");
            verifyEmpty("a");

            svg.remove();
        });
    });
});

var PerfDiagnostics;
(function (_PerfDiagnostics) {
    var PerfDiagnostics = (function () {
        function PerfDiagnostics() {
            this.total = 0;
            this.numCalls = 0;
            this.start = null;
        }
        PerfDiagnostics.toggle = function (measurementName) {
            var diagnostic;
            ;
            if (PerfDiagnostics.diagnostics[measurementName] != null) {
                diagnostic = PerfDiagnostics.diagnostics[measurementName];
            } else {
                diagnostic = new PerfDiagnostics();
                PerfDiagnostics.diagnostics[measurementName] = diagnostic;
            }
            diagnostic.toggle();
        };

        PerfDiagnostics.getTime = function () {
            if (false && performance.now) {
                return performance.now();
            } else {
                return Date.now();
            }
        };

        PerfDiagnostics.logResults = function () {
            var grandTotal = PerfDiagnostics.diagnostics["total"] ? PerfDiagnostics.diagnostics["total"].total : null;
            var measurementNames = Object.keys(PerfDiagnostics.diagnostics);
            measurementNames.forEach(function (measurementName) {
                var result = PerfDiagnostics.diagnostics[measurementName].total;
                console.log(measurementName);
                console.group();
                console.log("Time:", result);
                (grandTotal && measurementName !== "total") ? console.log("%   :", Math.round(result / grandTotal * 10000) / 100) : null;
                console.groupEnd();
            });
        };

        PerfDiagnostics.prototype.toggle = function () {
            if (this.start == null) {
                this.start = PerfDiagnostics.getTime();
            } else {
                this.total += PerfDiagnostics.getTime() - this.start;
                this.numCalls++;
                this.start = null;
            }
        };
        PerfDiagnostics.diagnostics = {};
        return PerfDiagnostics;
    })();
    function toggle(measurementName) {
        return PerfDiagnostics.toggle(measurementName);
    }
    _PerfDiagnostics.toggle = toggle;
    ;
    function logResults() {
        return PerfDiagnostics.logResults();
    }
    _PerfDiagnostics.logResults = logResults;
    ;
})(PerfDiagnostics || (PerfDiagnostics = {}));
window.report = PerfDiagnostics.logResults;

///<reference path="testReference.ts" />
var __extends = this.__extends || function (d, b) {
    for (var p in b) if (b.hasOwnProperty(p)) d[p] = b[p];
    function __() { this.constructor = d; }
    __.prototype = b.prototype;
    d.prototype = new __();
};
var assert = chai.assert;

var CountingPlot = (function (_super) {
    __extends(CountingPlot, _super);
    function CountingPlot(dataset) {
        _super.call(this, dataset);
        this.renders = 0;
    }
    CountingPlot.prototype._render = function () {
        ++this.renders;
        return _super.prototype._render.call(this);
    };
    return CountingPlot;
})(Plottable.Abstract.Plot);

var quadraticDataset = makeQuadraticSeries(10);

describe("Renderers", function () {
    describe("base Renderer", function () {
        it("Renderers default correctly", function () {
            var r = new Plottable.Abstract.Plot();
            assert.isTrue(r.clipPathEnabled, "clipPathEnabled defaults to true");
        });

        it("Base Renderer functionality works", function () {
            var svg = generateSVG(400, 300);
            var d1 = new Plottable.DataSource(["foo"], { cssClass: "bar" });
            var r = new Plottable.Abstract.Plot(d1);
            r._anchor(svg)._computeLayout();
            var renderArea = r.content.select(".render-area");
            assert.isNotNull(renderArea.node(), "there is a render-area");
            svg.remove();
        });

        it("Allows the DataSource to be changed", function () {
            var d1 = new Plottable.DataSource(["foo"], { cssClass: "bar" });
            var r = new Plottable.Abstract.Plot(d1);
            assert.equal(d1, r.dataSource(), "returns the original");

            var d2 = new Plottable.DataSource(["bar"], { cssClass: "boo" });
            r.dataSource(d2);
            assert.equal(d2, r.dataSource(), "returns new datasource");
        });

        it("Changes DataSource listeners when the DataSource is changed", function () {
            var d1 = new Plottable.DataSource(["foo"], { cssClass: "bar" });
            var r = new CountingPlot(d1);

            assert.equal(0, r.renders, "initially hasn't rendered anything");

            d1.broadcaster.broadcast();
            assert.equal(1, r.renders, "we re-render when our datasource changes");

            r.dataSource();
            assert.equal(1, r.renders, "we shouldn't redraw when querying the datasource");

            var d2 = new Plottable.DataSource(["bar"], { cssClass: "boo" });
            r.dataSource(d2);
            assert.equal(2, r.renders, "we should redraw when we change datasource");

            d1.broadcaster.broadcast();
            assert.equal(2, r.renders, "we shouldn't listen to the old datasource");

            d2.broadcaster.broadcast();
            assert.equal(3, r.renders, "we should listen to the new datasource");
        });

        it("Updates its projectors when the DataSource is changed", function () {
            var d1 = new Plottable.DataSource([{ x: 5, y: 6 }], { cssClass: "bar" });
            var r = new Plottable.Abstract.Plot(d1);

            var xScaleCalls = 0;
            var yScaleCalls = 0;
            var xScale = new Plottable.Scale.Linear();
            var yScale = new Plottable.Scale.Linear();
            r.project("x", "x", xScale);
            r.project("y", "y", yScale);
            xScale.broadcaster.registerListener(null, function (listenable) {
                assert.equal(listenable, xScale, "Callback received the calling scale as the first argument");
                ++xScaleCalls;
            });
            yScale.broadcaster.registerListener(null, function (listenable) {
                assert.equal(listenable, yScale, "Callback received the calling scale as the first argument");
                ++yScaleCalls;
            });

            assert.equal(0, xScaleCalls, "initially hasn't made any X callbacks");
            assert.equal(0, yScaleCalls, "initially hasn't made any Y callbacks");

            d1.broadcaster.broadcast();
            assert.equal(1, xScaleCalls, "X scale was wired up to datasource correctly");
            assert.equal(1, yScaleCalls, "Y scale was wired up to datasource correctly");

            var d2 = new Plottable.DataSource([{ x: 7, y: 8 }], { cssClass: "boo" });
            r.dataSource(d2);
            assert.equal(2, xScaleCalls, "Changing datasource fires X scale listeners (but doesn't coalesce callbacks)");
            assert.equal(2, yScaleCalls, "Changing datasource fires Y scale listeners (but doesn't coalesce callbacks)");

            d1.broadcaster.broadcast();
            assert.equal(2, xScaleCalls, "X scale was unhooked from old datasource");
            assert.equal(2, yScaleCalls, "Y scale was unhooked from old datasource");

            d2.broadcaster.broadcast();
            assert.equal(3, xScaleCalls, "X scale was hooked into new datasource");
            assert.equal(3, yScaleCalls, "Y scale was hooked into new datasource");
        });

        it("Renderer automatically generates a DataSource if only data is provided", function () {
            var data = ["foo", "bar"];
            var r = new Plottable.Abstract.Plot(data);
            var dataSource = r.dataSource();
            assert.isNotNull(dataSource, "A DataSource was automatically generated");
            assert.deepEqual(dataSource.data(), data, "The generated DataSource has the correct data");
        });

        it("Renderer.project works as intended", function () {
            var r = new Plottable.Abstract.Plot();
            var s = new Plottable.Scale.Linear().domain([0, 1]).range([0, 10]);
            r.project("attr", "a", s);
            var attrToProjector = r._generateAttrToProjector();
            var projector = attrToProjector["attr"];
            assert.equal(projector({ "a": 0.5 }, 0), 5, "projector works as intended");
        });

        it("Changing Renderer.dataSource to [] causes scale to contract", function () {
            var ds1 = new Plottable.DataSource([0, 1, 2]);
            var ds2 = new Plottable.DataSource([1, 2, 3]);
            var s = new Plottable.Scale.Linear();
            var r1 = new Plottable.Abstract.Plot().dataSource(ds1).project("x", function (x) {
                return x;
            }, s);
            var r2 = new Plottable.Abstract.Plot().dataSource(ds2).project("x", function (x) {
                return x;
            }, s);
            assert.deepEqual(s.domain(), [0, 3], "Simple domain combining");
            ds1.data([]);
            assert.deepEqual(s.domain(), [1, 3], "Contracting domain due to projection becoming empty");
        });
    });

    describe("XYPlot functionality", function () {
        it("the accessors properly access data, index, and metadata", function () {
            var svg = generateSVG(400, 400);
            var xScale = new Plottable.Scale.Linear();
            var yScale = new Plottable.Scale.Linear();
            xScale.domain([0, 400]);
            yScale.domain([400, 0]);
            var data = [{ x: 0, y: 0 }, { x: 1, y: 1 }];
            var metadata = { foo: 10, bar: 20 };
            var xAccessor = function (d, i, m) {
                return d.x + i * m.foo;
            };
            var yAccessor = function (d, i, m) {
                return m.bar;
            };
            var dataSource = new Plottable.DataSource(data, metadata);
            var renderer = new Plottable.Plot.Scatter(dataSource, xScale, yScale).project("x", xAccessor).project("y", yAccessor);
            renderer.renderTo(svg);
            var circles = renderer.renderArea.selectAll("circle");
            var c1 = d3.select(circles[0][0]);
            var c2 = d3.select(circles[0][1]);
            assert.closeTo(parseFloat(c1.attr("cx")), 0, 0.01, "first circle cx is correct");
            assert.closeTo(parseFloat(c1.attr("cy")), 20, 0.01, "first circle cy is correct");
            assert.closeTo(parseFloat(c2.attr("cx")), 11, 0.01, "second circle cx is correct");
            assert.closeTo(parseFloat(c2.attr("cy")), 20, 0.01, "second circle cy is correct");

            data = [{ x: 2, y: 2 }, { x: 4, y: 4 }];
            dataSource.data(data);
            assert.closeTo(parseFloat(c1.attr("cx")), 2, 0.01, "first circle cx is correct after data change");
            assert.closeTo(parseFloat(c1.attr("cy")), 20, 0.01, "first circle cy is correct after data change");
            assert.closeTo(parseFloat(c2.attr("cx")), 14, 0.01, "second circle cx is correct after data change");
            assert.closeTo(parseFloat(c2.attr("cy")), 20, 0.01, "second circle cy is correct after data change");

            metadata = { foo: 0, bar: 0 };
            dataSource.metadata(metadata);
            assert.closeTo(parseFloat(c1.attr("cx")), 2, 0.01, "first circle cx is correct after metadata change");
            assert.closeTo(parseFloat(c1.attr("cy")), 0, 0.01, "first circle cy is correct after metadata change");
            assert.closeTo(parseFloat(c2.attr("cx")), 4, 0.01, "second circle cx is correct after metadata change");
            assert.closeTo(parseFloat(c2.attr("cy")), 0, 0.01, "second circle cy is correct after metadata change");

            svg.remove();
        });

        describe("Basic AreaPlot functionality", function () {
            var svg;
            var xScale;
            var yScale;
            var xAccessor;
            var yAccessor;
            var y0Accessor;
            var colorAccessor;
            var fillAccessor;
            var simpleDataset;
            var areaPlot;
            var renderArea;
            var verifier;

            before(function () {
                svg = generateSVG(500, 500);
                verifier = new MultiTestVerifier();
                xScale = new Plottable.Scale.Linear().domain([0, 1]);
                yScale = new Plottable.Scale.Linear().domain([0, 1]);
                xAccessor = function (d) {
                    return d.foo;
                };
                yAccessor = function (d) {
                    return d.bar;
                };
                y0Accessor = function () {
                    return 0;
                };
                colorAccessor = function (d, i, m) {
                    return d3.rgb(d.foo, d.bar, i).toString();
                };
                fillAccessor = function () {
                    return "steelblue";
                };
                simpleDataset = new Plottable.DataSource([{ foo: 0, bar: 0 }, { foo: 1, bar: 1 }]);
                areaPlot = new Plottable.Plot.Area(simpleDataset, xScale, yScale);
                areaPlot.project("x", xAccessor, xScale).project("y", yAccessor, yScale).project("y0", y0Accessor, yScale).project("fill", fillAccessor).project("stroke", colorAccessor).renderTo(svg);
                renderArea = areaPlot.renderArea;
            });

            beforeEach(function () {
                verifier.start();
            });

            it("draws area and line correctly", function () {
                var areaPath = renderArea.select(".area");
                assert.strictEqual(areaPath.attr("d"), "M0,500L500,0L500,500L0,500Z", "area d was set correctly");
                assert.strictEqual(areaPath.attr("fill"), "steelblue", "area fill was set correctly");
                var areaComputedStyle = window.getComputedStyle(areaPath.node());
                assert.strictEqual(areaComputedStyle.stroke, "none", "area stroke renders as \"none\"");

                var linePath = renderArea.select(".line");
                assert.strictEqual(linePath.attr("d"), "M0,500L500,0", "line d was set correctly");
                assert.strictEqual(linePath.attr("stroke"), "#000000", "line stroke was set correctly");
                var lineComputedStyle = window.getComputedStyle(linePath.node());
                assert.strictEqual(lineComputedStyle.fill, "none", "line fill renders as \"none\"");
                verifier.end();
            });

            it("fill colors set appropriately from accessor", function () {
                var areaPath = renderArea.select(".area");
                assert.equal(areaPath.attr("fill"), "steelblue", "fill set correctly");
                verifier.end();
            });

            it("fill colors can be changed by projecting new accessor and re-render appropriately", function () {
                var newFillAccessor = function () {
                    return "pink";
                };
                areaPlot.project("fill", newFillAccessor);
                areaPlot.renderTo(svg);
                renderArea = areaPlot.renderArea;
                var areaPath = renderArea.select(".area");
                assert.equal(areaPath.attr("fill"), "pink", "fill changed correctly");
                verifier.end();
            });

            it("area fill works for non-zero floor values appropriately, e.g. half the height of the line", function () {
                areaPlot.project("y0", function (d) {
                    return d.bar / 2;
                }, yScale);
                areaPlot.renderTo(svg);
                renderArea = areaPlot.renderArea;
                var areaPath = renderArea.select(".area");
                assert.equal(areaPath.attr("d"), "M0,500L500,0L500,250L0,500Z");
                verifier.end();
            });

            after(function () {
                if (verifier.passed) {
                    svg.remove();
                }
                ;
            });
        });

        describe("LinePlot", function () {
            it("defaults to no fill", function () {
                var svg = generateSVG(500, 500);
                var data = [{ x: 0, y: 0 }, { x: 2, y: 2 }];
                var xScale = new Plottable.Scale.Linear();
                var yScale = new Plottable.Scale.Linear();
                var linePlot = new Plottable.Plot.Line(data, xScale, yScale);
                linePlot.renderTo(svg);

                var areaPath = linePlot.renderArea.select(".area");
                assert.strictEqual(areaPath.attr("fill"), "none");
                svg.remove();
            });
        });

        describe("Example CirclePlot with quadratic series", function () {
            var svg;
            var xScale;
            var yScale;
            var circlePlot;
            var SVG_WIDTH = 600;
            var SVG_HEIGHT = 300;
            var verifier = new MultiTestVerifier();
            var pixelAreaFull = { xMin: 0, xMax: SVG_WIDTH, yMin: 0, yMax: SVG_HEIGHT };
            var pixelAreaPart = { xMin: 200, xMax: 600, yMin: 100, yMax: 200 };
            var dataAreaFull = { xMin: 0, xMax: 9, yMin: 81, yMax: 0 };
            var dataAreaPart = { xMin: 3, xMax: 9, yMin: 54, yMax: 27 };
            var colorAccessor = function (d, i, m) {
                return d3.rgb(d.x, d.y, i).toString();
            };
            var circlesInArea;

            function getCirclePlotVerifier() {
                // creates a function that verifies that circles are drawn properly after accounting for svg transform
                // and then modifies circlesInArea to contain the number of circles that were discovered in the plot area
                circlesInArea = 0;
                var renderArea = circlePlot.renderArea;
                var renderAreaTransform = d3.transform(renderArea.attr("transform"));
                var translate = renderAreaTransform.translate;
                var scale = renderAreaTransform.scale;
                return function (datum, index) {
                    // This function takes special care to compute the position of circles after taking svg transformation
                    // into account.
                    var selection = d3.select(this);
                    var elementTransform = d3.transform(selection.attr("transform"));
                    var elementTranslate = elementTransform.translate;
                    var x = +selection.attr("cx") * scale[0] + translate[0] + elementTranslate[0];
                    var y = +selection.attr("cy") * scale[1] + translate[1] + elementTranslate[1];
                    if (0 <= x && x <= SVG_WIDTH && 0 <= y && y <= SVG_HEIGHT) {
                        circlesInArea++;
                        assert.equal(x, xScale.scale(datum.x), "the scaled/translated x is correct");
                        assert.equal(y, yScale.scale(datum.y), "the scaled/translated y is correct");
                        assert.equal(selection.attr("fill"), colorAccessor(datum, index, null), "fill is correct");
                    }
                    ;
                };
            }
            ;

            beforeEach(function () {
                verifier.start();
            });

            before(function () {
                svg = generateSVG(SVG_WIDTH, SVG_HEIGHT);
                xScale = new Plottable.Scale.Linear().domain([0, 9]);
                yScale = new Plottable.Scale.Linear().domain([0, 81]);
                circlePlot = new Plottable.Plot.Scatter(quadraticDataset, xScale, yScale);
                circlePlot.project("fill", colorAccessor);
                circlePlot.renderTo(svg);
            });

            it("setup is handled properly", function () {
                assert.deepEqual(xScale.range(), [0, SVG_WIDTH], "xScale range was set by the renderer");
                assert.deepEqual(yScale.range(), [SVG_HEIGHT, 0], "yScale range was set by the renderer");
                circlePlot.renderArea.selectAll("circle").each(getCirclePlotVerifier());
                assert.equal(circlesInArea, 10, "10 circles were drawn");
                verifier.end();
            });

            it("rendering is idempotent", function () {
                circlePlot._render()._render();
                circlePlot.renderArea.selectAll("circle").each(getCirclePlotVerifier());
                assert.equal(circlesInArea, 10, "10 circles were drawn");
                verifier.end();
            });

            describe("after the scale has changed", function () {
                before(function () {
                    xScale.domain([0, 3]);
                    yScale.domain([0, 9]);
                    dataAreaFull = { xMin: 0, xMax: 3, yMin: 9, yMax: 0 };
                    dataAreaPart = { xMin: 1, xMax: 3, yMin: 6, yMax: 3 };
                });

                it("the circles re-rendered properly", function () {
                    var renderArea = circlePlot.renderArea;
                    var circles = renderArea.selectAll("circle");
                    circles.each(getCirclePlotVerifier());
                    assert.equal(circlesInArea, 4, "four circles were found in the render area");
                    verifier.end();
                });
            });

            after(function () {
                if (verifier.passed) {
                    svg.remove();
                }
                ;
            });
        });
        describe("Bar Plot", function () {
            describe("Vertical Bar Plot in points mode", function () {
                var verifier = new MultiTestVerifier();
                var svg;
                var dataset;
                var xScale;
                var yScale;
                var renderer;
                var SVG_WIDTH = 600;
                var SVG_HEIGHT = 400;

                before(function () {
                    svg = generateSVG(SVG_WIDTH, SVG_HEIGHT);
                    xScale = new Plottable.Scale.Ordinal().domain(["A", "B"]).rangeType("points");
                    yScale = new Plottable.Scale.Linear();
                    var data = [
                        { x: "A", y: 1 },
                        { x: "B", y: -1.5 },
                        { x: "B", y: 1 }
                    ];
                    dataset = new Plottable.DataSource(data);

                    renderer = new Plottable.Plot.VerticalBar(dataset, xScale, yScale);
                    renderer.animate(false);
                    renderer.renderTo(svg);
                });

                beforeEach(function () {
                    yScale.domain([-2, 2]);
                    renderer.baseline(0);
                    verifier.start();
                });

                it("renders correctly", function () {
                    var renderArea = renderer.renderArea;
                    var bars = renderArea.selectAll("rect");
                    assert.lengthOf(bars[0], 3, "One bar was created per data point");
                    var bar0 = d3.select(bars[0][0]);
                    var bar1 = d3.select(bars[0][1]);
                    assert.equal(bar0.attr("width"), "10", "bar0 width is correct");
                    assert.equal(bar1.attr("width"), "10", "bar1 width is correct");
                    assert.equal(bar0.attr("height"), "100", "bar0 height is correct");
                    assert.equal(bar1.attr("height"), "150", "bar1 height is correct");
                    assert.equal(bar0.attr("x"), "150", "bar0 x is correct");
                    assert.equal(bar1.attr("x"), "450", "bar1 x is correct");
                    assert.equal(bar0.attr("y"), "100", "bar0 y is correct");
                    assert.equal(bar1.attr("y"), "200", "bar1 y is correct");

                    var baseline = renderArea.select(".baseline");
                    assert.equal(baseline.attr("y1"), "200", "the baseline is in the correct vertical position");
                    assert.equal(baseline.attr("y2"), "200", "the baseline is in the correct vertical position");
                    assert.equal(baseline.attr("x1"), "0", "the baseline starts at the edge of the chart");
                    assert.equal(baseline.attr("x2"), SVG_WIDTH, "the baseline ends at the edge of the chart");
                    verifier.end();
                });

                it("baseline value can be changed; renderer updates appropriately", function () {
                    renderer.baseline(-1);

                    var renderArea = renderer.renderArea;
                    var bars = renderArea.selectAll("rect");
                    var bar0 = d3.select(bars[0][0]);
                    var bar1 = d3.select(bars[0][1]);
                    assert.equal(bar0.attr("height"), "200", "bar0 height is correct");
                    assert.equal(bar1.attr("height"), "50", "bar1 height is correct");
                    assert.equal(bar0.attr("y"), "100", "bar0 y is correct");
                    assert.equal(bar1.attr("y"), "300", "bar1 y is correct");

                    var baseline = renderArea.select(".baseline");
                    assert.equal(baseline.attr("y1"), "300", "the baseline is in the correct vertical position");
                    assert.equal(baseline.attr("y2"), "300", "the baseline is in the correct vertical position");
                    assert.equal(baseline.attr("x1"), "0", "the baseline starts at the edge of the chart");
                    assert.equal(baseline.attr("x2"), SVG_WIDTH, "the baseline ends at the edge of the chart");
                    verifier.end();
                });

                it("bar alignment can be changed; renderer updates appropriately", function () {
                    renderer.barAlignment("center");
                    var renderArea = renderer.renderArea;
                    var bars = renderArea.selectAll("rect");
                    var bar0 = d3.select(bars[0][0]);
                    var bar1 = d3.select(bars[0][1]);
                    assert.equal(bar0.attr("width"), "10", "bar0 width is correct");
                    assert.equal(bar1.attr("width"), "10", "bar1 width is correct");
                    assert.equal(bar0.attr("x"), "145", "bar0 x is correct");
                    assert.equal(bar1.attr("x"), "445", "bar1 x is correct");

                    renderer.barAlignment("right");
                    renderArea = renderer.renderArea;
                    bars = renderArea.selectAll("rect");
                    bar0 = d3.select(bars[0][0]);
                    bar1 = d3.select(bars[0][1]);
                    assert.equal(bar0.attr("width"), "10", "bar0 width is correct");
                    assert.equal(bar1.attr("width"), "10", "bar1 width is correct");
                    assert.equal(bar0.attr("x"), "140", "bar0 x is correct");
                    assert.equal(bar1.attr("x"), "440", "bar1 x is correct");

                    assert.throws(function () {
                        return renderer.barAlignment("blargh");
                    }, Error);
                    assert.equal(renderer._barAlignmentFactor, 1, "the bad barAlignment didnt break internal state");
                    verifier.end();
                });

                it("can select and deselect bars", function () {
                    var selectedBar = renderer.selectBar(145, 150);

                    assert.isNotNull(selectedBar, "clicked on a bar");
                    assert.equal(selectedBar.data()[0], dataset.data()[0], "the data in the bar matches the datasource");
                    assert.isTrue(selectedBar.classed("selected"), "the bar was classed \"selected\"");

                    renderer.deselectAll();
                    assert.isFalse(selectedBar.classed("selected"), "the bar is no longer selected");

                    selectedBar = renderer.selectBar(-1, -1); // no bars here
                    assert.isNull(selectedBar, "returns null if no bar was selected");

                    selectedBar = renderer.selectBar(200, 50); // between the two bars
                    assert.isNull(selectedBar, "returns null if no bar was selected");

                    selectedBar = renderer.selectBar(145, 10); // above bar 0
                    assert.isNull(selectedBar, "returns null if no bar was selected");

                    // the bars are now (140,100),(150,300) and (440,300),(450,350) - the
                    // origin is at the top left!
                    selectedBar = renderer.selectBar({ min: 145, max: 445 }, { min: 150, max: 150 }, true);
                    assert.isNotNull(selectedBar, "line between middle of two bars");
                    assert.lengthOf(selectedBar.data(), 2, "selected 2 bars (not the negative one)");
                    assert.equal(selectedBar.data()[0], dataset.data()[0], "the data in bar 0 matches the datasource");
                    assert.equal(selectedBar.data()[1], dataset.data()[2], "the data in bar 1 matches the datasource");
                    assert.isTrue(selectedBar.classed("selected"), "the bar was classed \"selected\"");

                    selectedBar = renderer.selectBar({ min: 145, max: 445 }, { min: 150, max: 350 }, true);
                    assert.isNotNull(selectedBar, "square between middle of two bars, & over the whole area");
                    assert.lengthOf(selectedBar.data(), 3, "selected all the bars");
                    assert.equal(selectedBar.data()[0], dataset.data()[0], "the data in bar 0 matches the datasource");
                    assert.equal(selectedBar.data()[1], dataset.data()[1], "the data in bar 1 matches the datasource");
                    assert.equal(selectedBar.data()[2], dataset.data()[2], "the data in bar 2 matches the datasource");
                    assert.isTrue(selectedBar.classed("selected"), "the bar was classed \"selected\"");

                    // the runtime parameter validation should be strict, so no strings or
                    // mangled objects
                    assert.throws(function () {
                        return renderer.selectBar("blargh", 150);
                    }, Error);
                    assert.throws(function () {
                        return renderer.selectBar({ min: 150 }, 150);
                    }, Error);

                    verifier.end();
                });

                after(function () {
                    if (verifier.passed) {
                        svg.remove();
                    }
                    ;
                });
            });

            describe("Horizontal Bar Plot in Points Mode", function () {
                var verifier = new MultiTestVerifier();
                var svg;
                var dataset;
                var yScale;
                var xScale;
                var renderer;
                var SVG_WIDTH = 600;
                var SVG_HEIGHT = 400;

                before(function () {
                    svg = generateSVG(SVG_WIDTH, SVG_HEIGHT);
                    yScale = new Plottable.Scale.Ordinal().domain(["A", "B"]).rangeType("points");
                    xScale = new Plottable.Scale.Linear();

                    var data = [
                        { y: "A", x: 1 },
                        { y: "B", x: -1.5 },
                        { y: "B", x: 1 }
                    ];
                    dataset = new Plottable.DataSource(data);

                    renderer = new Plottable.Plot.HorizontalBar(dataset, xScale, yScale);
                    renderer._animate = false;
                    renderer.renderTo(svg);
                });

<<<<<<< HEAD
                beforeEach(function () {
                    xScale.domain([-3, 3]);
                    renderer.baseline(0);
                    verifier.start();
                });
=======
            it("shouldn't blow up if members called before the first render", function () {
                var brandNew = new Plottable.Plot.VerticalBar(dataset, xScale, yScale);

                assert.isNotNull(brandNew.deselectAll(), "deselects return self");
                assert.isNull(brandNew.selectBar(0, 0), "selects return empty");

                brandNew._anchor(d3.select(document.createElement("svg"))); // calls `_setup()`

                assert.isNotNull(brandNew.deselectAll(), "deselects return self after setup");
                assert.isNull(brandNew.selectBar(0, 0), "selects return empty after setup");

                verifier.end();
            });

            after(function () {
                if (verifier.passed) {
                    svg.remove();
                }
                ;
            });
        });
>>>>>>> b9bdb719

                it("renders correctly", function () {
                    var renderArea = renderer.renderArea;
                    var bars = renderArea.selectAll("rect");
                    assert.lengthOf(bars[0], 3, "One bar was created per data point");
                    var bar0 = d3.select(bars[0][0]);
                    var bar1 = d3.select(bars[0][1]);
                    assert.equal(bar0.attr("height"), "10", "bar0 height is correct");
                    assert.equal(bar1.attr("height"), "10", "bar1 height is correct");
                    assert.equal(bar0.attr("width"), "100", "bar0 width is correct");
                    assert.equal(bar1.attr("width"), "150", "bar1 width is correct");
                    assert.equal(bar0.attr("y"), "300", "bar0 y is correct");
                    assert.equal(bar1.attr("y"), "100", "bar1 y is correct");
                    assert.equal(bar0.attr("x"), "300", "bar0 x is correct");
                    assert.equal(bar1.attr("x"), "150", "bar1 x is correct");

                    var baseline = renderArea.select(".baseline");
                    assert.equal(baseline.attr("x1"), "300", "the baseline is in the correct horizontal position");
                    assert.equal(baseline.attr("x2"), "300", "the baseline is in the correct horizontal position");
                    assert.equal(baseline.attr("y1"), "0", "the baseline starts at the top of the chart");
                    assert.equal(baseline.attr("y2"), SVG_HEIGHT, "the baseline ends at the bottom of the chart");
                    verifier.end();
                });

                it("baseline value can be changed; renderer updates appropriately", function () {
                    renderer.baseline(-1);

                    var renderArea = renderer.renderArea;
                    var bars = renderArea.selectAll("rect");
                    var bar0 = d3.select(bars[0][0]);
                    var bar1 = d3.select(bars[0][1]);
                    assert.equal(bar0.attr("width"), "200", "bar0 width is correct");
                    assert.equal(bar1.attr("width"), "50", "bar1 width is correct");
                    assert.equal(bar0.attr("x"), "200", "bar0 x is correct");
                    assert.equal(bar1.attr("x"), "150", "bar1 x is correct");

                    var baseline = renderArea.select(".baseline");
                    assert.equal(baseline.attr("x1"), "200", "the baseline is in the correct horizontal position");
                    assert.equal(baseline.attr("x2"), "200", "the baseline is in the correct horizontal position");
                    assert.equal(baseline.attr("y1"), "0", "the baseline starts at the top of the chart");
                    assert.equal(baseline.attr("y2"), SVG_HEIGHT, "the baseline ends at the bottom of the chart");
                    verifier.end();
                });

                it("bar alignment can be changed; renderer updates appropriately", function () {
                    renderer.barAlignment("center");
                    var renderArea = renderer.renderArea;
                    var bars = renderArea.selectAll("rect");
                    var bar0 = d3.select(bars[0][0]);
                    var bar1 = d3.select(bars[0][1]);
                    assert.equal(bar0.attr("height"), "10", "bar0 height is correct");
                    assert.equal(bar1.attr("height"), "10", "bar1 height is correct");
                    assert.equal(bar0.attr("y"), "295", "bar0 y is correct");
                    assert.equal(bar1.attr("y"), "95", "bar1 y is correct");

                    renderer.barAlignment("bottom");
                    renderArea = renderer.renderArea;
                    bars = renderArea.selectAll("rect");
                    bar0 = d3.select(bars[0][0]);
                    bar1 = d3.select(bars[0][1]);
                    assert.equal(bar0.attr("height"), "10", "bar0 height is correct");
                    assert.equal(bar1.attr("height"), "10", "bar1 height is correct");
                    assert.equal(bar0.attr("y"), "290", "bar0 y is correct");
                    assert.equal(bar1.attr("y"), "90", "bar1 y is correct");

                    assert.throws(function () {
                        return renderer.barAlignment("blargh");
                    }, Error);

                    verifier.end();
                });

                after(function () {
                    if (verifier.passed) {
                        svg.remove();
                    }
                    ;
                });
            });

            describe("Horizontal Bar Plot in Bands mode", function () {
                var verifier = new MultiTestVerifier();
                var svg;
                var dataset;
                var yScale;
                var xScale;
                var renderer;
                var SVG_WIDTH = 600;
                var SVG_HEIGHT = 400;

                before(function () {
                    svg = generateSVG(SVG_WIDTH, SVG_HEIGHT);
                    yScale = new Plottable.Scale.Ordinal().domain(["A", "B"]);
                    xScale = new Plottable.Scale.Linear();

                    var data = [
                        { y: "A", x: 0 },
                        { y: "B", x: 2 }
                    ];
                    dataset = new Plottable.DataSource(data);

                    renderer = new Plottable.Plot.HorizontalBar(dataset, xScale, yScale);
                    renderer.baseline(0);
                    renderer._animate = false;
                    renderer.renderTo(svg);
                });
                beforeEach(function () {
                    verifier.start();
                });
                after(function () {
                    if (verifier.passed) {
                        svg.remove();
                    }
                    ;
                });

                it("renders correctly", function () {
                    var bars = renderer.renderArea.selectAll("rect");
                    var bar0 = d3.select(bars[0][0]);
                    var bar1 = d3.select(bars[0][1]);
                    assert.closeTo(parseFloat(bar0.attr("height")), 104, 2);
                    assert.closeTo(parseFloat(bar1.attr("height")), 104, 2);
                    assert.equal(bar0.attr("width"), 0);
                    assert.equal(bar1.attr("width"), 600);
                    verifier.end();
                });

                it("width projector may be overwritten, and calling project queues rerender", function () {
                    var bars = renderer.renderArea.selectAll("rect");
                    var bar0 = d3.select(bars[0][0]);
                    var bar1 = d3.select(bars[0][1]);
                    renderer.project("width", 10);
                    assert.equal(bar0.attr("height"), 10);
                    assert.equal(bar1.attr("height"), 10);
                    assert.equal(bar0.attr("width"), 0);
                    assert.equal(bar1.attr("width"), 600);
                    verifier.end();
                });
            });
        });

        describe("Grid Renderer", function () {
            var SVG_WIDTH = 400;
            var SVG_HEIGHT = 200;
            var DATA = [
                { x: "A", y: "U", magnitude: 0 },
                { x: "B", y: "U", magnitude: 2 },
                { x: "A", y: "V", magnitude: 16 },
                { x: "B", y: "V", magnitude: 8 }
            ];

            var VERIFY_CELLS = function (cells) {
                assert.equal(cells.length, 4);

                var cellAU = d3.select(cells[0]);
                var cellBU = d3.select(cells[1]);
                var cellAV = d3.select(cells[2]);
                var cellBV = d3.select(cells[3]);

                assert.equal(cellAU.attr("height"), "100", "cell 'AU' height is correct");
                assert.equal(cellAU.attr("width"), "200", "cell 'AU' width is correct");
                assert.equal(cellAU.attr("x"), "0", "cell 'AU' x coord is correct");
                assert.equal(cellAU.attr("y"), "100", "cell 'AU' x coord is correct");
                assert.equal(cellAU.attr("fill"), "#000000", "cell 'AU' color is correct");

                assert.equal(cellBU.attr("height"), "100", "cell 'BU' height is correct");
                assert.equal(cellBU.attr("width"), "200", "cell 'BU' width is correct");
                assert.equal(cellBU.attr("x"), "200", "cell 'BU' x coord is correct");
                assert.equal(cellBU.attr("y"), "100", "cell 'BU' x coord is correct");
                assert.equal(cellBU.attr("fill"), "#212121", "cell 'BU' color is correct");

                assert.equal(cellAV.attr("height"), "100", "cell 'AV' height is correct");
                assert.equal(cellAV.attr("width"), "200", "cell 'AV' width is correct");
                assert.equal(cellAV.attr("x"), "0", "cell 'AV' x coord is correct");
                assert.equal(cellAV.attr("y"), "0", "cell 'AV' x coord is correct");
                assert.equal(cellAV.attr("fill"), "#ffffff", "cell 'AV' color is correct");

                assert.equal(cellBV.attr("height"), "100", "cell 'BV' height is correct");
                assert.equal(cellBV.attr("width"), "200", "cell 'BV' width is correct");
                assert.equal(cellBV.attr("x"), "200", "cell 'BV' x coord is correct");
                assert.equal(cellBV.attr("y"), "0", "cell 'BV' x coord is correct");
                assert.equal(cellBV.attr("fill"), "#777777", "cell 'BV' color is correct");
            };

            it("renders correctly", function () {
                var xScale = new Plottable.Scale.Ordinal();
                var yScale = new Plottable.Scale.Ordinal();
                var colorScale = new Plottable.Scale.InterpolatedColor(["black", "white"]);
                var svg = generateSVG(SVG_WIDTH, SVG_HEIGHT);
                var renderer = new Plottable.Plot.Grid(DATA, xScale, yScale, colorScale).project("fill", "magnitude", colorScale);
                renderer.renderTo(svg);
                VERIFY_CELLS(renderer.renderArea.selectAll("rect")[0]);
                svg.remove();
            });

            it("renders correctly when data is set after construction", function () {
                var xScale = new Plottable.Scale.Ordinal();
                var yScale = new Plottable.Scale.Ordinal();
                var colorScale = new Plottable.Scale.InterpolatedColor(["black", "white"]);
                var svg = generateSVG(SVG_WIDTH, SVG_HEIGHT);
                var renderer = new Plottable.Plot.Grid(null, xScale, yScale, colorScale).project("fill", "magnitude", colorScale);
                renderer.renderTo(svg);
                renderer.dataSource().data(DATA);
                VERIFY_CELLS(renderer.renderArea.selectAll("rect")[0]);
                svg.remove();
            });

            it("can invert y axis correctly", function () {
                var xScale = new Plottable.Scale.Ordinal();
                var yScale = new Plottable.Scale.Ordinal();
                var colorScale = new Plottable.Scale.InterpolatedColor(["black", "white"]);
                var svg = generateSVG(SVG_WIDTH, SVG_HEIGHT);
                var renderer = new Plottable.Plot.Grid(null, xScale, yScale, colorScale).project("fill", "magnitude");
                renderer.renderTo(svg);

                yScale.domain(["U", "V"]);
                renderer.dataSource().data(DATA);

                var cells = renderer.renderArea.selectAll("rect")[0];
                var cellAU = d3.select(cells[0]);
                var cellAV = d3.select(cells[2]);
                cellAU.attr("fill", "#000000");
                cellAU.attr("x", "0");
                cellAU.attr("y", "100");

                cellAV.attr("fill", "#ffffff");
                cellAV.attr("x", "0");
                cellAV.attr("y", "0");

                yScale.domain(["V", "U"]);
                cells = renderer.renderArea.selectAll("rect")[0];
                cellAU = d3.select(cells[0]);
                cellAV = d3.select(cells[2]);
                cellAU.attr("fill", "#000000");
                cellAU.attr("x", "0");
                cellAU.attr("y", "0");

                cellAV.attr("fill", "#ffffff");
                cellAV.attr("x", "0");
                cellAV.attr("y", "100");

                svg.remove();
            });
        });
    });
});

///<reference path="testReference.ts" />
var assert = chai.assert;

describe("Scales", function () {
    it("Scale's copy() works correctly", function () {
        var testCallback = function (broadcaster) {
            return true;
        };
        var scale = new Plottable.Scale.Linear();
        scale.broadcaster.registerListener(null, testCallback);
        var scaleCopy = scale.copy();
        assert.deepEqual(scale.domain(), scaleCopy.domain(), "Copied scale has the same domain as the original.");
        assert.deepEqual(scale.range(), scaleCopy.range(), "Copied scale has the same range as the original.");
        assert.notDeepEqual(scale.broadcaster, scaleCopy.broadcaster, "Broadcasters are not copied over");
    });

    it("Scale alerts listeners when its domain is updated", function () {
        var scale = new Plottable.Scale.Linear();
        var callbackWasCalled = false;
        var testCallback = function (listenable) {
            assert.equal(listenable, scale, "Callback received the calling scale as the first argument");
            callbackWasCalled = true;
        };
        scale.broadcaster.registerListener(null, testCallback);
        scale.domain([0, 10]);
        assert.isTrue(callbackWasCalled, "The registered callback was called");

        scale._autoDomainAutomatically = true;
        scale.updateExtent(1, "x", [0.08, 9.92]);
        callbackWasCalled = false;
        scale.domainer(new Plottable.Domainer().nice());
        assert.isTrue(callbackWasCalled, "The registered callback was called when nice() is used to set the domain");

        callbackWasCalled = false;
        scale.domainer(new Plottable.Domainer().pad());
        assert.isTrue(callbackWasCalled, "The registered callback was called when padDomain() is used to set the domain");
    });
    describe("autoranging behavior", function () {
        var data;
        var dataSource;
        var scale;
        beforeEach(function () {
            data = [{ foo: 2, bar: 1 }, { foo: 5, bar: -20 }, { foo: 0, bar: 0 }];
            dataSource = new Plottable.DataSource(data);
            scale = new Plottable.Scale.Linear();
        });

        it("scale autoDomain flag is not overwritten without explicitly setting the domain", function () {
            scale.updateExtent(1, "x", d3.extent(data, function (e) {
                return e.foo;
            }));
            scale.domainer(new Plottable.Domainer().pad().nice());
            assert.isTrue(scale._autoDomainAutomatically, "the autoDomain flag is still set after autoranginging and padding and nice-ing");
            scale.domain([0, 5]);
            assert.isFalse(scale._autoDomainAutomatically, "the autoDomain flag is false after domain explicitly set");
        });

        it("scale autorange works as expected with single dataSource", function () {
            var renderer = new Plottable.Abstract.Plot().dataSource(dataSource).project("x", "foo", scale);
            assert.deepEqual(scale.domain(), [0, 5], "scale domain was autoranged properly");
            data.push({ foo: 100, bar: 200 });
            dataSource.data(data);
            assert.deepEqual(scale.domain(), [0, 100], "scale domain was autoranged properly");
        });

        it("scale reference counting works as expected", function () {
            var renderer1 = new Plottable.Abstract.Plot().dataSource(dataSource).project("x", "foo", scale);
            var renderer2 = new Plottable.Abstract.Plot().dataSource(dataSource).project("x", "foo", scale);
            var otherScale = new Plottable.Scale.Linear();
            renderer1.project("x", "foo", otherScale);
            dataSource.data([{ foo: 10 }, { foo: 11 }]);
            assert.deepEqual(scale.domain(), [10, 11], "scale was still listening to dataSource after one perspective deregistered");
            renderer2.project("x", "foo", otherScale);

            // "scale not listening to the dataSource after all perspectives removed"
            dataSource.data([{ foo: 99 }, { foo: 100 }]);
            assert.deepEqual(scale.domain(), [0, 1], "scale shows default values when all perspectives removed");
        });

        it("scale perspectives can be removed appropriately", function () {
            assert.isTrue(scale._autoDomainAutomatically, "autoDomain enabled1");
            scale.updateExtent(1, "x", d3.extent(data, function (e) {
                return e.foo;
            }));
            scale.updateExtent(2, "x", d3.extent(data, function (e) {
                return e.bar;
            }));
            assert.isTrue(scale._autoDomainAutomatically, "autoDomain enabled2");
            assert.deepEqual(scale.domain(), [-20, 5], "scale domain includes both perspectives");
            assert.isTrue(scale._autoDomainAutomatically, "autoDomain enabled3");
            scale.removeExtent(1, "x");
            assert.isTrue(scale._autoDomainAutomatically, "autoDomain enabled4");
            assert.deepEqual(scale.domain(), [-20, 1], "only the bar accessor is active");
            scale.updateExtent(2, "x", d3.extent(data, function (e) {
                return e.foo;
            }));
            assert.isTrue(scale._autoDomainAutomatically, "autoDomain enabled5");
            assert.deepEqual(scale.domain(), [0, 5], "the bar accessor was overwritten");
        });

        it("scales don't allow Infinity", function () {
            assert.throws(function () {
                return scale._setDomain([5, Infinity]);
            }, Error);
            assert.throws(function () {
                return scale._setDomain([-Infinity, 6]);
            }, Error);
        });
    });

    describe("Quantitive Scales", function () {
        it("autorange defaults to [0, 1] if no perspectives set", function () {
            var scale = new Plottable.Scale.Linear();
            scale.autoDomain();
            var d = scale.domain();
            assert.equal(d[0], 0);
            assert.equal(d[1], 1);
        });
    });

    describe("Ordinal Scales", function () {
        it("defaults to \"bands\" range type", function () {
            var scale = new Plottable.Scale.Ordinal();
            assert.deepEqual(scale.rangeType(), "bands");
        });

        it("rangeBand returns 0 when in \"points\" mode", function () {
            var scale = new Plottable.Scale.Ordinal().rangeType("points");
            assert.deepEqual(scale.rangeType(), "points");
            assert.deepEqual(scale.rangeBand(), 0);
        });

        it("rangeBand is updated when domain changes in \"bands\" mode", function () {
            var scale = new Plottable.Scale.Ordinal();
            scale.rangeType("bands");
            assert.deepEqual(scale.rangeType(), "bands");
            scale.range([0, 2679]);

            scale.domain([1, 2, 3, 4]);
            assert.deepEqual(scale.rangeBand(), 399);

            scale.domain([1, 2, 3, 4, 5]);
            assert.deepEqual(scale.rangeBand(), 329);
        });

        it("rangeType triggers broadcast", function () {
            var scale = new Plottable.Scale.Ordinal();
            var callbackWasCalled = false;
            var testCallback = function (listenable) {
                assert.equal(listenable, scale, "Callback received the calling scale as the first argument");
                callbackWasCalled = true;
            };
            scale.broadcaster.registerListener(null, testCallback);
            scale.rangeType("points");
            assert.isTrue(callbackWasCalled, "The registered callback was called");
        });
    });

    describe("Color Scales", function () {
        it("accepts categorical string types and ordinal domain", function () {
            var scale = new Plottable.Scale.Color("10");
            scale.domain(["yes", "no", "maybe"]);
            assert.equal("#1f77b4", scale.scale("yes"));
            assert.equal("#ff7f0e", scale.scale("no"));
            assert.equal("#2ca02c", scale.scale("maybe"));
        });
    });

    describe("Interpolated Color Scales", function () {
        it("default scale uses reds and a linear scale type", function () {
            var scale = new Plottable.Scale.InterpolatedColor();
            scale.domain([0, 16]);
            assert.equal("#ffffff", scale.scale(0));
            assert.equal("#feb24c", scale.scale(8));
            assert.equal("#b10026", scale.scale(16));
        });

        it("linearly interpolates colors in L*a*b color space", function () {
            var scale = new Plottable.Scale.InterpolatedColor("reds");
            scale.domain([0, 1]);
            assert.equal("#b10026", scale.scale(1));
            assert.equal("#d9151f", scale.scale(0.9));
        });

        it("accepts array types with color hex values", function () {
            var scale = new Plottable.Scale.InterpolatedColor(["#000", "#FFF"]);
            scale.domain([0, 16]);
            assert.equal("#000000", scale.scale(0));
            assert.equal("#ffffff", scale.scale(16));
            assert.equal("#777777", scale.scale(8));
        });

        it("accepts array types with color names", function () {
            var scale = new Plottable.Scale.InterpolatedColor(["black", "white"]);
            scale.domain([0, 16]);
            assert.equal("#000000", scale.scale(0));
            assert.equal("#ffffff", scale.scale(16));
            assert.equal("#777777", scale.scale(8));
        });

        it("overflow scale values clamp to range", function () {
            var scale = new Plottable.Scale.InterpolatedColor(["black", "white"]);
            scale.domain([0, 16]);
            assert.equal("#000000", scale.scale(0));
            assert.equal("#ffffff", scale.scale(16));
            assert.equal("#000000", scale.scale(-100));
            assert.equal("#ffffff", scale.scale(100));
        });

        it("can be converted to a different range", function () {
            var scale = new Plottable.Scale.InterpolatedColor(["black", "white"]);
            scale.domain([0, 16]);
            assert.equal("#000000", scale.scale(0));
            assert.equal("#ffffff", scale.scale(16));
            scale.colorRange("reds");
            assert.equal("#b10026", scale.scale(16));
        });

        it("can be converted to a different scale type", function () {
            var scale = new Plottable.Scale.InterpolatedColor(["black", "white"]);
            scale.domain([0, 16]);
            assert.equal("#000000", scale.scale(0));
            assert.equal("#ffffff", scale.scale(16));
            assert.equal("#777777", scale.scale(8));

            scale.scaleType("log");
            assert.equal("#000000", scale.scale(0));
            assert.equal("#ffffff", scale.scale(16));
            assert.equal("#e3e3e3", scale.scale(8));
        });
    });
});

///<reference path="testReference.ts" />
var assert = chai.assert;

describe("StrictEqualityAssociativeArray", function () {
    it("StrictEqualityAssociativeArray works as expected", function () {
        var s = new Plottable.Util.StrictEqualityAssociativeArray();
        var o1 = {};
        var o2 = {};
        assert.isFalse(s.has(o1));
        assert.isFalse(s.delete(o1));
        assert.isUndefined(s.get(o1));
        assert.isFalse(s.set(o1, "foo"));
        assert.equal(s.get(o1), "foo");
        assert.isTrue(s.set(o1, "bar"));
        assert.equal(s.get(o1), "bar");
        s.set(o2, "baz");
        s.set(3, "bam");
        s.set("3", "ball");
        assert.equal(s.get(o1), "bar");
        assert.equal(s.get(o2), "baz");
        assert.equal(s.get(3), "bam");
        assert.equal(s.get("3"), "ball");
        assert.isTrue(s.delete(3));
        assert.isUndefined(s.get(3));
        assert.equal(s.get(o2), "baz");
        assert.equal(s.get("3"), "ball");
    });

    it("Array-level operations (retrieve keys, vals, and map)", function () {
        var s = new Plottable.Util.StrictEqualityAssociativeArray();
        s.set(2, "foo");
        s.set(3, "bar");
        s.set(4, "baz");
        assert.deepEqual(s.values(), ["foo", "bar", "baz"]);
        assert.deepEqual(s.keys(), [2, 3, 4]);
        assert.deepEqual(s.map(function (k, v, i) {
            return [k, v, i];
        }), [[2, "foo", 0], [3, "bar", 1], [4, "baz", 2]]);
    });
});

///<reference path="testReference.ts" />
var assert = chai.assert;

function generateBasicTable(nRows, nCols) {
    // makes a table with exactly nRows * nCols children in a regular grid, with each
    // child being a basic component
    var table = new Plottable.Component.Table();
    var rows = [];
    var components = [];
    for (var i = 0; i < nRows; i++) {
        for (var j = 0; j < nCols; j++) {
            var r = new Plottable.Abstract.Component();
            table.addComponent(i, j, r);
            components.push(r);
        }
    }
    return { "table": table, "components": components };
}

describe("Tables", function () {
    it("tables are classed properly", function () {
        var table = new Plottable.Component.Table();
        assert.isTrue(table.classed("table"));
    });

    it("padTableToSize works properly", function () {
        var t = new Plottable.Component.Table();
        assert.deepEqual(t.rows, [], "the table rows is an empty list");
        t.padTableToSize(1, 1);
        var rows = t.rows;
        var row = rows[0];
        var firstComponent = row[0];
        assert.lengthOf(rows, 1, "there is one row");
        assert.lengthOf(row, 1, "the row has one element");
        assert.isNull(firstComponent, "the row only has a null component");

        t.padTableToSize(5, 2);
        assert.lengthOf(rows, 5, "there are five rows");
        rows.forEach(function (r) {
            return assert.lengthOf(r, 2, "there are two columsn per row");
        });
        assert.equal(rows[0][0], firstComponent, "the first component is unchanged");
    });

    it("table constructor can take a list of lists of components", function () {
        var c0 = new Plottable.Abstract.Component();
        var row1 = [null, c0];
        var row2 = [new Plottable.Abstract.Component(), null];
        var table = new Plottable.Component.Table([row1, row2]);
        assert.equal(table.rows[0][1], c0, "the component is in the right spot");
        var c1 = new Plottable.Abstract.Component();
        table.addComponent(2, 2, c1);
        assert.equal(table.rows[2][2], c1, "the inserted component went to the right spot");
    });

    it("tables can be constructed by adding components in matrix style", function () {
        var table = new Plottable.Component.Table();
        var c1 = new Plottable.Abstract.Component();
        var c2 = new Plottable.Abstract.Component();
        table.addComponent(0, 0, c1);
        table.addComponent(1, 1, c2);
        var rows = table.rows;
        assert.lengthOf(rows, 2, "there are two rows");
        assert.lengthOf(rows[0], 2, "two cols in first row");
        assert.lengthOf(rows[1], 2, "two cols in second row");
        assert.equal(rows[0][0], c1, "first component added correctly");
        assert.equal(rows[1][1], c2, "second component added correctly");
        assert.isNull(rows[0][1], "component at (0, 1) is null");
        assert.isNull(rows[1][0], "component at (1, 0) is null");
    });

    it("can't add a component where one already exists", function () {
        var c1 = new Plottable.Abstract.Component();
        var c2 = new Plottable.Abstract.Component();
        var c3 = new Plottable.Abstract.Component();
        var t = new Plottable.Component.Table();
        t.addComponent(0, 2, c1);
        t.addComponent(0, 0, c2);
        assert.throws(function () {
            return t.addComponent(0, 2, c3);
        }, Error, "component already exists");
    });

    it("addComponent works even if a component is added with a high column and low row index", function () {
        // Solves #180, a weird bug
        var t = new Plottable.Component.Table();
        var svg = generateSVG();
        t.addComponent(1, 0, new Plottable.Abstract.Component());
        t.addComponent(0, 2, new Plottable.Abstract.Component());
        t.renderTo(svg); //would throw an error without the fix (tested);
        svg.remove();
    });

    it("basic table with 2 rows 2 cols lays out properly", function () {
        var tableAndcomponents = generateBasicTable(2, 2);
        var table = tableAndcomponents.table;
        var components = tableAndcomponents.components;

        var svg = generateSVG();
        table.renderTo(svg);

        var elements = components.map(function (r) {
            return r.element;
        });
        var translates = elements.map(function (e) {
            return getTranslate(e);
        });
        assert.deepEqual(translates[0], [0, 0], "first element is centered at origin");
        assert.deepEqual(translates[1], [200, 0], "second element is located properly");
        assert.deepEqual(translates[2], [0, 200], "third element is located properly");
        assert.deepEqual(translates[3], [200, 200], "fourth element is located properly");
        var bboxes = elements.map(function (e) {
            return Plottable.Util.DOM.getBBox(e);
        });
        bboxes.forEach(function (b) {
            assert.equal(b.width, 200, "bbox is 200 pixels wide");
            assert.equal(b.height, 200, "bbox is 200 pixels tall");
        });
        svg.remove();
    });

    it("table with 2 rows 2 cols and margin/padding lays out properly", function () {
        var tableAndcomponents = generateBasicTable(2, 2);
        var table = tableAndcomponents.table;
        var components = tableAndcomponents.components;
        table.padding(5, 5);

        var svg = generateSVG(415, 415);
        table.renderTo(svg);

        var elements = components.map(function (r) {
            return r.element;
        });
        var translates = elements.map(function (e) {
            return getTranslate(e);
        });
        var bboxes = elements.map(function (e) {
            return Plottable.Util.DOM.getBBox(e);
        });
        assert.deepEqual(translates[0], [0, 0], "first element is centered properly");
        assert.deepEqual(translates[1], [210, 0], "second element is located properly");
        assert.deepEqual(translates[2], [0, 210], "third element is located properly");
        assert.deepEqual(translates[3], [210, 210], "fourth element is located properly");
        bboxes.forEach(function (b) {
            assert.equal(b.width, 205, "bbox is 205 pixels wide");
            assert.equal(b.height, 205, "bbox is 205 pixels tall");
        });
        svg.remove();
    });

    it("table with fixed-size objects on every side lays out properly", function () {
        var svg = generateSVG();
        var c4 = new Plottable.Abstract.Component();

        // [0 1 2] \\
        // [3 4 5] \\
        // [6 7 8] \\
        // give the axis-like objects a minimum
        var c1 = makeFixedSizeComponent(null, 30);
        var c7 = makeFixedSizeComponent(null, 30);
        var c3 = makeFixedSizeComponent(50, null);
        var c5 = makeFixedSizeComponent(50, null);
        var table = new Plottable.Component.Table([
            [null, c1, null],
            [c3, c4, c5],
            [null, c7, null]]);

        var components = [c1, c3, c4, c5, c7];

        table.renderTo(svg);

        var elements = components.map(function (r) {
            return r.element;
        });
        var translates = elements.map(function (e) {
            return getTranslate(e);
        });
        var bboxes = elements.map(function (e) {
            return Plottable.Util.DOM.getBBox(e);
        });

        // test the translates
        assert.deepEqual(translates[0], [50, 0], "top axis translate");
        assert.deepEqual(translates[4], [50, 370], "bottom axis translate");
        assert.deepEqual(translates[1], [0, 30], "left axis translate");
        assert.deepEqual(translates[3], [350, 30], "right axis translate");
        assert.deepEqual(translates[2], [50, 30], "plot translate");

        // test the bboxes
        assertBBoxEquivalence(bboxes[0], [300, 30], "top axis bbox");
        assertBBoxEquivalence(bboxes[4], [300, 30], "bottom axis bbox");
        assertBBoxEquivalence(bboxes[1], [50, 340], "left axis bbox");
        assertBBoxEquivalence(bboxes[3], [50, 340], "right axis bbox");
        assertBBoxEquivalence(bboxes[2], [300, 340], "plot bbox");
        svg.remove();
    });

    it("table space fixity calculates properly", function () {
        var tableAndcomponents = generateBasicTable(3, 3);
        var table = tableAndcomponents.table;
        var components = tableAndcomponents.components;
        components.forEach(function (c) {
            return fixComponentSize(c, 10, 10);
        });
        assert.isTrue(table._isFixedWidth(), "fixed width when all subcomponents fixed width");
        assert.isTrue(table._isFixedHeight(), "fixedHeight when all subcomponents fixed height");
        fixComponentSize(components[0], null, 10);
        assert.isFalse(table._isFixedWidth(), "width not fixed when some subcomponent width not fixed");
        assert.isTrue(table._isFixedHeight(), "the height is still fixed when some subcomponent width not fixed");
        fixComponentSize(components[8], 10, null);
        fixComponentSize(components[0], 10, 10);
        assert.isTrue(table._isFixedWidth(), "width fixed again once no subcomponent width not fixed");
        assert.isFalse(table._isFixedHeight(), "height unfixed now that a subcomponent has unfixed height");
    });

    it.skip("table._requestedSpace works properly", function () {
        // [0 1]
        // [2 3]
        var c0 = new Plottable.Abstract.Component();
        var c1 = makeFixedSizeComponent(50, 50);
        var c2 = makeFixedSizeComponent(20, 50);
        var c3 = makeFixedSizeComponent(20, 20);

        var table = new Plottable.Component.Table([[c0, c1], [c2, c3]]);

        var spaceRequest = table._requestedSpace(30, 30);
        verifySpaceRequest(spaceRequest, 30, 30, true, true, "1");

        spaceRequest = table._requestedSpace(50, 50);
        verifySpaceRequest(spaceRequest, 50, 50, true, true, "2");

        spaceRequest = table._requestedSpace(90, 90);
        verifySpaceRequest(spaceRequest, 70, 90, false, true, "3");

        spaceRequest = table._requestedSpace(200, 200);
        verifySpaceRequest(spaceRequest, 70, 100, false, false, "4");
    });

    describe("table.iterateLayout works properly", function () {
        // This test battery would have caught #405
        function verifyLayoutResult(result, cPS, rPS, gW, gH, wW, wH, id) {
            assert.deepEqual(result.colProportionalSpace, cPS, "colProportionalSpace:" + id);
            assert.deepEqual(result.rowProportionalSpace, rPS, "rowProportionalSpace:" + id);
            assert.deepEqual(result.guaranteedWidths, gW, "guaranteedWidths:" + id);
            assert.deepEqual(result.guaranteedHeights, gH, "guaranteedHeights:" + id);
            assert.deepEqual(result.wantsWidth, wW, "wantsWidth:" + id);
            assert.deepEqual(result.wantsHeight, wH, "wantsHeight:" + id);
        }

        var c1 = new Plottable.Abstract.Component();
        var c2 = new Plottable.Abstract.Component();
        var c3 = new Plottable.Abstract.Component();
        var c4 = new Plottable.Abstract.Component();
        var table = new Plottable.Component.Table([
            [c1, c2],
            [c3, c4]]);

        it("iterateLayout works in the easy case where there is plenty of space and everything is satisfied on first go", function () {
            fixComponentSize(c1, 50, 50);
            fixComponentSize(c4, 20, 10);
            var result = table.iterateLayout(500, 500);
            verifyLayoutResult(result, [215, 215], [220, 220], [50, 20], [50, 10], false, false, "");
        });

        it.skip("iterateLayout works in the difficult case where there is a shortage of space and layout requires iterations", function () {
            fixComponentSize(c1, 490, 50);
            var result = table.iterateLayout(500, 500);
            verifyLayoutResult(result, [0, 0], [220, 220], [480, 20], [50, 10], true, false, "");
        });

        it("iterateLayout works in the case where all components are fixed-size", function () {
            fixComponentSize(c1, 50, 50);
            fixComponentSize(c2, 50, 50);
            fixComponentSize(c3, 50, 50);
            fixComponentSize(c4, 50, 50);
            var result = table.iterateLayout(100, 100);
            verifyLayoutResult(result, [0, 0], [0, 0], [50, 50], [50, 50], false, false, "..when there's exactly enough space");

            result = table.iterateLayout(80, 80);
            verifyLayoutResult(result, [0, 0], [0, 0], [40, 40], [40, 40], true, true, "..when there's not enough space");

            result = table.iterateLayout(120, 120);

            // If there is extra space in a fixed-size table, the extra space should not be allocated to proportional space
            verifyLayoutResult(result, [0, 0], [0, 0], [50, 50], [50, 50], false, false, "..when there's extra space");
        });

        it.skip("iterateLayout works in the tricky case when components can be unsatisfied but request little space", function () {
            table = new Plottable.Component.Table([[c1, c2]]);
            fixComponentSize(c1, null, null);
            c2._requestedSpace = function (w, h) {
                return {
                    width: w >= 200 ? 200 : 0,
                    height: h >= 200 ? 200 : 0,
                    wantsWidth: w < 200,
                    wantsHeight: h < 200
                };
            };
            var result = table.iterateLayout(200, 200);
            verifyLayoutResult(result, [0, 0], [0], [0, 200], [200], false, false, "when there's sufficient space");
            result = table.iterateLayout(150, 200);
            verifyLayoutResult(result, [150, 0], [0], [0, 0], [200], true, false, "when there's insufficient space");
        });
    });

    describe("table._removeComponent works properly", function () {
        var c1 = new Plottable.Abstract.Component();
        var c2 = new Plottable.Abstract.Component();
        var c3 = new Plottable.Abstract.Component();
        var c4 = new Plottable.Abstract.Component();
        var c5 = new Plottable.Abstract.Component();
        var c6 = new Plottable.Abstract.Component();
        var table;
        it("table._removeComponent works in easy case with no splicing", function () {
            table = new Plottable.Component.Table([[c1, c2], [c3, c4], [c5, c6]]);
            table._removeComponent(c4);
            assert.deepEqual(table.rows, [[c1, c2], [c3, null], [c5, c6]], "remove one element");
        });

        it("table._removeComponent works for row splicing", function () {
            table = new Plottable.Component.Table([[c1, c2], [c3, c4], [c5, c6]]);
            table._removeComponent(c4);
            table._removeComponent(c3);
            assert.deepEqual(table.rows, [[c1, c2], [c5, c6]], "remove one row");
        });

        it("table._removeComponent works for column splicing", function () {
            table = new Plottable.Component.Table([[c1, c2], [c3, c4], [c5, c6]]);
            table._removeComponent(c2);
            table._removeComponent(c4);
            table._removeComponent(c6);

            assert.deepEqual(table.rows, [[c1], [c3], [c5]], "remove one column");
        });

        it("table._removeComponent only splices when row or column is completely empty", function () {
            table = new Plottable.Component.Table([[c1, c2], [c3, c4], [c5, c6]]);
            table._removeComponent(c2);
            table._removeComponent(c3);
            table._removeComponent(c6);

            assert.deepEqual(table.rows, [[c1, null], [null, c4], [c5, null]], "remove multiple items");
        });

        it("table._removeComponent works for splicing out row and column simultaneously", function () {
            table = new Plottable.Component.Table([[c1, c2], [c3, c4], [c5, c6]]);
            table._removeComponent(c2);
            table._removeComponent(c3);
            table._removeComponent(c6);
            table._removeComponent(c4); // this should kill the row and column at the same time

            assert.deepEqual(table.rows, [[c1], [c5]], "remove row and column");
        });

        it("table._removeComponent works for single row and column", function () {
            table = new Plottable.Component.Table([[c1]]);
            table._removeComponent(c1);

            assert.deepEqual(table.rows, [], "remove entire table");
        });

        it("table._removeComponent does nothing when component is not found", function () {
            table = new Plottable.Component.Table([[c1, c2], [c3, c4]]);
            table._removeComponent(c5);

            assert.deepEqual(table.rows, [[c1, c2], [c3, c4]], "remove nonexistent component");
        });

        it("table._removeComponent removing component twice should have same effect as removing it once", function () {
            table = new Plottable.Component.Table([[c1, c2, c3], [c4, c5, c6]]);

            table._removeComponent(c1);
            assert.deepEqual(table.rows, [[null, c2, c3], [c4, c5, c6]], "item twice");

            table._removeComponent(c1);
            assert.deepEqual(table.rows, [[null, c2, c3], [c4, c5, c6]], "item twice");
        });

        it("table._removeComponent doesn't do anything weird when called with null", function () {
            table = new Plottable.Component.Table([[c1, null], [c2, c3]]);

            table._removeComponent(null);
            assert.deepEqual(table.rows, [[c1, null], [c2, c3]]);
        });
    });
});

///<reference path="testReference.ts" />
var assert = chai.assert;
var tu = Plottable.Util.Text;
describe("Util.Text", function () {
    it("getTruncatedText works properly", function () {
        var svg = generateSVG();
        var textEl = svg.append("text").attr("x", 20).attr("y", 50);
        textEl.text("foobar");

        var fullText = Plottable.Util.Text.getTruncatedText("hellom world!", 200, textEl);
        assert.equal(fullText, "hellom world!", "text untruncated");
        var partialText = Plottable.Util.Text.getTruncatedText("hellom world!", 70, textEl);
        assert.equal(partialText, "hello...", "text truncated");
        var tinyText = Plottable.Util.Text.getTruncatedText("hellom world!", 5, textEl);
        assert.equal(tinyText, "", "empty string for tiny text");

        assert.equal(textEl.text(), "foobar", "truncate had no side effect on textEl");
        svg.remove();
    });

    it("getTextHeight works properly", function () {
        var svg = generateSVG();
        var textEl = svg.append("text").attr("x", 20).attr("y", 50);
        textEl.style("font-size", "20pt");
        textEl.text("hello, world");
        var height1 = Plottable.Util.Text.getTextHeight(textEl);
        textEl.style("font-size", "30pt");
        var height2 = Plottable.Util.Text.getTextHeight(textEl);
        assert.operator(height1, "<", height2, "measured height is greater when font size is increased");
        assert.equal(textEl.text(), "hello, world", "getTextHeight did not modify the text in the element");
        textEl.text("");
        assert.equal(Plottable.Util.Text.getTextHeight(textEl), height2, "works properly if there is no text in the element");
        assert.equal(textEl.text(), "", "getTextHeight did not modify the text in the element");
        textEl.text(" ");
        assert.equal(Plottable.Util.Text.getTextHeight(textEl), height2, "works properly if there is just a space in the element");
        assert.equal(textEl.text(), " ", "getTextHeight did not modify the text in the element");
        svg.remove();
    });

    describe("addEllipsesToLine", function () {
        var svg;
        var measure;
        var e;

        before(function () {
            svg = generateSVG();
            measure = Plottable.Util.Text.getTextMeasure(svg);
            e = function (text, width) {
                return Plottable.Util.Text.addEllipsesToLine(text, width, measure);
            };
        });
        it("works on an empty string", function () {
            assert.equal(e("", 200), "...", "produced \"...\" with plenty of space");
        });

        it("works as expected when given no width", function () {
            assert.equal(e("this wont fit", 0), "", "returned empty string when width is 0");
        });

        it("works as expected when given only one periods worth of space", function () {
            var w = measure(".")[0];
            assert.equal(e("this won't fit", w), ".", "returned a single period");
        });

        it("works as expected with plenty of space", function () {
            assert.equal(e("this will fit", 400), "this will fit...");
        });

        it("works as expected with insufficient space", function () {
            var w = measure("this won't fit")[0];
            assert.equal(e("this won't fit", w), "this won't...");
        });

        it("handles spaces intelligently", function () {
            var spacey = "this            xx";
            var w = measure(spacey)[0] - 1;
            assert.equal(e(spacey, w), "this...");
        });

        after(function () {
            assert.lengthOf(svg.node().childNodes, 0, "this was all without side-effects");
            svg.remove();
        });
    });

    describe("getTextMeasure", function () {
        var svg;
        var t;
        var canonicalBB;
        var canonicalResult;

        before(function () {
            svg = generateSVG(200, 200);
            t = svg.append("text");
            t.text("hi there");
            canonicalBB = Plottable.Util.DOM.getBBox(t);
            canonicalResult = [canonicalBB.width, canonicalBB.height];
            t.text("bla bla bla");
        });

        it("works on empty string", function () {
            var measure = Plottable.Util.Text.getTextMeasure(t);
            var result = measure("");
            assert.deepEqual(result, [0, 0], "empty string has 0 width and height");
        });
        it("works on non-empty string and has no side effects", function () {
            var measure = Plottable.Util.Text.getTextMeasure(t);
            var result2 = measure("hi there");
            assert.deepEqual(result2, canonicalResult, "measurement is as expected");
            assert.equal(t.text(), "bla bla bla", "the text was unchanged");
        });

        it("works when operating on the top svg instead of text selection, and has no side effects", function () {
            var measure2 = Plottable.Util.Text.getTextMeasure(svg);
            var result3 = measure2("hi there");
            assert.deepEqual(result3, canonicalResult, "measurement is as expected for svg measure");
            assert.lengthOf(svg.node().childNodes, 1, "no nodes were added to the svg");
        });
        after(function () {
            svg.remove();
        });
    });

    describe("writeLine", function () {
        var svg;
        var g;
        var text = "hello world ARE YOU THERE?";
        var hideResults = true;

        describe("writeLineHorizontally", function () {
            it("performs basic functionality and defaults to left, top", function () {
                svg = generateSVG(400, 400);
                g = svg.append("g");
                var wh = Plottable.Util.Text.writeLineHorizontally(text, g, 400, 400);
                var textEl = g.select("text");
                var bb = Plottable.Util.DOM.getBBox(textEl);
                var x = bb.x + Plottable.Util.DOM.translate(g.select("g"))[0];
                var y = bb.y + Plottable.Util.DOM.translate(g.select("g"))[1];
                if (hideResults) {
                    svg.remove();
                }
                ;
            });
            it("center, center alignment works", function () {
                svg = generateSVG(400, 400);
                g = svg.append("g");
                var wh = Plottable.Util.Text.writeLineHorizontally(text, g, 400, 400, "center", "center");
                svg.append("circle").attr({ cx: 200, cy: 200, r: 5 });
                var textEl = g.select("text");
                var bb = Plottable.Util.DOM.getBBox(textEl);
                var x = bb.x + Plottable.Util.DOM.translate(g.select("g"))[0] + bb.width / 2;
                var y = bb.y + Plottable.Util.DOM.translate(g.select("g"))[1] + bb.height / 2;

                if (hideResults) {
                    svg.remove();
                }
                ;
            });
            it("right, bottom alignment works", function () {
                svg = generateSVG(400, 400);
                g = svg.append("g");
                var wh = Plottable.Util.Text.writeLineHorizontally(text, g, 400, 400, "right", "bottom");
                var textEl = g.select("text");
                var bb = Plottable.Util.DOM.getBBox(textEl);
                var x = bb.x + Plottable.Util.DOM.translate(g.select("g"))[0] + bb.width;
                var y = bb.y + Plottable.Util.DOM.translate(g.select("g"))[1] + bb.height;

                if (hideResults) {
                    svg.remove();
                }
                ;
            });

            it("throws an error if there's too little space", function () {
                svg = generateSVG(20, 20);
                g = svg.append("g");
                if (hideResults) {
                    svg.remove();
                }
                ;
            });
        });

        describe("writeLineVertically", function () {
            it("performs basic functionality and defaults to right, left, top", function () {
                svg = generateSVG(60, 400);
                g = svg.append("g");
                var wh = Plottable.Util.Text.writeLineVertically(text, g, 60, 400);
                var bb = Plottable.Util.DOM.getBBox(g.select("g"));

                if (hideResults) {
                    svg.remove();
                }
                ;
            });
            it("right, center, center", function () {
                svg = generateSVG(60, 400);
                g = svg.append("g");
                var wh = Plottable.Util.Text.writeLineVertically("x", g, 60, 400, "center", "center", "right");
                var bb = Plottable.Util.DOM.getBBox(g.select("g"));
                if (hideResults) {
                    svg.remove();
                }
                ;
            });
            it("right, right, bottom", function () {
                svg = generateSVG(60, 400);
                g = svg.append("g");
                var wh = Plottable.Util.Text.writeLineVertically(text, g, 60, 400, "right", "bottom", "right");
                var bb = Plottable.Util.DOM.getBBox(g.select("g"));
                if (hideResults) {
                    svg.remove();
                }
                ;
            });
            it("left, left, top", function () {
                svg = generateSVG(60, 400);
                g = svg.append("g");
                var wh = Plottable.Util.Text.writeLineVertically(text, g, 60, 400, "left", "top", "left");
                var bb = Plottable.Util.DOM.getBBox(g.select("g"));
                if (hideResults) {
                    svg.remove();
                }
                ;
            });

            it("left, center, center", function () {
                svg = generateSVG(60, 400);
                g = svg.append("g");
                var wh = Plottable.Util.Text.writeLineVertically(text, g, 60, 400, "center", "center", "left");
                if (hideResults) {
                    svg.remove();
                }
                ;
            });

            it("left, right, bottom", function () {
                svg = generateSVG(60, 400);
                g = svg.append("g");
                var wh = Plottable.Util.Text.writeLineVertically(text, g, 60, 400, "right", "bottom", "left");
                if (hideResults) {
                    svg.remove();
                }
                ;
            });
        });
    });
});

///<reference path="testReference.ts" />
var assert = chai.assert;

describe("Util.s", function () {
    it("inRange works correct", function () {
        assert.isTrue(Plottable.Util.Methods.inRange(0, -1, 1), "basic functionality works");
        assert.isTrue(Plottable.Util.Methods.inRange(0, 0, 1), "it is a closed interval");
        assert.isTrue(!Plottable.Util.Methods.inRange(0, 1, 2), "returns false when false");
    });

    it("sortedIndex works properly", function () {
        var a = [1, 2, 3, 4, 5];
        var si = Plottable.Util.OpenSource.sortedIndex;
        assert.equal(si(0, a), 0, "return 0 when val is <= arr[0]");
        assert.equal(si(6, a), a.length, "returns a.length when val >= arr[arr.length-1]");
        assert.equal(si(1.5, a), 1, "returns 1 when val is between the first and second elements");
    });

    it("accessorize works properly", function () {
        var datum = { "foo": 2, "bar": 3, "key": 4 };

        var f = function (d, i, m) {
            return d + i;
        };
        var a1 = Plottable.Util.Methods.accessorize(f);
        assert.equal(f, a1, "function passes through accessorize unchanged");

        var a2 = Plottable.Util.Methods.accessorize("key");
        assert.equal(a2(datum, 0, null), 4, "key accessor works appropriately");

        var a3 = Plottable.Util.Methods.accessorize("#aaaa");
        assert.equal(a3(datum, 0, null), "#aaaa", "strings beginning with # are returned as final value");

        var a4 = Plottable.Util.Methods.accessorize(33);
        assert.equal(a4(datum, 0, null), 33, "numbers are return as final value");

        var a5 = Plottable.Util.Methods.accessorize(datum);
        assert.equal(a5(datum, 0, null), datum, "objects are return as final value");
    });

    it("uniq works as expected", function () {
        var strings = ["foo", "bar", "foo", "foo", "baz", "bam"];
        assert.deepEqual(Plottable.Util.Methods.uniq(strings), ["foo", "bar", "baz", "bam"]);
    });
});

///<reference path="testReference.ts" />
var assert = chai.assert;

describe("Domainer", function () {
    var scale;
    var domainer;
    beforeEach(function () {
        scale = new Plottable.Scale.Linear();
        domainer = new Plottable.Domainer();
    });

    it("pad() works in general case", function () {
        scale.updateExtent(1, "x", [100, 200]);
        scale.domainer(new Plottable.Domainer().pad(0.2));
        assert.deepEqual(scale.domain(), [90, 210]);
    });

    it("pad() works for date scales", function () {
        var timeScale = new Plottable.Scale.Time();
        var f = d3.time.format("%x");
        var d1 = f.parse("06/02/2014");
        var d2 = f.parse("06/03/2014");
        timeScale.updateExtent(1, "x", [d1, d2]);
        timeScale.domainer(new Plottable.Domainer().pad());
        var dd1 = timeScale.domain()[0];
        var dd2 = timeScale.domain()[1];
        assert.isDefined(dd1.toDateString, "padDomain produced dates");
        assert.isNotNull(dd1.toDateString, "padDomain produced dates");
        assert.notEqual(d1.valueOf(), dd1.valueOf(), "date1 changed");
        assert.notEqual(d2.valueOf(), dd2.valueOf(), "date2 changed");
        assert.equal(dd1.valueOf(), dd1.valueOf(), "date1 is not NaN");
        assert.equal(dd2.valueOf(), dd2.valueOf(), "date2 is not NaN");
    });

    it("pad() defaults to [v-1, v+1] if there's only one numeric value", function () {
        domainer.pad();
        var domain = domainer.computeDomain([[5, 5]], scale);
        assert.deepEqual(domain, [4, 6]);
    });

    it("pad() defaults to [v-1 day, v+1 day] if there's only one date value", function () {
        var d = new Date(2000, 5, 5);
        var dayBefore = new Date(2000, 5, 4);
        var dayAfter = new Date(2000, 5, 6);
        var timeScale = new Plottable.Scale.Time();

        // the result of computeDomain() will be number[], but when it
        // gets fed back into timeScale, it will be adjusted back to a Date.
        // That's why I'm using updateExtent() instead of domainer.computeDomain()
        timeScale.updateExtent(1, "x", [d, d]);
        timeScale.domainer(new Plottable.Domainer().pad());
        assert.deepEqual(timeScale.domain(), [dayBefore, dayAfter]);
    });

    it("pad() only takes the last value", function () {
        domainer.pad(1000).pad(4).pad(0.1);
        var domain = domainer.computeDomain([[100, 200]], scale);
        assert.deepEqual(domain, [95, 205]);
    });

    it("pad() will pad beyond 0 by default", function () {
        domainer.pad(0.1);
        var domain = domainer.computeDomain([[0, 100]], scale);
        assert.deepEqual(domain, [-5, 105]);
    });

    it("paddingException(n) will not pad beyond n", function () {
        domainer.pad(0.1).paddingException(0).paddingException(200);
        var domain = domainer.computeDomain([[0, 100]], scale);
        assert.deepEqual(domain, [0, 105]);
        domain = domainer.computeDomain([[-100, 0]], scale);
        assert.deepEqual(domain, [-105, 0]);
        domain = domainer.computeDomain([[0, 200]], scale);
        assert.deepEqual(domain, [0, 200]);
        domainer.paddingException(0, false);
        domain = domainer.computeDomain([[0, 200]], scale);
        assert.deepEqual(domain, [-10, 200]);
    });

    it("paddingException(n) works on dates", function () {
        var a = new Date(2000, 5, 5);
        var b = new Date(2003, 0, 1);
        domainer.pad().paddingException(a);
        var timeScale = new Plottable.Scale.Time();
        timeScale.updateExtent(1, "x", [a, b]);
        timeScale.domainer(domainer);
        var domain = timeScale.domain();
        assert.deepEqual(domain[0], a);
        assert.isTrue(b < domain[1]);
    });

    it("include(n) works an expected", function () {
        domainer.include(5);
        var domain = domainer.computeDomain([[0, 10]], scale);
        assert.deepEqual(domain, [0, 10]);
        domain = domainer.computeDomain([[0, 3]], scale);
        assert.deepEqual(domain, [0, 5]);
        domain = domainer.computeDomain([[100, 200]], scale);
        assert.deepEqual(domain, [5, 200]);

        domainer.include(-3).include(0).include(10);
        domain = domainer.computeDomain([[100, 200]], scale);
        assert.deepEqual(domain, [-3, 200]);
        domain = domainer.computeDomain([[0, 0]], scale);
        assert.deepEqual(domain, [-3, 10]);

        domainer.include(10, false);
        domain = domainer.computeDomain([[100, 200]], scale);
        assert.deepEqual(domain, [-3, 200]);
        domain = domainer.computeDomain([[-100, -50]], scale);
        assert.deepEqual(domain, [-100, 5]);

        domainer.include(10);
        domain = domainer.computeDomain([[-100, -50]], scale);
        assert.deepEqual(domain, [-100, 10]);
    });

    it("include(n) works on dates", function () {
        var a = new Date(2000, 5, 4);
        var b = new Date(2000, 5, 5);
        var c = new Date(2000, 5, 6);
        var d = new Date(2003, 0, 1);
        domainer.include(b);
        var timeScale = new Plottable.Scale.Time();
        timeScale.updateExtent(1, "x", [c, d]);
        timeScale.domainer(domainer);
        assert.deepEqual(timeScale.domain(), [b, d]);
    });
});<|MERGE_RESOLUTION|>--- conflicted
+++ resolved
@@ -3447,6 +3447,20 @@
                     verifier.end();
                 });
 
+                it("shouldn't blow up if members called before the first render", function () {
+                    var brandNew = new Plottable.Plot.VerticalBar(dataset, xScale, yScale);
+
+                    assert.isNotNull(brandNew.deselectAll(), "deselects return self");
+                    assert.isNull(brandNew.selectBar(0, 0), "selects return empty");
+
+                    brandNew._anchor(d3.select(document.createElement("svg"))); // calls `_setup()`
+
+                    assert.isNotNull(brandNew.deselectAll(), "deselects return self after setup");
+                    assert.isNull(brandNew.selectBar(0, 0), "selects return empty after setup");
+
+                    verifier.end();
+                });
+
                 after(function () {
                     if (verifier.passed) {
                         svg.remove();
@@ -3464,7 +3478,6 @@
                 var renderer;
                 var SVG_WIDTH = 600;
                 var SVG_HEIGHT = 400;
-
                 before(function () {
                     svg = generateSVG(SVG_WIDTH, SVG_HEIGHT);
                     yScale = new Plottable.Scale.Ordinal().domain(["A", "B"]).rangeType("points");
@@ -3482,35 +3495,11 @@
                     renderer.renderTo(svg);
                 });
 
-<<<<<<< HEAD
                 beforeEach(function () {
                     xScale.domain([-3, 3]);
                     renderer.baseline(0);
                     verifier.start();
                 });
-=======
-            it("shouldn't blow up if members called before the first render", function () {
-                var brandNew = new Plottable.Plot.VerticalBar(dataset, xScale, yScale);
-
-                assert.isNotNull(brandNew.deselectAll(), "deselects return self");
-                assert.isNull(brandNew.selectBar(0, 0), "selects return empty");
-
-                brandNew._anchor(d3.select(document.createElement("svg"))); // calls `_setup()`
-
-                assert.isNotNull(brandNew.deselectAll(), "deselects return self after setup");
-                assert.isNull(brandNew.selectBar(0, 0), "selects return empty after setup");
-
-                verifier.end();
-            });
-
-            after(function () {
-                if (verifier.passed) {
-                    svg.remove();
-                }
-                ;
-            });
-        });
->>>>>>> b9bdb719
 
                 it("renders correctly", function () {
                     var renderArea = renderer.renderArea;
