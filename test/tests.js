--- conflicted
+++ resolved
@@ -3988,50 +3988,10 @@
             var bar2X = bar2.data()[0].x;
             var bar3X = bar3.data()[0].x;
             // check widths
-<<<<<<< HEAD
             assert.closeTo(numAttr(bar0, "width"), 40, 2);
             assert.closeTo(numAttr(bar1, "width"), 40, 2);
             assert.closeTo(numAttr(bar2, "width"), 40, 2);
             assert.closeTo(numAttr(bar3, "width"), 40, 2);
-=======
-            var width = bandWidth / 2 * .518;
-            assert.closeTo(numAttr(bar0, "width"), width, 2);
-            assert.closeTo(numAttr(bar1, "width"), width, 2);
-            assert.closeTo(numAttr(bar2, "width"), width, 2);
-            assert.closeTo(numAttr(bar3, "width"), width, 2);
-            // check heights
-            assert.closeTo(numAttr(bar0, "height"), (400 - axisHeight) / 2, 0.01, "height is correct for bar0");
-            assert.closeTo(numAttr(bar1, "height"), (400 - axisHeight), 0.01, "height is correct for bar1");
-            assert.closeTo(numAttr(bar2, "height"), (400 - axisHeight), 0.01, "height is correct for bar2");
-            assert.closeTo(numAttr(bar3, "height"), (400 - axisHeight) / 2, 0.01, "height is correct for bar3");
-            // check that clustering is correct
-            var off = renderer._makeInnerScale().scale("_0");
-            assert.closeTo(numAttr(bar0, "x") + numAttr(bar0, "width") / 2, xScale.scale(bar0X) + bandWidth / 2 - off, 0.01, "x pos correct for bar0");
-            assert.closeTo(numAttr(bar1, "x") + numAttr(bar1, "width") / 2, xScale.scale(bar1X) + bandWidth / 2 - off, 0.01, "x pos correct for bar1");
-            assert.closeTo(numAttr(bar2, "x") + numAttr(bar2, "width") / 2, xScale.scale(bar2X) + bandWidth / 2 + off, 0.01, "x pos correct for bar2");
-            assert.closeTo(numAttr(bar3, "x") + numAttr(bar3, "width") / 2, xScale.scale(bar3X) + bandWidth / 2 + off, 0.01, "x pos correct for bar3");
-            assert.deepEqual(dataset1.data(), originalData1, "underlying data is not modified");
-            assert.deepEqual(dataset2.data(), originalData2, "underlying data is not modified");
-            svg.remove();
-        });
-        it("renders correctly under points mode", function () {
-            xScale.rangeType("points");
-            var bars = renderer.getAllSelections();
-            var bar0 = d3.select(bars[0][0]);
-            var bar1 = d3.select(bars[0][1]);
-            var bar2 = d3.select(bars[0][2]);
-            var bar3 = d3.select(bars[0][3]);
-            var bar0X = bar0.data()[0].x;
-            var bar1X = bar1.data()[0].x;
-            var bar2X = bar2.data()[0].x;
-            var bar3X = bar3.data()[0].x;
-            // check widths
-            var width = renderer._getBarPixelWidth() / 2 * .518;
-            assert.closeTo(numAttr(bar0, "width"), width, 2);
-            assert.closeTo(numAttr(bar1, "width"), width, 2);
-            assert.closeTo(numAttr(bar2, "width"), width, 2);
-            assert.closeTo(numAttr(bar3, "width"), width, 2);
->>>>>>> dd2a4b31
             // check heights
             assert.closeTo(numAttr(bar0, "height"), (400 - axisHeight) / 2, 0.01, "height is correct for bar0");
             assert.closeTo(numAttr(bar1, "height"), (400 - axisHeight), 0.01, "height is correct for bar1");
