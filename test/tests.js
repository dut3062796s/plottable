--- conflicted
+++ resolved
@@ -106,40 +106,23 @@
         var baseAxis = new Plottable.Abstract.Axis(scale, "bottom");
         assert.throws(function () { return baseAxis.tickLabelPadding(-1); }, "must be positive");
     });
-<<<<<<< HEAD
-
     it("gutter() rejects negative values", function () {
         var scale = new Plottable.Scale.Linear();
         var axis = new Plottable.Abstract.Axis(scale, "right");
-
-        assert.throws(function () {
-            return axis.gutter(-1);
-        }, "must be positive");
-    });
-
+        assert.throws(function () { return axis.gutter(-1); }, "must be positive");
+    });
     it("width() + gutter()", function () {
-=======
-    it("width()", function () {
->>>>>>> 7ac859fa
         var SVG_WIDTH = 100;
         var SVG_HEIGHT = 500;
         var svg = generateSVG(SVG_WIDTH, SVG_HEIGHT);
         var scale = new Plottable.Scale.Linear();
         var verticalAxis = new Plottable.Abstract.Axis(scale, "right");
         verticalAxis.renderTo(svg);
-<<<<<<< HEAD
-
         var expectedWidth = verticalAxis.tickLength() + verticalAxis.gutter();
         assert.strictEqual(verticalAxis.width(), expectedWidth, "calling width() with no arguments returns currently used width");
-
         verticalAxis.gutter(20);
         expectedWidth = verticalAxis.tickLength() + verticalAxis.gutter();
         assert.strictEqual(verticalAxis.width(), expectedWidth, "changing the gutter size updates the width");
-
-=======
-        var expectedWidth = verticalAxis.tickLength();
-        assert.strictEqual(verticalAxis.width(), expectedWidth, "calling width() with no arguments returns currently used width");
->>>>>>> 7ac859fa
         verticalAxis.width(20);
         assert.strictEqual(verticalAxis.width(), 20, "width was set to user-specified value");
         verticalAxis.width(10 * SVG_WIDTH);
@@ -150,31 +133,18 @@
         assert.throws(function () { return horizontalAxis.width(2014); }, Error, "horizontal");
         svg.remove();
     });
-<<<<<<< HEAD
-
     it("height() + gutter()", function () {
-=======
-    it("height()", function () {
->>>>>>> 7ac859fa
         var SVG_WIDTH = 500;
         var SVG_HEIGHT = 100;
         var svg = generateSVG(SVG_WIDTH, SVG_HEIGHT);
         var scale = new Plottable.Scale.Linear();
         var horizontalAxis = new Plottable.Abstract.Axis(scale, "bottom");
         horizontalAxis.renderTo(svg);
-<<<<<<< HEAD
-
         var expectedHeight = horizontalAxis.tickLength() + horizontalAxis.gutter();
         assert.strictEqual(horizontalAxis.height(), expectedHeight, "calling height() with no arguments returns currently used height");
-
         horizontalAxis.gutter(20);
         expectedHeight = horizontalAxis.tickLength() + horizontalAxis.gutter();
         assert.strictEqual(horizontalAxis.height(), expectedHeight, "changing the gutter size updates the height");
-
-=======
-        var expectedHeight = horizontalAxis.tickLength();
-        assert.strictEqual(horizontalAxis.height(), expectedHeight, "calling height() with no arguments returns currently used height");
->>>>>>> 7ac859fa
         horizontalAxis.height(20);
         assert.strictEqual(horizontalAxis.height(), 20, "height was set to user-specified value");
         horizontalAxis.height(10 * SVG_HEIGHT);
@@ -345,9 +315,8 @@
         }
         return true;
     }
-
     function boxIsInside(inner, outer, epsilon) {
-        if (typeof epsilon === "undefined") { epsilon = 0; }
+        if (epsilon === void 0) { epsilon = 0; }
         if (inner.left < outer.left - epsilon) {
             return false;
         }
@@ -362,7 +331,6 @@
         }
         return true;
     }
-
     it("tickLabelPosition() input validation", function () {
         var scale = new Plottable.Scale.Linear();
         var horizontalAxis = new Plottable.Axis.Numeric(scale, "bottom");
@@ -526,7 +494,6 @@
         }
         svg.remove();
     });
-
     it("allocates enough width to show all tick labels when vertical", function () {
         var SVG_WIDTH = 100;
         var SVG_HEIGHT = 500;
@@ -534,7 +501,6 @@
         var scale = new Plottable.Scale.Linear();
         scale.domain([5, -5]);
         scale.range([0, SVG_HEIGHT]);
-
         var customFormatFunction = function (d, formatter) {
             if (d === 0) {
                 return "This is zero";
@@ -542,10 +508,8 @@
             return String(d);
         };
         var formatter = new Plottable.Formatter.Custom(customFormatFunction, 0);
-
         var numericAxis = new Plottable.Axis.Numeric(scale, "left", formatter);
         numericAxis.renderTo(svg);
-
         var visibleTickLabels = numericAxis.element.selectAll("." + Plottable.Abstract.Axis.TICK_LABEL_CLASS).filter(function (d, i) {
             return d3.select(this).style("visibility") === "visible";
         });
@@ -558,7 +522,6 @@
         }
         svg.remove();
     });
-
     it("allocates enough height to show all tick labels when horizontal", function () {
         var SVG_WIDTH = 500;
         var SVG_HEIGHT = 100;
@@ -566,12 +529,9 @@
         var scale = new Plottable.Scale.Linear();
         scale.domain([5, -5]);
         scale.range([0, SVG_WIDTH]);
-
         var formatter = new Plottable.Formatter.Fixed(2);
-
         var numericAxis = new Plottable.Axis.Numeric(scale, "bottom", formatter);
         numericAxis.renderTo(svg);
-
         var visibleTickLabels = numericAxis.element.selectAll("." + Plottable.Abstract.Axis.TICK_LABEL_CLASS).filter(function (d, i) {
             return d3.select(this).style("visibility") === "visible";
         });
