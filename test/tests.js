///<reference path="testReference.ts" />
function generateSVG(width, height) {
    if (width === void 0) { width = 400; }
    if (height === void 0) { height = 400; }
    var parent = getSVGParent();
    return parent.append("svg").attr("width", width).attr("height", height).attr("class", "svg");
}
function getSVGParent() {
    var mocha = d3.select("#mocha-report");
    if (mocha.node() != null) {
        var suites = mocha.selectAll(".suite");
        var lastSuite = d3.select(suites[0][suites[0].length - 1]);
        return lastSuite.selectAll("ul");
    }
    else {
        return d3.select("body");
    }
}
function verifySpaceRequest(sr, w, h, ww, wh, id) {
    assert.equal(sr.width, w, "width requested is as expected #" + id);
    assert.equal(sr.height, h, "height requested is as expected #" + id);
    assert.equal(sr.wantsWidth, ww, "needs more width is as expected #" + id);
    assert.equal(sr.wantsHeight, wh, "needs more height is as expected #" + id);
}
function fixComponentSize(c, fixedWidth, fixedHeight) {
    c._requestedSpace = function (w, h) {
        return {
            width: fixedWidth == null ? 0 : fixedWidth,
            height: fixedHeight == null ? 0 : fixedHeight,
            wantsWidth: fixedWidth == null ? false : w < fixedWidth,
            wantsHeight: fixedHeight == null ? false : h < fixedHeight
        };
    };
    c._fixedWidthFlag = fixedWidth == null ? false : true;
    c._fixedHeightFlag = fixedHeight == null ? false : true;
    return c;
}
function makeFixedSizeComponent(fixedWidth, fixedHeight) {
    return fixComponentSize(new Plottable.Component.AbstractComponent(), fixedWidth, fixedHeight);
}
function getTranslate(element) {
    return d3.transform(element.attr("transform")).translate;
}
function assertBBoxEquivalence(bbox, widthAndHeightPair, message) {
    var width = widthAndHeightPair[0];
    var height = widthAndHeightPair[1];
    assert.equal(bbox.width, width, "width: " + message);
    assert.equal(bbox.height, height, "height: " + message);
}
function assertBBoxInclusion(outerEl, innerEl) {
    var outerBox = outerEl.node().getBoundingClientRect();
    var innerBox = innerEl.node().getBoundingClientRect();
    assert.operator(Math.floor(outerBox.left), "<=", Math.ceil(innerBox.left) + window.Pixel_CloseTo_Requirement, "bounding rect left included");
    assert.operator(Math.floor(outerBox.top), "<=", Math.ceil(innerBox.top) + window.Pixel_CloseTo_Requirement, "bounding rect top included");
    assert.operator(Math.ceil(outerBox.right) + window.Pixel_CloseTo_Requirement, ">=", Math.floor(innerBox.right), "bounding rect right included");
    assert.operator(Math.ceil(outerBox.bottom) + window.Pixel_CloseTo_Requirement, ">=", Math.floor(innerBox.bottom), "bounding rect bottom included");
}
function assertBBoxNonIntersection(firstEl, secondEl) {
    var firstBox = firstEl.node().getBoundingClientRect();
    var secondBox = secondEl.node().getBoundingClientRect();
    var intersectionBox = {
        left: Math.max(firstBox.left, secondBox.left),
        right: Math.min(firstBox.right, secondBox.right),
        bottom: Math.min(firstBox.bottom, secondBox.bottom),
        top: Math.max(firstBox.top, secondBox.top)
    };
    // +1 for inaccuracy in IE
    assert.isTrue(intersectionBox.left + 1 >= intersectionBox.right || intersectionBox.bottom + 1 >= intersectionBox.top, "bounding rects are not intersecting");
}
function assertXY(el, xExpected, yExpected, message) {
    var x = el.attr("x");
    var y = el.attr("y");
    assert.equal(x, xExpected, "x: " + message);
    assert.equal(y, yExpected, "y: " + message);
}
function assertWidthHeight(el, widthExpected, heightExpected, message) {
    var width = el.attr("width");
    var height = el.attr("height");
    assert.equal(width, widthExpected, "width: " + message);
    assert.equal(height, heightExpected, "height: " + message);
}
function makeLinearSeries(n) {
    function makePoint(x) {
        return { x: x, y: x };
    }
    return d3.range(n).map(makePoint);
}
function makeQuadraticSeries(n) {
    function makeQuadraticPoint(x) {
        return { x: x, y: x * x };
    }
    return d3.range(n).map(makeQuadraticPoint);
}
// for IE, whose paths look like "M 0 500 L" instead of "M0,500L"
function normalizePath(pathString) {
    return pathString.replace(/ *([A-Z]) */g, "$1").replace(/ /g, ",");
}
function numAttr(s, a) {
    return parseFloat(s.attr(a));
}
function triggerFakeUIEvent(type, target) {
    var e = document.createEvent("UIEvents");
    e.initUIEvent(type, true, true, window, 1);
    target.node().dispatchEvent(e);
}
function triggerFakeMouseEvent(type, target, relativeX, relativeY) {
    var clientRect = target.node().getBoundingClientRect();
    var xPos = clientRect.left + relativeX;
    var yPos = clientRect.top + relativeY;
    var e = document.createEvent("MouseEvents");
    e.initMouseEvent(type, true, true, window, 1, xPos, yPos, xPos, yPos, false, false, false, false, 1, null);
    target.node().dispatchEvent(e);
}

///<reference path="testReference.ts" />
before(function () {
    // Set the render policy to immediate to make sure ETE tests can check DOM change immediately
    Plottable.Core.RenderController.setRenderPolicy("immediate");
    // Taken from https://stackoverflow.com/questions/9847580/how-to-detect-safari-chrome-ie-firefox-and-opera-browser
    var isFirefox = navigator.userAgent.indexOf("Firefox") !== -1;
    if (window.PHANTOMJS) {
        window.Pixel_CloseTo_Requirement = 2;
    }
    else if (isFirefox) {
        window.Pixel_CloseTo_Requirement = 1;
    }
    else {
        window.Pixel_CloseTo_Requirement = 0.5;
    }
});
after(function () {
    var parent = getSVGParent();
    var mocha = d3.select("#mocha-report");
    if (mocha.node() != null) {
        var suites = mocha.selectAll(".suite");
        for (var i = 0; i < suites[0].length; i++) {
            var curSuite = d3.select(suites[0][i]);
            assert(curSuite.selectAll("ul").selectAll("svg").node() === null, "all svgs have been removed");
        }
    }
    else {
        assert(d3.select("body").selectAll("svg").node() === null, "all svgs have been removed");
    }
});

///<reference path="../testReference.ts" />
var assert = chai.assert;
describe("BaseAxis", function () {
    it("orientation", function () {
        var scale = new Plottable.Scale.Linear();
        assert.throws(function () { return new Plottable.Axis.AbstractAxis(scale, "blargh"); }, "unsupported");
    });
    it("tickLabelPadding() rejects negative values", function () {
        var scale = new Plottable.Scale.Linear();
        var baseAxis = new Plottable.Axis.AbstractAxis(scale, "bottom");
        assert.throws(function () { return baseAxis.tickLabelPadding(-1); }, "must be positive");
    });
    it("gutter() rejects negative values", function () {
        var scale = new Plottable.Scale.Linear();
        var axis = new Plottable.Axis.AbstractAxis(scale, "right");
        assert.throws(function () { return axis.gutter(-1); }, "must be positive");
    });
    it("width() + gutter()", function () {
        var SVG_WIDTH = 100;
        var SVG_HEIGHT = 500;
        var svg = generateSVG(SVG_WIDTH, SVG_HEIGHT);
        var scale = new Plottable.Scale.Linear();
        var verticalAxis = new Plottable.Axis.AbstractAxis(scale, "right");
        verticalAxis.renderTo(svg);
        var expectedWidth = verticalAxis.tickLength() + verticalAxis.gutter(); // tick length and gutter by default
        assert.strictEqual(verticalAxis.width(), expectedWidth, "calling width() with no arguments returns currently used width");
        verticalAxis.gutter(20);
        expectedWidth = verticalAxis.tickLength() + verticalAxis.gutter();
        assert.strictEqual(verticalAxis.width(), expectedWidth, "changing the gutter size updates the width");
        svg.remove();
    });
    it("height() + gutter()", function () {
        var SVG_WIDTH = 500;
        var SVG_HEIGHT = 100;
        var svg = generateSVG(SVG_WIDTH, SVG_HEIGHT);
        var scale = new Plottable.Scale.Linear();
        var horizontalAxis = new Plottable.Axis.AbstractAxis(scale, "bottom");
        horizontalAxis.renderTo(svg);
        var expectedHeight = horizontalAxis.tickLength() + horizontalAxis.gutter(); // tick length and gutter by default
        assert.strictEqual(horizontalAxis.height(), expectedHeight, "calling height() with no arguments returns currently used height");
        horizontalAxis.gutter(20);
        expectedHeight = horizontalAxis.tickLength() + horizontalAxis.gutter();
        assert.strictEqual(horizontalAxis.height(), expectedHeight, "changing the gutter size updates the height");
        svg.remove();
    });
    it("draws ticks and baseline (horizontal)", function () {
        var SVG_WIDTH = 500;
        var SVG_HEIGHT = 100;
        var svg = generateSVG(SVG_WIDTH, SVG_HEIGHT);
        var scale = new Plottable.Scale.Linear();
        scale.domain([0, 10]);
        scale.range([0, SVG_WIDTH]);
        var baseAxis = new Plottable.Axis.AbstractAxis(scale, "bottom");
        var tickValues = [0, 1, 2, 3, 4, 5, 6, 7, 8, 9, 10];
        baseAxis._getTickValues = function () {
            return tickValues;
        };
        baseAxis.renderTo(svg);
        var tickMarks = svg.selectAll("." + Plottable.Axis.AbstractAxis.TICK_MARK_CLASS);
        assert.strictEqual(tickMarks[0].length, tickValues.length, "A tick mark was created for each value");
        var baseline = svg.select(".baseline");
        assert.isNotNull(baseline.node(), "baseline was drawn");
        assert.strictEqual(baseline.attr("x1"), "0");
        assert.strictEqual(baseline.attr("x2"), String(SVG_WIDTH));
        assert.strictEqual(baseline.attr("y1"), "0");
        assert.strictEqual(baseline.attr("y2"), "0");
        baseAxis.orient("top");
        assert.isNotNull(baseline.node(), "baseline was drawn");
        assert.strictEqual(baseline.attr("x1"), "0");
        assert.strictEqual(baseline.attr("x2"), String(SVG_WIDTH));
        assert.strictEqual(baseline.attr("y1"), String(baseAxis.height()));
        assert.strictEqual(baseline.attr("y2"), String(baseAxis.height()));
        svg.remove();
    });
    it("draws ticks and baseline (vertical)", function () {
        var SVG_WIDTH = 100;
        var SVG_HEIGHT = 500;
        var svg = generateSVG(SVG_WIDTH, SVG_HEIGHT);
        var scale = new Plottable.Scale.Linear();
        scale.domain([0, 10]);
        scale.range([0, SVG_HEIGHT]);
        var baseAxis = new Plottable.Axis.AbstractAxis(scale, "left");
        var tickValues = [0, 1, 2, 3, 4, 5, 6, 7, 8, 9, 10];
        baseAxis._getTickValues = function () {
            return tickValues;
        };
        baseAxis.renderTo(svg);
        var tickMarks = svg.selectAll("." + Plottable.Axis.AbstractAxis.TICK_MARK_CLASS);
        assert.strictEqual(tickMarks[0].length, tickValues.length, "A tick mark was created for each value");
        var baseline = svg.select(".baseline");
        assert.isNotNull(baseline.node(), "baseline was drawn");
        assert.strictEqual(baseline.attr("x1"), String(baseAxis.width()));
        assert.strictEqual(baseline.attr("x2"), String(baseAxis.width()));
        assert.strictEqual(baseline.attr("y1"), "0");
        assert.strictEqual(baseline.attr("y2"), String(SVG_HEIGHT));
        baseAxis.orient("right");
        assert.isNotNull(baseline.node(), "baseline was drawn");
        assert.strictEqual(baseline.attr("x1"), "0");
        assert.strictEqual(baseline.attr("x2"), "0");
        assert.strictEqual(baseline.attr("y1"), "0");
        assert.strictEqual(baseline.attr("y2"), String(SVG_HEIGHT));
        svg.remove();
    });
    it("tickLength()", function () {
        var SVG_WIDTH = 500;
        var SVG_HEIGHT = 100;
        var svg = generateSVG(SVG_WIDTH, SVG_HEIGHT);
        var scale = new Plottable.Scale.Linear();
        scale.domain([0, 10]);
        scale.range([0, SVG_WIDTH]);
        var baseAxis = new Plottable.Axis.AbstractAxis(scale, "bottom");
        var tickValues = [0, 1, 2, 3, 4, 5, 6, 7, 8, 9, 10];
        baseAxis._getTickValues = function () {
            return tickValues;
        };
        baseAxis.renderTo(svg);
        var secondTickMark = svg.selectAll("." + Plottable.Axis.AbstractAxis.TICK_MARK_CLASS + ":nth-child(2)");
        assert.strictEqual(secondTickMark.attr("x1"), "50");
        assert.strictEqual(secondTickMark.attr("x2"), "50");
        assert.strictEqual(secondTickMark.attr("y1"), "0");
        assert.strictEqual(secondTickMark.attr("y2"), String(baseAxis.tickLength()));
        baseAxis.tickLength(10);
        assert.strictEqual(secondTickMark.attr("y2"), String(baseAxis.tickLength()), "tick length was updated");
        assert.throws(function () { return baseAxis.tickLength(-1); }, "must be positive");
        svg.remove();
    });
    it("endTickLength()", function () {
        var SVG_WIDTH = 500;
        var SVG_HEIGHT = 100;
        var svg = generateSVG(SVG_WIDTH, SVG_HEIGHT);
        var scale = new Plottable.Scale.Linear();
        scale.domain([0, 10]);
        scale.range([0, SVG_WIDTH]);
        var baseAxis = new Plottable.Axis.AbstractAxis(scale, "bottom");
        var tickValues = [0, 1, 2, 3, 4, 5, 6, 7, 8, 9, 10];
        baseAxis._getTickValues = function () { return tickValues; };
        baseAxis.renderTo(svg);
        var firstTickMark = svg.selectAll("." + Plottable.Axis.AbstractAxis.END_TICK_MARK_CLASS);
        assert.strictEqual(firstTickMark.attr("x1"), "0");
        assert.strictEqual(firstTickMark.attr("x2"), "0");
        assert.strictEqual(firstTickMark.attr("y1"), "0");
        assert.strictEqual(firstTickMark.attr("y2"), String(baseAxis.endTickLength()));
        baseAxis.endTickLength(10);
        assert.strictEqual(firstTickMark.attr("y2"), String(baseAxis.endTickLength()), "end tick length was updated");
        assert.throws(function () { return baseAxis.endTickLength(-1); }, "must be positive");
        svg.remove();
    });
    it("height is adjusted to greater of tickLength or endTickLength", function () {
        var SVG_WIDTH = 500;
        var SVG_HEIGHT = 100;
        var svg = generateSVG(SVG_WIDTH, SVG_HEIGHT);
        var scale = new Plottable.Scale.Linear();
        var baseAxis = new Plottable.Axis.AbstractAxis(scale, "bottom");
        baseAxis.showEndTickLabels(true);
        baseAxis.renderTo(svg);
        var expectedHeight = Math.max(baseAxis.tickLength(), baseAxis.endTickLength()) + baseAxis.gutter();
        assert.strictEqual(baseAxis.height(), expectedHeight, "height should be equal to the maximum of the two");
        baseAxis.tickLength(20);
        assert.strictEqual(baseAxis.height(), 20 + baseAxis.gutter(), "height should increase to tick length");
        baseAxis.endTickLength(30);
        assert.strictEqual(baseAxis.height(), 30 + baseAxis.gutter(), "height should increase to end tick length");
        baseAxis.tickLength(10);
        assert.strictEqual(baseAxis.height(), 30 + baseAxis.gutter(), "height should not decrease");
        svg.remove();
    });
    it("default alignment based on orientation", function () {
        var scale = new Plottable.Scale.Linear();
        var baseAxis = new Plottable.Axis.AbstractAxis(scale, "bottom");
        assert.equal(baseAxis._yAlignProportion, 0, "yAlignProportion defaults to 0 for bottom axis");
        baseAxis = new Plottable.Axis.AbstractAxis(scale, "top");
        assert.equal(baseAxis._yAlignProportion, 1, "yAlignProportion defaults to 1 for top axis");
        baseAxis = new Plottable.Axis.AbstractAxis(scale, "left");
        assert.equal(baseAxis._xAlignProportion, 1, "xAlignProportion defaults to 1 for left axis");
        baseAxis = new Plottable.Axis.AbstractAxis(scale, "right");
        assert.equal(baseAxis._xAlignProportion, 0, "xAlignProportion defaults to 0 for right axis");
    });
});

///<reference path="../testReference.ts" />
var assert = chai.assert;
describe("TimeAxis", function () {
    it("can not initialize vertical time axis", function () {
        var scale = new Plottable.Scale.Time();
        assert.throws(function () { return new Plottable.Axis.Time(scale, "left"); }, "unsupported");
        assert.throws(function () { return new Plottable.Axis.Time(scale, "right"); }, "unsupported");
    });
    it("major and minor intervals arrays are the same length", function () {
        assert.equal(Plottable.Axis.Time._majorIntervals.length, Plottable.Axis.Time._minorIntervals.length, "major and minor interval arrays must be same size");
    });
    it("Computing the default ticks doesn't error out for edge cases", function () {
        var svg = generateSVG(400, 100);
        var scale = new Plottable.Scale.Time();
        var axis = new Plottable.Axis.Time(scale, "bottom");
        scale.range([0, 400]);
        // very large time span
        assert.doesNotThrow(function () { return scale.domain([new Date(0, 0, 1, 0, 0, 0, 0), new Date(50000, 0, 1, 0, 0, 0, 0)]); });
        axis.renderTo(svg);
        // very small time span
        assert.doesNotThrow(function () { return scale.domain([new Date(0, 0, 1, 0, 0, 0, 0), new Date(0, 0, 1, 0, 0, 0, 100)]); });
        axis.renderTo(svg);
        svg.remove();
    });
    it("Tick labels don't overlap", function () {
        var svg = generateSVG(400, 100);
        var scale = new Plottable.Scale.Time();
        scale.range([0, 400]);
        var axis = new Plottable.Axis.Time(scale, "bottom");
        function checkDomain(domain) {
            scale.domain(domain);
            axis.renderTo(svg);
            function checkLabelsForContainer(container) {
                var visibleTickLabels = container.selectAll("." + Plottable.Axis.AbstractAxis.TICK_LABEL_CLASS).filter(function (d, i) {
                    return d3.select(this).style("visibility") === "visible";
                });
                var numLabels = visibleTickLabels[0].length;
                var box1;
                var box2;
                for (var i = 0; i < numLabels; i++) {
                    for (var j = i + 1; j < numLabels; j++) {
                        box1 = visibleTickLabels[0][i].getBoundingClientRect();
                        box2 = visibleTickLabels[0][j].getBoundingClientRect();
                        assert.isFalse(Plottable._Util.DOM.boxesOverlap(box1, box2), "tick labels don't overlap");
                    }
                }
            }
            checkLabelsForContainer(axis._minorTickLabels);
            checkLabelsForContainer(axis._majorTickLabels);
        }
        // 100 year span
        checkDomain([new Date(2000, 0, 1, 0, 0, 0, 0), new Date(2100, 0, 1, 0, 0, 0, 0)]);
        // 1 year span
        checkDomain([new Date(2000, 0, 1, 0, 0, 0, 0), new Date(2000, 11, 31, 0, 0, 0, 0)]);
        // 1 month span
        checkDomain([new Date(2000, 0, 1, 0, 0, 0, 0), new Date(2000, 1, 1, 0, 0, 0, 0)]);
        // 1 day span
        checkDomain([new Date(2000, 0, 1, 0, 0, 0, 0), new Date(2000, 0, 1, 23, 0, 0, 0)]);
        // 1 hour span
        checkDomain([new Date(2000, 0, 1, 0, 0, 0, 0), new Date(2000, 0, 1, 1, 0, 0, 0)]);
        // 1 minute span
        checkDomain([new Date(2000, 0, 1, 0, 0, 0, 0), new Date(2000, 0, 1, 0, 1, 0, 0)]);
        // 1 second span
        checkDomain([new Date(2000, 0, 1, 0, 0, 0, 0), new Date(2000, 0, 1, 0, 0, 1, 0)]);
        svg.remove();
    });
});

///<reference path="../testReference.ts" />
var assert = chai.assert;
describe("NumericAxis", function () {
    function boxesOverlap(boxA, boxB) {
        if (boxA.right < boxB.left) {
            return false;
        }
        if (boxA.left > boxB.right) {
            return false;
        }
        if (boxA.bottom < boxB.top) {
            return false;
        }
        if (boxA.top > boxB.bottom) {
            return false;
        }
        return true;
    }
    function boxIsInside(inner, outer, epsilon) {
        if (epsilon === void 0) { epsilon = 0; }
        if (inner.left < outer.left - epsilon) {
            return false;
        }
        if (inner.right > outer.right + epsilon) {
            return false;
        }
        if (inner.top < outer.top - epsilon) {
            return false;
        }
        if (inner.bottom > outer.bottom + epsilon) {
            return false;
        }
        return true;
    }
    function assertBoxInside(inner, outer, epsilon, message) {
        if (epsilon === void 0) { epsilon = 0; }
        if (message === void 0) { message = ""; }
        assert.operator(inner.left, ">", outer.left - epsilon, message + " (box inside (left))");
        assert.operator(inner.right, "<", outer.right + epsilon, message + " (box inside (right))");
        assert.operator(inner.top, ">", outer.top - epsilon, message + " (box inside (top))");
        assert.operator(inner.bottom, "<", outer.bottom + epsilon, message + " (box inside (bottom))");
    }
    it("tickLabelPosition() input validation", function () {
        var scale = new Plottable.Scale.Linear();
        var horizontalAxis = new Plottable.Axis.Numeric(scale, "bottom");
        assert.throws(function () { return horizontalAxis.tickLabelPosition("top"); }, "horizontal");
        assert.throws(function () { return horizontalAxis.tickLabelPosition("bottom"); }, "horizontal");
        var verticalAxis = new Plottable.Axis.Numeric(scale, "left");
        assert.throws(function () { return verticalAxis.tickLabelPosition("left"); }, "vertical");
        assert.throws(function () { return verticalAxis.tickLabelPosition("right"); }, "vertical");
    });
    it("draws tick labels correctly (horizontal)", function () {
        var SVG_WIDTH = 500;
        var SVG_HEIGHT = 100;
        var svg = generateSVG(SVG_WIDTH, SVG_HEIGHT);
        var scale = new Plottable.Scale.Linear();
        scale.range([0, SVG_WIDTH]);
        var numericAxis = new Plottable.Axis.Numeric(scale, "bottom");
        numericAxis.renderTo(svg);
        var tickLabels = numericAxis._element.selectAll("." + Plottable.Axis.AbstractAxis.TICK_LABEL_CLASS);
        assert.operator(tickLabels[0].length, ">=", 2, "at least two tick labels were drawn");
        var tickMarks = numericAxis._element.selectAll("." + Plottable.Axis.AbstractAxis.TICK_MARK_CLASS);
        assert.strictEqual(tickLabels[0].length, tickMarks[0].length, "there is one label per mark");
        var i;
        var markBB;
        var labelBB;
        for (i = 0; i < tickLabels[0].length; i++) {
            markBB = tickMarks[0][i].getBoundingClientRect();
            var markCenter = (markBB.left + markBB.right) / 2;
            labelBB = tickLabels[0][i].getBoundingClientRect();
            var labelCenter = (labelBB.left + labelBB.right) / 2;
            assert.closeTo(labelCenter, markCenter, 1, "tick label is centered on mark");
        }
        // labels to left
        numericAxis.tickLabelPosition("left");
        tickLabels = numericAxis._element.selectAll("." + Plottable.Axis.AbstractAxis.TICK_LABEL_CLASS);
        tickMarks = numericAxis._element.selectAll("." + Plottable.Axis.AbstractAxis.TICK_MARK_CLASS);
        for (i = 0; i < tickLabels[0].length; i++) {
            markBB = tickMarks[0][i].getBoundingClientRect();
            labelBB = tickLabels[0][i].getBoundingClientRect();
            assert.operator(labelBB.left, "<=", markBB.right, "tick label is to left of mark");
        }
        // labels to right
        numericAxis.tickLabelPosition("right");
        tickLabels = numericAxis._element.selectAll("." + Plottable.Axis.AbstractAxis.TICK_LABEL_CLASS);
        tickMarks = numericAxis._element.selectAll("." + Plottable.Axis.AbstractAxis.TICK_MARK_CLASS);
        for (i = 0; i < tickLabels[0].length; i++) {
            markBB = tickMarks[0][i].getBoundingClientRect();
            labelBB = tickLabels[0][i].getBoundingClientRect();
            assert.operator(markBB.right, "<=", labelBB.left, "tick label is to right of mark");
        }
        svg.remove();
    });
    it("draws ticks correctly (vertical)", function () {
        var SVG_WIDTH = 100;
        var SVG_HEIGHT = 500;
        var svg = generateSVG(SVG_WIDTH, SVG_HEIGHT);
        var scale = new Plottable.Scale.Linear();
        scale.range([0, SVG_HEIGHT]);
        var numericAxis = new Plottable.Axis.Numeric(scale, "left");
        numericAxis.renderTo(svg);
        var tickLabels = numericAxis._element.selectAll("." + Plottable.Axis.AbstractAxis.TICK_LABEL_CLASS);
        assert.operator(tickLabels[0].length, ">=", 2, "at least two tick labels were drawn");
        var tickMarks = numericAxis._element.selectAll("." + Plottable.Axis.AbstractAxis.TICK_MARK_CLASS);
        assert.strictEqual(tickLabels[0].length, tickMarks[0].length, "there is one label per mark");
        var i;
        var markBB;
        var labelBB;
        for (i = 0; i < tickLabels[0].length; i++) {
            markBB = tickMarks[0][i].getBoundingClientRect();
            var markCenter = (markBB.top + markBB.bottom) / 2;
            labelBB = tickLabels[0][i].getBoundingClientRect();
            var labelCenter = (labelBB.top + labelBB.bottom) / 2;
            assert.closeTo(labelCenter, markCenter, 1, "tick label is centered on mark");
        }
        // labels to top
        numericAxis.tickLabelPosition("top");
        tickLabels = numericAxis._element.selectAll("." + Plottable.Axis.AbstractAxis.TICK_LABEL_CLASS);
        tickMarks = numericAxis._element.selectAll("." + Plottable.Axis.AbstractAxis.TICK_MARK_CLASS);
        for (i = 0; i < tickLabels[0].length; i++) {
            markBB = tickMarks[0][i].getBoundingClientRect();
            labelBB = tickLabels[0][i].getBoundingClientRect();
            assert.operator(labelBB.bottom, "<=", markBB.top, "tick label is above mark");
        }
        // labels to bottom
        numericAxis.tickLabelPosition("bottom");
        tickLabels = numericAxis._element.selectAll("." + Plottable.Axis.AbstractAxis.TICK_LABEL_CLASS);
        tickMarks = numericAxis._element.selectAll("." + Plottable.Axis.AbstractAxis.TICK_MARK_CLASS);
        for (i = 0; i < tickLabels[0].length; i++) {
            markBB = tickMarks[0][i].getBoundingClientRect();
            labelBB = tickLabels[0][i].getBoundingClientRect();
            assert.operator(markBB.bottom, "<=", labelBB.top, "tick label is below mark");
        }
        svg.remove();
    });
    it("uses the supplied Formatter", function () {
        var SVG_WIDTH = 100;
        var SVG_HEIGHT = 500;
        var svg = generateSVG(SVG_WIDTH, SVG_HEIGHT);
        var scale = new Plottable.Scale.Linear();
        scale.range([0, SVG_HEIGHT]);
        var formatter = Plottable.Formatters.fixed(2);
        var numericAxis = new Plottable.Axis.Numeric(scale, "left", formatter);
        numericAxis.renderTo(svg);
        var tickLabels = numericAxis._element.selectAll("." + Plottable.Axis.AbstractAxis.TICK_LABEL_CLASS);
        tickLabels.each(function (d, i) {
            var labelText = d3.select(this).text();
            var formattedValue = formatter(d);
            assert.strictEqual(labelText, formattedValue, "The supplied Formatter was used to format the tick label");
        });
        svg.remove();
    });
    it("can hide tick labels that don't fit", function () {
        var SVG_WIDTH = 500;
        var SVG_HEIGHT = 100;
        var svg = generateSVG(SVG_WIDTH, SVG_HEIGHT);
        var scale = new Plottable.Scale.Linear();
        scale.range([0, SVG_WIDTH]);
        var numericAxis = new Plottable.Axis.Numeric(scale, "bottom");
        numericAxis.showEndTickLabel("left", false);
        assert.isFalse(numericAxis.showEndTickLabel("left"), "retrieve showEndTickLabel setting");
        numericAxis.showEndTickLabel("right", true);
        assert.isTrue(numericAxis.showEndTickLabel("right"), "retrieve showEndTickLabel setting");
        assert.throws(function () { return numericAxis.showEndTickLabel("top", true); }, Error);
        assert.throws(function () { return numericAxis.showEndTickLabel("bottom", true); }, Error);
        numericAxis.renderTo(svg);
        var tickLabels = numericAxis._element.selectAll("." + Plottable.Axis.AbstractAxis.TICK_LABEL_CLASS);
        var firstLabel = d3.select(tickLabels[0][0]);
        assert.strictEqual(firstLabel.style("visibility"), "hidden", "first label is hidden");
        var lastLabel = d3.select(tickLabels[0][tickLabels[0].length - 1]);
        assert.strictEqual(lastLabel.style("visibility"), "hidden", "last label is hidden");
        svg.remove();
    });
    it("tick labels don't overlap in a constrained space", function () {
        var SVG_WIDTH = 100;
        var SVG_HEIGHT = 100;
        var svg = generateSVG(SVG_WIDTH, SVG_HEIGHT);
        var scale = new Plottable.Scale.Linear();
        scale.range([0, SVG_WIDTH]);
        var numericAxis = new Plottable.Axis.Numeric(scale, "bottom");
        numericAxis.showEndTickLabel("left", false).showEndTickLabel("right", false);
        numericAxis.renderTo(svg);
        var visibleTickLabels = numericAxis._element.selectAll("." + Plottable.Axis.AbstractAxis.TICK_LABEL_CLASS).filter(function (d, i) {
            return d3.select(this).style("visibility") === "visible";
        });
        var numLabels = visibleTickLabels[0].length;
        var box1;
        var box2;
        for (var i = 0; i < numLabels; i++) {
            for (var j = i + 1; j < numLabels; j++) {
                box1 = visibleTickLabels[0][i].getBoundingClientRect();
                box2 = visibleTickLabels[0][j].getBoundingClientRect();
                assert.isFalse(Plottable._Util.DOM.boxesOverlap(box1, box2), "tick labels don't overlap");
            }
        }
        numericAxis.orient("bottom");
        visibleTickLabels = numericAxis._element.selectAll("." + Plottable.Axis.AbstractAxis.TICK_LABEL_CLASS).filter(function (d, i) {
            return d3.select(this).style("visibility") === "visible";
        });
        numLabels = visibleTickLabels[0].length;
        for (i = 0; i < numLabels; i++) {
            for (j = i + 1; j < numLabels; j++) {
                box1 = visibleTickLabels[0][i].getBoundingClientRect();
                box2 = visibleTickLabels[0][j].getBoundingClientRect();
                assert.isFalse(Plottable._Util.DOM.boxesOverlap(box1, box2), "tick labels don't overlap");
            }
        }
        svg.remove();
    });
    it("allocates enough width to show all tick labels when vertical", function () {
        var SVG_WIDTH = 150;
        var SVG_HEIGHT = 500;
        var svg = generateSVG(SVG_WIDTH, SVG_HEIGHT);
        var scale = new Plottable.Scale.Linear();
        scale.domain([5, -5]);
        scale.range([0, SVG_HEIGHT]);
        var formatter = function (d) {
            if (d === 0) {
                return "ZERO";
            }
            return String(d);
        };
        var numericAxis = new Plottable.Axis.Numeric(scale, "left", formatter);
        numericAxis.renderTo(svg);
        var visibleTickLabels = numericAxis._element.selectAll("." + Plottable.Axis.AbstractAxis.TICK_LABEL_CLASS).filter(function (d, i) {
            return d3.select(this).style("visibility") === "visible";
        });
        var boundingBox = numericAxis._element.select(".bounding-box").node().getBoundingClientRect();
        var labelBox;
        visibleTickLabels[0].forEach(function (label) {
            labelBox = label.getBoundingClientRect();
            assert.isTrue(boxIsInside(labelBox, boundingBox), "tick labels don't extend outside the bounding box");
        });
        scale.domain([50000000000, -50000000000]);
        visibleTickLabels = numericAxis._element.selectAll("." + Plottable.Axis.AbstractAxis.TICK_LABEL_CLASS).filter(function (d, i) {
            return d3.select(this).style("visibility") === "visible";
        });
        boundingBox = numericAxis._element.select(".bounding-box").node().getBoundingClientRect();
        visibleTickLabels[0].forEach(function (label) {
            labelBox = label.getBoundingClientRect();
            assertBoxInside(labelBox, boundingBox, 0, "long tick " + label.textContent + " is inside the bounding box");
        });
        svg.remove();
    });
    it("allocates enough height to show all tick labels when horizontal", function () {
        var SVG_WIDTH = 500;
        var SVG_HEIGHT = 100;
        var svg = generateSVG(SVG_WIDTH, SVG_HEIGHT);
        var scale = new Plottable.Scale.Linear();
        scale.domain([5, -5]);
        scale.range([0, SVG_WIDTH]);
        var formatter = Plottable.Formatters.fixed(2);
        var numericAxis = new Plottable.Axis.Numeric(scale, "bottom", formatter);
        numericAxis.renderTo(svg);
        var visibleTickLabels = numericAxis._element.selectAll("." + Plottable.Axis.AbstractAxis.TICK_LABEL_CLASS).filter(function (d, i) {
            return d3.select(this).style("visibility") === "visible";
        });
        var boundingBox = numericAxis._element.select(".bounding-box").node().getBoundingClientRect();
        var labelBox;
        visibleTickLabels[0].forEach(function (label) {
            labelBox = label.getBoundingClientRect();
            assert.isTrue(boxIsInside(labelBox, boundingBox, 0.5), "tick labels don't extend outside the bounding box");
        });
        svg.remove();
    });
});

///<reference path="../testReference.ts" />
var assert = chai.assert;
describe("Category Axes", function () {
    it("re-renders appropriately when data is changed", function () {
        var svg = generateSVG(400, 400);
        var xScale = new Plottable.Scale.Ordinal().domain(["foo", "bar", "baz"]).range([400, 0]);
        var ca = new Plottable.Axis.Category(xScale, "left");
        ca.renderTo(svg);
        assert.deepEqual(ca._tickLabelContainer.selectAll(".tick-label").data(), xScale.domain(), "tick labels render domain");
        assert.doesNotThrow(function () { return xScale.domain(["bar", "baz", "bam"]); });
        assert.deepEqual(ca._tickLabelContainer.selectAll(".tick-label").data(), xScale.domain(), "tick labels render domain");
        svg.remove();
    });
    it("requests appropriate space when the scale has no domain", function () {
        var svg = generateSVG(400, 400);
        var scale = new Plottable.Scale.Ordinal();
        var ca = new Plottable.Axis.Category(scale);
        ca._anchor(svg);
        var s = ca._requestedSpace(400, 400);
        assert.operator(s.width, ">=", 0, "it requested 0 or more width");
        assert.operator(s.height, ">=", 0, "it requested 0 or more height");
        assert.isFalse(s.wantsWidth, "it doesn't want width");
        assert.isFalse(s.wantsHeight, "it doesn't want height");
        svg.remove();
    });
    it("doesnt blow up for non-string data", function () {
        var svg = generateSVG(1000, 400);
        var domain = [null, undefined, true, 2, "foo"];
        var scale = new Plottable.Scale.Ordinal().domain(domain);
        var axis = new Plottable.Axis.Category(scale);
        var table = new Plottable.Component.Table([[axis]]);
        table.renderTo(svg);
        var texts = svg.selectAll("text")[0].map(function (s) { return d3.select(s).text(); });
        assert.deepEqual(texts, ["null", "undefined", "true", "2", "foo"]);
        svg.remove();
    });
    it("width accounts for gutter. ticklength, and padding on vertical axes", function () {
        var svg = generateSVG(400, 400);
        var xScale = new Plottable.Scale.Ordinal().domain(["foo", "bar", "baz"]).range([400, 0]);
        var ca = new Plottable.Axis.Category(xScale, "left");
        ca.renderTo(svg);
        var axisWidth = ca.width();
        ca.tickLabelPadding(ca.tickLabelPadding() + 5);
        assert.closeTo(ca.width(), axisWidth + 5, 2, "increasing tickLabelPadding increases width");
        axisWidth = ca.width();
        ca.gutter(ca.gutter() + 5);
        assert.closeTo(ca.width(), axisWidth + 5, 2, "increasing gutter increases width");
        axisWidth = ca.width();
        ca.tickLength(ca.tickLength() + 5);
        assert.closeTo(ca.width(), axisWidth + 5, 2, "increasing tickLength increases width");
        svg.remove();
    });
    it("height accounts for gutter. ticklength, and padding on horizontal axes", function () {
        var svg = generateSVG(400, 400);
        var xScale = new Plottable.Scale.Ordinal().domain(["foo", "bar", "baz"]).range([400, 0]);
        var ca = new Plottable.Axis.Category(xScale, "bottom");
        ca.renderTo(svg);
        var axisHeight = ca.height();
        ca.tickLabelPadding(ca.tickLabelPadding() + 5);
        assert.closeTo(ca.height(), axisHeight + 5, 2, "increasing tickLabelPadding increases height");
        axisHeight = ca.height();
        ca.gutter(ca.gutter() + 5);
        assert.closeTo(ca.height(), axisHeight + 5, 2, "increasing gutter increases height");
        axisHeight = ca.height();
        ca.tickLength(ca.tickLength() + 5);
        assert.closeTo(ca.height(), axisHeight + 5, 2, "increasing ticklength increases height");
        svg.remove();
    });
    it("proper range values for different range types", function () {
        var SVG_WIDTH = 400;
        var svg = generateSVG(SVG_WIDTH, 100);
        var scale = new Plottable.Scale.Ordinal().domain(["foo", "bar", "baz"]).range([0, 400]).rangeType("bands", 1, 0);
        var categoryAxis = new Plottable.Axis.Category(scale, "bottom");
        categoryAxis.renderTo(svg);
        // Outer padding is equal to step
        var step = SVG_WIDTH / 5;
        var tickMarks = categoryAxis._tickMarkContainer.selectAll(".tick-mark")[0];
        var ticksNormalizedPosition = tickMarks.map(function (s) { return +d3.select(s).attr("x1") / step; });
        assert.deepEqual(ticksNormalizedPosition, [1, 2, 3]);
        scale.rangeType("points", 1, 0);
        step = SVG_WIDTH / 4;
        ticksNormalizedPosition = tickMarks.map(function (s) { return +d3.select(s).attr("x1") / step; });
        assert.deepEqual(ticksNormalizedPosition, [1, 2, 3]);
        svg.remove();
    });
    it("vertically aligns short words properly", function () {
        var SVG_WIDTH = 400;
        var svg = generateSVG(SVG_WIDTH, 100);
        var years = ["2000", "2001", "2002", "2003"];
        var scale = new Plottable.Scale.Ordinal().domain(years).range([0, SVG_WIDTH]);
        var axis = new Plottable.Axis.Category(scale, "bottom");
        axis.renderTo(svg);
        var ticks = axis._content.selectAll("text");
        var text = ticks[0].map(function (d) { return d3.select(d).text(); });
        assert.deepEqual(text, years, "text displayed correctly when horizontal");
        axis.tickLabelAngle(90);
        text = ticks[0].map(function (d) { return d3.select(d).text(); });
        assert.deepEqual(text, years, "text displayed correctly when horizontal");
        assert.operator(axis._content.selectAll(".rotated-right")[0].length, ">=", 4, "the ticks were rotated right");
        axis.tickLabelAngle(0);
        text = ticks[0].map(function (d) { return d3.select(d).text(); });
        assert.deepEqual(text, years, "text displayed correctly when horizontal");
        assert.lengthOf(axis._content.selectAll(".rotated-left")[0], 0, "the ticks were not rotated left");
        assert.lengthOf(axis._content.selectAll(".rotated-right")[0], 0, "the ticks were not rotated right");
        axis.tickLabelAngle(-90);
        text = ticks[0].map(function (d) { return d3.select(d).text(); });
        assert.deepEqual(text, years, "text displayed correctly when horizontal");
        assert.operator(axis._content.selectAll(".rotated-left")[0].length, ">=", 4, "the ticks were rotated left");
        svg.remove();
    });
});

///<reference path="../testReference.ts" />
var assert = chai.assert;
describe("Gridlines", function () {
    it("Gridlines and axis tick marks align", function () {
        var svg = generateSVG(640, 480);
        var xScale = new Plottable.Scale.Linear();
        xScale.domain([0, 10]); // manually set domain since we won't have a renderer
        var xAxis = new Plottable.Axis.Numeric(xScale, "bottom");
        var yScale = new Plottable.Scale.Linear();
        yScale.domain([0, 10]);
        var yAxis = new Plottable.Axis.Numeric(yScale, "left");
        var gridlines = new Plottable.Component.Gridlines(xScale, yScale);
        var basicTable = new Plottable.Component.Table().addComponent(0, 0, yAxis).addComponent(0, 1, gridlines).addComponent(1, 1, xAxis);
        basicTable._anchor(svg);
        basicTable._computeLayout();
        xScale.range([0, xAxis.width()]); // manually set range since we don't have a renderer
        yScale.range([yAxis.height(), 0]);
        basicTable._render();
        var xAxisTickMarks = xAxis._element.selectAll("." + Plottable.Axis.AbstractAxis.TICK_MARK_CLASS)[0];
        var xGridlines = gridlines._element.select(".x-gridlines").selectAll("line")[0];
        assert.equal(xAxisTickMarks.length, xGridlines.length, "There is an x gridline for each x tick");
        for (var i = 0; i < xAxisTickMarks.length; i++) {
            var xTickMarkRect = xAxisTickMarks[i].getBoundingClientRect();
            var xGridlineRect = xGridlines[i].getBoundingClientRect();
            assert.closeTo(xTickMarkRect.left, xGridlineRect.left, 1, "x tick and gridline align");
        }
        var yAxisTickMarks = yAxis._element.selectAll("." + Plottable.Axis.AbstractAxis.TICK_MARK_CLASS)[0];
        var yGridlines = gridlines._element.select(".y-gridlines").selectAll("line")[0];
        assert.equal(yAxisTickMarks.length, yGridlines.length, "There is an x gridline for each x tick");
        for (var j = 0; j < yAxisTickMarks.length; j++) {
            var yTickMarkRect = yAxisTickMarks[j].getBoundingClientRect();
            var yGridlineRect = yGridlines[j].getBoundingClientRect();
            assert.closeTo(yTickMarkRect.top, yGridlineRect.top, 1, "y tick and gridline align");
        }
        svg.remove();
    });
    it("Unanchored Gridlines don't throw an error when scale updates", function () {
        var xScale = new Plottable.Scale.Linear();
        var gridlines = new Plottable.Component.Gridlines(xScale, null);
        xScale.domain([0, 1]);
        // test passes if error is not thrown.
    });
});

///<reference path="../testReference.ts" />
var assert = chai.assert;
describe("Labels", function () {
    it("Standard text title label generates properly", function () {
        var svg = generateSVG(400, 80);
        var label = new Plottable.Component.TitleLabel("A CHART TITLE");
        label.renderTo(svg);
        var content = label._content;
        assert.isTrue(label._element.classed("label"), "title element has label css class");
        assert.isTrue(label._element.classed("title-label"), "title element has title-label css class");
        var textChildren = content.selectAll("text");
        assert.lengthOf(textChildren, 1, "There is one text node in the parent element");
        var text = content.select("text");
        var bbox = Plottable._Util.DOM.getBBox(text);
        assert.closeTo(bbox.height, label.height(), 0.5, "text height === label.minimumHeight()");
        assert.equal(text.node().textContent, "A CHART TITLE", "node's text content is as expected");
        svg.remove();
    });
    it("Left-rotated text is handled properly", function () {
        var svg = generateSVG(100, 400);
        var label = new Plottable.Component.AxisLabel("LEFT-ROTATED LABEL", "left");
        label.renderTo(svg);
        var content = label._content;
        var text = content.select("text");
        var textBBox = Plottable._Util.DOM.getBBox(text);
        assertBBoxInclusion(label._element.select(".bounding-box"), text);
        assert.closeTo(textBBox.height, label.width(), window.Pixel_CloseTo_Requirement, "text height");
        svg.remove();
    });
    it("Right-rotated text is handled properly", function () {
        var svg = generateSVG(100, 400);
        var label = new Plottable.Component.AxisLabel("RIGHT-ROTATED LABEL", "right");
        label.renderTo(svg);
        var content = label._content;
        var text = content.select("text");
        var textBBox = Plottable._Util.DOM.getBBox(text);
        assertBBoxInclusion(label._element.select(".bounding-box"), text);
        assert.closeTo(textBBox.height, label.width(), window.Pixel_CloseTo_Requirement, "text height");
        svg.remove();
    });
    it("Label text can be changed after label is created", function () {
        var svg = generateSVG(400, 80);
        var label = new Plottable.Component.TitleLabel();
        label.renderTo(svg);
        assert.equal(label._content.select("text").text(), "", "the text defaulted to empty string");
        assert.equal(label.height(), 0, "rowMin is 0 for empty string");
        label.text("hello world");
        label.renderTo(svg);
        assert.equal(label._content.select("text").text(), "hello world", "the label text updated properly");
        assert.operator(label.height(), ">", 0, "rowMin is > 0 for non-empty string");
        svg.remove();
    });
    // skipping because Dan is rewriting labels and the height test fails
    it.skip("Superlong text is handled in a sane fashion", function () {
        var svgWidth = 400;
        var svg = generateSVG(svgWidth, 80);
        var label = new Plottable.Component.TitleLabel("THIS LABEL IS SO LONG WHOEVER WROTE IT WAS PROBABLY DERANGED");
        label.renderTo(svg);
        var content = label._content;
        var text = content.select("text");
        var bbox = Plottable._Util.DOM.getBBox(text);
        assert.equal(bbox.height, label.height(), "text height === label.minimumHeight()");
        assert.operator(bbox.width, "<=", svgWidth, "the text is not wider than the SVG width");
        svg.remove();
    });
    it("text in a tiny box is truncated to empty string", function () {
        var svg = generateSVG(10, 10);
        var label = new Plottable.Component.TitleLabel("Yeah, not gonna fit...");
        label.renderTo(svg);
        var text = label._content.select("text");
        assert.equal(text.text(), "", "text was truncated to empty string");
        svg.remove();
    });
    it("centered text in a table is positioned properly", function () {
        var svg = generateSVG(400, 400);
        var label = new Plottable.Component.TitleLabel("X");
        var t = new Plottable.Component.Table().addComponent(0, 0, label).addComponent(1, 0, new Plottable.Component.AbstractComponent());
        t.renderTo(svg);
        var textTranslate = d3.transform(label._content.select("g").attr("transform")).translate;
        var eleTranslate = d3.transform(label._element.attr("transform")).translate;
        var textWidth = Plottable._Util.DOM.getBBox(label._content.select("text")).width;
        assert.closeTo(eleTranslate[0] + textTranslate[0] + textWidth / 2, 200, 5, "label is centered");
        svg.remove();
    });
    it("if a label text is changed to empty string, width updates to 0", function () {
        var svg = generateSVG(400, 400);
        var label = new Plottable.Component.TitleLabel("foo");
        label.renderTo(svg);
        label.text("");
        assert.equal(label.width(), 0, "width updated to 0");
        svg.remove();
    });
    it("unsupported alignments and orientations are unsupported", function () {
        assert.throws(function () { return new Plottable.Component.Label("foo", "bar"); }, Error, "not a valid orientation");
    });
    it("Label orientation can be changed after label is created", function () {
        var svg = generateSVG(400, 400);
        var label = new Plottable.Component.AxisLabel("CHANGING ORIENTATION");
        label.renderTo(svg);
        var content = label._content;
        var text = content.select("text");
        var bbox = Plottable._Util.DOM.getBBox(text);
        assert.closeTo(bbox.height, label.height(), 1, "label is in horizontal position");
        label.orient("right");
        text = content.select("text");
        bbox = Plottable._Util.DOM.getBBox(text);
        assertBBoxInclusion(label._element.select(".bounding-box"), text);
        assert.closeTo(bbox.height, label.width(), window.Pixel_CloseTo_Requirement, "label is in vertical position");
        svg.remove();
    });
});

///<reference path="../testReference.ts" />
var assert = chai.assert;
describe("Legends", function () {
    var svg;
    var color;
    var legend;
    beforeEach(function () {
        svg = generateSVG(400, 400);
        color = new Plottable.Scale.Color("Category10");
        legend = new Plottable.Component.Legend(color);
    });
    it("a basic legend renders", function () {
        color.domain(["foo", "bar", "baz"]);
        legend.renderTo(svg);
        var rows = legend._content.selectAll(".legend-row");
        assert.lengthOf(rows[0], 3, "there are 3 legend entries");
        rows.each(function (d, i) {
            assert.equal(d, color.domain()[i], "the data is set properly");
            var d3this = d3.select(this);
            var text = d3this.select("text").text();
            assert.equal(text, d, "the text node has correct text");
            var circle = d3this.select("circle");
            assert.equal(circle.attr("fill"), color.scale(d), "the circle's fill is set properly");
        });
        svg.remove();
    });
    it("legend domain can be updated after initialization, and height updates as well", function () {
        legend.renderTo(svg);
        legend.scale(color);
        assert.equal(legend._requestedSpace(200, 200).height, 0, "there is no requested height when domain is empty");
        color.domain(["foo", "bar"]);
        var height1 = legend._requestedSpace(400, 400).height;
        var actualHeight1 = legend.height();
        assert.operator(height1, ">", 0, "changing the domain gives a positive height");
        color.domain(["foo", "bar", "baz"]);
        assert.operator(legend._requestedSpace(400, 400).height, ">", height1, "adding to the domain increases the height requested");
        var actualHeight2 = legend.height();
        assert.operator(actualHeight1, "<", actualHeight2, "Changing the domain caused the legend to re-layout with more height");
        var numRows = legend._content.selectAll(".legend-row")[0].length;
        assert.equal(numRows, 3, "there are 3 rows");
        svg.remove();
    });
    it("a legend with many labels does not overflow vertically", function () {
        color.domain(["alpha", "beta", "gamma", "delta", "omega", "omicron", "persei", "eight"]);
        legend.renderTo(svg);
        var contentBBox = Plottable._Util.DOM.getBBox(legend._content);
        var contentBottomEdge = contentBBox.y + contentBBox.height;
        var bboxBBox = Plottable._Util.DOM.getBBox(legend._element.select(".bounding-box"));
        var bboxBottomEdge = bboxBBox.y + bboxBBox.height;
        assert.operator(contentBottomEdge, "<=", bboxBottomEdge, "content does not extend past bounding box");
        svg.remove();
    });
    it("a legend with a long label does not overflow horizontally", function () {
        color.domain(["foooboooloonoogoorooboopoo"]);
        svg.attr("width", 100);
        legend.renderTo(svg);
        var text = legend._content.select("text").text();
        assert.notEqual(text, "foooboooloonoogoorooboopoo", "the text was truncated");
        var rightEdge = legend._content.select("text").node().getBoundingClientRect().right;
        var bbox = legend._element.select(".bounding-box");
        var rightEdgeBBox = bbox.node().getBoundingClientRect().right;
        assert.operator(rightEdge, "<=", rightEdgeBBox, "the long text did not overflow the legend");
        svg.remove();
    });
    it("calling legend.render multiple times does not add more elements", function () {
        color.domain(["foo", "bar", "baz"]);
        legend.renderTo(svg);
        var numRows = legend._content.selectAll(".legend-row")[0].length;
        assert.equal(numRows, 3, "there are 3 legend rows initially");
        legend._render();
        numRows = legend._content.selectAll(".legend-row")[0].length;
        assert.equal(numRows, 3, "there are 3 legend rows after second render");
        svg.remove();
    });
    it("re-rendering the legend with a new domain will do the right thing", function () {
        color.domain(["foo", "bar", "baz"]);
        legend.renderTo(svg);
        var newDomain = ["mushu", "foo", "persei", "baz", "eight"];
        color.domain(newDomain);
        // due to how joins work, this is how the elements should be arranged by d3
        var newDomainActualOrder = ["foo", "baz", "mushu", "persei", "eight"];
        legend._content.selectAll(".legend-row").each(function (d, i) {
            assert.equal(d, newDomainActualOrder[i], "the data is set correctly");
            var text = d3.select(this).select("text").text();
            assert.equal(text, d, "the text was set properly");
            var fill = d3.select(this).select("circle").attr("fill");
            assert.equal(fill, color.scale(d), "the fill was set properly");
        });
        assert.lengthOf(legend._content.selectAll(".legend-row")[0], 5, "there are the right number of legend elements");
        svg.remove();
    });
    it("legend.scale() replaces domain", function () {
        color.domain(["foo", "bar", "baz"]);
        legend.renderTo(svg);
        var newDomain = ["a", "b", "c"];
        var newColorScale = new Plottable.Scale.Color("20");
        newColorScale.domain(newDomain);
        legend.scale(newColorScale);
        legend._content.selectAll(".legend-row").each(function (d, i) {
            assert.equal(d, newDomain[i], "the data is set correctly");
            var text = d3.select(this).select("text").text();
            assert.equal(text, d, "the text was set properly");
            var fill = d3.select(this).select("circle").attr("fill");
            assert.equal(fill, newColorScale.scale(d), "the fill was set properly");
        });
        svg.remove();
    });
    it("legend.scale() correctly reregisters listeners", function () {
        color.domain(["foo", "bar", "baz"]);
        legend.renderTo(svg);
        var tempDomain = ["a", "b", "c"];
        var newColorScale = new Plottable.Scale.Color("20");
        newColorScale.domain(tempDomain);
        legend.scale(newColorScale);
        var newDomain = ["a", "foo", "d"];
        newColorScale.domain(newDomain);
        legend._content.selectAll(".legend-row").each(function (d, i) {
            assert.equal(d, newDomain[i], "the data is set correctly");
            var text = d3.select(this).select("text").text();
            assert.equal(text, d, "the text was set properly");
            var fill = d3.select(this).select("circle").attr("fill");
            assert.equal(fill, newColorScale.scale(d), "the fill was set properly");
        });
        svg.remove();
    });
    it("iconHeight / 2 < circleHeight < iconHeight", function () {
        color.domain(["foo"]);
        legend.renderTo(svg);
        var style = legend._element.append("style");
        style.attr("type", "text/css");
        function verifyCircleHeight() {
            var text = legend._content.select("text");
            var circle = legend._content.select("circle");
            var textHeight = Plottable._Util.DOM.getBBox(text).height;
            var circleHeight = Plottable._Util.DOM.getBBox(circle).height;
            assert.operator(circleHeight, "<", textHeight, "icons too small: iconHeight < circleHeight");
            assert.operator(circleHeight, ">", textHeight / 2, "icons too big: iconHeight / 2 > circleHeight");
        }
        verifyCircleHeight();
        style.text(".plottable .legend text { font-size: 60px; }");
        legend._computeLayout();
        legend._render();
        verifyCircleHeight();
        style.text(".plottable .legend text { font-size: 10px; }");
        legend._computeLayout();
        legend._render();
        verifyCircleHeight();
        svg.remove();
    });
    describe("Legend toggle tests", function () {
        var toggleLegend;
        beforeEach(function () {
            toggleLegend = new Plottable.Component.Legend(color);
            toggleLegend.toggleCallback(function (d, b) {
            });
        });
        function verifyState(selection, b, msg) {
            assert.equal(selection.classed("toggled-on"), b, msg);
            assert.equal(selection.classed("toggled-off"), !b, msg);
        }
        function getSelection(datum) {
            var selection = toggleLegend._content.selectAll(".legend-row").filter(function (d, i) { return d === datum; });
            return selection;
        }
        function verifyEntry(datum, b, msg) {
            verifyState(getSelection(datum), b, msg);
        }
        function toggleEntry(datum, index) {
            getSelection(datum).on("click")(datum, index);
        }
        it("basic initialization test", function () {
            color.domain(["a", "b", "c", "d", "e"]);
            toggleLegend.renderTo(svg);
            toggleLegend._content.selectAll(".legend-row").each(function (d, i) {
                var selection = d3.select(this);
                verifyState(selection, true);
            });
            svg.remove();
        });
        it("basic toggling test", function () {
            color.domain(["a"]);
            toggleLegend.renderTo(svg);
            toggleLegend._content.selectAll(".legend-row").each(function (d, i) {
                var selection = d3.select(this);
                selection.on("click")(d, i);
                verifyState(selection, false);
                selection.on("click")(d, i);
                verifyState(selection, true);
            });
            svg.remove();
        });
        it("scale() works as intended with toggling", function () {
            var domain = ["a", "b", "c", "d", "e"];
            color.domain(domain);
            toggleLegend.renderTo(svg);
            toggleEntry("a", 0);
            toggleEntry("d", 3);
            toggleEntry("c", 2);
            var newDomain = ["r", "a", "d", "g"];
            var newColorScale = new Plottable.Scale.Color("Category10");
            newColorScale.domain(newDomain);
            toggleLegend.scale(newColorScale);
            verifyEntry("r", true);
            verifyEntry("a", false);
            verifyEntry("g", true);
            verifyEntry("d", false);
            svg.remove();
        });
        it("listeners on scale will correctly update states", function () {
            color.domain(["a", "b", "c", "d", "e"]);
            toggleLegend.renderTo(svg);
            toggleEntry("a", 0);
            toggleEntry("d", 3);
            toggleEntry("c", 2);
            color.domain(["e", "d", "b", "a", "c"]);
            verifyEntry("a", false);
            verifyEntry("b", true);
            verifyEntry("c", false);
            verifyEntry("d", false);
            verifyEntry("e", true);
            svg.remove();
        });
        it("Testing callback works correctly", function () {
            var domain = ["a", "b", "c", "d", "e"];
            color.domain(domain);
            var state = [true, true, true, true, true];
            toggleLegend.toggleCallback(function (d, b) {
                state[domain.indexOf(d)] = b;
            });
            toggleLegend.renderTo(svg);
            toggleEntry("a", 0);
            verifyEntry("a", false);
            assert.equal(state[0], false, "callback was successful");
            toggleEntry("d", 3);
            verifyEntry("d", false);
            assert.equal(state[3], false, "callback was successful");
            toggleEntry("a", 0);
            verifyEntry("a", true);
            assert.equal(state[0], true, "callback was successful");
            toggleEntry("c", 2);
            verifyEntry("c", false);
            assert.equal(state[2], false, "callback was successful");
            svg.remove();
        });
        it("Overwriting callback is successfull", function () {
            var domain = ["a"];
            color.domain(domain);
            var state = true;
            toggleLegend.renderTo(svg);
            toggleLegend.toggleCallback(function (d, b) {
                state = b;
            });
            toggleEntry("a", 0);
            assert.equal(state, false, "callback was successful");
            var count = 0;
            toggleLegend.toggleCallback(function (d, b) {
                count++;
            });
            toggleEntry("a", 0);
            assert.equal(state, false, "callback was overwritten");
            assert.equal(count, 1, "new callback was successfully called");
            svg.remove();
        });
        it("Removing callback is successful", function () {
            var domain = ["a"];
            color.domain(domain);
            var state = true;
            toggleLegend.renderTo(svg);
            toggleLegend.toggleCallback(function (d, b) {
                state = b;
            });
            toggleEntry("a", 0);
            assert.equal(state, false, "callback was successful");
            toggleLegend.toggleCallback(); // this should not remove the callback
            toggleEntry("a", 0);
            assert.equal(state, true, "callback was successful");
            toggleLegend.toggleCallback(null); // this should remove the callback
            assert.throws(function () {
                toggleEntry("a", 0);
            });
            var selection = getSelection("a");
            // should have no classes
            assert.equal(selection.classed("toggled-on"), false, "is not toggled-on");
            assert.equal(selection.classed("toggled-off"), false, "is not toggled-off");
            svg.remove();
        });
    });
    describe("Legend hover tests", function () {
        var hoverLegend;
        beforeEach(function () {
            hoverLegend = new Plottable.Component.Legend(color);
            hoverLegend.hoverCallback(function (d) {
            });
        });
        function _verifyFocus(selection, b, msg) {
            assert.equal(selection.classed("hover"), true, msg);
            assert.equal(selection.classed("focus"), b, msg);
        }
        function _verifyEmpty(selection, msg) {
            assert.equal(selection.classed("hover"), false, msg);
            assert.equal(selection.classed("focus"), false, msg);
        }
        function getSelection(datum) {
            var selection = hoverLegend._content.selectAll(".legend-row").filter(function (d, i) { return d === datum; });
            return selection;
        }
        function verifyFocus(datum, b, msg) {
            _verifyFocus(getSelection(datum), b, msg);
        }
        function verifyEmpty(datum, msg) {
            _verifyEmpty(getSelection(datum), msg);
        }
        function hoverEntry(datum, index) {
            getSelection(datum).on("mouseover")(datum, index);
        }
        function leaveEntry(datum, index) {
            getSelection(datum).on("mouseout")(datum, index);
        }
        it("basic initialization test", function () {
            color.domain(["a", "b", "c", "d", "e"]);
            hoverLegend.renderTo(svg);
            hoverLegend._content.selectAll(".legend-row").each(function (d, i) {
                verifyEmpty(d);
            });
            svg.remove();
        });
        it("basic hover test", function () {
            color.domain(["a"]);
            hoverLegend.renderTo(svg);
            hoverEntry("a", 0);
            verifyFocus("a", true);
            leaveEntry("a", 0);
            verifyEmpty("a");
            svg.remove();
        });
        it("scale() works as intended with hovering", function () {
            var domain = ["a", "b", "c", "d", "e"];
            color.domain(domain);
            hoverLegend.renderTo(svg);
            hoverEntry("a", 0);
            var newDomain = ["r", "a", "d", "g"];
            var newColorScale = new Plottable.Scale.Color("Category10");
            newColorScale.domain(newDomain);
            hoverLegend.scale(newColorScale);
            verifyFocus("r", false, "r");
            verifyFocus("a", true, "a");
            verifyFocus("g", false, "g");
            verifyFocus("d", false, "d");
            leaveEntry("a", 0);
            verifyEmpty("r");
            verifyEmpty("a");
            verifyEmpty("g");
            verifyEmpty("d");
            svg.remove();
        });
        it("listeners on scale will correctly update states", function () {
            color.domain(["a", "b", "c", "d", "e"]);
            hoverLegend.renderTo(svg);
            hoverEntry("c", 2);
            color.domain(["e", "d", "b", "a", "c"]);
            verifyFocus("a", false);
            verifyFocus("b", false);
            verifyFocus("c", true);
            verifyFocus("d", false);
            verifyFocus("e", false);
            svg.remove();
        });
        it("Testing callback works correctly", function () {
            var domain = ["a", "b", "c", "d", "e"];
            color.domain(domain);
            var focused = undefined;
            hoverLegend.hoverCallback(function (d) {
                focused = d;
            });
            hoverLegend.renderTo(svg);
            hoverEntry("a", 0);
            verifyFocus("a", true);
            assert.equal(focused, "a", "callback was successful");
            leaveEntry("a", 0);
            assert.equal(focused, undefined, "callback was successful");
            hoverEntry("d", 3);
            verifyFocus("d", true);
            assert.equal(focused, "d", "callback was successful");
            svg.remove();
        });
        it("Overwriting callback is successfull", function () {
            var domain = ["a"];
            color.domain(domain);
            var focused = undefined;
            hoverLegend.renderTo(svg);
            hoverLegend.hoverCallback(function (d) {
                focused = d;
            });
            hoverEntry("a", 0);
            assert.equal(focused, "a", "callback was successful");
            leaveEntry("a", 0);
            var count = 0;
            hoverLegend.hoverCallback(function (d) {
                count++;
            });
            hoverEntry("a", 0);
            assert.equal(focused, undefined, "old callback was not called");
            assert.equal(count, 1, "new callbcak was called");
            leaveEntry("a", 0);
            assert.equal(count, 2, "new callback was called");
            svg.remove();
        });
        it("Removing callback is successful", function () {
            var domain = ["a"];
            color.domain(domain);
            var focused = undefined;
            hoverLegend.renderTo(svg);
            hoverLegend.hoverCallback(function (d) {
                focused = d;
            });
            hoverEntry("a", 0);
            assert.equal(focused, "a", "callback was successful");
            hoverLegend.hoverCallback(); // this should not remove the callback
            leaveEntry("a", 0);
            assert.equal(focused, undefined, "callback was successful");
            hoverLegend.hoverCallback(null); // this should remove the callback
            assert.throws(function () {
                hoverEntry("a", 0);
            });
            verifyEmpty("a");
            svg.remove();
        });
    });
});
describe("HorizontalLegend", function () {
    var colorScale;
    var horizLegend;
    var entrySelector = "." + Plottable.Component.HorizontalLegend.LEGEND_ENTRY_CLASS;
    var rowSelector = "." + Plottable.Component.HorizontalLegend.LEGEND_ROW_CLASS;
    beforeEach(function () {
        colorScale = new Plottable.Scale.Color();
        colorScale.domain([
            "Washington",
            "Adams",
            "Jefferson",
        ]);
        horizLegend = new Plottable.Component.HorizontalLegend(colorScale);
    });
    it("renders an entry for each item in the domain", function () {
        var svg = generateSVG(400, 100);
        horizLegend.renderTo(svg);
        var entries = horizLegend._element.selectAll(entrySelector);
        assert.equal(entries[0].length, colorScale.domain().length, "one entry is created for each item in the domain");
        var elementTexts = entries.select("text")[0].map(function (node) { return d3.select(node).text(); });
        assert.deepEqual(elementTexts, colorScale.domain(), "entry texts match scale domain");
        var newDomain = colorScale.domain();
        newDomain.push("Madison");
        colorScale.domain(newDomain);
        entries = horizLegend._element.selectAll(entrySelector);
        assert.equal(entries[0].length, colorScale.domain().length, "Legend updated to include item added to the domain");
        svg.remove();
    });
    it("wraps entries onto extra rows if necessary", function () {
        var svg = generateSVG(200, 100);
        horizLegend.renderTo(svg);
        var rows = horizLegend._element.selectAll(rowSelector);
        assert.lengthOf(rows[0], 2, "Wrapped text on to two rows when space is constrained");
        horizLegend.detach();
        svg.remove();
        svg = generateSVG(100, 100);
        horizLegend.renderTo(svg);
        rows = horizLegend._element.selectAll(rowSelector);
        assert.lengthOf(rows[0], 3, "Wrapped text on to three rows when further constrained");
        svg.remove();
    });
    it("truncates and hides entries if space is constrained", function () {
        var svg = generateSVG(70, 400);
        horizLegend.renderTo(svg);
        var textEls = horizLegend._element.selectAll("text");
        textEls.each(function (d) {
            var textEl = d3.select(this);
            assertBBoxInclusion(horizLegend._element, textEl);
        });
        horizLegend.detach();
        svg.remove();
        svg = generateSVG(100, 50);
        horizLegend.renderTo(svg);
        textEls = horizLegend._element.selectAll("text");
        textEls.each(function (d) {
            var textEl = d3.select(this);
            assertBBoxInclusion(horizLegend._element, textEl);
        });
        svg.remove();
    });
    it("scales icon size with entry font size", function () {
        colorScale.domain(["A"]);
        var svg = generateSVG(400, 100);
        horizLegend.renderTo(svg);
        var style = horizLegend._element.append("style");
        style.attr("type", "text/css");
        function verifyCircleHeight() {
            var text = horizLegend._content.select("text");
            var circle = horizLegend._content.select("circle");
            var textHeight = Plottable._Util.DOM.getBBox(text).height;
            var circleHeight = Plottable._Util.DOM.getBBox(circle).height;
            assert.operator(circleHeight, "<", textHeight, "Icon is smaller than entry text");
            return circleHeight;
        }
        var origCircleHeight = verifyCircleHeight();
        style.text(".plottable .legend text { font-size: 30px; }");
        horizLegend._invalidateLayout();
        var bigCircleHeight = verifyCircleHeight();
        assert.operator(bigCircleHeight, ">", origCircleHeight, "icon size increased with font size");
        style.text(".plottable .legend text { font-size: 6px; }");
        horizLegend._invalidateLayout();
        var smallCircleHeight = verifyCircleHeight();
        assert.operator(smallCircleHeight, "<", origCircleHeight, "icon size decreased with font size");
        svg.remove();
    });
});

///<reference path="../../testReference.ts" />
var __extends = this.__extends || function (d, b) {
    for (var p in b) if (b.hasOwnProperty(p)) d[p] = b[p];
    function __() { this.constructor = d; }
    __.prototype = b.prototype;
    d.prototype = new __();
};
var assert = chai.assert;
var CountingPlot = (function (_super) {
    __extends(CountingPlot, _super);
    function CountingPlot() {
        _super.apply(this, arguments);
        this.renders = 0;
    }
    CountingPlot.prototype._render = function () {
        ++this.renders;
        return _super.prototype._render.call(this);
    };
    return CountingPlot;
})(Plottable.Plot.AbstractPlot);
describe("Plots", function () {
    describe("Abstract Plot", function () {
        it("Plots default correctly", function () {
            var r = new Plottable.Plot.AbstractPlot();
            assert.isTrue(r.clipPathEnabled, "clipPathEnabled defaults to true");
        });
        it("Base Plot functionality works", function () {
            var svg = generateSVG(400, 300);
            var r = new Plottable.Plot.AbstractPlot();
            r._anchor(svg);
            r._computeLayout();
            var renderArea = r._content.select(".render-area");
            assert.isNotNull(renderArea.node(), "there is a render-area");
            svg.remove();
        });
        it("Changes Dataset listeners when the Dataset is changed", function () {
            var dFoo = new Plottable.Dataset(["foo"], { cssClass: "bar" });
            var dBar = new Plottable.Dataset(["bar"], { cssClass: "boo" });
            var r = new CountingPlot();
            r.addDataset("foo", dFoo);
            assert.equal(1, r.renders, "initial render due to addDataset");
            dFoo.broadcaster.broadcast();
            assert.equal(2, r.renders, "we re-render when our dataset changes");
            r.addDataset("bar", dBar);
            assert.equal(3, r.renders, "we should redraw when we add a dataset");
            dFoo.broadcaster.broadcast();
            assert.equal(4, r.renders, "we should still listen to the first dataset");
            dBar.broadcaster.broadcast();
            assert.equal(5, r.renders, "we should listen to the new dataset");
            r.removeDataset("foo");
            assert.equal(6, r.renders, "we re-render on dataset removal");
            dFoo.broadcaster.broadcast();
            assert.equal(6, r.renders, "we don't listen to removed datasets");
        });
        it("Updates its projectors when the Dataset is changed", function () {
            var d1 = new Plottable.Dataset([{ x: 5, y: 6 }], { cssClass: "bar" });
            var r = new Plottable.Plot.AbstractPlot();
            r.addDataset("d1", d1);
            var xScaleCalls = 0;
            var yScaleCalls = 0;
            var xScale = new Plottable.Scale.Linear();
            var yScale = new Plottable.Scale.Linear();
            var metadataProjector = function (d, i, m) { return m.cssClass; };
            r.project("x", "x", xScale);
            r.project("y", "y", yScale);
            r.project("meta", metadataProjector);
            xScale.broadcaster.registerListener(null, function (listenable) {
                assert.equal(listenable, xScale, "Callback received the calling scale as the first argument");
                ++xScaleCalls;
            });
            yScale.broadcaster.registerListener(null, function (listenable) {
                assert.equal(listenable, yScale, "Callback received the calling scale as the first argument");
                ++yScaleCalls;
            });
            assert.equal(0, xScaleCalls, "initially hasn't made any X callbacks");
            assert.equal(0, yScaleCalls, "initially hasn't made any Y callbacks");
            d1.broadcaster.broadcast();
            assert.equal(1, xScaleCalls, "X scale was wired up to datasource correctly");
            assert.equal(1, yScaleCalls, "Y scale was wired up to datasource correctly");
            var metaProjector = r._generateAttrToProjector()["meta"];
            assert.equal(metaProjector(null, 0), "bar", "plot projector used the right metadata");
            var d2 = new Plottable.Dataset([{ x: 7, y: 8 }], { cssClass: "boo" });
            r.removeDataset("d1");
            r.addDataset(d2);
            assert.equal(3, xScaleCalls, "Changing datasource fires X scale listeners (but doesn't coalesce callbacks)");
            assert.equal(3, yScaleCalls, "Changing datasource fires Y scale listeners (but doesn't coalesce callbacks)");
            d1.broadcaster.broadcast();
            assert.equal(3, xScaleCalls, "X scale was unhooked from old datasource");
            assert.equal(3, yScaleCalls, "Y scale was unhooked from old datasource");
            d2.broadcaster.broadcast();
            assert.equal(4, xScaleCalls, "X scale was hooked into new datasource");
            assert.equal(4, yScaleCalls, "Y scale was hooked into new datasource");
            metaProjector = r._generateAttrToProjector()["meta"];
            assert.equal(metaProjector(null, 0), "boo", "plot projector used the right metadata");
        });
        it("Plot automatically generates a Dataset if only data is provided", function () {
            var data = ["foo", "bar"];
            var r = new Plottable.Plot.AbstractPlot().addDataset("foo", data);
            var dataset = r.datasets()[0];
            assert.isNotNull(dataset, "A Dataset was automatically generated");
            assert.deepEqual(dataset.data(), data, "The generated Dataset has the correct data");
        });
        it("Plot.project works as intended", function () {
            var r = new Plottable.Plot.AbstractPlot();
            var s = new Plottable.Scale.Linear().domain([0, 1]).range([0, 10]);
            r.project("attr", "a", s);
            var attrToProjector = r._generateAttrToProjector();
            var projector = attrToProjector["attr"];
            assert.equal(projector({ "a": 0.5 }, 0), 5, "projector works as intended");
        });
        it("Changing Plot.dataset().data to [] causes scale to contract", function () {
            var ds1 = new Plottable.Dataset([0, 1, 2]);
            var ds2 = new Plottable.Dataset([1, 2, 3]);
            var s = new Plottable.Scale.Linear();
            var svg1 = generateSVG(100, 100);
            var svg2 = generateSVG(100, 100);
            var r1 = new Plottable.Plot.AbstractPlot().addDataset(ds1).project("x", function (x) { return x; }, s).renderTo(svg1);
            var r2 = new Plottable.Plot.AbstractPlot().addDataset(ds2).project("x", function (x) { return x; }, s).renderTo(svg2);
            assert.deepEqual(s.domain(), [0, 3], "Simple domain combining");
            ds1.data([]);
            assert.deepEqual(s.domain(), [1, 3], "Contracting domain due to projection becoming empty");
            svg1.remove();
            svg2.remove();
        });
        describe("Dataset removal", function () {
            var plot;
            var d1;
            var d2;
            beforeEach(function () {
                plot = new Plottable.Plot.AbstractPlot();
                d1 = new Plottable.Dataset();
                d2 = new Plottable.Dataset();
                plot.addDataset("foo", d1);
                plot.addDataset("bar", d2);
                assert.deepEqual(plot.datasets(), [d1, d2], "datasets as expected");
            });
            it("removeDataset can work on keys", function () {
                plot.removeDataset("bar");
                assert.deepEqual(plot.datasets(), [d1], "second dataset removed");
                plot.removeDataset("foo");
                assert.deepEqual(plot.datasets(), [], "all datasets removed");
            });
            it("removeDataset can work on datasets", function () {
                plot.removeDataset(d2);
                assert.deepEqual(plot.datasets(), [d1], "second dataset removed");
                plot.removeDataset(d1);
                assert.deepEqual(plot.datasets(), [], "all datasets removed");
            });
            it("removeDataset ignores inputs that do not correspond to a dataset", function () {
                var d3 = new Plottable.Dataset();
                plot.removeDataset(d3);
                plot.removeDataset("bad key");
                assert.deepEqual(plot.datasets(), [d1, d2], "datasets as expected");
            });
            it("removeDataset functions on inputs that are data arrays, not datasets", function () {
                var a1 = ["foo", "bar"];
                var a2 = [1, 2, 3];
                plot.addDataset(a1);
                plot.addDataset(a2);
                assert.lengthOf(plot.datasets(), 4, "there are four datasets");
                assert.equal(plot.datasets()[3].data(), a2, "second array dataset correct");
                assert.equal(plot.datasets()[2].data(), a1, "first array dataset correct");
                plot.removeDataset(a2);
                plot.removeDataset(a1);
                assert.deepEqual(plot.datasets(), [d1, d2], "datasets as expected");
            });
            it("removeDataset behaves appropriately when the key 'undefined' is used", function () {
                var a = [1, 2, 3];
                plot.addDataset("undefined", a);
                assert.lengthOf(plot.datasets(), 3, "there are three datasets initially");
                plot.removeDataset("foofoofoofoofoofoofoofoo");
                assert.lengthOf(plot.datasets(), 3, "there are three datasets after bad key removal");
                plot.removeDataset(undefined);
                assert.lengthOf(plot.datasets(), 3, "there are three datasets after removing `undefined`");
                plot.removeDataset([94, 93, 92]);
                assert.lengthOf(plot.datasets(), 3, "there are three datasets after removing random dataset");
                plot.removeDataset("undefined");
                assert.lengthOf(plot.datasets(), 2, "the dataset called 'undefined' could be removed");
            });
        });
        it("remove() disconnects plots from its scales", function () {
            var r = new Plottable.Plot.AbstractPlot();
            var s = new Plottable.Scale.Linear();
            r.project("attr", "a", s);
            r.remove();
            var key2callback = s.broadcaster.key2callback;
            assert.isUndefined(key2callback.get(r), "the plot is no longer attached to the scale");
        });
        it("extent registration works as intended", function () {
            var scale1 = new Plottable.Scale.Linear();
            var scale2 = new Plottable.Scale.Linear();
            var d1 = new Plottable.Dataset([1, 2, 3]);
            var d2 = new Plottable.Dataset([4, 99, 999]);
            var d3 = new Plottable.Dataset([-1, -2, -3]);
            var id = function (d) { return d; };
            var plot1 = new Plottable.Plot.AbstractPlot();
            var plot2 = new Plottable.Plot.AbstractPlot();
            var svg = generateSVG(400, 400);
            plot1.attr("null", id, scale1);
            plot2.attr("null", id, scale1);
            plot1.renderTo(svg);
            plot2.renderTo(svg);
            function assertDomainIsClose(actualDomain, expectedDomain, msg) {
                // to avoid floating point issues :/
                assert.closeTo(actualDomain[0], expectedDomain[0], 0.01, msg);
                assert.closeTo(actualDomain[1], expectedDomain[1], 0.01, msg);
            }
            plot1.addDataset(d1);
            assertDomainIsClose(scale1.domain(), [1, 3], "scale includes plot1 projected data");
            plot2.addDataset(d2);
            assertDomainIsClose(scale1.domain(), [1, 999], "scale extent includes plot1 and plot2");
            plot2.addDataset(d3);
            assertDomainIsClose(scale1.domain(), [-3, 999], "extent widens further if we add more data to plot2");
            plot2.removeDataset(d3);
            assertDomainIsClose(scale1.domain(), [1, 999], "extent shrinks if we remove dataset");
            plot2.attr("null", id, scale2);
            assertDomainIsClose(scale1.domain(), [1, 3], "extent shrinks further if we project plot2 away");
            svg.remove();
        });
    });
    describe("Abstract XY Plot", function () {
        var svg;
        var xScale;
        var yScale;
        var xAccessor;
        var yAccessor;
        var simpleDataset;
        var plot;
        before(function () {
            xAccessor = function (d) { return d.x; };
            yAccessor = function (d) { return d.y; };
        });
        beforeEach(function () {
            svg = generateSVG(500, 500);
            simpleDataset = new Plottable.Dataset([{ x: -5, y: 6 }, { x: -2, y: 2 }, { x: 2, y: -2 }, { x: 5, y: -6 }]);
            xScale = new Plottable.Scale.Linear().domain([-10, 10]);
            yScale = new Plottable.Scale.Linear().domain([-10, 10]);
            plot = new Plottable.Plot.AbstractXYPlot(xScale, yScale);
            plot.addDataset(simpleDataset).project("x", xAccessor, xScale).project("y", yAccessor, yScale).renderTo(svg);
        });
        it("plot auto domain scale to visible points", function () {
            xScale.domain([-3, 3]);
            assert.deepEqual(yScale.domain(), [-10, 10], "domain has not been adjusted to visible points");
            plot.autoAdjustmentYScaleOverVisiblePoints(true);
            xScale.domain([-2, 2]);
            assert.deepEqual(yScale.domain(), [-2.5, 2.5], "domain has been adjusted to visible points");
            plot.autoAdjustmentYScaleOverVisiblePoints(false);
            plot.autoAdjustmentXScaleOverVisiblePoints(true);
            yScale.domain([-6, 6]);
            assert.deepEqual(xScale.domain(), [-6, 6], "domain has been adjusted to visible points");
            svg.remove();
        });
        it("no visible points", function () {
            plot.autoAdjustmentYScaleOverVisiblePoints(true);
            xScale.domain([-0.5, 0.5]);
            assert.deepEqual(yScale.domain(), [-10, 10], "domain has been not benn adjusted");
            svg.remove();
        });
        it("show all data", function () {
            plot.autoAdjustmentYScaleOverVisiblePoints(true);
            xScale.domain([-0.5, 0.5]);
            plot.showAllData();
            assert.deepEqual(yScale.domain(), [-7, 7], "domain has been adjusted to show all data");
            assert.deepEqual(xScale.domain(), [-6, 6], "domain has been adjusted to show all data");
            svg.remove();
        });
        it("show all data without auto adjust domain", function () {
            plot.autoAdjustmentYScaleOverVisiblePoints(true);
            xScale.domain([-0.5, 0.5]);
            plot.autoAdjustmentYScaleOverVisiblePoints(false);
            plot.showAllData();
            assert.deepEqual(yScale.domain(), [-7, 7], "domain has been adjusted to show all data");
            assert.deepEqual(xScale.domain(), [-6, 6], "domain has been adjusted to show all data");
            svg.remove();
        });
        it("no cycle in auto domain on plot", function () {
            var zScale = new Plottable.Scale.Linear().domain([-10, 10]);
            plot.autoAdjustmentYScaleOverVisiblePoints(true);
            var plot2 = new Plottable.Plot.AbstractXYPlot(zScale, yScale).autoAdjustmentXScaleOverVisiblePoints(true).project("x", xAccessor, zScale).project("y", yAccessor, yScale).addDataset(simpleDataset);
            var plot3 = new Plottable.Plot.AbstractXYPlot(zScale, xScale).autoAdjustmentYScaleOverVisiblePoints(true).project("x", xAccessor, zScale).project("y", yAccessor, xScale).addDataset(simpleDataset);
            plot2.renderTo(svg);
            plot3.renderTo(svg);
            xScale.domain([-2, 2]);
            assert.deepEqual(yScale.domain(), [-2.5, 2.5], "y domain is adjusted by x domain using custom algorithm and domainer");
            assert.deepEqual(zScale.domain(), [-2.5, 2.5], "z domain is adjusted by y domain using custom algorithm and domainer");
            assert.deepEqual(xScale.domain(), [-2, 2], "x domain is not adjusted using custom algorithm and domainer");
            svg.remove();
        });
    });
});

///<reference path="../../testReference.ts" />
var assert = chai.assert;
describe("Plots", function () {
    describe("PiePlot", function () {
        var svg;
        var simpleDataset;
        var piePlot;
        var renderArea;
        beforeEach(function () {
            svg = generateSVG(500, 500);
            simpleDataset = new Plottable.Dataset([{ value: 5, value2: 10, type: "A" }, { value: 15, value2: 10, type: "B" }]);
            piePlot = new Plottable.Plot.Pie();
            piePlot.addDataset(simpleDataset);
            piePlot.renderTo(svg);
            renderArea = piePlot._renderArea;
        });
        it("sectors divided evenly", function () {
            var arcPaths = renderArea.selectAll(".arc");
            assert.lengthOf(arcPaths[0], 2, "only has two sectors");
            var arcPath0 = d3.select(arcPaths[0][0]);
            var pathPoints0 = normalizePath(arcPath0.attr("d")).split(/[A-Z]/).slice(1, 4);
            var firstPathPoints0 = pathPoints0[0].split(",");
            assert.closeTo(parseFloat(firstPathPoints0[0]), 0, 1, "draws line vertically at beginning");
            assert.operator(parseFloat(firstPathPoints0[1]), "<", 0, "draws line upwards");
            var arcDestPoint0 = pathPoints0[1].split(",").slice(5);
            assert.operator(parseFloat(arcDestPoint0[0]), ">", 0, "arcs line to the right");
            assert.closeTo(parseFloat(arcDestPoint0[1]), 0, 1, "ends on same level of svg");
            var secondPathPoints0 = pathPoints0[2].split(",");
            assert.closeTo(parseFloat(secondPathPoints0[0]), 0, 1, "draws line to origin");
            assert.closeTo(parseFloat(secondPathPoints0[1]), 0, 1, "draws line to origin");
            var arcPath1 = d3.select(arcPaths[0][1]);
            var pathPoints1 = normalizePath(arcPath1.attr("d")).split(/[A-Z]/).slice(1, 4);
            var firstPathPoints1 = pathPoints1[0].split(",");
            assert.operator(parseFloat(firstPathPoints1[0]), ">", 0, "draws line to the right");
            assert.closeTo(parseFloat(firstPathPoints1[1]), 0, 1, "draws line horizontally");
            var arcDestPoint1 = pathPoints1[1].split(",").slice(5);
            assert.closeTo(parseFloat(arcDestPoint1[0]), 0, 1, "ends at x origin");
            assert.operator(parseFloat(arcDestPoint1[1]), "<", 0, "ends above 0");
            var secondPathPoints1 = pathPoints1[2].split(",");
            assert.closeTo(parseFloat(secondPathPoints1[0]), 0, 1, "draws line to origin");
            assert.closeTo(parseFloat(secondPathPoints1[1]), 0, 1, "draws line to origin");
            svg.remove();
        });
        it("project value onto different attribute", function () {
            piePlot.project("value", "value2");
            var arcPaths = renderArea.selectAll(".arc");
            assert.lengthOf(arcPaths[0], 2, "only has two sectors");
            var arcPath0 = d3.select(arcPaths[0][0]);
            var pathPoints0 = normalizePath(arcPath0.attr("d")).split(/[A-Z]/).slice(1, 4);
            var firstPathPoints0 = pathPoints0[0].split(",");
            assert.closeTo(parseFloat(firstPathPoints0[0]), 0, 1, "draws line vertically at beginning");
            assert.operator(parseFloat(firstPathPoints0[1]), "<", 0, "draws line upwards");
            var arcDestPoint0 = pathPoints0[1].split(",").slice(5);
            assert.closeTo(parseFloat(arcDestPoint0[0]), 0, 1, "ends on a line vertically from beginning");
            assert.operator(parseFloat(arcDestPoint0[1]), ">", 0, "ends below the center");
            var arcPath1 = d3.select(arcPaths[0][1]);
            var pathPoints1 = normalizePath(arcPath1.attr("d")).split(/[A-Z]/).slice(1, 4);
            var firstPathPoints1 = pathPoints1[0].split(",");
            assert.closeTo(parseFloat(firstPathPoints1[0]), 0, 1, "draws line vertically at beginning");
            assert.operator(parseFloat(firstPathPoints1[1]), ">", 0, "draws line downwards");
            var arcDestPoint1 = pathPoints1[1].split(",").slice(5);
            assert.closeTo(parseFloat(arcDestPoint1[0]), 0, 1, "ends on a line vertically from beginning");
            assert.operator(parseFloat(arcDestPoint1[1]), "<", 0, "ends above the center");
            piePlot.project("value", "value");
            svg.remove();
        });
        it("innerRadius project", function () {
            piePlot.project("inner-radius", function () { return 5; });
            var arcPaths = renderArea.selectAll(".arc");
            assert.lengthOf(arcPaths[0], 2, "only has two sectors");
            var pathPoints0 = normalizePath(d3.select(arcPaths[0][0]).attr("d")).split(/[A-Z]/).slice(1, 5);
            var radiusPath0 = pathPoints0[2].split(",").map(function (coordinate) { return parseFloat(coordinate); });
            assert.closeTo(radiusPath0[0], 5, 1, "stops line at innerRadius point");
            assert.closeTo(radiusPath0[1], 0, 1, "stops line at innerRadius point");
            var innerArcPath0 = pathPoints0[3].split(",").map(function (coordinate) { return parseFloat(coordinate); });
            assert.closeTo(innerArcPath0[0], 5, 1, "makes inner arc of radius 5");
            assert.closeTo(innerArcPath0[1], 5, 1, "makes inner arc of radius 5");
            assert.closeTo(innerArcPath0[5], 0, 1, "make inner arc to center");
            assert.closeTo(innerArcPath0[6], -5, 1, "makes inner arc to top of inner circle");
            piePlot.project("inner-radius", function () { return 0; });
            svg.remove();
        });
        it("outerRadius project", function () {
            piePlot.project("outer-radius", function () { return 150; });
            var arcPaths = renderArea.selectAll(".arc");
            assert.lengthOf(arcPaths[0], 2, "only has two sectors");
            var pathPoints0 = normalizePath(d3.select(arcPaths[0][0]).attr("d")).split(/[A-Z]/).slice(1, 5);
            var radiusPath0 = pathPoints0[0].split(",").map(function (coordinate) { return parseFloat(coordinate); });
            assert.closeTo(radiusPath0[0], 0, 1, "starts at outerRadius point");
            assert.closeTo(radiusPath0[1], -150, 1, "starts at outerRadius point");
            var outerArcPath0 = pathPoints0[1].split(",").map(function (coordinate) { return parseFloat(coordinate); });
            assert.closeTo(outerArcPath0[0], 150, 1, "makes outer arc of radius 150");
            assert.closeTo(outerArcPath0[1], 150, 1, "makes outer arc of radius 150");
            assert.closeTo(outerArcPath0[5], 150, 1, "makes outer arc to right edge");
            assert.closeTo(outerArcPath0[6], 0, 1, "makes outer arc to right edge");
            piePlot.project("outer-radius", function () { return 250; });
            svg.remove();
        });
        describe("Fill", function () {
            it("sectors are filled in according to defaults", function () {
                var arcPaths = renderArea.selectAll(".arc");
                var arcPath0 = d3.select(arcPaths[0][0]);
                assert.strictEqual(arcPath0.attr("fill"), Plottable.Core.Colors.PLOTTABLE_COLORS[0], "first sector filled appropriately");
                var arcPath1 = d3.select(arcPaths[0][1]);
                assert.strictEqual(arcPath1.attr("fill"), Plottable.Core.Colors.PLOTTABLE_COLORS[1], "second sector filled appropriately");
                svg.remove();
            });
            it("project fill", function () {
                piePlot.project("fill", function (d, i) { return String(i); }, new Plottable.Scale.Color("10"));
                var arcPaths = renderArea.selectAll(".arc");
                var arcPath0 = d3.select(arcPaths[0][0]);
                assert.strictEqual(arcPath0.attr("fill"), "#1f77b4", "first sector filled appropriately");
                var arcPath1 = d3.select(arcPaths[0][1]);
                assert.strictEqual(arcPath1.attr("fill"), "#ff7f0e", "second sector filled appropriately");
                piePlot.project("fill", "type", new Plottable.Scale.Color("20"));
                arcPaths = renderArea.selectAll(".arc");
                arcPath0 = d3.select(arcPaths[0][0]);
                assert.strictEqual(arcPath0.attr("fill"), "#1f77b4", "first sector filled appropriately");
                arcPath1 = d3.select(arcPaths[0][1]);
                assert.strictEqual(arcPath1.attr("fill"), "#aec7e8", "second sector filled appropriately");
                svg.remove();
            });
        });
    });
});

///<reference path="../../testReference.ts" />
var assert = chai.assert;
describe("Plots", function () {
    describe("New Style Plots", function () {
        var p;
        var oldWarn = Plottable._Util.Methods.warn;
        beforeEach(function () {
            p = new Plottable.Plot.AbstractPlot();
            p._getDrawer = function (k) { return new Plottable._Drawer.Element(k).svgElement("rect"); };
        });
        afterEach(function () {
            Plottable._Util.Methods.warn = oldWarn;
        });
        it("Datasets can be added and removed as expected", function () {
            p.addDataset("foo", [1, 2, 3]);
            var d2 = new Plottable.Dataset([4, 5, 6]);
            p.addDataset("bar", d2);
            p.addDataset([7, 8, 9]);
            var d4 = new Plottable.Dataset([10, 11, 12]);
            p.addDataset(d4);
            assert.deepEqual(p._datasetKeysInOrder, ["foo", "bar", "_0", "_1"], "dataset keys as expected");
            var datasets = p.datasets();
            assert.deepEqual(datasets[0].data(), [1, 2, 3]);
            assert.equal(datasets[1], d2);
            assert.deepEqual(datasets[2].data(), [7, 8, 9]);
            assert.equal(datasets[3], d4);
            p.removeDataset("foo");
            p.removeDataset("_0");
            assert.deepEqual(p._datasetKeysInOrder, ["bar", "_1"]);
            assert.lengthOf(p.datasets(), 2);
        });
        it("Datasets are listened to appropriately", function () {
            var callbackCounter = 0;
            var callback = function () { return callbackCounter++; };
            p._onDatasetUpdate = callback;
            var d = new Plottable.Dataset([1, 2, 3]);
            p.addDataset("foo", d);
            assert.equal(callbackCounter, 1, "adding dataset triggers listener");
            d.data([1, 2, 3, 4]);
            assert.equal(callbackCounter, 2, "modifying data triggers listener");
            p.removeDataset("foo");
            assert.equal(callbackCounter, 3, "removing dataset triggers listener");
        });
        it("Datasets can be reordered", function () {
            p.addDataset("foo", [1]);
            p.addDataset("bar", [2]);
            p.addDataset("baz", [3]);
            assert.deepEqual(p.datasetOrder(), ["foo", "bar", "baz"]);
            p.datasetOrder(["bar", "baz", "foo"]);
            assert.deepEqual(p.datasetOrder(), ["bar", "baz", "foo"]);
            var warned = 0;
            Plottable._Util.Methods.warn = function () { return warned++; }; // suppress expected warnings
            p.datasetOrder(["blah", "blee", "bar", "baz", "foo"]);
            assert.equal(warned, 1);
            assert.deepEqual(p.datasetOrder(), ["bar", "baz", "foo"]);
        });
        it("Has proper warnings", function () {
            var warned = 0;
            Plottable._Util.Methods.warn = function () { return warned++; };
            p.addDataset("_foo", []);
            assert.equal(warned, 1);
            p.addDataset("2", []);
            p.addDataset("4", []);
            // get warning for not a permutation
            p.datasetOrder(["_bar", "4", "2"]);
            assert.equal(warned, 2);
            // do not get warning for a permutation
            p.datasetOrder(["2", "_foo", "4"]);
            assert.equal(warned, 2);
        });
    });
});

///<reference path="../../testReference.ts" />
var assert = chai.assert;
describe("Plots", function () {
    describe("LinePlot", function () {
        var svg;
        var xScale;
        var yScale;
        var xAccessor;
        var yAccessor;
        var colorAccessor;
        var twoPointData = [{ foo: 0, bar: 0 }, { foo: 1, bar: 1 }];
        var simpleDataset;
        var linePlot;
        var renderArea;
        before(function () {
            xScale = new Plottable.Scale.Linear().domain([0, 1]);
            yScale = new Plottable.Scale.Linear().domain([0, 1]);
            xAccessor = function (d) { return d.foo; };
            yAccessor = function (d) { return d.bar; };
            colorAccessor = function (d, i, m) { return d3.rgb(d.foo, d.bar, i).toString(); };
        });
        beforeEach(function () {
            svg = generateSVG(500, 500);
            simpleDataset = new Plottable.Dataset(twoPointData);
            linePlot = new Plottable.Plot.Line(xScale, yScale);
            linePlot.addDataset(simpleDataset).project("x", xAccessor, xScale).project("y", yAccessor, yScale).project("stroke", colorAccessor).addDataset(simpleDataset).renderTo(svg);
            renderArea = linePlot._renderArea;
        });
        it("draws a line correctly", function () {
            var linePath = renderArea.select(".line");
            assert.strictEqual(normalizePath(linePath.attr("d")), "M0,500L500,0", "line d was set correctly");
            var lineComputedStyle = window.getComputedStyle(linePath.node());
            assert.strictEqual(lineComputedStyle.fill, "none", "line fill renders as \"none\"");
            svg.remove();
        });
        it("attributes set appropriately from accessor", function () {
            var areaPath = renderArea.select(".line");
            assert.equal(areaPath.attr("stroke"), "#000000", "stroke set correctly");
            svg.remove();
        });
        it("attributes can be changed by projecting new accessor and re-render appropriately", function () {
            var newColorAccessor = function () { return "pink"; };
            linePlot.project("stroke", newColorAccessor);
            linePlot.renderTo(svg);
            var linePath = renderArea.select(".line");
            assert.equal(linePath.attr("stroke"), "pink", "stroke changed correctly");
            svg.remove();
        });
        it("attributes can be changed by projecting attribute accessor (sets to first datum attribute)", function () {
            var data = simpleDataset.data();
            data.forEach(function (d) {
                d.stroke = "pink";
            });
            simpleDataset.data(data);
            linePlot.project("stroke", "stroke");
            var areaPath = renderArea.select(".line");
            assert.equal(areaPath.attr("stroke"), "pink", "stroke set to uniform stroke color");
            data[0].stroke = "green";
            simpleDataset.data(data);
            assert.equal(areaPath.attr("stroke"), "green", "stroke set to first datum stroke color");
            svg.remove();
        });
        it("correctly handles NaN and undefined x and y values", function () {
            var lineData = [
                { foo: 0.0, bar: 0.0 },
                { foo: 0.2, bar: 0.2 },
                { foo: 0.4, bar: 0.4 },
                { foo: 0.6, bar: 0.6 },
                { foo: 0.8, bar: 0.8 }
            ];
            simpleDataset.data(lineData);
            var linePath = renderArea.select(".line");
            var d_original = normalizePath(linePath.attr("d"));
            function assertCorrectPathSplitting(msgPrefix) {
                var d = normalizePath(linePath.attr("d"));
                var pathSegements = d.split("M").filter(function (segment) { return segment !== ""; });
                assert.lengthOf(pathSegements, 2, msgPrefix + " split path into two segments");
                var firstSegmentContained = d_original.indexOf(pathSegements[0]) >= 0;
                assert.isTrue(firstSegmentContained, "first path segment is a subpath of the original path");
                var secondSegmentContained = d_original.indexOf(pathSegements[1]) >= 0;
                assert.isTrue(firstSegmentContained, "second path segment is a subpath of the original path");
            }
            var dataWithNaN = lineData.slice();
            dataWithNaN[2] = { foo: 0.4, bar: NaN };
            simpleDataset.data(dataWithNaN);
            assertCorrectPathSplitting("y=NaN");
            dataWithNaN[2] = { foo: NaN, bar: 0.4 };
            simpleDataset.data(dataWithNaN);
            assertCorrectPathSplitting("x=NaN");
            var dataWithUndefined = lineData.slice();
            dataWithUndefined[2] = { foo: 0.4, bar: undefined };
            simpleDataset.data(dataWithUndefined);
            assertCorrectPathSplitting("y=undefined");
            dataWithUndefined[2] = { foo: undefined, bar: 0.4 };
            simpleDataset.data(dataWithUndefined);
            assertCorrectPathSplitting("x=undefined");
            svg.remove();
        });
    });
});

///<reference path="../../testReference.ts" />
var assert = chai.assert;
describe("Plots", function () {
    describe("AreaPlot", function () {
        var svg;
        var xScale;
        var yScale;
        var xAccessor;
        var yAccessor;
        var y0Accessor;
        var colorAccessor;
        var fillAccessor;
        var twoPointData = [{ foo: 0, bar: 0 }, { foo: 1, bar: 1 }];
        var simpleDataset;
        var areaPlot;
        var renderArea;
        before(function () {
            xScale = new Plottable.Scale.Linear().domain([0, 1]);
            yScale = new Plottable.Scale.Linear().domain([0, 1]);
            xAccessor = function (d) { return d.foo; };
            yAccessor = function (d) { return d.bar; };
            y0Accessor = function () { return 0; };
            colorAccessor = function (d, i, m) { return d3.rgb(d.foo, d.bar, i).toString(); };
            fillAccessor = function () { return "steelblue"; };
        });
        beforeEach(function () {
            svg = generateSVG(500, 500);
            simpleDataset = new Plottable.Dataset(twoPointData);
            areaPlot = new Plottable.Plot.Area(xScale, yScale);
            areaPlot.addDataset(simpleDataset).project("x", xAccessor, xScale).project("y", yAccessor, yScale).project("y0", y0Accessor, yScale).project("fill", fillAccessor).project("stroke", colorAccessor).renderTo(svg);
            renderArea = areaPlot._renderArea;
        });
        it("draws area and line correctly", function () {
            var areaPath = renderArea.select(".area");
            assert.strictEqual(normalizePath(areaPath.attr("d")), "M0,500L500,0L500,500L0,500Z", "area d was set correctly");
            assert.strictEqual(areaPath.attr("fill"), "steelblue", "area fill was set correctly");
            var areaComputedStyle = window.getComputedStyle(areaPath.node());
            assert.strictEqual(areaComputedStyle.stroke, "none", "area stroke renders as \"none\"");
            var linePath = renderArea.select(".line");
            assert.strictEqual(normalizePath(linePath.attr("d")), "M0,500L500,0", "line d was set correctly");
            assert.strictEqual(linePath.attr("stroke"), "#000000", "line stroke was set correctly");
            var lineComputedStyle = window.getComputedStyle(linePath.node());
            assert.strictEqual(lineComputedStyle.fill, "none", "line fill renders as \"none\"");
            svg.remove();
        });
        it("area fill works for non-zero floor values appropriately, e.g. half the height of the line", function () {
            areaPlot.project("y0", function (d) { return d.bar / 2; }, yScale);
            areaPlot.renderTo(svg);
            renderArea = areaPlot._renderArea;
            var areaPath = renderArea.select(".area");
            assert.equal(normalizePath(areaPath.attr("d")), "M0,500L500,0L500,250L0,500Z");
            svg.remove();
        });
        it("area is appended before line", function () {
            var paths = renderArea.selectAll("path")[0];
            var areaSelection = renderArea.select(".area")[0][0];
            var lineSelection = renderArea.select(".line")[0][0];
            assert.operator(paths.indexOf(areaSelection), "<", paths.indexOf(lineSelection), "area appended before line");
            svg.remove();
        });
        it("correctly handles NaN and undefined x and y values", function () {
            var areaData = [
                { foo: 0.0, bar: 0.0 },
                { foo: 0.2, bar: 0.2 },
                { foo: 0.4, bar: 0.4 },
                { foo: 0.6, bar: 0.6 },
                { foo: 0.8, bar: 0.8 }
            ];
            var expectedPath = "M0,500L100,400L100,500L0,500ZM300,200L400,100L400,500L300,500Z";
            var areaPath = renderArea.select(".area");
            var dataWithNaN = areaData.slice();
            dataWithNaN[2] = { foo: 0.4, bar: NaN };
            simpleDataset.data(dataWithNaN);
            assert.strictEqual(normalizePath(areaPath.attr("d")), expectedPath, "area d was set correctly (y=NaN case)");
            dataWithNaN[2] = { foo: NaN, bar: 0.4 };
            simpleDataset.data(dataWithNaN);
            assert.strictEqual(normalizePath(areaPath.attr("d")), expectedPath, "area d was set correctly (x=NaN case)");
            var dataWithUndefined = areaData.slice();
            dataWithUndefined[2] = { foo: 0.4, bar: undefined };
            simpleDataset.data(dataWithUndefined);
            assert.strictEqual(normalizePath(areaPath.attr("d")), expectedPath, "area d was set correctly (y=undefined case)");
            dataWithUndefined[2] = { foo: undefined, bar: 0.4 };
            simpleDataset.data(dataWithUndefined);
            assert.strictEqual(normalizePath(areaPath.attr("d")), expectedPath, "area d was set correctly (x=undefined case)");
            svg.remove();
        });
    });
});

///<reference path="../../testReference.ts" />
var assert = chai.assert;
describe("Plots", function () {
    describe("Bar Plot", function () {
        describe("Vertical Bar Plot in points mode", function () {
            var svg;
            var dataset;
            var xScale;
            var yScale;
            var barPlot;
            var SVG_WIDTH = 600;
            var SVG_HEIGHT = 400;
            beforeEach(function () {
                svg = generateSVG(SVG_WIDTH, SVG_HEIGHT);
                xScale = new Plottable.Scale.Ordinal().domain(["A", "B"]).rangeType("points");
                yScale = new Plottable.Scale.Linear();
                var data = [
                    { x: "A", y: 1 },
                    { x: "B", y: -1.5 },
                    { x: "B", y: 1 }
                ];
                dataset = new Plottable.Dataset(data);
                barPlot = new Plottable.Plot.VerticalBar(xScale, yScale);
                barPlot.addDataset(dataset);
                barPlot.animate(false);
                barPlot.baseline(0);
                yScale.domain([-2, 2]);
                barPlot.renderTo(svg);
            });
            it("renders correctly", function () {
                var renderArea = barPlot._renderArea;
                var bars = renderArea.selectAll("rect");
                assert.lengthOf(bars[0], 3, "One bar was created per data point");
                var bar0 = d3.select(bars[0][0]);
                var bar1 = d3.select(bars[0][1]);
                assert.equal(bar0.attr("width"), "10", "bar0 width is correct");
                assert.equal(bar1.attr("width"), "10", "bar1 width is correct");
                assert.equal(bar0.attr("height"), "100", "bar0 height is correct");
                assert.equal(bar1.attr("height"), "150", "bar1 height is correct");
                assert.equal(bar0.attr("x"), "150", "bar0 x is correct");
                assert.equal(bar1.attr("x"), "450", "bar1 x is correct");
                assert.equal(bar0.attr("y"), "100", "bar0 y is correct");
                assert.equal(bar1.attr("y"), "200", "bar1 y is correct");
                var baseline = renderArea.select(".baseline");
                assert.equal(baseline.attr("y1"), "200", "the baseline is in the correct vertical position");
                assert.equal(baseline.attr("y2"), "200", "the baseline is in the correct vertical position");
                assert.equal(baseline.attr("x1"), "0", "the baseline starts at the edge of the chart");
                assert.equal(baseline.attr("x2"), SVG_WIDTH, "the baseline ends at the edge of the chart");
                svg.remove();
            });
            it("baseline value can be changed; barPlot updates appropriately", function () {
                barPlot.baseline(-1);
                var renderArea = barPlot._renderArea;
                var bars = renderArea.selectAll("rect");
                var bar0 = d3.select(bars[0][0]);
                var bar1 = d3.select(bars[0][1]);
                assert.equal(bar0.attr("height"), "200", "bar0 height is correct");
                assert.equal(bar1.attr("height"), "50", "bar1 height is correct");
                assert.equal(bar0.attr("y"), "100", "bar0 y is correct");
                assert.equal(bar1.attr("y"), "300", "bar1 y is correct");
                var baseline = renderArea.select(".baseline");
                assert.equal(baseline.attr("y1"), "300", "the baseline is in the correct vertical position");
                assert.equal(baseline.attr("y2"), "300", "the baseline is in the correct vertical position");
                assert.equal(baseline.attr("x1"), "0", "the baseline starts at the edge of the chart");
                assert.equal(baseline.attr("x2"), SVG_WIDTH, "the baseline ends at the edge of the chart");
                svg.remove();
            });
            it("bar alignment can be changed; barPlot updates appropriately", function () {
                barPlot.barAlignment("center");
                var renderArea = barPlot._renderArea;
                var bars = renderArea.selectAll("rect");
                var bar0 = d3.select(bars[0][0]);
                var bar1 = d3.select(bars[0][1]);
                assert.equal(bar0.attr("width"), "10", "bar0 width is correct");
                assert.equal(bar1.attr("width"), "10", "bar1 width is correct");
                assert.equal(bar0.attr("x"), "145", "bar0 x is correct");
                assert.equal(bar1.attr("x"), "445", "bar1 x is correct");
                barPlot.barAlignment("right");
                renderArea = barPlot._renderArea;
                bars = renderArea.selectAll("rect");
                bar0 = d3.select(bars[0][0]);
                bar1 = d3.select(bars[0][1]);
                assert.equal(bar0.attr("width"), "10", "bar0 width is correct");
                assert.equal(bar1.attr("width"), "10", "bar1 width is correct");
                assert.equal(bar0.attr("x"), "140", "bar0 x is correct");
                assert.equal(bar1.attr("x"), "440", "bar1 x is correct");
                assert.throws(function () { return barPlot.barAlignment("blargh"); }, Error);
                assert.equal(barPlot._barAlignmentFactor, 1, "the bad barAlignment didnt break internal state");
                svg.remove();
            });
            it("can select and deselect bars", function () {
                var selectedBar = barPlot.selectBar(155, 150); // in the middle of bar 0
                assert.isNotNull(selectedBar, "clicked on a bar");
                assert.equal(selectedBar.data()[0], dataset.data()[0], "the data in the bar matches the datasource");
                assert.isTrue(selectedBar.classed("selected"), "the bar was classed \"selected\"");
                barPlot.deselectAll();
                assert.isFalse(selectedBar.classed("selected"), "the bar is no longer selected");
                selectedBar = barPlot.selectBar(-1, -1); // no bars here
                assert.isNull(selectedBar, "returns null if no bar was selected");
                selectedBar = barPlot.selectBar(200, 50); // between the two bars
                assert.isNull(selectedBar, "returns null if no bar was selected");
                selectedBar = barPlot.selectBar(155, 10); // above bar 0
                assert.isNull(selectedBar, "returns null if no bar was selected");
                // the bars are now (140,100),(150,300) and (440,300),(450,350) - the
                // origin is at the top left!
                selectedBar = barPlot.selectBar({ min: 155, max: 455 }, { min: 150, max: 150 }, true);
                assert.isNotNull(selectedBar, "line between middle of two bars");
                assert.lengthOf(selectedBar.data(), 2, "selected 2 bars (not the negative one)");
                assert.equal(selectedBar.data()[0], dataset.data()[0], "the data in bar 0 matches the datasource");
                assert.equal(selectedBar.data()[1], dataset.data()[2], "the data in bar 1 matches the datasource");
                assert.isTrue(selectedBar.classed("selected"), "the bar was classed \"selected\"");
                selectedBar = barPlot.selectBar({ min: 155, max: 455 }, { min: 150, max: 350 }, true);
                assert.isNotNull(selectedBar, "square between middle of two bars, & over the whole area");
                assert.lengthOf(selectedBar.data(), 3, "selected all the bars");
                assert.equal(selectedBar.data()[0], dataset.data()[0], "the data in bar 0 matches the datasource");
                assert.equal(selectedBar.data()[1], dataset.data()[1], "the data in bar 1 matches the datasource");
                assert.equal(selectedBar.data()[2], dataset.data()[2], "the data in bar 2 matches the datasource");
                assert.isTrue(selectedBar.classed("selected"), "the bar was classed \"selected\"");
                // the runtime parameter validation should be strict, so no strings or
                // mangled objects
                assert.throws(function () { return barPlot.selectBar("blargh", 150); }, Error);
                assert.throws(function () { return barPlot.selectBar({ min: 150 }, 150); }, Error);
                svg.remove();
            });
            it("shouldn't blow up if members called before the first render", function () {
                var brandNew = new Plottable.Plot.VerticalBar(xScale, yScale);
                brandNew.addDataset(dataset);
                assert.isNotNull(brandNew.deselectAll(), "deselects return self");
                assert.isNull(brandNew.selectBar(0, 0), "selects return empty");
                brandNew._anchor(d3.select(document.createElement("svg"))); // calls `_setup()`
                assert.isNotNull(brandNew.deselectAll(), "deselects return self after setup");
                assert.isNull(brandNew.selectBar(0, 0), "selects return empty after setup");
                svg.remove();
            });
        });
        describe("Horizontal Bar Plot in Points Mode", function () {
            var svg;
            var dataset;
            var yScale;
            var xScale;
            var barPlot;
            var SVG_WIDTH = 600;
            var SVG_HEIGHT = 400;
            beforeEach(function () {
                svg = generateSVG(SVG_WIDTH, SVG_HEIGHT);
                yScale = new Plottable.Scale.Ordinal().domain(["A", "B"]).rangeType("points");
                xScale = new Plottable.Scale.Linear();
                xScale.domain([-3, 3]);
                var data = [
                    { y: "A", x: 1 },
                    { y: "B", x: -1.5 },
                    { y: "B", x: 1 }
                ];
                dataset = new Plottable.Dataset(data);
                barPlot = new Plottable.Plot.HorizontalBar(xScale, yScale);
                barPlot.addDataset(dataset);
                barPlot.animate(false);
                barPlot.baseline(0);
                barPlot.renderTo(svg);
            });
            it("renders correctly", function () {
                var renderArea = barPlot._renderArea;
                var bars = renderArea.selectAll("rect");
                assert.lengthOf(bars[0], 3, "One bar was created per data point");
                var bar0 = d3.select(bars[0][0]);
                var bar1 = d3.select(bars[0][1]);
                assert.equal(bar0.attr("height"), "10", "bar0 height is correct");
                assert.equal(bar1.attr("height"), "10", "bar1 height is correct");
                assert.equal(bar0.attr("width"), "100", "bar0 width is correct");
                assert.equal(bar1.attr("width"), "150", "bar1 width is correct");
                assert.equal(bar0.attr("y"), "300", "bar0 y is correct");
                assert.equal(bar1.attr("y"), "100", "bar1 y is correct");
                assert.equal(bar0.attr("x"), "300", "bar0 x is correct");
                assert.equal(bar1.attr("x"), "150", "bar1 x is correct");
                var baseline = renderArea.select(".baseline");
                assert.equal(baseline.attr("x1"), "300", "the baseline is in the correct horizontal position");
                assert.equal(baseline.attr("x2"), "300", "the baseline is in the correct horizontal position");
                assert.equal(baseline.attr("y1"), "0", "the baseline starts at the top of the chart");
                assert.equal(baseline.attr("y2"), SVG_HEIGHT, "the baseline ends at the bottom of the chart");
                svg.remove();
            });
            it("baseline value can be changed; barPlot updates appropriately", function () {
                barPlot.baseline(-1);
                var renderArea = barPlot._renderArea;
                var bars = renderArea.selectAll("rect");
                var bar0 = d3.select(bars[0][0]);
                var bar1 = d3.select(bars[0][1]);
                assert.equal(bar0.attr("width"), "200", "bar0 width is correct");
                assert.equal(bar1.attr("width"), "50", "bar1 width is correct");
                assert.equal(bar0.attr("x"), "200", "bar0 x is correct");
                assert.equal(bar1.attr("x"), "150", "bar1 x is correct");
                var baseline = renderArea.select(".baseline");
                assert.equal(baseline.attr("x1"), "200", "the baseline is in the correct horizontal position");
                assert.equal(baseline.attr("x2"), "200", "the baseline is in the correct horizontal position");
                assert.equal(baseline.attr("y1"), "0", "the baseline starts at the top of the chart");
                assert.equal(baseline.attr("y2"), SVG_HEIGHT, "the baseline ends at the bottom of the chart");
                svg.remove();
            });
            it("bar alignment can be changed; barPlot updates appropriately", function () {
                barPlot.barAlignment("center");
                var renderArea = barPlot._renderArea;
                var bars = renderArea.selectAll("rect");
                var bar0 = d3.select(bars[0][0]);
                var bar1 = d3.select(bars[0][1]);
                assert.equal(bar0.attr("height"), "10", "bar0 height is correct");
                assert.equal(bar1.attr("height"), "10", "bar1 height is correct");
                assert.equal(bar0.attr("y"), "295", "bar0 y is correct");
                assert.equal(bar1.attr("y"), "95", "bar1 y is correct");
                barPlot.barAlignment("bottom");
                renderArea = barPlot._renderArea;
                bars = renderArea.selectAll("rect");
                bar0 = d3.select(bars[0][0]);
                bar1 = d3.select(bars[0][1]);
                assert.equal(bar0.attr("height"), "10", "bar0 height is correct");
                assert.equal(bar1.attr("height"), "10", "bar1 height is correct");
                assert.equal(bar0.attr("y"), "290", "bar0 y is correct");
                assert.equal(bar1.attr("y"), "90", "bar1 y is correct");
                assert.throws(function () { return barPlot.barAlignment("blargh"); }, Error);
                svg.remove();
            });
        });
        describe("Horizontal Bar Plot in Bands mode", function () {
            var svg;
            var dataset;
            var yScale;
            var xScale;
            var barPlot;
            var SVG_WIDTH = 600;
            var SVG_HEIGHT = 400;
            var axisWidth = 0;
            var bandWidth = 0;
            beforeEach(function () {
                svg = generateSVG(SVG_WIDTH, SVG_HEIGHT);
                yScale = new Plottable.Scale.Ordinal().domain(["A", "B"]);
                xScale = new Plottable.Scale.Linear();
                var data = [
                    { y: "A", x: 1 },
                    { y: "B", x: 2 },
                ];
                dataset = new Plottable.Dataset(data);
                barPlot = new Plottable.Plot.HorizontalBar(xScale, yScale);
                barPlot.addDataset(dataset);
                barPlot.baseline(0);
                barPlot.animate(false);
                var yAxis = new Plottable.Axis.Category(yScale, "left");
                var table = new Plottable.Component.Table([[yAxis, barPlot]]).renderTo(svg);
                axisWidth = yAxis.width();
                bandWidth = yScale.rangeBand();
                xScale.domainer(xScale.domainer().pad(0));
            });
            it("renders correctly", function () {
                var bars = barPlot._renderArea.selectAll("rect");
                var bar0 = d3.select(bars[0][0]);
                var bar1 = d3.select(bars[0][1]);
                var bar0y = bar0.data()[0].y;
                var bar1y = bar1.data()[0].y;
                assert.closeTo(numAttr(bar0, "height"), 104, 2);
                assert.closeTo(numAttr(bar1, "height"), 104, 2);
                assert.closeTo(numAttr(bar0, "width"), (600 - axisWidth) / 2, 0.01, "width is correct for bar0");
                assert.closeTo(numAttr(bar1, "width"), 600 - axisWidth, 0.01, "width is correct for bar1");
                // check that bar is aligned on the center of the scale
                assert.closeTo(numAttr(bar0, "y") + numAttr(bar0, "height") / 2, yScale.scale(bar0y) + bandWidth / 2, 0.01, "y pos correct for bar0");
                assert.closeTo(numAttr(bar1, "y") + numAttr(bar1, "height") / 2, yScale.scale(bar1y) + bandWidth / 2, 0.01, "y pos correct for bar1");
                svg.remove();
            });
            it("width projector may be overwritten, and calling project queues rerender", function () {
                var bars = barPlot._renderArea.selectAll("rect");
                var bar0 = d3.select(bars[0][0]);
                var bar1 = d3.select(bars[0][1]);
                var bar0y = bar0.data()[0].y;
                var bar1y = bar1.data()[0].y;
                barPlot.project("width", 10);
                assert.closeTo(numAttr(bar0, "height"), 10, 0.01, "bar0 height");
                assert.closeTo(numAttr(bar1, "height"), 10, 0.01, "bar1 height");
                assert.closeTo(numAttr(bar0, "width"), (600 - axisWidth) / 2, 0.01, "bar0 width");
                assert.closeTo(numAttr(bar1, "width"), 600 - axisWidth, 0.01, "bar1 width");
                assert.closeTo(numAttr(bar0, "y") + numAttr(bar0, "height") / 2, yScale.scale(bar0y) + bandWidth / 2, 0.01, "bar0 ypos");
                assert.closeTo(numAttr(bar1, "y") + numAttr(bar1, "height") / 2, yScale.scale(bar1y) + bandWidth / 2, 0.01, "bar1 ypos");
                svg.remove();
            });
        });
    });
});

///<reference path="../../testReference.ts" />
var assert = chai.assert;
describe("Plots", function () {
    describe("GridPlot", function () {
        var SVG_WIDTH = 400;
        var SVG_HEIGHT = 200;
        var DATA = [
            { x: "A", y: "U", magnitude: 0 },
            { x: "B", y: "U", magnitude: 2 },
            { x: "A", y: "V", magnitude: 16 },
            { x: "B", y: "V", magnitude: 8 },
        ];
        var VERIFY_CELLS = function (cells) {
            assert.equal(cells.length, 4);
            var cellAU = d3.select(cells[0]);
            var cellBU = d3.select(cells[1]);
            var cellAV = d3.select(cells[2]);
            var cellBV = d3.select(cells[3]);
            assert.equal(cellAU.attr("height"), "100", "cell 'AU' height is correct");
            assert.equal(cellAU.attr("width"), "200", "cell 'AU' width is correct");
            assert.equal(cellAU.attr("x"), "0", "cell 'AU' x coord is correct");
            assert.equal(cellAU.attr("y"), "100", "cell 'AU' x coord is correct");
            assert.equal(cellAU.attr("fill"), "#000000", "cell 'AU' color is correct");
            assert.equal(cellBU.attr("height"), "100", "cell 'BU' height is correct");
            assert.equal(cellBU.attr("width"), "200", "cell 'BU' width is correct");
            assert.equal(cellBU.attr("x"), "200", "cell 'BU' x coord is correct");
            assert.equal(cellBU.attr("y"), "100", "cell 'BU' x coord is correct");
            assert.equal(cellBU.attr("fill"), "#212121", "cell 'BU' color is correct");
            assert.equal(cellAV.attr("height"), "100", "cell 'AV' height is correct");
            assert.equal(cellAV.attr("width"), "200", "cell 'AV' width is correct");
            assert.equal(cellAV.attr("x"), "0", "cell 'AV' x coord is correct");
            assert.equal(cellAV.attr("y"), "0", "cell 'AV' x coord is correct");
            assert.equal(cellAV.attr("fill"), "#ffffff", "cell 'AV' color is correct");
            assert.equal(cellBV.attr("height"), "100", "cell 'BV' height is correct");
            assert.equal(cellBV.attr("width"), "200", "cell 'BV' width is correct");
            assert.equal(cellBV.attr("x"), "200", "cell 'BV' x coord is correct");
            assert.equal(cellBV.attr("y"), "0", "cell 'BV' x coord is correct");
            assert.equal(cellBV.attr("fill"), "#777777", "cell 'BV' color is correct");
        };
        it("renders correctly", function () {
            var xScale = new Plottable.Scale.Ordinal();
            var yScale = new Plottable.Scale.Ordinal();
            var colorScale = new Plottable.Scale.InterpolatedColor(["black", "white"]);
            var svg = generateSVG(SVG_WIDTH, SVG_HEIGHT);
            var gridPlot = new Plottable.Plot.Grid(xScale, yScale, colorScale);
            gridPlot.addDataset(DATA).project("fill", "magnitude", colorScale);
            gridPlot.renderTo(svg);
            VERIFY_CELLS(gridPlot._renderArea.selectAll("rect")[0]);
            svg.remove();
        });
        it("renders correctly when data is set after construction", function () {
            var xScale = new Plottable.Scale.Ordinal();
            var yScale = new Plottable.Scale.Ordinal();
            var colorScale = new Plottable.Scale.InterpolatedColor(["black", "white"]);
            var svg = generateSVG(SVG_WIDTH, SVG_HEIGHT);
            var dataset = new Plottable.Dataset();
            var gridPlot = new Plottable.Plot.Grid(xScale, yScale, colorScale);
            gridPlot.addDataset(dataset).project("fill", "magnitude", colorScale).renderTo(svg);
            dataset.data(DATA);
            VERIFY_CELLS(gridPlot._renderArea.selectAll("rect")[0]);
            svg.remove();
        });
        it("can invert y axis correctly", function () {
            var xScale = new Plottable.Scale.Ordinal();
            var yScale = new Plottable.Scale.Ordinal();
            var colorScale = new Plottable.Scale.InterpolatedColor(["black", "white"]);
            var svg = generateSVG(SVG_WIDTH, SVG_HEIGHT);
            var gridPlot = new Plottable.Plot.Grid(xScale, yScale, colorScale);
            gridPlot.addDataset(DATA).project("fill", "magnitude").renderTo(svg);
            yScale.domain(["U", "V"]);
            var cells = gridPlot._renderArea.selectAll("rect")[0];
            var cellAU = d3.select(cells[0]);
            var cellAV = d3.select(cells[2]);
            cellAU.attr("fill", "#000000");
            cellAU.attr("x", "0");
            cellAU.attr("y", "100");
            cellAV.attr("fill", "#ffffff");
            cellAV.attr("x", "0");
            cellAV.attr("y", "0");
            yScale.domain(["V", "U"]);
            cells = gridPlot._renderArea.selectAll("rect")[0];
            cellAU = d3.select(cells[0]);
            cellAV = d3.select(cells[2]);
            cellAU.attr("fill", "#000000");
            cellAU.attr("x", "0");
            cellAU.attr("y", "0");
            cellAV.attr("fill", "#ffffff");
            cellAV.attr("x", "0");
            cellAV.attr("y", "100");
            svg.remove();
        });
    });
});

///<reference path="../../testReference.ts" />
var assert = chai.assert;
describe("Plots", function () {
    describe("ScatterPlot", function () {
        it("the accessors properly access data, index, and metadata", function () {
            var svg = generateSVG(400, 400);
            var xScale = new Plottable.Scale.Linear();
            var yScale = new Plottable.Scale.Linear();
            xScale.domain([0, 400]);
            yScale.domain([400, 0]);
            var data = [{ x: 0, y: 0 }, { x: 1, y: 1 }];
            var metadata = { foo: 10, bar: 20 };
            var xAccessor = function (d, i, m) { return d.x + i * m.foo; };
            var yAccessor = function (d, i, m) { return m.bar; };
            var dataset = new Plottable.Dataset(data, metadata);
            var plot = new Plottable.Plot.Scatter(xScale, yScale).project("x", xAccessor).project("y", yAccessor);
            plot.addDataset(dataset);
            plot.renderTo(svg);
            var circles = plot._renderArea.selectAll("circle");
            var c1 = d3.select(circles[0][0]);
            var c2 = d3.select(circles[0][1]);
            assert.closeTo(parseFloat(c1.attr("cx")), 0, 0.01, "first circle cx is correct");
            assert.closeTo(parseFloat(c1.attr("cy")), 20, 0.01, "first circle cy is correct");
            assert.closeTo(parseFloat(c2.attr("cx")), 11, 0.01, "second circle cx is correct");
            assert.closeTo(parseFloat(c2.attr("cy")), 20, 0.01, "second circle cy is correct");
            data = [{ x: 2, y: 2 }, { x: 4, y: 4 }];
            dataset.data(data);
            assert.closeTo(parseFloat(c1.attr("cx")), 2, 0.01, "first circle cx is correct after data change");
            assert.closeTo(parseFloat(c1.attr("cy")), 20, 0.01, "first circle cy is correct after data change");
            assert.closeTo(parseFloat(c2.attr("cx")), 14, 0.01, "second circle cx is correct after data change");
            assert.closeTo(parseFloat(c2.attr("cy")), 20, 0.01, "second circle cy is correct after data change");
            metadata = { foo: 0, bar: 0 };
            dataset.metadata(metadata);
            assert.closeTo(parseFloat(c1.attr("cx")), 2, 0.01, "first circle cx is correct after metadata change");
            assert.closeTo(parseFloat(c1.attr("cy")), 0, 0.01, "first circle cy is correct after metadata change");
            assert.closeTo(parseFloat(c2.attr("cx")), 4, 0.01, "second circle cx is correct after metadata change");
            assert.closeTo(parseFloat(c2.attr("cy")), 0, 0.01, "second circle cy is correct after metadata change");
            svg.remove();
        });
        describe("Example ScatterPlot with quadratic series", function () {
            var svg;
            var xScale;
            var yScale;
            var circlePlot;
            var SVG_WIDTH = 600;
            var SVG_HEIGHT = 300;
            var pixelAreaFull = { xMin: 0, xMax: SVG_WIDTH, yMin: 0, yMax: SVG_HEIGHT };
            var pixelAreaPart = { xMin: 200, xMax: 600, yMin: 100, yMax: 200 };
            var dataAreaFull = { xMin: 0, xMax: 9, yMin: 81, yMax: 0 };
            var dataAreaPart = { xMin: 3, xMax: 9, yMin: 54, yMax: 27 };
            var colorAccessor = function (d, i, m) { return d3.rgb(d.x, d.y, i).toString(); };
            var circlesInArea;
            var quadraticDataset = makeQuadraticSeries(10);
            function getCirclePlotVerifier() {
                // creates a function that verifies that circles are drawn properly after accounting for svg transform
                // and then modifies circlesInArea to contain the number of circles that were discovered in the plot area
                circlesInArea = 0;
                var renderArea = circlePlot._renderArea;
                var renderAreaTransform = d3.transform(renderArea.attr("transform"));
                var translate = renderAreaTransform.translate;
                var scale = renderAreaTransform.scale;
                return function (datum, index) {
                    // This function takes special care to compute the position of circles after taking svg transformation
                    // into account.
                    var selection = d3.select(this);
                    var elementTransform = d3.transform(selection.attr("transform"));
                    var elementTranslate = elementTransform.translate;
                    var x = +selection.attr("cx") * scale[0] + translate[0] + elementTranslate[0];
                    var y = +selection.attr("cy") * scale[1] + translate[1] + elementTranslate[1];
                    if (0 <= x && x <= SVG_WIDTH && 0 <= y && y <= SVG_HEIGHT) {
                        circlesInArea++;
                        assert.closeTo(x, xScale.scale(datum.x), 0.01, "the scaled/translated x is correct");
                        assert.closeTo(y, yScale.scale(datum.y), 0.01, "the scaled/translated y is correct");
                        assert.equal(selection.attr("fill"), colorAccessor(datum, index, null), "fill is correct");
                    }
                    ;
                };
            }
            ;
            beforeEach(function () {
                svg = generateSVG(SVG_WIDTH, SVG_HEIGHT);
                xScale = new Plottable.Scale.Linear().domain([0, 9]);
                yScale = new Plottable.Scale.Linear().domain([0, 81]);
                circlePlot = new Plottable.Plot.Scatter(xScale, yScale);
                circlePlot.addDataset(quadraticDataset);
                circlePlot.project("fill", colorAccessor);
                circlePlot.renderTo(svg);
            });
            it("setup is handled properly", function () {
                assert.deepEqual(xScale.range(), [0, SVG_WIDTH], "xScale range was set by the renderer");
                assert.deepEqual(yScale.range(), [SVG_HEIGHT, 0], "yScale range was set by the renderer");
                circlePlot._renderArea.selectAll("circle").each(getCirclePlotVerifier());
                assert.equal(circlesInArea, 10, "10 circles were drawn");
                svg.remove();
            });
            it("rendering is idempotent", function () {
                circlePlot._render();
                circlePlot._render();
                circlePlot._renderArea.selectAll("circle").each(getCirclePlotVerifier());
                assert.equal(circlesInArea, 10, "10 circles were drawn");
                svg.remove();
            });
            describe("after the scale has changed", function () {
                beforeEach(function () {
                    xScale.domain([0, 3]);
                    yScale.domain([0, 9]);
                    dataAreaFull = { xMin: 0, xMax: 3, yMin: 9, yMax: 0 };
                    dataAreaPart = { xMin: 1, xMax: 3, yMin: 6, yMax: 3 };
                });
                it("the circles re-rendered properly", function () {
                    var renderArea = circlePlot._renderArea;
                    var circles = renderArea.selectAll("circle");
                    circles.each(getCirclePlotVerifier());
                    assert.equal(circlesInArea, 4, "four circles were found in the render area");
                    svg.remove();
                });
            });
        });
    });
});

///<reference path="../../testReference.ts" />
var assert = chai.assert;
describe("Plots", function () {
    describe("Stacked Plot Stacking", function () {
        var stackedPlot;
        var SVG_WIDTH = 600;
        var SVG_HEIGHT = 400;
        beforeEach(function () {
            var xScale = new Plottable.Scale.Linear();
            var yScale = new Plottable.Scale.Linear();
            stackedPlot = new Plottable.Plot.AbstractStacked(xScale, yScale);
            stackedPlot._getDrawer = function (key) { return new Plottable._Drawer.AbstractDrawer(key); };
            stackedPlot._isVertical = true;
        });
        it("uses positive offset on stacking the 0 value", function () {
            var data1 = [
                { x: 1, y: 1 },
                { x: 3, y: 1 }
            ];
            var data2 = [
                { x: 1, y: 0 },
                { x: 3, y: 1 }
            ];
            var data3 = [
                { x: 1, y: -1 },
                { x: 3, y: 1 }
            ];
            var data4 = [
                { x: 1, y: 1 },
                { x: 3, y: 1 }
            ];
            var data5 = [
                { x: 1, y: 0 },
                { x: 3, y: 1 }
            ];
            stackedPlot.addDataset(data1);
            stackedPlot.addDataset(data2);
            stackedPlot.addDataset(data3);
            stackedPlot.addDataset(data4);
            stackedPlot.addDataset(data5);
            assert.strictEqual(data2[0]["_PLOTTABLE_PROTECTED_FIELD_STACK_OFFSET"], 1, "positive offset was used");
            assert.strictEqual(data5[0]["_PLOTTABLE_PROTECTED_FIELD_STACK_OFFSET"], 2, "positive offset was used");
        });
        it("uses negative offset on stacking the 0 value on all negative/0 valued data", function () {
            var data1 = [
                { x: 1, y: -2 }
            ];
            var data2 = [
                { x: 1, y: 0 }
            ];
            var data3 = [
                { x: 1, y: -1 }
            ];
            var data4 = [
                { x: 1, y: 0 }
            ];
            stackedPlot.addDataset(data1);
            stackedPlot.addDataset(data2);
            stackedPlot.addDataset(data3);
            stackedPlot.addDataset(data4);
            assert.strictEqual(data2[0]["_PLOTTABLE_PROTECTED_FIELD_STACK_OFFSET"], -2, "positive offset was used");
            assert.strictEqual(data4[0]["_PLOTTABLE_PROTECTED_FIELD_STACK_OFFSET"], -3, "positive offset was used");
        });
        it("project can be called after addDataset", function () {
            var data1 = [
                { a: 1, b: 2 }
            ];
            var data2 = [
                { a: 1, b: 4 }
            ];
            stackedPlot.addDataset(data1);
            stackedPlot.addDataset(data2);
            assert.isTrue(isNaN(data2[0]["_PLOTTABLE_PROTECTED_FIELD_STACK_OFFSET"]), "stacking is initially incorrect");
            stackedPlot.project("x", "a");
            stackedPlot.project("y", "b");
            assert.strictEqual(data2[0]["_PLOTTABLE_PROTECTED_FIELD_STACK_OFFSET"], 2, "stacking was done correctly");
        });
        it("strings are coerced to numbers for stacking", function () {
            var data1 = [
                { x: 1, y: "-2" }
            ];
            var data2 = [
                { x: 1, y: "3" }
            ];
            var data3 = [
                { x: 1, y: "-1" }
            ];
            var data4 = [
                { x: 1, y: "5" }
            ];
            var data5 = [
                { x: 1, y: "1" }
            ];
            var data6 = [
                { x: 1, y: "-1" }
            ];
            stackedPlot.addDataset(data1);
            stackedPlot.addDataset(data2);
            stackedPlot.addDataset(data3);
            stackedPlot.addDataset(data4);
            stackedPlot.addDataset(data5);
            stackedPlot.addDataset(data6);
            assert.strictEqual(data3[0]["_PLOTTABLE_PROTECTED_FIELD_STACK_OFFSET"], -2, "stacking on data1 numerical y value");
            assert.strictEqual(data4[0]["_PLOTTABLE_PROTECTED_FIELD_STACK_OFFSET"], 3, "stacking on data2 numerical y value");
            assert.strictEqual(data5[0]["_PLOTTABLE_PROTECTED_FIELD_STACK_OFFSET"], 8, "stacking on data1 + data3 numerical y values");
            assert.strictEqual(data6[0]["_PLOTTABLE_PROTECTED_FIELD_STACK_OFFSET"], -3, "stacking on data2 + data4 numerical y values");
            assert.deepEqual(stackedPlot.stackedExtent, [-4, 9], "stacked extent is as normal");
        });
        it("stacks correctly on empty data", function () {
            var data1 = [
            ];
            var data2 = [
            ];
            stackedPlot.addDataset(data1);
            stackedPlot.addDataset(data2);
            assert.deepEqual(data1, [], "empty data causes no stacking to happen");
            assert.deepEqual(data2, [], "empty data causes no stacking to happen");
        });
        it("does not crash on stacking no datasets", function () {
            var data1 = [
                { x: 1, y: -2 }
            ];
            stackedPlot.addDataset("a", data1);
            assert.doesNotThrow(function () { return stackedPlot.removeDataset("a"); }, Error);
        });
    });
});

///<reference path="../../testReference.ts" />
var assert = chai.assert;
describe("Plots", function () {
    describe("Stacked Area Plot", function () {
        var svg;
        var dataset1;
        var dataset2;
        var xScale;
        var yScale;
        var renderer;
        var SVG_WIDTH = 600;
        var SVG_HEIGHT = 400;
        beforeEach(function () {
            svg = generateSVG(SVG_WIDTH, SVG_HEIGHT);
            xScale = new Plottable.Scale.Linear().domain([1, 3]);
            yScale = new Plottable.Scale.Linear().domain([0, 4]);
            var colorScale = new Plottable.Scale.Color("10").domain(["a", "b"]);
            var data1 = [
                { x: 1, y: 1, type: "a" },
                { x: 3, y: 2, type: "a" }
            ];
            var data2 = [
                { x: 1, y: 3, type: "b" },
                { x: 3, y: 1, type: "b" }
            ];
            dataset1 = new Plottable.Dataset(data1);
            dataset2 = new Plottable.Dataset(data2);
            renderer = new Plottable.Plot.StackedArea(xScale, yScale);
            renderer.addDataset(data1);
            renderer.addDataset(data2);
            renderer.project("fill", "type", colorScale);
            var xAxis = new Plottable.Axis.Numeric(xScale, "bottom");
            var table = new Plottable.Component.Table([[renderer], [xAxis]]).renderTo(svg);
        });
        it("renders correctly", function () {
            var areas = renderer._renderArea.selectAll(".area");
            var area0 = d3.select(areas[0][0]);
            var d0 = normalizePath(area0.attr("d")).split(/[a-zA-Z]/);
            var d0Ys = d0.slice(1, d0.length - 1).map(function (s) { return parseFloat(s.split(",")[1]); });
            assert.strictEqual(d0Ys.indexOf(0), -1, "bottom area never touches the top");
            var area1 = d3.select(areas[0][1]);
            var d1 = normalizePath(area1.attr("d")).split(/[a-zA-Z]/);
            var d1Ys = d1.slice(1, d1.length - 1).map(function (s) { return parseFloat(s.split(",")[1]); });
            assert.notEqual(d1Ys.indexOf(0), -1, "touches the top");
            var domain = yScale.domain();
            assert.strictEqual(0, domain[0], "domain starts at a min value at 0");
            assert.strictEqual(4, domain[1], "highest area stacking is at upper limit of yScale domain");
            svg.remove();
        });
    });
    describe("Stacked Area Plot no data", function () {
        var svg;
        var renderer;
        var SVG_WIDTH = 600;
        var SVG_HEIGHT = 400;
        beforeEach(function () {
            svg = generateSVG(SVG_WIDTH, SVG_HEIGHT);
            var xScale = new Plottable.Scale.Linear().domain([1, 3]);
            var yScale = new Plottable.Scale.Linear().domain([0, 4]);
            var colorScale = new Plottable.Scale.Color("10");
            var data1 = [
            ];
            var data2 = [
                { x: 1, y: 3, type: "b" },
                { x: 3, y: 1, type: "b" }
            ];
            renderer = new Plottable.Plot.StackedArea(xScale, yScale);
            renderer.addDataset(data1);
            renderer.addDataset(data2);
            renderer.project("fill", "type", colorScale);
            new Plottable.Component.Table([[renderer]]).renderTo(svg);
        });
        it("path elements rendered correctly", function () {
            var areas = renderer._renderArea.selectAll(".area");
            var area0 = d3.select(areas[0][0]);
            assert.strictEqual(area0.attr("d"), null, "no path string on an empty dataset");
            var area1 = d3.select(areas[0][1]);
            assert.notEqual(area1.attr("d"), "", "path string has been created");
            assert.strictEqual(area1.attr("fill"), "#1f77b4", "fill attribute is correct");
            svg.remove();
        });
    });
    describe("Stacked Area Plot Stacking", function () {
        var svg;
        var xScale;
        var yScale;
        var renderer;
        var SVG_WIDTH = 600;
        var SVG_HEIGHT = 400;
        beforeEach(function () {
            svg = generateSVG(SVG_WIDTH, SVG_HEIGHT);
            xScale = new Plottable.Scale.Linear().domain([1, 3]);
            yScale = new Plottable.Scale.Linear();
            var colorScale = new Plottable.Scale.Color("10").domain(["a", "b"]);
            var data1 = [
                { x: 1, y: 1, type: "a" },
                { x: 3, y: 2, type: "a" }
            ];
            var data2 = [
                { x: 1, y: 5, type: "b" },
                { x: 3, y: 1, type: "b" }
            ];
            renderer = new Plottable.Plot.StackedArea(xScale, yScale);
            renderer.addDataset(data1);
            renderer.addDataset(data2);
            renderer.project("fill", "type", colorScale);
            renderer.renderTo(svg);
        });
        it("stacks correctly on adding datasets", function () {
            assert.closeTo(0, yScale.domain()[0], 1, "0 is close to lower bound");
            assert.closeTo(6, yScale.domain()[1], 1, "6 is close to upper bound");
            var oldLowerBound = yScale.domain()[0];
            var oldUpperBound = yScale.domain()[1];
            renderer.detach();
            var data = [
                { x: 1, y: 0, type: "c" },
                { x: 3, y: 0, type: "c" }
            ];
            renderer.addDataset("a", new Plottable.Dataset(data));
            renderer.renderTo(svg);
            assert.strictEqual(oldLowerBound, yScale.domain()[0], "lower bound doesn't change with 0 added");
            assert.strictEqual(oldUpperBound, yScale.domain()[1], "upper bound doesn't change with 0 added");
            oldLowerBound = yScale.domain()[0];
            oldUpperBound = yScale.domain()[1];
            renderer.detach();
            data = [
                { x: 1, y: 10, type: "d" },
                { x: 3, y: 3, type: "d" }
            ];
            renderer.addDataset("b", new Plottable.Dataset(data));
            renderer.renderTo(svg);
            assert.closeTo(oldLowerBound, yScale.domain()[0], 2, "lower bound doesn't change on positive addition");
            assert.closeTo(oldUpperBound + 10, yScale.domain()[1], 2, "upper bound increases");
            oldUpperBound = yScale.domain()[1];
            renderer.detach();
            data = [
                { x: 1, y: 0, type: "e" },
                { x: 3, y: 1, type: "e" }
            ];
            renderer.addDataset("c", new Plottable.Dataset(data));
            renderer.renderTo(svg);
            assert.strictEqual(oldUpperBound, yScale.domain()[1], "upper bound doesn't increase since maximum doesn't increase");
            renderer.removeDataset("a");
            renderer.removeDataset("b");
            renderer.removeDataset("c");
            svg.remove();
        });
        it("stacks correctly on removing datasets", function () {
            renderer.detach();
            var data = [
                { x: 1, y: 0, type: "c" },
                { x: 3, y: 0, type: "c" }
            ];
            renderer.addDataset("a", new Plottable.Dataset(data));
            data = [
                { x: 1, y: 10, type: "d" },
                { x: 3, y: 3, type: "d" }
            ];
            renderer.addDataset("b", new Plottable.Dataset(data));
            data = [
                { x: 1, y: 0, type: "e" },
                { x: 3, y: 1, type: "e" }
            ];
            renderer.addDataset("c", new Plottable.Dataset(data));
            renderer.renderTo(svg);
            assert.closeTo(16, yScale.domain()[1], 2, "Initially starts with around 14 at highest extent");
            renderer.detach();
            renderer.removeDataset("a");
            renderer.renderTo(svg);
            assert.closeTo(16, yScale.domain()[1], 2, "Remains with around 14 at highest extent");
            var oldUpperBound = yScale.domain()[1];
            renderer.detach();
            renderer.removeDataset("b");
            renderer.renderTo(svg);
            assert.closeTo(oldUpperBound - 10, yScale.domain()[1], 2, "Highest extent decreases by around 10");
            oldUpperBound = yScale.domain()[1];
            renderer.detach();
            renderer.removeDataset("c");
            renderer.renderTo(svg);
            assert.strictEqual(oldUpperBound, yScale.domain()[1], "Extent doesn't change if maximum doesn't change");
            svg.remove();
        });
        it("stacks correctly on modifying a dataset", function () {
            assert.closeTo(0, yScale.domain()[0], 1, "0 is close to lower bound");
            assert.closeTo(6, yScale.domain()[1], 1, "6 is close to upper bound");
            var oldLowerBound = yScale.domain()[0];
            var oldUpperBound = yScale.domain()[1];
            renderer.detach();
            var data = [
                { x: 1, y: 0, type: "c" },
                { x: 3, y: 0, type: "c" }
            ];
            var dataset = new Plottable.Dataset(data);
            renderer.addDataset(dataset);
            renderer.renderTo(svg);
            assert.strictEqual(oldLowerBound, yScale.domain()[0], "lower bound doesn't change with 0 added");
            assert.strictEqual(oldUpperBound, yScale.domain()[1], "upper bound doesn't change with 0 added");
            oldLowerBound = yScale.domain()[0];
            oldUpperBound = yScale.domain()[1];
            renderer.detach();
            data = [
                { x: 1, y: 10, type: "c" },
                { x: 3, y: 3, type: "c" }
            ];
            dataset.data(data);
            renderer.renderTo(svg);
            assert.closeTo(oldLowerBound, yScale.domain()[0], 2, "lower bound doesn't change on positive addition");
            assert.closeTo(oldUpperBound + 10, yScale.domain()[1], 2, "upper bound increases");
            oldUpperBound = yScale.domain()[1];
            renderer.detach();
            data = [
                { x: 1, y: 8, type: "c" },
                { x: 3, y: 3, type: "c" }
            ];
            dataset.data(data);
            renderer.renderTo(svg);
            assert.closeTo(oldUpperBound - 2, yScale.domain()[1], 1, "upper bound decreases by 2");
            oldUpperBound = yScale.domain()[1];
            renderer.detach();
            data = [
                { x: 1, y: 8, type: "c" },
                { x: 3, y: 1, type: "c" }
            ];
            dataset.data(data);
            renderer.renderTo(svg);
            assert.strictEqual(oldUpperBound, yScale.domain()[1], "upper bound does not change");
            svg.remove();
        });
    });
    describe("Stacked Area Plot Project", function () {
        var svg;
        var xScale;
        var yScale;
        var renderer;
        var SVG_WIDTH = 600;
        var SVG_HEIGHT = 400;
        beforeEach(function () {
            svg = generateSVG(SVG_WIDTH, SVG_HEIGHT);
            xScale = new Plottable.Scale.Linear().domain([1, 3]);
            yScale = new Plottable.Scale.Linear().domain([0, 4]);
            var colorScale = new Plottable.Scale.Color("10").domain(["a", "b"]);
            var data1 = [
                { x: 1, yTest: 1, type: "a" },
                { x: 3, yTest: 2, type: "a" }
            ];
            var data2 = [
                { x: 1, yTest: 3, type: "b" },
                { x: 3, yTest: 1, type: "b" }
            ];
            renderer = new Plottable.Plot.StackedArea(xScale, yScale);
            renderer.project("y", "yTest", yScale);
            renderer.addDataset(data1);
            renderer.addDataset(data2);
            renderer.project("fill", "type", colorScale);
            var xAxis = new Plottable.Axis.Numeric(xScale, "bottom");
            var table = new Plottable.Component.Table([[renderer], [xAxis]]).renderTo(svg);
        });
        it("renders correctly", function () {
            var areas = renderer._renderArea.selectAll(".area");
            var area0 = d3.select(areas[0][0]);
            var d0 = normalizePath(area0.attr("d")).split(/[a-zA-Z]/);
            var d0Ys = d0.slice(1, d0.length - 1).map(function (s) { return parseFloat(s.split(",")[1]); });
            assert.strictEqual(d0Ys.indexOf(0), -1, "bottom area never touches the top");
            var area1 = d3.select(areas[0][1]);
            var d1 = normalizePath(area1.attr("d")).split(/[a-zA-Z]/);
            var d1Ys = d1.slice(1, d1.length - 1).map(function (s) { return parseFloat(s.split(",")[1]); });
            assert.notEqual(d1Ys.indexOf(0), -1, "touches the top");
            var domain = yScale.domain();
            assert.strictEqual(0, domain[0], "domain starts at a min value at 0");
            assert.strictEqual(4, domain[1], "highest area stacking is at upper limit of yScale domain");
            svg.remove();
        });
    });
});

///<reference path="../../testReference.ts" />
var assert = chai.assert;
describe("Plots", function () {
    describe("Stacked Bar Plot", function () {
        var svg;
        var dataset1;
        var dataset2;
        var xScale;
        var yScale;
        var renderer;
        var SVG_WIDTH = 600;
        var SVG_HEIGHT = 400;
        var axisHeight = 0;
        var bandWidth = 0;
        beforeEach(function () {
            svg = generateSVG(SVG_WIDTH, SVG_HEIGHT);
            xScale = new Plottable.Scale.Ordinal();
            yScale = new Plottable.Scale.Linear().domain([0, 3]);
            var data1 = [
                { x: "A", y: 1 },
                { x: "B", y: 2 }
            ];
            var data2 = [
                { x: "A", y: 2 },
                { x: "B", y: 1 }
            ];
            dataset1 = new Plottable.Dataset(data1);
            dataset2 = new Plottable.Dataset(data2);
            renderer = new Plottable.Plot.StackedBar(xScale, yScale);
            renderer.addDataset(data1);
            renderer.addDataset(data2);
            renderer.baseline(0);
            var xAxis = new Plottable.Axis.Category(xScale, "bottom");
            var table = new Plottable.Component.Table([[renderer], [xAxis]]).renderTo(svg);
            axisHeight = xAxis.height();
            bandWidth = xScale.rangeBand();
        });
        it("renders correctly", function () {
            var bars = renderer._renderArea.selectAll("rect");
            var bar0 = d3.select(bars[0][0]);
            var bar1 = d3.select(bars[0][1]);
            var bar2 = d3.select(bars[0][2]);
            var bar3 = d3.select(bars[0][3]);
            var bar0X = bar0.data()[0].x;
            var bar1X = bar1.data()[0].x;
            var bar2X = bar2.data()[0].x;
            var bar3X = bar3.data()[0].x;
            // check widths
            assert.closeTo(numAttr(bar0, "width"), bandWidth, 2);
            assert.closeTo(numAttr(bar1, "width"), bandWidth, 2);
            assert.closeTo(numAttr(bar2, "width"), bandWidth, 2);
            assert.closeTo(numAttr(bar3, "width"), bandWidth, 2);
            // check heights
            assert.closeTo(numAttr(bar0, "height"), (400 - axisHeight) / 3, 0.01, "height is correct for bar0");
            assert.closeTo(numAttr(bar1, "height"), (400 - axisHeight) / 3 * 2, 0.01, "height is correct for bar1");
            assert.closeTo(numAttr(bar2, "height"), (400 - axisHeight) / 3 * 2, 0.01, "height is correct for bar2");
            assert.closeTo(numAttr(bar3, "height"), (400 - axisHeight) / 3, 0.01, "height is correct for bar3");
            // check that bar is aligned on the center of the scale
            assert.closeTo(numAttr(bar0, "x") + numAttr(bar0, "width") / 2, xScale.scale(bar0X) + bandWidth / 2, 0.01, "x pos correct for bar0");
            assert.closeTo(numAttr(bar1, "x") + numAttr(bar1, "width") / 2, xScale.scale(bar1X) + bandWidth / 2, 0.01, "x pos correct for bar1");
            assert.closeTo(numAttr(bar2, "x") + numAttr(bar2, "width") / 2, xScale.scale(bar2X) + bandWidth / 2, 0.01, "x pos correct for bar2");
            assert.closeTo(numAttr(bar3, "x") + numAttr(bar3, "width") / 2, xScale.scale(bar3X) + bandWidth / 2, 0.01, "x pos correct for bar3");
            // now check y values to ensure they do indeed stack
            assert.closeTo(numAttr(bar0, "y"), (400 - axisHeight) / 3 * 2, 0.01, "y is correct for bar0");
            assert.closeTo(numAttr(bar1, "y"), (400 - axisHeight) / 3, 0.01, "y is correct for bar1");
            assert.closeTo(numAttr(bar2, "y"), 0, 0.01, "y is correct for bar2");
            assert.closeTo(numAttr(bar3, "y"), 0, 0.01, "y is correct for bar3");
            svg.remove();
        });
    });
    describe("Stacked Bar Plot Negative Values", function () {
        var svg;
        var xScale;
        var yScale;
        var plot;
        var SVG_WIDTH = 600;
        var SVG_HEIGHT = 400;
        var axisHeight = 0;
        var bandWidth = 0;
        beforeEach(function () {
            svg = generateSVG(SVG_WIDTH, SVG_HEIGHT);
            xScale = new Plottable.Scale.Ordinal();
            yScale = new Plottable.Scale.Linear();
            var data1 = [
                { x: "A", y: -1 },
                { x: "B", y: -4 }
            ];
            var data2 = [
                { x: "A", y: -1 },
                { x: "B", y: 4 }
            ];
            var data3 = [
                { x: "A", y: -2 },
                { x: "B", y: -4 }
            ];
            var data4 = [
                { x: "A", y: -3 },
                { x: "B", y: 4 }
            ];
            plot = new Plottable.Plot.StackedBar(xScale, yScale);
            plot.addDataset(data1);
            plot.addDataset(data2);
            plot.addDataset(data3);
            plot.addDataset(data4);
            plot.baseline(0);
            var xAxis = new Plottable.Axis.Category(xScale, "bottom");
            var table = new Plottable.Component.Table([[plot], [xAxis]]).renderTo(svg);
            axisHeight = xAxis.height();
        });
        it("stacking done correctly for negative values", function () {
            var bars = plot._renderArea.selectAll("rect");
            var bar0 = d3.select(bars[0][0]);
            var bar1 = d3.select(bars[0][1]);
            var bar2 = d3.select(bars[0][2]);
            var bar3 = d3.select(bars[0][3]);
            var bar4 = d3.select(bars[0][4]);
            var bar5 = d3.select(bars[0][5]);
            var bar6 = d3.select(bars[0][6]);
            var bar7 = d3.select(bars[0][7]);
            // check stacking order
            assert.operator(numAttr(bar0, "y"), "<", numAttr(bar2, "y"), "'A' bars added below the baseline in dataset order");
            assert.operator(numAttr(bar2, "y"), "<", numAttr(bar4, "y"), "'A' bars added below the baseline in dataset order");
            assert.operator(numAttr(bar4, "y"), "<", numAttr(bar6, "y"), "'A' bars added below the baseline in dataset order");
            assert.operator(numAttr(bar1, "y"), "<", numAttr(bar5, "y"), "'B' bars added below the baseline in dataset order");
            assert.operator(numAttr(bar3, "y"), ">", numAttr(bar7, "y"), "'B' bars added above the baseline in dataset order");
            svg.remove();
        });
        it("stacked extent is set correctly", function () {
            assert.deepEqual(plot.stackedExtent, [-8, 8], "stacked extent is updated accordingly");
            svg.remove();
        });
    });
    describe("Horizontal Stacked Bar Plot", function () {
        var svg;
        var dataset1;
        var dataset2;
        var xScale;
        var yScale;
        var renderer;
        var SVG_WIDTH = 600;
        var SVG_HEIGHT = 400;
        var rendererWidth;
        var bandWidth = 0;
        beforeEach(function () {
            svg = generateSVG(SVG_WIDTH, SVG_HEIGHT);
            xScale = new Plottable.Scale.Linear().domain([0, 6]);
            yScale = new Plottable.Scale.Ordinal();
            var data1 = [
                { name: "jon", y: 0, type: "q1" },
                { name: "dan", y: 2, type: "q1" }
            ];
            var data2 = [
                { name: "jon", y: 2, type: "q2" },
                { name: "dan", y: 4, type: "q2" }
            ];
            dataset1 = new Plottable.Dataset(data1);
            dataset2 = new Plottable.Dataset(data2);
            renderer = new Plottable.Plot.StackedBar(xScale, yScale, false);
            renderer.project("y", "name", yScale);
            renderer.project("x", "y", xScale);
            renderer.addDataset(data1);
            renderer.addDataset(data2);
            renderer.baseline(0);
            var yAxis = new Plottable.Axis.Category(yScale, "left");
            var table = new Plottable.Component.Table([[yAxis, renderer]]).renderTo(svg);
            rendererWidth = renderer.width();
            bandWidth = yScale.rangeBand();
        });
        it("renders correctly", function () {
            var bars = renderer._renderArea.selectAll("rect");
            var bar0 = d3.select(bars[0][0]);
            var bar1 = d3.select(bars[0][1]);
            var bar2 = d3.select(bars[0][2]);
            var bar3 = d3.select(bars[0][3]);
            // check heights
            assert.closeTo(numAttr(bar0, "height"), bandWidth, 2);
            assert.closeTo(numAttr(bar1, "height"), bandWidth, 2);
            assert.closeTo(numAttr(bar2, "height"), bandWidth, 2);
            assert.closeTo(numAttr(bar3, "height"), bandWidth, 2);
            // check widths
            assert.closeTo(numAttr(bar0, "width"), 0, 0.01, "width is correct for bar0");
            assert.closeTo(numAttr(bar1, "width"), rendererWidth / 3, 0.01, "width is correct for bar1");
            assert.closeTo(numAttr(bar2, "width"), rendererWidth / 3, 0.01, "width is correct for bar2");
            assert.closeTo(numAttr(bar3, "width"), rendererWidth / 3 * 2, 0.01, "width is correct for bar3");
            var bar0Y = bar0.data()[0].name;
            var bar1Y = bar1.data()[0].name;
            var bar2Y = bar2.data()[0].name;
            var bar3Y = bar3.data()[0].name;
            // check that bar is aligned on the center of the scale
            assert.closeTo(numAttr(bar0, "y") + numAttr(bar0, "height") / 2, yScale.scale(bar0Y) + bandWidth / 2, 0.01, "y pos correct for bar0");
            assert.closeTo(numAttr(bar1, "y") + numAttr(bar1, "height") / 2, yScale.scale(bar1Y) + bandWidth / 2, 0.01, "y pos correct for bar1");
            assert.closeTo(numAttr(bar2, "y") + numAttr(bar2, "height") / 2, yScale.scale(bar2Y) + bandWidth / 2, 0.01, "y pos correct for bar2");
            assert.closeTo(numAttr(bar3, "y") + numAttr(bar3, "height") / 2, yScale.scale(bar3Y) + bandWidth / 2, 0.01, "y pos correct for bar3");
            // now check x values to ensure they do indeed stack
            assert.closeTo(numAttr(bar0, "x"), 0, 0.01, "x is correct for bar0");
            assert.closeTo(numAttr(bar1, "x"), 0, 0.01, "x is correct for bar1");
            assert.closeTo(numAttr(bar2, "x"), 0, 0.01, "x is correct for bar2");
            assert.closeTo(numAttr(bar3, "x"), rendererWidth / 3, 0.01, "x is correct for bar3");
            svg.remove();
        });
    });
    describe("Stacked Bar Plot Weird Values", function () {
        var svg;
        var plot;
        var SVG_WIDTH = 600;
        var SVG_HEIGHT = 400;
        var numAttr = function (s, a) { return parseFloat(s.attr(a)); };
        beforeEach(function () {
            svg = generateSVG(SVG_WIDTH, SVG_HEIGHT);
            var xScale = new Plottable.Scale.Ordinal();
            var yScale = new Plottable.Scale.Linear();
            var data1 = [
                { x: "A", y: 1, type: "a" },
                { x: "B", y: 2, type: "a" },
                { x: "C", y: 1, type: "a" }
            ];
            var data2 = [
                { x: "A", y: 2, type: "b" },
                { x: "B", y: 3, type: "b" }
            ];
            var data3 = [
                { x: "B", y: 1, type: "c" },
                { x: "C", y: 7, type: "c" }
            ];
            plot = new Plottable.Plot.StackedBar(xScale, yScale);
            plot.addDataset(data1);
            plot.addDataset(data2);
            plot.addDataset(data3);
            var xAxis = new Plottable.Axis.Category(xScale, "bottom");
            var table = new Plottable.Component.Table([[plot], [xAxis]]).renderTo(svg);
        });
        it("renders correctly", function () {
            var bars = plot._renderArea.selectAll("rect");
            assert.lengthOf(bars[0], 7, "draws a bar for each datum");
            var aBars = [d3.select(bars[0][0]), d3.select(bars[0][3])];
            var bBars = [d3.select(bars[0][1]), d3.select(bars[0][4]), d3.select(bars[0][5])];
            var cBars = [d3.select(bars[0][2]), d3.select(bars[0][6])];
            assert.closeTo(numAttr(aBars[0], "x"), numAttr(aBars[1], "x"), 0.01, "A bars at same x position");
            assert.operator(numAttr(aBars[0], "y"), ">", numAttr(aBars[1], "y"), "first dataset A bar under second");
            assert.closeTo(numAttr(bBars[0], "x"), numAttr(bBars[1], "x"), 0.01, "B bars at same x position");
            assert.closeTo(numAttr(bBars[1], "x"), numAttr(bBars[2], "x"), 0.01, "B bars at same x position");
            assert.operator(numAttr(bBars[0], "y"), ">", numAttr(bBars[1], "y"), "first dataset B bar under second");
            assert.operator(numAttr(bBars[1], "y"), ">", numAttr(bBars[2], "y"), "second dataset B bar under third");
            assert.closeTo(numAttr(cBars[0], "x"), numAttr(cBars[1], "x"), 0.01, "C bars at same x position");
            assert.operator(numAttr(cBars[0], "y"), ">", numAttr(cBars[1], "y"), "first dataset C bar under second");
            svg.remove();
        });
    });
});

///<reference path="../../testReference.ts" />
var assert = chai.assert;
describe("Plots", function () {
    describe("Clustered Bar Plot", function () {
        var svg;
        var dataset1;
        var dataset2;
        var xScale;
        var yScale;
        var renderer;
        var SVG_WIDTH = 600;
        var SVG_HEIGHT = 400;
        var axisHeight = 0;
        var bandWidth = 0;
        beforeEach(function () {
            svg = generateSVG(SVG_WIDTH, SVG_HEIGHT);
            xScale = new Plottable.Scale.Ordinal();
            yScale = new Plottable.Scale.Linear().domain([0, 2]);
            var data1 = [
                { x: "A", y: 1 },
                { x: "B", y: 2 }
            ];
            var data2 = [
                { x: "A", y: 2 },
                { x: "B", y: 1 }
            ];
            dataset1 = new Plottable.Dataset(data1);
            dataset2 = new Plottable.Dataset(data2);
            renderer = new Plottable.Plot.ClusteredBar(xScale, yScale);
            renderer.addDataset(data1);
            renderer.addDataset(data2);
            renderer.baseline(0);
            var xAxis = new Plottable.Axis.Category(xScale, "bottom");
            var table = new Plottable.Component.Table([[renderer], [xAxis]]).renderTo(svg);
            axisHeight = xAxis.height();
            bandWidth = xScale.rangeBand();
        });
        it("renders correctly", function () {
            var bars = renderer._renderArea.selectAll("rect");
            var bar0 = d3.select(bars[0][0]);
            var bar1 = d3.select(bars[0][1]);
            var bar2 = d3.select(bars[0][2]);
            var bar3 = d3.select(bars[0][3]);
            var bar0X = bar0.data()[0].x;
            var bar1X = bar1.data()[0].x;
            var bar2X = bar2.data()[0].x;
            var bar3X = bar3.data()[0].x;
            // check widths
            var width = bandWidth / 2 * .518;
            assert.closeTo(numAttr(bar0, "width"), width, 2);
            assert.closeTo(numAttr(bar1, "width"), width, 2);
            assert.closeTo(numAttr(bar2, "width"), width, 2);
            assert.closeTo(numAttr(bar3, "width"), width, 2);
            // check heights
            assert.closeTo(numAttr(bar0, "height"), (400 - axisHeight) / 2, 0.01, "height is correct for bar0");
            assert.closeTo(numAttr(bar1, "height"), (400 - axisHeight), 0.01, "height is correct for bar1");
            assert.closeTo(numAttr(bar2, "height"), (400 - axisHeight), 0.01, "height is correct for bar2");
            assert.closeTo(numAttr(bar3, "height"), (400 - axisHeight) / 2, 0.01, "height is correct for bar3");
            // check that clustering is correct
            var off = renderer.innerScale.scale("_0");
            assert.closeTo(numAttr(bar0, "x") + numAttr(bar0, "width") / 2, xScale.scale(bar0X) + bandWidth / 2 - off, 0.01, "x pos correct for bar0");
            assert.closeTo(numAttr(bar1, "x") + numAttr(bar1, "width") / 2, xScale.scale(bar1X) + bandWidth / 2 - off, 0.01, "x pos correct for bar1");
            assert.closeTo(numAttr(bar2, "x") + numAttr(bar2, "width") / 2, xScale.scale(bar2X) + bandWidth / 2 + off, 0.01, "x pos correct for bar2");
            assert.closeTo(numAttr(bar3, "x") + numAttr(bar3, "width") / 2, xScale.scale(bar3X) + bandWidth / 2 + off, 0.01, "x pos correct for bar3");
            svg.remove();
        });
    });
    describe("Horizontal Clustered Bar Plot", function () {
        var svg;
        var dataset1;
        var dataset2;
        var yScale;
        var xScale;
        var renderer;
        var SVG_WIDTH = 600;
        var SVG_HEIGHT = 400;
        var rendererWidth;
        var bandWidth = 0;
        beforeEach(function () {
            svg = generateSVG(SVG_WIDTH, SVG_HEIGHT);
            yScale = new Plottable.Scale.Ordinal();
            xScale = new Plottable.Scale.Linear().domain([0, 2]);
            var data1 = [
                { y: "A", x: 1 },
                { y: "B", x: 2 }
            ];
            var data2 = [
                { y: "A", x: 2 },
                { y: "B", x: 1 }
            ];
            dataset1 = new Plottable.Dataset(data1);
            dataset2 = new Plottable.Dataset(data2);
            renderer = new Plottable.Plot.ClusteredBar(xScale, yScale, false);
            renderer.addDataset(data1);
            renderer.addDataset(data2);
            renderer.baseline(0);
            var yAxis = new Plottable.Axis.Category(yScale, "left");
            var table = new Plottable.Component.Table([[yAxis, renderer]]).renderTo(svg);
            rendererWidth = renderer.width();
            bandWidth = yScale.rangeBand();
        });
        it("renders correctly", function () {
            var bars = renderer._renderArea.selectAll("rect");
            var bar0 = d3.select(bars[0][0]);
            var bar1 = d3.select(bars[0][1]);
            var bar2 = d3.select(bars[0][2]);
            var bar3 = d3.select(bars[0][3]);
            // check widths
            var width = bandWidth / 2 * .518;
            assert.closeTo(numAttr(bar0, "height"), width, 2, "height is correct for bar0");
            assert.closeTo(numAttr(bar1, "height"), width, 2, "height is correct for bar1");
            assert.closeTo(numAttr(bar2, "height"), width, 2, "height is correct for bar2");
            assert.closeTo(numAttr(bar3, "height"), width, 2, "height is correct for bar3");
            // check heights
            assert.closeTo(numAttr(bar0, "width"), rendererWidth / 2, 0.01, "width is correct for bar0");
            assert.closeTo(numAttr(bar1, "width"), rendererWidth, 0.01, "width is correct for bar1");
            assert.closeTo(numAttr(bar2, "width"), rendererWidth, 0.01, "width is correct for bar2");
            assert.closeTo(numAttr(bar3, "width"), rendererWidth / 2, 0.01, "width is correct for bar3");
            var bar0Y = bar0.data()[0].y;
            var bar1Y = bar1.data()[0].y;
            var bar2Y = bar2.data()[0].y;
            var bar3Y = bar3.data()[0].y;
            // check that clustering is correct
            var off = renderer.innerScale.scale("_0");
            assert.closeTo(numAttr(bar0, "y") + numAttr(bar0, "height") / 2, yScale.scale(bar0Y) + bandWidth / 2 - off, 0.01, "y pos correct for bar0");
            assert.closeTo(numAttr(bar1, "y") + numAttr(bar1, "height") / 2, yScale.scale(bar1Y) + bandWidth / 2 - off, 0.01, "y pos correct for bar1");
            assert.closeTo(numAttr(bar2, "y") + numAttr(bar2, "height") / 2, yScale.scale(bar2Y) + bandWidth / 2 + off, 0.01, "y pos correct for bar2");
            assert.closeTo(numAttr(bar3, "y") + numAttr(bar3, "height") / 2, yScale.scale(bar3Y) + bandWidth / 2 + off, 0.01, "y pos correct for bar3");
            svg.remove();
        });
    });
    describe("Clustered Bar Plot Missing Values", function () {
        var svg;
        var plot;
        var numAttr = function (s, a) { return parseFloat(s.attr(a)); };
        beforeEach(function () {
            var SVG_WIDTH = 600;
            var SVG_HEIGHT = 400;
            svg = generateSVG(SVG_WIDTH, SVG_HEIGHT);
            var xScale = new Plottable.Scale.Ordinal();
            var yScale = new Plottable.Scale.Linear();
            var data1 = [{ x: "A", y: 1 }, { x: "B", y: 2 }, { x: "C", y: 1 }];
            var data2 = [{ x: "A", y: 2 }, { x: "B", y: 4 }];
            var data3 = [{ x: "B", y: 15 }, { x: "C", y: 15 }];
            plot = new Plottable.Plot.ClusteredBar(xScale, yScale);
            plot.addDataset(data1);
            plot.addDataset(data2);
            plot.addDataset(data3);
            plot.baseline(0);
            var xAxis = new Plottable.Axis.Category(xScale, "bottom");
            new Plottable.Component.Table([[plot], [xAxis]]).renderTo(svg);
        });
        it("renders correctly", function () {
            var bars = plot._renderArea.selectAll("rect");
            assert.lengthOf(bars[0], 7, "Number of bars should be equivalent to number of datum");
            var aBar0 = d3.select(bars[0][0]);
            var aBar1 = d3.select(bars[0][3]);
            var bBar0 = d3.select(bars[0][1]);
            var bBar1 = d3.select(bars[0][4]);
            var bBar2 = d3.select(bars[0][5]);
            var cBar0 = d3.select(bars[0][2]);
            var cBar1 = d3.select(bars[0][6]);
            // check bars are in domain order
            assert.operator(numAttr(aBar0, "x"), "<", numAttr(bBar0, "x"), "first dataset bars ordered correctly");
            assert.operator(numAttr(bBar0, "x"), "<", numAttr(cBar0, "x"), "first dataset bars ordered correctly");
            assert.operator(numAttr(aBar1, "x"), "<", numAttr(bBar1, "x"), "second dataset bars ordered correctly");
            assert.operator(numAttr(bBar2, "x"), "<", numAttr(cBar1, "x"), "third dataset bars ordered correctly");
            // check that clustering is correct
            assert.operator(numAttr(aBar0, "x"), "<", numAttr(aBar1, "x"), "A bars clustered in dataset order");
            assert.operator(numAttr(bBar0, "x"), "<", numAttr(bBar1, "x"), "B bars clustered in dataset order");
            assert.operator(numAttr(bBar1, "x"), "<", numAttr(bBar2, "x"), "B bars clustered in dataset order");
            assert.operator(numAttr(cBar0, "x"), "<", numAttr(cBar1, "x"), "C bars clustered in dataset order");
            svg.remove();
        });
    });
});

///<reference path="../testReference.ts" />
var assert = chai.assert;
describe("Broadcasters", function () {
    var b;
    var called;
    var cb;
    var listenable = { broadcaster: null };
    beforeEach(function () {
        b = new Plottable.Core.Broadcaster(listenable);
        listenable.broadcaster = b;
        called = false;
        cb = function () {
            called = true;
        };
    });
    it("listeners are called by the broadcast method", function () {
        b.registerListener(null, cb);
        b.broadcast();
        assert.isTrue(called, "callback was called");
    });
    it("same listener can only be associated with one callback", function () {
        var called2 = false;
        var cb2 = function () {
            called2 = true;
        };
        var listener = {};
        b.registerListener(listener, cb);
        b.registerListener(listener, cb2);
        b.broadcast();
        assert.isFalse(called, "first (overwritten) callback not called");
        assert.isTrue(called2, "second callback was called");
    });
    it("listeners can be deregistered", function () {
        var listener = {};
        b.registerListener(listener, cb);
        b.deregisterListener(listener);
        b.broadcast();
        assert.isFalse(called, "callback was not called after deregistering only listener");
        b.registerListener(5, cb);
        b.registerListener(6, cb);
        b.deregisterAllListeners();
        b.broadcast();
        assert.isFalse(called, "callback was not called after deregistering all listeners");
        b.registerListener(5, cb);
        b.registerListener(6, cb);
        b.deregisterListener(5);
        b.broadcast();
        assert.isTrue(called, "callback was called even after 1/2 listeners were deregistered");
    });
    it("arguments are passed through to callback", function () {
        var g2 = {};
        var g3 = "foo";
        var cb = function (a1, rest) {
            assert.equal(listenable, a1, "broadcaster passed through");
            assert.equal(g2, rest[0], "arg1 passed through");
            assert.equal(g3, rest[1], "arg2 passed through");
            called = true;
        };
        b.registerListener(null, cb);
        b.broadcast(g2, g3);
        assert.isTrue(called, "the cb was called");
    });
    it("deregistering an unregistered listener doesn't throw an error", function () {
        assert.doesNotThrow(function () { return b.deregisterListener({}); });
    });
});

///<reference path="../testReference.ts" />
var assert = chai.assert;
describe("ComponentContainer", function () {
    it("_addComponent()", function () {
        var container = new Plottable.Component.AbstractComponentContainer();
        var c1 = new Plottable.Component.AbstractComponent();
        var c2 = new Plottable.Component.AbstractComponent();
        var c3 = new Plottable.Component.AbstractComponent();
        assert.isTrue(container._addComponent(c1), "returns true on successful adding");
        assert.deepEqual(container.components(), [c1], "component was added");
        container._addComponent(c2);
        assert.deepEqual(container.components(), [c1, c2], "can append components");
        container._addComponent(c3, true);
        assert.deepEqual(container.components(), [c3, c1, c2], "can prepend components");
        assert.isFalse(container._addComponent(null), "returns false for null arguments");
        assert.deepEqual(container.components(), [c3, c1, c2], "component list was unchanged");
        assert.isFalse(container._addComponent(c1), "returns false if adding an already-added component");
        assert.deepEqual(container.components(), [c3, c1, c2], "component list was unchanged");
    });
    it("_removeComponent()", function () {
        var container = new Plottable.Component.AbstractComponentContainer();
        var c1 = new Plottable.Component.AbstractComponent();
        var c2 = new Plottable.Component.AbstractComponent();
        container._addComponent(c1);
        container._addComponent(c2);
        container._removeComponent(c2);
        assert.deepEqual(container.components(), [c1], "component 2 was removed");
        container._removeComponent(c2);
        assert.deepEqual(container.components(), [c1], "there are no side effects from removing already-removed components");
    });
    it("empty()", function () {
        var container = new Plottable.Component.AbstractComponentContainer();
        assert.isTrue(container.empty());
        var c1 = new Plottable.Component.AbstractComponent();
        container._addComponent(c1);
        assert.isFalse(container.empty());
    });
    it("detachAll()", function () {
        var container = new Plottable.Component.AbstractComponentContainer();
        var c1 = new Plottable.Component.AbstractComponent();
        var c2 = new Plottable.Component.AbstractComponent();
        container._addComponent(c1);
        container._addComponent(c2);
        container.detachAll();
        assert.deepEqual(container.components(), [], "container was cleared of components");
    });
    it("components() returns a shallow copy", function () {
        var container = new Plottable.Component.AbstractComponentContainer();
        var c1 = new Plottable.Component.AbstractComponent();
        var c2 = new Plottable.Component.AbstractComponent();
        container._addComponent(c1);
        container._addComponent(c2);
        var componentList = container.components();
        componentList.pop();
        assert.deepEqual(container.components(), [c1, c2], "internal list of components was not changed");
    });
});

///<reference path="../testReference.ts" />
var assert = chai.assert;
describe("ComponentGroups", function () {
    it("components in componentGroups overlap", function () {
        var c1 = makeFixedSizeComponent(10, 10);
        var c2 = new Plottable.Component.AbstractComponent();
        var c3 = new Plottable.Component.AbstractComponent();
        var cg = new Plottable.Component.Group([c1, c2, c3]);
        var svg = generateSVG(400, 400);
        cg._anchor(svg);
        c1.addBox("test-box1");
        c2.addBox("test-box2");
        c3.addBox("test-box3");
        cg._computeLayout()._render();
        var t1 = svg.select(".test-box1");
        var t2 = svg.select(".test-box2");
        var t3 = svg.select(".test-box3");
        assertWidthHeight(t1, 10, 10, "rect1 sized correctly");
        assertWidthHeight(t2, 400, 400, "rect2 sized correctly");
        assertWidthHeight(t3, 400, 400, "rect3 sized correctly");
        svg.remove();
    });
    it("components can be added before and after anchoring", function () {
        var c1 = makeFixedSizeComponent(10, 10);
        var c2 = makeFixedSizeComponent(20, 20);
        var c3 = new Plottable.Component.AbstractComponent();
        var cg = new Plottable.Component.Group([c1]);
        var svg = generateSVG(400, 400);
        cg.merge(c2)._anchor(svg);
        c1.addBox("test-box1");
        c2.addBox("test-box2");
        cg._computeLayout()._render();
        var t1 = svg.select(".test-box1");
        var t2 = svg.select(".test-box2");
        assertWidthHeight(t1, 10, 10, "rect1 sized correctly");
        assertWidthHeight(t2, 20, 20, "rect2 sized correctly");
        cg.merge(c3);
        c3.addBox("test-box3");
        cg._computeLayout()._render();
        var t3 = svg.select(".test-box3");
        assertWidthHeight(t3, 400, 400, "rect3 sized correctly");
        svg.remove();
    });
    it("component fixity is computed appropriately", function () {
        var cg = new Plottable.Component.Group();
        var c1 = new Plottable.Component.AbstractComponent();
        var c2 = new Plottable.Component.AbstractComponent();
        cg.merge(c1).merge(c2);
        assert.isFalse(cg._isFixedHeight(), "height not fixed when both components unfixed");
        assert.isFalse(cg._isFixedWidth(), "width not fixed when both components unfixed");
        fixComponentSize(c1, 10, 10);
        assert.isFalse(cg._isFixedHeight(), "height not fixed when one component unfixed");
        assert.isFalse(cg._isFixedWidth(), "width not fixed when one component unfixed");
        fixComponentSize(c2, null, 10);
        assert.isTrue(cg._isFixedHeight(), "height fixed when both components fixed");
        assert.isFalse(cg._isFixedWidth(), "width unfixed when one component unfixed");
    });
    it("componentGroup subcomponents have xOffset, yOffset of 0", function () {
        var cg = new Plottable.Component.Group();
        var c1 = new Plottable.Component.AbstractComponent();
        var c2 = new Plottable.Component.AbstractComponent();
        cg.merge(c1).merge(c2);
        var svg = generateSVG();
        cg._anchor(svg);
        cg._computeLayout(50, 50, 350, 350);
        var cgTranslate = d3.transform(cg._element.attr("transform")).translate;
        var c1Translate = d3.transform(c1._element.attr("transform")).translate;
        var c2Translate = d3.transform(c2._element.attr("transform")).translate;
        assert.equal(cgTranslate[0], 50, "componentGroup has 50 xOffset");
        assert.equal(cgTranslate[1], 50, "componentGroup has 50 yOffset");
        assert.equal(c1Translate[0], 0, "componentGroup has 0 xOffset");
        assert.equal(c1Translate[1], 0, "componentGroup has 0 yOffset");
        assert.equal(c2Translate[0], 0, "componentGroup has 0 xOffset");
        assert.equal(c2Translate[1], 0, "componentGroup has 0 yOffset");
        svg.remove();
    });
    it("detach() and _removeComponent work correctly for componentGroup", function () {
        var c1 = new Plottable.Component.AbstractComponent().classed("component-1", true);
        var c2 = new Plottable.Component.AbstractComponent().classed("component-2", true);
        var cg = new Plottable.Component.Group([c1, c2]);
        var svg = generateSVG(200, 200);
        cg.renderTo(svg);
        var c1Node = svg.select(".component-1").node();
        var c2Node = svg.select(".component-2").node();
        assert.isNotNull(c1Node, "component 1 was added to the DOM");
        assert.isNotNull(c2Node, "component 2 was added to the DOM");
        c2.detach();
        c1Node = svg.select(".component-1").node();
        c2Node = svg.select(".comopnent-2").node();
        assert.isNotNull(c1Node, "component 1 is still in the DOM");
        assert.isNull(c2Node, "component 2 was removed from the DOM");
        cg.detach();
        var cgNode = svg.select(".component-group").node();
        c1Node = svg.select(".component-1").node();
        assert.isNull(cgNode, "component group was removed from the DOM");
        assert.isNull(c1Node, "componet 1 was also removed from the DOM");
        cg.renderTo(svg);
        cgNode = svg.select(".component-group").node();
        c1Node = svg.select(".component-1").node();
        assert.isNotNull(cgNode, "component group was added back to the DOM");
        assert.isNotNull(c1Node, "componet 1 was also added back to the DOM");
        svg.remove();
    });
    it("detachAll() works as expected", function () {
        var cg = new Plottable.Component.Group();
        var c1 = new Plottable.Component.AbstractComponent();
        var c2 = new Plottable.Component.AbstractComponent();
        var c3 = new Plottable.Component.AbstractComponent();
        assert.isTrue(cg.empty(), "cg initially empty");
        cg.merge(c1).merge(c2).merge(c3);
        assert.isFalse(cg.empty(), "cg not empty after merging components");
        cg.detachAll();
        assert.isTrue(cg.empty(), "cg empty after detachAll()");
        assert.isFalse(c1._isAnchored, "c1 was detached");
        assert.isFalse(c2._isAnchored, "c2 was detached");
        assert.isFalse(c3._isAnchored, "c3 was detached");
        assert.lengthOf(cg.components(), 0, "cg has no components");
    });
    describe("ComponentGroup._requestedSpace works as expected", function () {
        it("_works for an empty ComponentGroup", function () {
            var cg = new Plottable.Component.Group();
            var request = cg._requestedSpace(10, 10);
            verifySpaceRequest(request, 0, 0, false, false, "");
        });
        it("works for a ComponentGroup with only proportional-size components", function () {
            var cg = new Plottable.Component.Group();
            var c1 = new Plottable.Component.AbstractComponent();
            var c2 = new Plottable.Component.AbstractComponent();
            cg.merge(c1).merge(c2);
            var request = cg._requestedSpace(10, 10);
            verifySpaceRequest(request, 0, 0, false, false, "");
        });
        it("works when there are fixed-size components", function () {
            var cg = new Plottable.Component.Group();
            var c1 = new Plottable.Component.AbstractComponent();
            var c2 = new Plottable.Component.AbstractComponent();
            var c3 = new Plottable.Component.AbstractComponent();
            cg.merge(c1).merge(c2).merge(c3);
            fixComponentSize(c1, null, 10);
            fixComponentSize(c2, null, 50);
            var request = cg._requestedSpace(10, 10);
            verifySpaceRequest(request, 0, 50, false, true, "");
        });
    });
    describe("Component.merge works as expected", function () {
        var c1 = new Plottable.Component.AbstractComponent();
        var c2 = new Plottable.Component.AbstractComponent();
        var c3 = new Plottable.Component.AbstractComponent();
        var c4 = new Plottable.Component.AbstractComponent();
        it("Component.merge works as expected (Component.merge Component)", function () {
            var cg = c1.merge(c2);
            var innerComponents = cg._components;
            assert.lengthOf(innerComponents, 2, "There are two components");
            assert.equal(innerComponents[0], c1, "first component correct");
            assert.equal(innerComponents[1], c2, "second component correct");
        });
        it("Component.merge works as expected (Component.merge ComponentGroup)", function () {
            var cg = new Plottable.Component.Group([c2, c3, c4]);
            var cg2 = c1.merge(cg);
            assert.equal(cg, cg2, "c.merge(cg) returns cg");
            var components = cg._components;
            assert.lengthOf(components, 4, "four components");
            assert.equal(components[0], c1, "first component in front");
            assert.equal(components[1], c2, "second component is second");
        });
        it("Component.merge works as expected (ComponentGroup.merge Component)", function () {
            var cg = new Plottable.Component.Group([c1, c2, c3]);
            var cg2 = cg.merge(c4);
            assert.equal(cg, cg2, "cg.merge(c) returns cg");
            var components = cg._components;
            assert.lengthOf(components, 4, "there are four components");
            assert.equal(components[0], c1, "first is first");
            assert.equal(components[3], c4, "fourth is fourth");
        });
        it("Component.merge works as expected (ComponentGroup.merge ComponentGroup)", function () {
            var cg1 = new Plottable.Component.Group([c1, c2]);
            var cg2 = new Plottable.Component.Group([c3, c4]);
            var cg = cg1.merge(cg2);
            assert.equal(cg, cg1, "merged == cg1");
            assert.notEqual(cg, cg2, "merged != cg2");
            var components = cg._components;
            assert.lengthOf(components, 3, "there are three inner components");
            assert.equal(components[0], c1, "components are inside");
            assert.equal(components[1], c2, "components are inside");
            assert.equal(components[2], cg2, "componentGroup2 inside componentGroup1");
        });
    });
});

///<reference path="../testReference.ts" />
var assert = chai.assert;
function assertComponentXY(component, x, y, message) {
    // use <any> to examine the private variables
    var translate = d3.transform(component._element.attr("transform")).translate;
    var xActual = translate[0];
    var yActual = translate[1];
    assert.equal(xActual, x, "X: " + message);
    assert.equal(yActual, y, "Y: " + message);
}
describe("Component behavior", function () {
    var svg;
    var c;
    var SVG_WIDTH = 400;
    var SVG_HEIGHT = 300;
    beforeEach(function () {
        svg = generateSVG(SVG_WIDTH, SVG_HEIGHT);
        c = new Plottable.Component.AbstractComponent();
    });
    describe("anchor", function () {
        it("anchoring works as expected", function () {
            c._anchor(svg);
            assert.equal(c._element.node(), svg.select("g").node(), "the component anchored to a <g> beneath the <svg>");
            assert.isTrue(svg.classed("plottable"), "<svg> was given \"plottable\" CSS class");
            svg.remove();
        });
        it("can re-anchor to a different element", function () {
            c._anchor(svg);
            var svg2 = generateSVG(SVG_WIDTH, SVG_HEIGHT);
            c._anchor(svg2);
            assert.equal(c._element.node(), svg2.select("g").node(), "the component re-achored under the second <svg>");
            assert.isTrue(svg2.classed("plottable"), "second <svg> was given \"plottable\" CSS class");
            svg.remove();
            svg2.remove();
        });
    });
    describe("computeLayout", function () {
        it("computeLayout defaults and updates intelligently", function () {
            c._anchor(svg);
            c._computeLayout();
            assert.equal(c.width(), SVG_WIDTH, "computeLayout defaulted width to svg width");
            assert.equal(c.height(), SVG_HEIGHT, "computeLayout defaulted height to svg height");
            assert.equal(c.xOrigin, 0, "xOrigin defaulted to 0");
            assert.equal(c.yOrigin, 0, "yOrigin defaulted to 0");
            svg.attr("width", 2 * SVG_WIDTH).attr("height", 2 * SVG_HEIGHT);
            c._computeLayout();
            assert.equal(c.width(), 2 * SVG_WIDTH, "computeLayout updated width to new svg width");
            assert.equal(c.height(), 2 * SVG_HEIGHT, "computeLayout updated height to new svg height");
            assert.equal(c.xOrigin, 0, "xOrigin is still 0");
            assert.equal(c.yOrigin, 0, "yOrigin is still 0");
            svg.remove();
        });
        it("computeLayout works with CSS layouts", function () {
            // Manually size parent
            var parent = d3.select(svg.node().parentNode);
            parent.style("width", "400px");
            parent.style("height", "200px");
            // Remove width/height attributes and style with CSS
            svg.attr("width", null).attr("height", null);
            c._anchor(svg);
            c._computeLayout();
            assert.equal(c.width(), 400, "defaults to width of parent if width is not specified on <svg>");
            assert.equal(c.height(), 200, "defaults to height of parent if width is not specified on <svg>");
            assert.equal(c.xOrigin, 0, "xOrigin defaulted to 0");
            assert.equal(c.yOrigin, 0, "yOrigin defaulted to 0");
            svg.style("width", "50%").style("height", "50%");
            c._computeLayout();
            assert.equal(c.width(), 200, "computeLayout defaulted width to svg width");
            assert.equal(c.height(), 100, "computeLayout defaulted height to svg height");
            assert.equal(c.xOrigin, 0, "xOrigin defaulted to 0");
            assert.equal(c.yOrigin, 0, "yOrigin defaulted to 0");
            svg.style("width", "25%").style("height", "25%");
            c._computeLayout();
            assert.equal(c.width(), 100, "computeLayout updated width to new svg width");
            assert.equal(c.height(), 50, "computeLayout updated height to new svg height");
            assert.equal(c.xOrigin, 0, "xOrigin is still 0");
            assert.equal(c.yOrigin, 0, "yOrigin is still 0");
            // reset test page DOM
            parent.style("width", "auto");
            parent.style("height", "auto");
            svg.remove();
        });
        it("computeLayout will not default when attached to non-root node", function () {
            var g = svg.append("g");
            c._anchor(g);
            assert.throws(function () { return c._computeLayout(); }, "null arguments");
            svg.remove();
        });
        it("computeLayout throws an error when called on un-anchored component", function () {
            assert.throws(function () { return c._computeLayout(); }, Error, "anchor must be called before computeLayout");
            svg.remove();
        });
        it("computeLayout uses its arguments apropriately", function () {
            var g = svg.append("g");
            var xOff = 10;
            var yOff = 20;
            var width = 100;
            var height = 200;
            c._anchor(svg);
            c._computeLayout(xOff, yOff, width, height);
            var translate = getTranslate(c._element);
            assert.deepEqual(translate, [xOff, yOff], "the element translated appropriately");
            assert.equal(c.width(), width, "the width set properly");
            assert.equal(c.height(), height, "the height set propery");
            svg.remove();
        });
    });
    it("subelement containers are ordered properly", function () {
        c.renderTo(svg);
        var gs = c._element.selectAll("g");
        var g0 = d3.select(gs[0][0]);
        var g1 = d3.select(gs[0][1]);
        var g2 = d3.select(gs[0][2]);
        var g3 = d3.select(gs[0][3]);
        assert.isTrue(g0.classed("background-container"), "the first g is a background container");
        assert.isTrue(g1.classed("content"), "the second g is a content container");
        assert.isTrue(g2.classed("foreground-container"), "the third g is a foreground container");
        assert.isTrue(g3.classed("box-container"), "the fourth g is a box container");
        svg.remove();
    });
    it("fixed-width component will align to the right spot", function () {
        fixComponentSize(c, 100, 100);
        c._anchor(svg);
        c._computeLayout();
        assertComponentXY(c, 0, 0, "top-left component aligns correctly");
        c.xAlign("CENTER").yAlign("CENTER");
        c._computeLayout();
        assertComponentXY(c, 150, 100, "center component aligns correctly");
        c.xAlign("RIGHT").yAlign("BOTTOM");
        c._computeLayout();
        assertComponentXY(c, 300, 200, "bottom-right component aligns correctly");
        svg.remove();
    });
    it("components can be offset relative to their alignment, and throw errors if there is insufficient space", function () {
        fixComponentSize(c, 100, 100);
        c._anchor(svg);
        c.xOffset(20).yOffset(20);
        c._computeLayout();
        assertComponentXY(c, 20, 20, "top-left component offsets correctly");
        c.xAlign("CENTER").yAlign("CENTER");
        c._computeLayout();
        assertComponentXY(c, 170, 120, "center component offsets correctly");
        c.xAlign("RIGHT").yAlign("BOTTOM");
        c._computeLayout();
        assertComponentXY(c, 320, 220, "bottom-right component offsets correctly");
        c.xOffset(0).yOffset(0);
        c._computeLayout();
        assertComponentXY(c, 300, 200, "bottom-right component offset resets");
        c.xOffset(-20).yOffset(-30);
        c._computeLayout();
        assertComponentXY(c, 280, 170, "negative offsets work properly");
        svg.remove();
    });
    it("component defaults are as expected", function () {
        var layout = c._requestedSpace(1, 1);
        assert.equal(layout.width, 0, "requested width defaults to 0");
        assert.equal(layout.height, 0, "requested height defaults to 0");
        assert.equal(layout.wantsWidth, false, "_requestedSpace().wantsWidth  defaults to false");
        assert.equal(layout.wantsHeight, false, "_requestedSpace().wantsHeight defaults to false");
        assert.equal(c._xAlignProportion, 0, "_xAlignProportion defaults to 0");
        assert.equal(c._yAlignProportion, 0, "_yAlignProportion defaults to 0");
        assert.equal(c._xOffset, 0, "xOffset defaults to 0");
        assert.equal(c._yOffset, 0, "yOffset defaults to 0");
        svg.remove();
    });
    it("clipPath works as expected", function () {
        assert.isFalse(c.clipPathEnabled, "clipPathEnabled defaults to false");
        c.clipPathEnabled = true;
        var expectedClipPathID = c._plottableID;
        c._anchor(svg);
        c._computeLayout(0, 0, 100, 100);
        c._render();
        var expectedPrefix = /MSIE [5-9]/.test(navigator.userAgent) ? "" : document.location.href;
        var expectedClipPathURL = "url(" + expectedPrefix + "#clipPath" + expectedClipPathID + ")";
        // IE 9 has clipPath like 'url("#clipPath")', must accomodate
        var normalizeClipPath = function (s) { return s.replace(/"/g, ""); };
        assert.isTrue(normalizeClipPath(c._element.attr("clip-path")) === expectedClipPathURL, "the element has clip-path url attached");
        var clipRect = c.boxContainer.select(".clip-rect");
        assert.equal(clipRect.attr("width"), 100, "the clipRect has an appropriate width");
        assert.equal(clipRect.attr("height"), 100, "the clipRect has an appropriate height");
        svg.remove();
    });
    it("componentID works as expected", function () {
        var expectedID = Plottable.Core.PlottableObject.nextID;
        var c1 = new Plottable.Component.AbstractComponent();
        assert.equal(c1._plottableID, expectedID, "component id on next component was as expected");
        var c2 = new Plottable.Component.AbstractComponent();
        assert.equal(c2._plottableID, expectedID + 1, "future components increment appropriately");
        svg.remove();
    });
    it("boxes work as expected", function () {
        assert.throws(function () { return c.addBox("pre-anchor"); }, Error, "Adding boxes before anchoring is currently disallowed");
        c.renderTo(svg);
        c.addBox("post-anchor");
        var e = c._element;
        var boxContainer = e.select(".box-container");
        var boxStrings = [".bounding-box", ".post-anchor"];
        boxStrings.forEach(function (s) {
            var box = boxContainer.select(s);
            assert.isNotNull(box.node(), s + " box was created and placed inside boxContainer");
            var bb = Plottable._Util.DOM.getBBox(box);
            assert.equal(bb.width, SVG_WIDTH, s + " width as expected");
            assert.equal(bb.height, SVG_HEIGHT, s + " height as expected");
        });
        svg.remove();
    });
    it("hitboxes are created iff there are registered interactions", function () {
        function verifyHitbox(component) {
            var hitBox = component.hitBox;
            assert.isNotNull(hitBox, "the hitbox was created");
            var hitBoxFill = hitBox.style("fill");
            var hitBoxFilled = hitBoxFill === "#ffffff" || hitBoxFill === "rgb(255, 255, 255)";
            assert.isTrue(hitBoxFilled, hitBoxFill + " <- this should be filled, so the hitbox will detect events");
            assert.equal(hitBox.style("opacity"), "0", "the hitBox is transparent, otherwise it would look weird");
        }
        c._anchor(svg);
        assert.isUndefined(c.hitBox, "no hitBox was created when there were no registered interactions");
        svg.remove();
        svg = generateSVG();
        c = new Plottable.Component.AbstractComponent();
        var i = new Plottable.Interaction.AbstractInteraction();
        c.registerInteraction(i);
        c._anchor(svg);
        verifyHitbox(c);
        svg.remove();
        svg = generateSVG();
        c = new Plottable.Component.AbstractComponent();
        c._anchor(svg);
        i = new Plottable.Interaction.AbstractInteraction();
        c.registerInteraction(i);
        verifyHitbox(c);
        svg.remove();
    });
    it("interaction registration works properly", function () {
        var hitBox1 = null;
        var hitBox2 = null;
        var interaction1 = { _anchor: function (comp, hb) { return hitBox1 = hb.node(); } };
        var interaction2 = { _anchor: function (comp, hb) { return hitBox2 = hb.node(); } };
        c.registerInteraction(interaction1);
        c.renderTo(svg);
        c.registerInteraction(interaction2);
        var hitNode = c.hitBox.node();
        assert.equal(hitBox1, hitNode, "hitBox1 was registerd");
        assert.equal(hitBox2, hitNode, "hitBox2 was registerd");
        svg.remove();
    });
    it("errors are thrown on bad alignments", function () {
        assert.throws(function () { return c.xAlign("foo"); }, Error, "Unsupported alignment");
        assert.throws(function () { return c.yAlign("foo"); }, Error, "Unsupported alignment");
        svg.remove();
    });
    it("css classing works as expected", function () {
        assert.isFalse(c.classed("CSS-PREANCHOR-KEEP"));
        c.classed("CSS-PREANCHOR-KEEP", true);
        assert.isTrue(c.classed("CSS-PREANCHOR-KEEP"));
        c.classed("CSS-PREANCHOR-REMOVE", true);
        assert.isTrue(c.classed("CSS-PREANCHOR-REMOVE"));
        c.classed("CSS-PREANCHOR-REMOVE", false);
        assert.isFalse(c.classed("CSS-PREANCHOR-REMOVE"));
        c._anchor(svg);
        assert.isTrue(c.classed("CSS-PREANCHOR-KEEP"));
        assert.isFalse(c.classed("CSS-PREANCHOR-REMOVE"));
        assert.isFalse(c.classed("CSS-POSTANCHOR"));
        c.classed("CSS-POSTANCHOR", true);
        assert.isTrue(c.classed("CSS-POSTANCHOR"));
        c.classed("CSS-POSTANCHOR", false);
        assert.isFalse(c.classed("CSS-POSTANCHOR"));
        assert.isFalse(c.classed(undefined), "returns false when classed called w/ undefined");
        assert.equal(c.classed(undefined, true), c, "returns this when classed called w/ undefined and true");
        svg.remove();
    });
    it("detach() works as expected", function () {
        var cbCalled = 0;
        var cb = function (b) { return cbCalled++; };
        var b = new Plottable.Core.Broadcaster(null);
        var c1 = new Plottable.Component.AbstractComponent();
        b.registerListener(c1, cb);
        c1.renderTo(svg);
        b.broadcast();
        assert.equal(cbCalled, 1, "the callback was called");
        assert.isTrue(svg.node().hasChildNodes(), "the svg has children");
        c1.detach();
        b.broadcast();
        assert.equal(cbCalled, 2, "the callback is still attached to the component");
        assert.isFalse(svg.node().hasChildNodes(), "the svg has no children");
        svg.remove();
    });
    it("can't reuse component if it's been remove()-ed", function () {
        var c1 = new Plottable.Component.AbstractComponent();
        c1.renderTo(svg);
        c1.remove();
        assert.throws(function () { return c1.renderTo(svg); }, "reuse");
        svg.remove();
    });
    it("_invalidateLayout works as expected", function () {
        var cg = new Plottable.Component.Group();
        var c = makeFixedSizeComponent(10, 10);
        cg._addComponent(c);
        cg.renderTo(svg);
        assert.equal(cg.height(), 10, "height() initially 10 for fixed-size component");
        assert.equal(cg.width(), 10, "width() initially 10 for fixed-size component");
        fixComponentSize(c, 50, 50);
        c._invalidateLayout();
        assert.equal(cg.height(), 50, "invalidateLayout propagated to parent and caused resized height");
        assert.equal(cg.width(), 50, "invalidateLayout propagated to parent and caused resized width");
        svg.remove();
    });
    it("components can be detached even if not anchored", function () {
        var c = new Plottable.Component.AbstractComponent();
        c.detach(); // no error thrown
        svg.remove();
    });
    it("component remains in own cell", function () {
        var horizontalComponent = new Plottable.Component.AbstractComponent();
        var verticalComponent = new Plottable.Component.AbstractComponent();
        var placeHolder = new Plottable.Component.AbstractComponent();
        var t = new Plottable.Component.Table().addComponent(0, 0, verticalComponent).addComponent(0, 1, new Plottable.Component.AbstractComponent()).addComponent(1, 0, placeHolder).addComponent(1, 1, horizontalComponent);
        t.renderTo(svg);
        horizontalComponent.xAlign("center");
        verticalComponent.yAlign("bottom");
        assertBBoxNonIntersection(verticalComponent._element.select(".bounding-box"), placeHolder._element.select(".bounding-box"));
        assertBBoxInclusion(t.boxContainer.select(".bounding-box"), horizontalComponent._element.select(".bounding-box"));
        svg.remove();
    });
    it("Components will not translate if they are fixed width/height and request more space than offered", function () {
        // catches #1188
        var c = new Plottable.Component.AbstractComponent();
        c._requestedSpace = function () {
            return { width: 500, height: 500, wantsWidth: true, wantsHeight: true };
        };
        c._fixedWidthFlag = true;
        c._fixedHeightFlag = true;
        c.xAlign("left");
        var t = new Plottable.Component.Table([[c]]);
        t.renderTo(svg);
        var transform = d3.transform(c._element.attr("transform"));
        assert.deepEqual(transform.translate, [0, 0], "the element was not translated");
        svg.remove();
    });
});

///<reference path="../testReference.ts" />
var assert = chai.assert;
describe("Dataset", function () {
    it("Updates listeners when the data is changed", function () {
        var ds = new Plottable.Dataset();
        var newData = [1, 2, 3];
        var callbackCalled = false;
        var callback = function (listenable) {
            assert.equal(listenable, ds, "Callback received the Dataset as the first argument");
            assert.deepEqual(ds.data(), newData, "Dataset arrives with correct data");
            callbackCalled = true;
        };
        ds.broadcaster.registerListener(null, callback);
        ds.data(newData);
        assert.isTrue(callbackCalled, "callback was called when the data was changed");
    });
    it("Updates listeners when the metadata is changed", function () {
        var ds = new Plottable.Dataset();
        var newMetadata = "blargh";
        var callbackCalled = false;
        var callback = function (listenable) {
            assert.equal(listenable, ds, "Callback received the Dataset as the first argument");
            assert.deepEqual(ds.metadata(), newMetadata, "Dataset arrives with correct metadata");
            callbackCalled = true;
        };
        ds.broadcaster.registerListener(null, callback);
        ds.metadata(newMetadata);
        assert.isTrue(callbackCalled, "callback was called when the metadata was changed");
    });
    it("_getExtent works as expected", function () {
        var data = [1, 2, 3, 4, 1];
        var metadata = { foo: 11 };
        var id = function (d) { return d; };
        var dataset = new Plottable.Dataset(data, metadata);
        var plot = new Plottable.Plot.AbstractPlot().addDataset(dataset);
        var apply = function (a) { return Plottable._Util.Methods._applyAccessor(a, plot); };
        var a1 = function (d, i, m) { return d + i - 2; };
        assert.deepEqual(dataset._getExtent(a1, id), [-1, 5], "extent for numerical data works properly");
        var a2 = function (d, i, m) { return d + m.foo; };
        assert.deepEqual(dataset._getExtent(apply(a2), id), [12, 15], "extent uses metadata appropriately");
        dataset.metadata({ foo: -1 });
        assert.deepEqual(dataset._getExtent(apply(a2), id), [0, 3], "metadata change is reflected in extent results");
        var a3 = function (d, i, m) { return "_" + d; };
        assert.deepEqual(dataset._getExtent(a3, id), ["_1", "_2", "_3", "_4"], "extent works properly on string domains (no repeats)");
        var a_toString = function (d) { return (d + 2).toString(); };
        var coerce = function (d) { return +d; };
        assert.deepEqual(dataset._getExtent(a_toString, coerce), [3, 6], "type coercion works as expected");
    });
});

///<reference path="../testReference.ts" />
var assert = chai.assert;
function generateBasicTable(nRows, nCols) {
    // makes a table with exactly nRows * nCols children in a regular grid, with each
    // child being a basic component
    var table = new Plottable.Component.Table();
    var rows = [];
    var components = [];
    for (var i = 0; i < nRows; i++) {
        for (var j = 0; j < nCols; j++) {
            var r = new Plottable.Component.AbstractComponent();
            table.addComponent(i, j, r);
            components.push(r);
        }
    }
    return { "table": table, "components": components };
}
describe("Tables", function () {
    it("tables are classed properly", function () {
        var table = new Plottable.Component.Table();
        assert.isTrue(table.classed("table"));
    });
    it("padTableToSize works properly", function () {
        var t = new Plottable.Component.Table();
        assert.deepEqual(t.rows, [], "the table rows is an empty list");
        t.padTableToSize(1, 1);
        var rows = t.rows;
        var row = rows[0];
        var firstComponent = row[0];
        assert.lengthOf(rows, 1, "there is one row");
        assert.lengthOf(row, 1, "the row has one element");
        assert.isNull(firstComponent, "the row only has a null component");
        t.padTableToSize(5, 2);
        assert.lengthOf(rows, 5, "there are five rows");
        rows.forEach(function (r) { return assert.lengthOf(r, 2, "there are two columsn per row"); });
        assert.equal(rows[0][0], firstComponent, "the first component is unchanged");
    });
    it("table constructor can take a list of lists of components", function () {
        var c0 = new Plottable.Component.AbstractComponent();
        var row1 = [null, c0];
        var row2 = [new Plottable.Component.AbstractComponent(), null];
        var table = new Plottable.Component.Table([row1, row2]);
        assert.equal(table.rows[0][1], c0, "the component is in the right spot");
        var c1 = new Plottable.Component.AbstractComponent();
        table.addComponent(2, 2, c1);
        assert.equal(table.rows[2][2], c1, "the inserted component went to the right spot");
    });
    it("tables can be constructed by adding components in matrix style", function () {
        var table = new Plottable.Component.Table();
        var c1 = new Plottable.Component.AbstractComponent();
        var c2 = new Plottable.Component.AbstractComponent();
        table.addComponent(0, 0, c1);
        table.addComponent(1, 1, c2);
        var rows = table.rows;
        assert.lengthOf(rows, 2, "there are two rows");
        assert.lengthOf(rows[0], 2, "two cols in first row");
        assert.lengthOf(rows[1], 2, "two cols in second row");
        assert.equal(rows[0][0], c1, "first component added correctly");
        assert.equal(rows[1][1], c2, "second component added correctly");
        assert.isNull(rows[0][1], "component at (0, 1) is null");
        assert.isNull(rows[1][0], "component at (1, 0) is null");
    });
    it("can't add a component where one already exists", function () {
        var c1 = new Plottable.Component.AbstractComponent();
        var c2 = new Plottable.Component.AbstractComponent();
        var c3 = new Plottable.Component.AbstractComponent();
        var t = new Plottable.Component.Table();
        t.addComponent(0, 2, c1);
        t.addComponent(0, 0, c2);
        assert.throws(function () { return t.addComponent(0, 2, c3); }, Error, "component already exists");
    });
    it("addComponent works even if a component is added with a high column and low row index", function () {
        // Solves #180, a weird bug
        var t = new Plottable.Component.Table();
        var svg = generateSVG();
        t.addComponent(1, 0, new Plottable.Component.AbstractComponent());
        t.addComponent(0, 2, new Plottable.Component.AbstractComponent());
        t.renderTo(svg); //would throw an error without the fix (tested);
        svg.remove();
    });
    it("basic table with 2 rows 2 cols lays out properly", function () {
        var tableAndcomponents = generateBasicTable(2, 2);
        var table = tableAndcomponents.table;
        var components = tableAndcomponents.components;
        var svg = generateSVG();
        table.renderTo(svg);
        var elements = components.map(function (r) { return r._element; });
        var translates = elements.map(function (e) { return getTranslate(e); });
        assert.deepEqual(translates[0], [0, 0], "first element is centered at origin");
        assert.deepEqual(translates[1], [200, 0], "second element is located properly");
        assert.deepEqual(translates[2], [0, 200], "third element is located properly");
        assert.deepEqual(translates[3], [200, 200], "fourth element is located properly");
        var bboxes = elements.map(function (e) { return Plottable._Util.DOM.getBBox(e); });
        bboxes.forEach(function (b) {
            assert.equal(b.width, 200, "bbox is 200 pixels wide");
            assert.equal(b.height, 200, "bbox is 200 pixels tall");
        });
        svg.remove();
    });
    it("table with 2 rows 2 cols and margin/padding lays out properly", function () {
        var tableAndcomponents = generateBasicTable(2, 2);
        var table = tableAndcomponents.table;
        var components = tableAndcomponents.components;
        table.padding(5, 5);
        var svg = generateSVG(415, 415);
        table.renderTo(svg);
        var elements = components.map(function (r) { return r._element; });
        var translates = elements.map(function (e) { return getTranslate(e); });
        var bboxes = elements.map(function (e) { return Plottable._Util.DOM.getBBox(e); });
        assert.deepEqual(translates[0], [0, 0], "first element is centered properly");
        assert.deepEqual(translates[1], [210, 0], "second element is located properly");
        assert.deepEqual(translates[2], [0, 210], "third element is located properly");
        assert.deepEqual(translates[3], [210, 210], "fourth element is located properly");
        bboxes.forEach(function (b) {
            assert.equal(b.width, 205, "bbox is 205 pixels wide");
            assert.equal(b.height, 205, "bbox is 205 pixels tall");
        });
        svg.remove();
    });
    it("table with fixed-size objects on every side lays out properly", function () {
        var svg = generateSVG();
        var c4 = new Plottable.Component.AbstractComponent();
        // [0 1 2] \\
        // [3 4 5] \\
        // [6 7 8] \\
        // give the axis-like objects a minimum
        var c1 = makeFixedSizeComponent(null, 30);
        var c7 = makeFixedSizeComponent(null, 30);
        var c3 = makeFixedSizeComponent(50, null);
        var c5 = makeFixedSizeComponent(50, null);
        var table = new Plottable.Component.Table([[null, c1, null], [c3, c4, c5], [null, c7, null]]);
        var components = [c1, c3, c4, c5, c7];
        table.renderTo(svg);
        var elements = components.map(function (r) { return r._element; });
        var translates = elements.map(function (e) { return getTranslate(e); });
        var bboxes = elements.map(function (e) { return Plottable._Util.DOM.getBBox(e); });
        // test the translates
        assert.deepEqual(translates[0], [50, 0], "top axis translate");
        assert.deepEqual(translates[4], [50, 370], "bottom axis translate");
        assert.deepEqual(translates[1], [0, 30], "left axis translate");
        assert.deepEqual(translates[3], [350, 30], "right axis translate");
        assert.deepEqual(translates[2], [50, 30], "plot translate");
        // test the bboxes
        assertBBoxEquivalence(bboxes[0], [300, 30], "top axis bbox");
        assertBBoxEquivalence(bboxes[4], [300, 30], "bottom axis bbox");
        assertBBoxEquivalence(bboxes[1], [50, 340], "left axis bbox");
        assertBBoxEquivalence(bboxes[3], [50, 340], "right axis bbox");
        assertBBoxEquivalence(bboxes[2], [300, 340], "plot bbox");
        svg.remove();
    });
    it("table space fixity calculates properly", function () {
        var tableAndcomponents = generateBasicTable(3, 3);
        var table = tableAndcomponents.table;
        var components = tableAndcomponents.components;
        components.forEach(function (c) { return fixComponentSize(c, 10, 10); });
        assert.isTrue(table._isFixedWidth(), "fixed width when all subcomponents fixed width");
        assert.isTrue(table._isFixedHeight(), "fixedHeight when all subcomponents fixed height");
        fixComponentSize(components[0], null, 10);
        assert.isFalse(table._isFixedWidth(), "width not fixed when some subcomponent width not fixed");
        assert.isTrue(table._isFixedHeight(), "the height is still fixed when some subcomponent width not fixed");
        fixComponentSize(components[8], 10, null);
        fixComponentSize(components[0], 10, 10);
        assert.isTrue(table._isFixedWidth(), "width fixed again once no subcomponent width not fixed");
        assert.isFalse(table._isFixedHeight(), "height unfixed now that a subcomponent has unfixed height");
    });
    it.skip("table._requestedSpace works properly", function () {
        // [0 1]
        // [2 3]
        var c0 = new Plottable.Component.AbstractComponent();
        var c1 = makeFixedSizeComponent(50, 50);
        var c2 = makeFixedSizeComponent(20, 50);
        var c3 = makeFixedSizeComponent(20, 20);
        var table = new Plottable.Component.Table([[c0, c1], [c2, c3]]);
        var spaceRequest = table._requestedSpace(30, 30);
        verifySpaceRequest(spaceRequest, 30, 30, true, true, "1");
        spaceRequest = table._requestedSpace(50, 50);
        verifySpaceRequest(spaceRequest, 50, 50, true, true, "2");
        spaceRequest = table._requestedSpace(90, 90);
        verifySpaceRequest(spaceRequest, 70, 90, false, true, "3");
        spaceRequest = table._requestedSpace(200, 200);
        verifySpaceRequest(spaceRequest, 70, 100, false, false, "4");
    });
    describe("table.iterateLayout works properly", function () {
        // This test battery would have caught #405
        function verifyLayoutResult(result, cPS, rPS, gW, gH, wW, wH, id) {
            assert.deepEqual(result.colProportionalSpace, cPS, "colProportionalSpace:" + id);
            assert.deepEqual(result.rowProportionalSpace, rPS, "rowProportionalSpace:" + id);
            assert.deepEqual(result.guaranteedWidths, gW, "guaranteedWidths:" + id);
            assert.deepEqual(result.guaranteedHeights, gH, "guaranteedHeights:" + id);
            assert.deepEqual(result.wantsWidth, wW, "wantsWidth:" + id);
            assert.deepEqual(result.wantsHeight, wH, "wantsHeight:" + id);
        }
        var c1 = new Plottable.Component.AbstractComponent();
        var c2 = new Plottable.Component.AbstractComponent();
        var c3 = new Plottable.Component.AbstractComponent();
        var c4 = new Plottable.Component.AbstractComponent();
        var table = new Plottable.Component.Table([
            [c1, c2],
            [c3, c4]
        ]);
        it("iterateLayout works in the easy case where there is plenty of space and everything is satisfied on first go", function () {
            fixComponentSize(c1, 50, 50);
            fixComponentSize(c4, 20, 10);
            var result = table.iterateLayout(500, 500);
            verifyLayoutResult(result, [215, 215], [220, 220], [50, 20], [50, 10], false, false, "");
        });
        it.skip("iterateLayout works in the difficult case where there is a shortage of space and layout requires iterations", function () {
            fixComponentSize(c1, 490, 50);
            var result = table.iterateLayout(500, 500);
            verifyLayoutResult(result, [0, 0], [220, 220], [480, 20], [50, 10], true, false, "");
        });
        it("iterateLayout works in the case where all components are fixed-size", function () {
            fixComponentSize(c1, 50, 50);
            fixComponentSize(c2, 50, 50);
            fixComponentSize(c3, 50, 50);
            fixComponentSize(c4, 50, 50);
            var result = table.iterateLayout(100, 100);
            verifyLayoutResult(result, [0, 0], [0, 0], [50, 50], [50, 50], false, false, "..when there's exactly enough space");
            result = table.iterateLayout(80, 80);
            verifyLayoutResult(result, [0, 0], [0, 0], [40, 40], [40, 40], true, true, "..when there's not enough space");
            result = table.iterateLayout(120, 120);
            // If there is extra space in a fixed-size table, the extra space should not be allocated to proportional space
            verifyLayoutResult(result, [0, 0], [0, 0], [50, 50], [50, 50], false, false, "..when there's extra space");
        });
        it.skip("iterateLayout works in the tricky case when components can be unsatisfied but request little space", function () {
            table = new Plottable.Component.Table([[c1, c2]]);
            fixComponentSize(c1, null, null);
            c2._requestedSpace = function (w, h) {
                return {
                    width: w >= 200 ? 200 : 0,
                    height: h >= 200 ? 200 : 0,
                    wantsWidth: w < 200,
                    wantsHeight: h < 200
                };
            };
            var result = table.iterateLayout(200, 200);
            verifyLayoutResult(result, [0, 0], [0], [0, 200], [200], false, false, "when there's sufficient space");
            result = table.iterateLayout(150, 200);
            verifyLayoutResult(result, [150, 0], [0], [0, 0], [200], true, false, "when there's insufficient space");
        });
    });
    describe("table._removeComponent works properly", function () {
        var c1 = new Plottable.Component.AbstractComponent();
        var c2 = new Plottable.Component.AbstractComponent();
        var c3 = new Plottable.Component.AbstractComponent();
        var c4 = new Plottable.Component.AbstractComponent();
        var c5 = new Plottable.Component.AbstractComponent();
        var c6 = new Plottable.Component.AbstractComponent();
        var table;
        it("table._removeComponent works in basic case", function () {
            table = new Plottable.Component.Table([[c1, c2], [c3, c4], [c5, c6]]);
            table._removeComponent(c4);
            assert.deepEqual(table.rows, [[c1, c2], [c3, null], [c5, c6]], "remove one element");
        });
        it("table._removeComponent does nothing when component is not found", function () {
            table = new Plottable.Component.Table([[c1, c2], [c3, c4]]);
            table._removeComponent(c5);
            assert.deepEqual(table.rows, [[c1, c2], [c3, c4]], "remove nonexistent component");
        });
        it("table._removeComponent removing component twice should have same effect as removing it once", function () {
            table = new Plottable.Component.Table([[c1, c2, c3], [c4, c5, c6]]);
            table._removeComponent(c1);
            assert.deepEqual(table.rows, [[null, c2, c3], [c4, c5, c6]], "item twice");
            table._removeComponent(c1);
            assert.deepEqual(table.rows, [[null, c2, c3], [c4, c5, c6]], "item twice");
        });
        it("table._removeComponent doesn't do anything weird when called with null", function () {
            table = new Plottable.Component.Table([[c1, null], [c2, c3]]);
            table._removeComponent(null);
            assert.deepEqual(table.rows, [[c1, null], [c2, c3]]);
        });
    });
});

///<reference path="../testReference.ts" />
var assert = chai.assert;
describe("Domainer", function () {
    var scale;
    var domainer;
    beforeEach(function () {
        scale = new Plottable.Scale.Linear();
        domainer = new Plottable.Domainer();
    });
    it("pad() works in general case", function () {
        scale._updateExtent("1", "x", [100, 200]);
        scale.domainer(new Plottable.Domainer().pad(0.2));
        assert.deepEqual(scale.domain(), [90, 210]);
    });
    it("pad() works for date scales", function () {
        var timeScale = new Plottable.Scale.Time();
        var f = d3.time.format("%x");
        var d1 = f.parse("06/02/2014");
        var d2 = f.parse("06/03/2014");
        timeScale._updateExtent("1", "x", [d1, d2]);
        timeScale.domainer(new Plottable.Domainer().pad());
        var dd1 = timeScale.domain()[0];
        var dd2 = timeScale.domain()[1];
        assert.isDefined(dd1.toDateString, "padDomain produced dates");
        assert.isNotNull(dd1.toDateString, "padDomain produced dates");
        assert.notEqual(d1.valueOf(), dd1.valueOf(), "date1 changed");
        assert.notEqual(d2.valueOf(), dd2.valueOf(), "date2 changed");
        assert.equal(dd1.valueOf(), dd1.valueOf(), "date1 is not NaN");
        assert.equal(dd2.valueOf(), dd2.valueOf(), "date2 is not NaN");
    });
    it("pad() works on log scales", function () {
        var logScale = new Plottable.Scale.Log();
        logScale._updateExtent("1", "x", [10, 100]);
        logScale.range([0, 1]);
        logScale.domainer(domainer.pad(2.0));
        assert.closeTo(logScale.domain()[0], 1, 0.001);
        assert.closeTo(logScale.domain()[1], 1000, 0.001);
        logScale.range([50, 60]);
        logScale.autoDomain();
        assert.closeTo(logScale.domain()[0], 1, 0.001);
        assert.closeTo(logScale.domain()[1], 1000, 0.001);
        logScale.range([-1, -2]);
        logScale.autoDomain();
        assert.closeTo(logScale.domain()[0], 1, 0.001);
        assert.closeTo(logScale.domain()[1], 1000, 0.001);
    });
    it("pad() defaults to [v-1, v+1] if there's only one numeric value", function () {
        domainer.pad();
        var domain = domainer.computeDomain([[5, 5]], scale);
        assert.deepEqual(domain, [4, 6]);
    });
    it("pad() defaults to [v-1 day, v+1 day] if there's only one date value", function () {
        var d = new Date(2000, 5, 5);
        var dayBefore = new Date(2000, 5, 4);
        var dayAfter = new Date(2000, 5, 6);
        var timeScale = new Plottable.Scale.Time();
        // the result of computeDomain() will be number[], but when it
        // gets fed back into timeScale, it will be adjusted back to a Date.
        // That's why I'm using _updateExtent() instead of domainer.computeDomain()
        timeScale._updateExtent("1", "x", [d, d]);
        timeScale.domainer(new Plottable.Domainer().pad());
        assert.deepEqual(timeScale.domain(), [dayBefore, dayAfter]);
    });
    it("pad() only takes the last value", function () {
        domainer.pad(1000).pad(4).pad(0.1);
        var domain = domainer.computeDomain([[100, 200]], scale);
        assert.deepEqual(domain, [95, 205]);
    });
    it("pad() will pad beyond 0 by default", function () {
        domainer.pad(0.1);
        var domain = domainer.computeDomain([[0, 100]], scale);
        assert.deepEqual(domain, [-5, 105]);
    });
    it("pad() works with scales that have 0-size domain", function () {
        scale.domain([5, 5]);
        var domain = domainer.computeDomain([[0, 100]], scale);
        assert.deepEqual(domain, [0, 100]);
        domainer.pad(0.1);
        domain = domainer.computeDomain([[0, 100]], scale);
        assert.deepEqual(domain, [0, 100]);
    });
    it("paddingException(n) will not pad beyond n", function () {
        domainer.pad(0.1).addPaddingException(0, "key").addPaddingException(200);
        var domain = domainer.computeDomain([[0, 100]], scale);
        assert.deepEqual(domain, [0, 105], "padding exceptions can be added by key");
        domain = domainer.computeDomain([[-100, 0]], scale);
        assert.deepEqual(domain, [-105, 0]);
        domain = domainer.computeDomain([[0, 200]], scale);
        assert.deepEqual(domain, [0, 200]);
        domainer.removePaddingException("key");
        domain = domainer.computeDomain([[0, 200]], scale);
        assert.deepEqual(domain, [-10, 200], "paddingExceptions can be removed by key");
        domainer.removePaddingException(200);
        domain = domainer.computeDomain([[0, 200]], scale);
        assert.notEqual(domain[1], 200, "unregistered paddingExceptions can be removed using boolean argument");
    });
    it("paddingException(n) works on dates", function () {
        var a = new Date(2000, 5, 5);
        var b = new Date(2003, 0, 1);
        domainer.pad().addPaddingException(a);
        var timeScale = new Plottable.Scale.Time();
        timeScale._updateExtent("1", "x", [a, b]);
        timeScale.domainer(domainer);
        var domain = timeScale.domain();
        assert.deepEqual(domain[0], a);
        assert.isTrue(b < domain[1]);
    });
    it("include(n) works an expected", function () {
        domainer.addIncludedValue(5);
        var domain = domainer.computeDomain([[0, 10]], scale);
        assert.deepEqual(domain, [0, 10]);
        domain = domainer.computeDomain([[0, 3]], scale);
        assert.deepEqual(domain, [0, 5]);
        domain = domainer.computeDomain([[100, 200]], scale);
        assert.deepEqual(domain, [5, 200]);
        domainer.addIncludedValue(-3).addIncludedValue(0).addIncludedValue(10, "key");
        domain = domainer.computeDomain([[100, 200]], scale);
        assert.deepEqual(domain, [-3, 200]);
        domain = domainer.computeDomain([[0, 0]], scale);
        assert.deepEqual(domain, [-3, 10]);
        domainer.removeIncludedValue("key");
        domain = domainer.computeDomain([[100, 200]], scale);
        assert.deepEqual(domain, [-3, 200]);
        domain = domainer.computeDomain([[-100, -50]], scale);
        assert.deepEqual(domain, [-100, 5]);
        domainer.addIncludedValue(10);
        domain = domainer.computeDomain([[-100, -50]], scale);
        assert.deepEqual(domain, [-100, 10], "unregistered includedValues can be added");
        domainer.removeIncludedValue(10);
        domain = domainer.computeDomain([[-100, -50]], scale);
        assert.deepEqual(domain, [-100, 5], "unregistered includedValues can be removed with addOrRemove argument");
    });
    it("include(n) works on dates", function () {
        var a = new Date(2000, 5, 4);
        var b = new Date(2000, 5, 5);
        var c = new Date(2000, 5, 6);
        var d = new Date(2003, 0, 1);
        domainer.addIncludedValue(b);
        var timeScale = new Plottable.Scale.Time();
        timeScale._updateExtent("1", "x", [c, d]);
        timeScale.domainer(domainer);
        assert.deepEqual(timeScale.domain(), [b, d]);
    });
    it("exceptions are setup properly on an area plot", function () {
        var xScale = new Plottable.Scale.Linear();
        var yScale = new Plottable.Scale.Linear();
        var domainer = yScale.domainer();
        var data = [{ x: 0, y: 0, y0: 0 }, { x: 5, y: 5, y0: 5 }];
        var dataset = new Plottable.Dataset(data);
        var r = new Plottable.Plot.Area(xScale, yScale);
        r.addDataset(dataset);
        var svg = generateSVG();
        r.project("x", "x", xScale);
        r.project("y", "y", yScale);
        r.renderTo(svg);
        function getExceptions() {
            yScale.autoDomain();
            var yDomain = yScale.domain();
            var exceptions = [];
            if (yDomain[0] === 0) {
                exceptions.push(0);
            }
            if (yDomain[1] === 5) {
                exceptions.push(5);
            }
            return exceptions;
        }
        assert.deepEqual(getExceptions(), [0], "initializing the plot adds a padding exception at 0");
        // assert.deepEqual(getExceptions(), [], "Initially there are no padding exceptions");
        r.project("y0", "y0", yScale);
        assert.deepEqual(getExceptions(), [], "projecting a non-constant y0 removes the padding exception");
        r.project("y0", 0, yScale);
        assert.deepEqual(getExceptions(), [0], "projecting constant y0 adds the exception back");
        r.project("y0", function () { return 5; }, yScale);
        assert.deepEqual(getExceptions(), [5], "projecting a different constant y0 removed the old exception and added a new one");
        r.project("y0", "y0", yScale);
        assert.deepEqual(getExceptions(), [], "projecting a non-constant y0 removes the padding exception");
        dataset.data([{ x: 0, y: 0, y0: 0 }, { x: 5, y: 5, y0: 0 }]);
        assert.deepEqual(getExceptions(), [0], "changing to constant values via change in datasource adds exception");
        svg.remove();
    });
});

///<reference path="../testReference.ts" />
var assert = chai.assert;
describe("Coordinators", function () {
    describe("ScaleDomainCoordinator", function () {
        it("domains are coordinated", function () {
            var s1 = new Plottable.Scale.Linear();
            var s2 = new Plottable.Scale.Linear();
            var s3 = new Plottable.Scale.Linear();
            var dc = new Plottable._Util.ScaleDomainCoordinator([s1, s2, s3]);
            s1.domain([0, 100]);
            assert.deepEqual(s1.domain(), [0, 100]);
            assert.deepEqual(s1.domain(), s2.domain());
            assert.deepEqual(s1.domain(), s3.domain());
            s1.domain([-100, 5000]);
            assert.deepEqual(s1.domain(), [-100, 5000]);
            assert.deepEqual(s1.domain(), s2.domain());
            assert.deepEqual(s1.domain(), s3.domain());
        });
    });
});

///<reference path="../testReference.ts" />
var assert = chai.assert;
describe("Scales", function () {
    it("Scale's copy() works correctly", function () {
        var testCallback = function (broadcaster) {
            return true; // doesn't do anything
        };
        var scale = new Plottable.Scale.Linear();
        scale.broadcaster.registerListener(null, testCallback);
        var scaleCopy = scale.copy();
        assert.deepEqual(scale.domain(), scaleCopy.domain(), "Copied scale has the same domain as the original.");
        assert.deepEqual(scale.range(), scaleCopy.range(), "Copied scale has the same range as the original.");
        assert.notDeepEqual(scale.broadcaster, scaleCopy.broadcaster, "Broadcasters are not copied over");
    });
    it("Scale alerts listeners when its domain is updated", function () {
        var scale = new Plottable.Scale.Linear();
        var callbackWasCalled = false;
        var testCallback = function (listenable) {
            assert.equal(listenable, scale, "Callback received the calling scale as the first argument");
            callbackWasCalled = true;
        };
        scale.broadcaster.registerListener(null, testCallback);
        scale.domain([0, 10]);
        assert.isTrue(callbackWasCalled, "The registered callback was called");
        scale._autoDomainAutomatically = true;
        scale._updateExtent("1", "x", [0.08, 9.92]);
        callbackWasCalled = false;
        scale.domainer(new Plottable.Domainer().nice());
        assert.isTrue(callbackWasCalled, "The registered callback was called when nice() is used to set the domain");
        callbackWasCalled = false;
        scale.domainer(new Plottable.Domainer().pad());
        assert.isTrue(callbackWasCalled, "The registered callback was called when padDomain() is used to set the domain");
    });
    describe("autoranging behavior", function () {
        var data;
        var dataset;
        var scale;
        beforeEach(function () {
            data = [{ foo: 2, bar: 1 }, { foo: 5, bar: -20 }, { foo: 0, bar: 0 }];
            dataset = new Plottable.Dataset(data);
            scale = new Plottable.Scale.Linear();
        });
        it("scale autoDomain flag is not overwritten without explicitly setting the domain", function () {
            scale._updateExtent("1", "x", d3.extent(data, function (e) { return e.foo; }));
            scale.domainer(new Plottable.Domainer().pad().nice());
            assert.isTrue(scale._autoDomainAutomatically, "the autoDomain flag is still set after autoranginging and padding and nice-ing");
            scale.domain([0, 5]);
            assert.isFalse(scale._autoDomainAutomatically, "the autoDomain flag is false after domain explicitly set");
        });
        it("scale autorange works as expected with single dataset", function () {
            var svg = generateSVG(100, 100);
            var renderer = new Plottable.Plot.AbstractPlot().addDataset(dataset).project("x", "foo", scale).renderTo(svg);
            assert.deepEqual(scale.domain(), [0, 5], "scale domain was autoranged properly");
            data.push({ foo: 100, bar: 200 });
            dataset.data(data);
            assert.deepEqual(scale.domain(), [0, 100], "scale domain was autoranged properly");
            svg.remove();
        });
        it("scale reference counting works as expected", function () {
            var svg1 = generateSVG(100, 100);
            var svg2 = generateSVG(100, 100);
            var renderer1 = new Plottable.Plot.AbstractPlot().addDataset(dataset).project("x", "foo", scale);
            renderer1.renderTo(svg1);
            var renderer2 = new Plottable.Plot.AbstractPlot().addDataset(dataset).project("x", "foo", scale);
            renderer2.renderTo(svg2);
            var otherScale = new Plottable.Scale.Linear();
            renderer1.project("x", "foo", otherScale);
            dataset.data([{ foo: 10 }, { foo: 11 }]);
            assert.deepEqual(scale.domain(), [10, 11], "scale was still listening to dataset after one perspective deregistered");
            renderer2.project("x", "foo", otherScale);
            // "scale not listening to the dataset after all perspectives removed"
            dataset.data([{ foo: 99 }, { foo: 100 }]);
            assert.deepEqual(scale.domain(), [0, 1], "scale shows default values when all perspectives removed");
            svg1.remove();
            svg2.remove();
        });
        it("scale perspectives can be removed appropriately", function () {
            assert.isTrue(scale._autoDomainAutomatically, "autoDomain enabled1");
            scale._updateExtent("1", "x", d3.extent(data, function (e) { return e.foo; }));
            scale._updateExtent("2", "x", d3.extent(data, function (e) { return e.bar; }));
            assert.isTrue(scale._autoDomainAutomatically, "autoDomain enabled2");
            assert.deepEqual(scale.domain(), [-20, 5], "scale domain includes both perspectives");
            assert.isTrue(scale._autoDomainAutomatically, "autoDomain enabled3");
            scale._removeExtent("1", "x");
            assert.isTrue(scale._autoDomainAutomatically, "autoDomain enabled4");
            assert.deepEqual(scale.domain(), [-20, 1], "only the bar accessor is active");
            scale._updateExtent("2", "x", d3.extent(data, function (e) { return e.foo; }));
            assert.isTrue(scale._autoDomainAutomatically, "autoDomain enabled5");
            assert.deepEqual(scale.domain(), [0, 5], "the bar accessor was overwritten");
        });
        it("should resize when a plot is removed", function () {
            var svg = generateSVG(400, 400);
            var ds1 = [{ x: 0, y: 0 }, { x: 1, y: 1 }];
            var ds2 = [{ x: 1, y: 1 }, { x: 2, y: 2 }];
            var xScale = new Plottable.Scale.Linear();
            var yScale = new Plottable.Scale.Linear();
            xScale.domainer(new Plottable.Domainer());
            var xAxis = new Plottable.Axis.Numeric(xScale, "bottom");
            var yAxis = new Plottable.Axis.Numeric(yScale, "left");
            var renderAreaD1 = new Plottable.Plot.Line(xScale, yScale);
            renderAreaD1.addDataset(ds1);
            var renderAreaD2 = new Plottable.Plot.Line(xScale, yScale);
            renderAreaD2.addDataset(ds2);
            var renderAreas = renderAreaD1.merge(renderAreaD2);
            renderAreas.renderTo(svg);
            assert.deepEqual(xScale.domain(), [0, 2]);
            renderAreaD1.detach();
            assert.deepEqual(xScale.domain(), [1, 2], "resize on plot.detach()");
            renderAreas.merge(renderAreaD1);
            assert.deepEqual(xScale.domain(), [0, 2], "resize on plot.merge()");
            svg.remove();
        });
    });
    describe("Quantitative Scales", function () {
        it("autorange defaults to [0, 1] if no perspectives set", function () {
            var scale = new Plottable.Scale.Linear();
            scale.autoDomain();
            var d = scale.domain();
            assert.equal(d[0], 0);
            assert.equal(d[1], 1);
        });
        it("can change the number of ticks generated", function () {
            var scale = new Plottable.Scale.Linear();
            var ticks10 = scale.ticks();
            assert.closeTo(ticks10.length, 10, 1, "defaults to (about) 10 ticks");
            scale.numTicks(20);
            var ticks20 = scale.ticks();
            assert.closeTo(ticks20.length, 20, 1, "can request a different number of ticks");
        });
        it("autorange defaults to [1, 10] on log scale", function () {
            var scale = new Plottable.Scale.Log();
            scale.autoDomain();
            assert.deepEqual(scale.domain(), [1, 10]);
        });
        it("domain can't include NaN or Infinity", function () {
            var scale = new Plottable.Scale.Linear();
            scale.domain([0, 1]);
            scale.domain([5, Infinity]);
            assert.deepEqual(scale.domain(), [0, 1], "Infinity containing domain was ignored");
            scale.domain([5, -Infinity]);
            assert.deepEqual(scale.domain(), [0, 1], "-Infinity containing domain was ignored");
            scale.domain([NaN, 7]);
            assert.deepEqual(scale.domain(), [0, 1], "NaN containing domain was ignored");
            scale.domain([-1, 5]);
            assert.deepEqual(scale.domain(), [-1, 5], "Regular domains still accepted");
        });
        it("autoranges appropriately even if stringy numbers are projected", function () {
            var sadTimesData = ["999", "10", "100", "1000", "2", "999"];
            var xScale = new Plottable.Scale.Linear();
            var yScale = new Plottable.Scale.Linear();
            var plot = new Plottable.Plot.Scatter(xScale, yScale);
            plot.addDataset(sadTimesData);
            var id = function (d) { return d; };
            xScale.domainer(new Plottable.Domainer()); // to disable padding, etc
            plot.project("x", id, xScale);
            plot.project("y", id, yScale);
            var svg = generateSVG();
            plot.renderTo(svg);
            assert.deepEqual(xScale.domain(), [2, 1000], "the domain was calculated appropriately");
            svg.remove();
        });
        it("custom tick generator", function () {
            var scale = new Plottable.Scale.Linear();
            scale.domain([0, 10]);
            var ticks = scale.ticks();
            assert.closeTo(ticks.length, 10, 1, "ticks were generated correctly with default generator");
            scale.tickGenerator(function (scale) { return scale.getDefaultTicks().filter(function (tick) { return tick % 3 === 0; }); });
            ticks = scale.ticks();
            assert.deepEqual(ticks, [0, 3, 6, 9], "ticks were generated correctly with custom generator");
        });
    });
    describe("Ordinal Scales", function () {
        it("defaults to \"bands\" range type", function () {
            var scale = new Plottable.Scale.Ordinal();
            assert.deepEqual(scale.rangeType(), "bands");
        });
        it("rangeBand returns 0 when in \"points\" mode", function () {
            var scale = new Plottable.Scale.Ordinal().rangeType("points");
            assert.deepEqual(scale.rangeType(), "points");
            assert.deepEqual(scale.rangeBand(), 0);
        });
        it("rangeBand is updated when domain changes in \"bands\" mode", function () {
            var scale = new Plottable.Scale.Ordinal();
            scale.rangeType("bands");
            assert.deepEqual(scale.rangeType(), "bands");
            scale.range([0, 2679]);
            scale.domain(["1", "2", "3", "4"]);
            assert.deepEqual(scale.rangeBand(), 399);
            scale.domain(["1", "2", "3", "4", "5"]);
            assert.deepEqual(scale.rangeBand(), 329);
        });
        it("rangeBand is updated when mode is changed", function () {
            var scale = new Plottable.Scale.Ordinal();
            scale.rangeType("bands");
            assert.deepEqual(scale.rangeType(), "bands");
            scale.range([0, 2679]);
            scale.domain(["1", "2", "3", "4"]);
            assert.deepEqual(scale.rangeBand(), 399);
            scale.rangeType("points");
            assert.deepEqual(scale.rangeBand(), 0, "Band width should be 0 in points mode");
        });
        it("rangeType triggers broadcast", function () {
            var scale = new Plottable.Scale.Ordinal();
            var callbackWasCalled = false;
            var testCallback = function (listenable) {
                assert.equal(listenable, scale, "Callback received the calling scale as the first argument");
                callbackWasCalled = true;
            };
            scale.broadcaster.registerListener(null, testCallback);
            scale.rangeType("points");
            assert.isTrue(callbackWasCalled, "The registered callback was called");
        });
    });
    it("OrdinalScale + BarPlot combo works as expected when the data is swapped", function () {
        // This unit test taken from SLATE, see SLATE-163 a fix for SLATE-102
        var xScale = new Plottable.Scale.Ordinal();
        var yScale = new Plottable.Scale.Linear();
        var dA = { x: "A", y: 2 };
        var dB = { x: "B", y: 2 };
        var dC = { x: "C", y: 2 };
        var dataset = new Plottable.Dataset([dA, dB]);
        var barPlot = new Plottable.Plot.VerticalBar(xScale, yScale).addDataset(dataset);
        var svg = generateSVG();
        assert.deepEqual(xScale.domain(), [], "before anchoring, the bar plot doesn't proxy data to the scale");
        barPlot.renderTo(svg);
        assert.deepEqual(xScale.domain(), ["A", "B"], "after anchoring, the bar plot's data is on the scale");
        function iterateDataChanges() {
            var dataChanges = [];
            for (var _i = 0; _i < arguments.length; _i++) {
                dataChanges[_i - 0] = arguments[_i];
            }
            dataChanges.forEach(function (dataChange) {
                dataset.data(dataChange);
            });
        }
        iterateDataChanges([], [dA, dB, dC], []);
        assert.lengthOf(xScale.domain(), 0);
        iterateDataChanges([dA], [dB]);
        assert.lengthOf(xScale.domain(), 1);
        iterateDataChanges([], [dA, dB, dC]);
        assert.lengthOf(xScale.domain(), 3);
        svg.remove();
    });
    describe("Color Scales", function () {
        it("accepts categorical string types and ordinal domain", function () {
            var scale = new Plottable.Scale.Color("10");
            scale.domain(["yes", "no", "maybe"]);
            assert.equal("#1f77b4", scale.scale("yes"));
            assert.equal("#ff7f0e", scale.scale("no"));
            assert.equal("#2ca02c", scale.scale("maybe"));
        });
    });
    describe("Interpolated Color Scales", function () {
        it("default scale uses reds and a linear scale type", function () {
            var scale = new Plottable.Scale.InterpolatedColor();
            scale.domain([0, 16]);
            assert.equal("#ffffff", scale.scale(0));
            assert.equal("#feb24c", scale.scale(8));
            assert.equal("#b10026", scale.scale(16));
        });
        it("linearly interpolates colors in L*a*b color space", function () {
            var scale = new Plottable.Scale.InterpolatedColor("reds");
            scale.domain([0, 1]);
            assert.equal("#b10026", scale.scale(1));
            assert.equal("#d9151f", scale.scale(0.9));
        });
        it("accepts array types with color hex values", function () {
            var scale = new Plottable.Scale.InterpolatedColor(["#000", "#FFF"]);
            scale.domain([0, 16]);
            assert.equal("#000000", scale.scale(0));
            assert.equal("#ffffff", scale.scale(16));
            assert.equal("#777777", scale.scale(8));
        });
        it("accepts array types with color names", function () {
            var scale = new Plottable.Scale.InterpolatedColor(["black", "white"]);
            scale.domain([0, 16]);
            assert.equal("#000000", scale.scale(0));
            assert.equal("#ffffff", scale.scale(16));
            assert.equal("#777777", scale.scale(8));
        });
        it("overflow scale values clamp to range", function () {
            var scale = new Plottable.Scale.InterpolatedColor(["black", "white"]);
            scale.domain([0, 16]);
            assert.equal("#000000", scale.scale(0));
            assert.equal("#ffffff", scale.scale(16));
            assert.equal("#000000", scale.scale(-100));
            assert.equal("#ffffff", scale.scale(100));
        });
        it("can be converted to a different range", function () {
            var scale = new Plottable.Scale.InterpolatedColor(["black", "white"]);
            scale.domain([0, 16]);
            assert.equal("#000000", scale.scale(0));
            assert.equal("#ffffff", scale.scale(16));
            scale.colorRange("reds");
            assert.equal("#b10026", scale.scale(16));
        });
        it("can be converted to a different scale type", function () {
            var scale = new Plottable.Scale.InterpolatedColor(["black", "white"]);
            scale.domain([0, 16]);
            assert.equal("#000000", scale.scale(0));
            assert.equal("#ffffff", scale.scale(16));
            assert.equal("#777777", scale.scale(8));
            scale.scaleType("log");
            assert.equal("#000000", scale.scale(0));
            assert.equal("#ffffff", scale.scale(16));
            assert.equal("#e3e3e3", scale.scale(8));
        });
    });
    describe("Modified Log Scale", function () {
        var scale;
        var base = 10;
        var epsilon = 0.00001;
        beforeEach(function () {
            scale = new Plottable.Scale.ModifiedLog(base);
        });
        it("is an increasing, continuous function that can go negative", function () {
            d3.range(-base * 2, base * 2, base / 20).forEach(function (x) {
                // increasing
                assert.operator(scale.scale(x - epsilon), "<", scale.scale(x));
                assert.operator(scale.scale(x), "<", scale.scale(x + epsilon));
                // continuous
                assert.closeTo(scale.scale(x - epsilon), scale.scale(x), epsilon);
                assert.closeTo(scale.scale(x), scale.scale(x + epsilon), epsilon);
            });
            assert.closeTo(scale.scale(0), 0, epsilon);
        });
        it("is close to log() for large values", function () {
            [10, 100, 23103.4, 5].forEach(function (x) {
                assert.closeTo(scale.scale(x), Math.log(x) / Math.log(10), 0.1);
            });
        });
        it("x = invert(scale(x))", function () {
            [0, 1, base, 100, 0.001, -1, -0.3, -base, base - 0.001].forEach(function (x) {
                assert.closeTo(x, scale.invert(scale.scale(x)), epsilon);
                assert.closeTo(x, scale.scale(scale.invert(x)), epsilon);
            });
        });
        it("domain defaults to [0, 1]", function () {
            scale = new Plottable.Scale.ModifiedLog(base);
            assert.deepEqual(scale.domain(), [0, 1]);
        });
        it("works with a domainer", function () {
            scale._updateExtent("1", "x", [0, base * 2]);
            var domain = scale.domain();
            scale.domainer(new Plottable.Domainer().pad(0.1));
            assert.operator(scale.domain()[0], "<", domain[0]);
            assert.operator(domain[1], "<", scale.domain()[1]);
            scale.domainer(new Plottable.Domainer().nice());
            assert.operator(scale.domain()[0], "<=", domain[0]);
            assert.operator(domain[1], "<=", scale.domain()[1]);
            scale = new Plottable.Scale.ModifiedLog(base);
            scale.domainer(new Plottable.Domainer());
            assert.deepEqual(scale.domain(), [0, 1]);
        });
        it("gives reasonable values for ticks()", function () {
            scale._updateExtent("1", "x", [0, base / 2]);
            var ticks = scale.ticks();
            assert.operator(ticks.length, ">", 0);
            scale._updateExtent("1", "x", [-base * 2, base * 2]);
            ticks = scale.ticks();
            var beforePivot = ticks.filter(function (x) { return x <= -base; });
            var afterPivot = ticks.filter(function (x) { return base <= x; });
            var betweenPivots = ticks.filter(function (x) { return -base < x && x < base; });
            assert.operator(beforePivot.length, ">", 0, "should be ticks before -base");
            assert.operator(afterPivot.length, ">", 0, "should be ticks after base");
            assert.operator(betweenPivots.length, ">", 0, "should be ticks between -base and base");
        });
        it("works on inverted domain", function () {
            scale._updateExtent("1", "x", [200, -100]);
            var range = scale.range();
            assert.closeTo(scale.scale(-100), range[1], epsilon);
            assert.closeTo(scale.scale(200), range[0], epsilon);
            var a = [-100, -10, -3, 0, 1, 3.64, 50, 60, 200];
            var b = a.map(function (x) { return scale.scale(x); });
            // should be decreasing function; reverse is sorted
            assert.deepEqual(b.slice().reverse(), b.slice().sort(function (x, y) { return x - y; }));
            var ticks = scale.ticks();
            assert.deepEqual(ticks, ticks.slice().sort(function (x, y) { return x - y; }), "ticks should be sorted");
            assert.deepEqual(ticks, Plottable._Util.Methods.uniq(ticks), "ticks should not be repeated");
            var beforePivot = ticks.filter(function (x) { return x <= -base; });
            var afterPivot = ticks.filter(function (x) { return base <= x; });
            var betweenPivots = ticks.filter(function (x) { return -base < x && x < base; });
            assert.operator(beforePivot.length, ">", 0, "should be ticks before -base");
            assert.operator(afterPivot.length, ">", 0, "should be ticks after base");
            assert.operator(betweenPivots.length, ">", 0, "should be ticks between -base and base");
        });
        it("ticks() is always non-empty", function () {
            [[2, 9], [0, 1], [1, 2], [0.001, 0.01], [-0.1, 0.1], [-3, -2]].forEach(function (domain) {
                scale._updateExtent("1", "x", domain);
                var ticks = scale.ticks();
                assert.operator(ticks.length, ">", 0);
            });
        });
    });
});

///<reference path="../testReference.ts" />
var assert = chai.assert;
describe("TimeScale tests", function () {
    it("parses reasonable formats for dates", function () {
        var scale = new Plottable.Scale.Time();
        var firstDate = new Date(2014, 9, 1, 0, 0, 0, 0).valueOf();
        var secondDate = new Date(2014, 10, 1, 0, 0, 0).valueOf();
        function checkDomain(domain) {
            scale.domain(domain);
            var time1 = scale.domain()[0].valueOf();
            assert.equal(time1, firstDate, "first value of domain set correctly");
            var time2 = scale.domain()[1].valueOf();
            assert.equal(time2, secondDate, "first value of domain set correctly");
        }
        checkDomain(["10/1/2014", "11/1/2014"]);
        checkDomain(["October 1, 2014", "November 1, 2014"]);
        checkDomain(["Oct 1, 2014", "Nov 1, 2014"]);
    });
    it("time coercer works as intended", function () {
        var tc = new Plottable.Scale.Time()._typeCoercer;
        assert.equal(tc(null).getMilliseconds(), 0, "null converted to Date(0)");
        // converting null to Date(0) is the correct behavior as it mirror's d3's semantics
        assert.equal(tc("Wed Dec 31 1969 16:00:00 GMT-0800 (PST)").getMilliseconds(), 0, "string parsed to date");
        assert.equal(tc(0).getMilliseconds(), 0, "number parsed to date");
        var d = new Date(0);
        assert.equal(tc(d), d, "date passed thru unchanged");
    });
    it("_tickInterval produces correct number of ticks", function () {
        var scale = new Plottable.Scale.Time();
        // 100 year span
        scale.domain([new Date(2000, 0, 1, 0, 0, 0, 0), new Date(2100, 0, 1, 0, 0, 0, 0)]);
        var ticks = scale._tickInterval(d3.time.year);
        assert.equal(ticks.length, 101, "generated correct number of ticks");
        // 1 year span
        scale.domain([new Date(2000, 0, 1, 0, 0, 0, 0), new Date(2000, 11, 31, 0, 0, 0, 0)]);
        ticks = scale._tickInterval(d3.time.month);
        assert.equal(ticks.length, 12, "generated correct number of ticks");
        ticks = scale._tickInterval(d3.time.month, 3);
        assert.equal(ticks.length, 4, "generated correct number of ticks");
        // 1 month span
        scale.domain([new Date(2000, 0, 1, 0, 0, 0, 0), new Date(2000, 1, 1, 0, 0, 0, 0)]);
        ticks = scale._tickInterval(d3.time.day);
        assert.equal(ticks.length, 32, "generated correct number of ticks");
        // 1 day span
        scale.domain([new Date(2000, 0, 1, 0, 0, 0, 0), new Date(2000, 0, 1, 23, 0, 0, 0)]);
        ticks = scale._tickInterval(d3.time.hour);
        assert.equal(ticks.length, 24, "generated correct number of ticks");
        // 1 hour span
        scale.domain([new Date(2000, 0, 1, 0, 0, 0, 0), new Date(2000, 0, 1, 1, 0, 0, 0)]);
        ticks = scale._tickInterval(d3.time.minute);
        assert.equal(ticks.length, 61, "generated correct number of ticks");
        ticks = scale._tickInterval(d3.time.minute, 10);
        assert.equal(ticks.length, 7, "generated correct number of ticks");
        // 1 minute span
        scale.domain([new Date(2000, 0, 1, 0, 0, 0, 0), new Date(2000, 0, 1, 0, 1, 0, 0)]);
        ticks = scale._tickInterval(d3.time.second);
        assert.equal(ticks.length, 61, "generated correct number of ticks");
    });
});

///<reference path="../testReference.ts" />
var assert = chai.assert;
describe("Tick generators", function () {
    describe("interval", function () {
        it("generate ticks within domain", function () {
            var start = 0.5, end = 4.01, interval = 1;
            var scale = new Plottable.Scale.Linear().domain([start, end]);
            var ticks = Plottable.Scale.TickGenerators.intervalTickGenerator(interval)(scale);
            assert.deepEqual(ticks, [0.5, 1, 2, 3, 4, 4.01], "generated ticks contains all possible ticks within range");
        });
        it("domain crossing 0", function () {
            var start = -1.5, end = 1, interval = 0.5;
            var scale = new Plottable.Scale.Linear().domain([start, end]);
            var ticks = Plottable.Scale.TickGenerators.intervalTickGenerator(interval)(scale);
            assert.deepEqual(ticks, [-1.5, -1, -0.5, 0, 0.5, 1], "generated all number divisible by 0.5 in domain");
        });
        it("generate ticks with reversed domain", function () {
            var start = -2.2, end = -7.6, interval = 2.5;
            var scale = new Plottable.Scale.Linear().domain([start, end]);
            var ticks = Plottable.Scale.TickGenerators.intervalTickGenerator(interval)(scale);
            assert.deepEqual(ticks, [-7.6, -7.5, -5, -2.5, -2.2], "generated all ticks between lower and higher value");
        });
        it("passing big interval", function () {
            var start = 0.5, end = 10.01, interval = 11;
            var scale = new Plottable.Scale.Linear().domain([start, end]);
            var ticks = Plottable.Scale.TickGenerators.intervalTickGenerator(interval)(scale);
            assert.deepEqual(ticks, [0.5, 10.01], "no middle ticks were added");
        });
        it("passing non positive interval", function () {
            var scale = new Plottable.Scale.Linear().domain([0, 1]);
            assert.throws(function () { return Plottable.Scale.TickGenerators.intervalTickGenerator(0); }, "interval must be positive number");
            assert.throws(function () { return Plottable.Scale.TickGenerators.intervalTickGenerator(-2); }, "interval must be positive number");
        });
    });
});

///<reference path="../testReference.ts" />
var assert = chai.assert;
describe("_Util.DOM", function () {
    it("getBBox works properly", function () {
        var svg = generateSVG();
        var expectedBox = {
            x: 0,
            y: 0,
            width: 40,
            height: 20
        };
        var rect = svg.append("rect").attr(expectedBox);
        var measuredBox = Plottable._Util.DOM.getBBox(rect);
        assert.deepEqual(measuredBox, expectedBox, "getBBox measures correctly");
        svg.remove();
    });
    it("getBBox does not fail on disconnected and display:none nodes", function () {
        var expectedBox = {
            x: 0,
            y: 0,
            width: 40,
            height: 20
        };
        var removedSVG = generateSVG().remove();
        var rect = removedSVG.append("rect").attr(expectedBox);
        Plottable._Util.DOM.getBBox(rect); // could throw NS_ERROR on FF
        var noneSVG = generateSVG().style("display", "none");
        rect = noneSVG.append("rect").attr(expectedBox);
        Plottable._Util.DOM.getBBox(rect); // could throw NS_ERROR on FF
        noneSVG.remove();
    });
    describe("getElementWidth, getElementHeight", function () {
        it("can get a plain element's size", function () {
            var parent = getSVGParent();
            parent.style("width", "300px");
            parent.style("height", "200px");
            var parentElem = parent[0][0];
            var width = Plottable._Util.DOM.getElementWidth(parentElem);
            assert.equal(width, 300, "measured width matches set width");
            var height = Plottable._Util.DOM.getElementHeight(parentElem);
            assert.equal(height, 200, "measured height matches set height");
        });
        it("can get the svg's size", function () {
            var svg = generateSVG(450, 120);
            var svgElem = svg[0][0];
            var width = Plottable._Util.DOM.getElementWidth(svgElem);
            assert.equal(width, 450, "measured width matches set width");
            var height = Plottable._Util.DOM.getElementHeight(svgElem);
            assert.equal(height, 120, "measured height matches set height");
            svg.remove();
        });
        it("can accept multiple units and convert to pixels", function () {
            var parent = getSVGParent();
            var parentElem = parent[0][0];
            var child = parent.append("div");
            var childElem = child[0][0];
            parent.style("width", "200px");
            parent.style("height", "50px");
            assert.equal(Plottable._Util.DOM.getElementWidth(parentElem), 200, "width is correct");
            assert.equal(Plottable._Util.DOM.getElementHeight(parentElem), 50, "height is correct");
            child.style("width", "20px");
            child.style("height", "10px");
            assert.equal(Plottable._Util.DOM.getElementWidth(childElem), 20, "width is correct");
            assert.equal(Plottable._Util.DOM.getElementHeight(childElem), 10, "height is correct");
            child.style("width", "100%");
            child.style("height", "100%");
            assert.equal(Plottable._Util.DOM.getElementWidth(childElem), 200, "width is correct");
            assert.equal(Plottable._Util.DOM.getElementHeight(childElem), 50, "height is correct");
            child.style("width", "50%");
            child.style("height", "50%");
            assert.equal(Plottable._Util.DOM.getElementWidth(childElem), 100, "width is correct");
            assert.equal(Plottable._Util.DOM.getElementHeight(childElem), 25, "height is correct");
            // reset test page DOM
            parent.style("width", "auto");
            parent.style("height", "auto");
            child.remove();
        });
    });
});

///<reference path="../testReference.ts" />
var assert = chai.assert;
describe("Formatters", function () {
    describe("fixed", function () {
        it("shows exactly [precision] digits", function () {
            var fixed3 = Plottable.Formatters.fixed();
            var result = fixed3(1);
            assert.strictEqual(result, "1.000", "defaults to three decimal places");
            result = fixed3(1.234);
            assert.strictEqual(result, "1.234", "shows three decimal places");
            result = fixed3(1.2345);
            assert.strictEqual(result, "", "changed values are not shown (get turned into empty strings)");
        });
        it("precision can be changed", function () {
            var fixed2 = Plottable.Formatters.fixed(2);
            var result = fixed2(1);
            assert.strictEqual(result, "1.00", "formatter was changed to show only two decimal places");
        });
        it("can be set to show rounded values", function () {
            var fixed3 = Plottable.Formatters.fixed(3, false);
            var result = fixed3(1.2349);
            assert.strictEqual(result, "1.235", "long values are rounded correctly");
        });
    });
    describe("general", function () {
        it("formats number to show at most [precision] digits", function () {
            var general = Plottable.Formatters.general();
            var result = general(1);
            assert.strictEqual(result, "1", "shows no decimals if formatting an integer");
            result = general(1.234);
            assert.strictEqual(result, "1.234", "shows up to three decimal places");
            result = general(1.2345);
            assert.strictEqual(result, "", "(changed) values with more than three decimal places are not shown");
        });
        it("stringifies non-number values", function () {
            var general = Plottable.Formatters.general();
            var result = general("blargh");
            assert.strictEqual(result, "blargh", "string values are passed through unchanged");
            result = general(null);
            assert.strictEqual(result, "null", "non-number inputs are stringified");
        });
        it("throws an error on strange precision", function () {
            assert.throws(function () {
                var general = Plottable.Formatters.general(-1);
                var result = general(5);
            });
            assert.throws(function () {
                var general = Plottable.Formatters.general(100);
                var result = general(5);
            });
        });
    });
    describe("identity", function () {
        it("stringifies inputs", function () {
            var identity = Plottable.Formatters.identity();
            var result = identity(1);
            assert.strictEqual(result, "1", "numbers are stringified");
            result = identity(0.999999);
            assert.strictEqual(result, "0.999999", "long numbers are stringified");
            result = identity(null);
            assert.strictEqual(result, "null", "formats null");
            result = identity(undefined);
            assert.strictEqual(result, "undefined", "formats undefined");
        });
    });
    describe("currency", function () {
        it("uses reasonable defaults", function () {
            var currencyFormatter = Plottable.Formatters.currency();
            var result = currencyFormatter(1);
            assert.strictEqual(result.charAt(0), "$", "defaults to $ for currency symbol");
            var decimals = result.substring(result.indexOf(".") + 1, result.length);
            assert.strictEqual(decimals.length, 2, "defaults to 2 decimal places");
            result = currencyFormatter(-1);
            assert.strictEqual(result.charAt(0), "-", "prefixes negative values with \"-\"");
            assert.strictEqual(result.charAt(1), "$", "places the currency symbol after the negative sign");
        });
        it("can change the type and position of the currency symbol", function () {
            var centsFormatter = Plottable.Formatters.currency(0, "c", false);
            var result = centsFormatter(1);
            assert.strictEqual(result.charAt(result.length - 1), "c", "The specified currency symbol was appended");
        });
    });
    describe("time", function () {
        it("uses reasonable defaults", function () {
            var timeFormatter = Plottable.Formatters.time();
            // year, month, day, hours, minutes, seconds, milliseconds
            var result = timeFormatter(new Date(2000, 0, 1, 0, 0, 0, 0));
            assert.strictEqual(result, "2000", "only the year was displayed");
            result = timeFormatter(new Date(2000, 2, 1, 0, 0, 0, 0));
            assert.strictEqual(result, "Mar", "only the month was displayed");
            result = timeFormatter(new Date(2000, 2, 2, 0, 0, 0, 0));
            assert.strictEqual(result, "Thu 02", "month and date displayed");
            result = timeFormatter(new Date(2000, 2, 1, 20, 0, 0, 0));
            assert.strictEqual(result, "08 PM", "only hour was displayed");
            result = timeFormatter(new Date(2000, 2, 1, 20, 34, 0, 0));
            assert.strictEqual(result, "08:34", "hour and minute was displayed");
            result = timeFormatter(new Date(2000, 2, 1, 20, 34, 53, 0));
            assert.strictEqual(result, ":53", "seconds was displayed");
            result = timeFormatter(new Date(2000, 0, 1, 0, 0, 0, 950));
            assert.strictEqual(result, ".950", "milliseconds was displayed");
        });
    });
    describe("percentage", function () {
        it("uses reasonable defaults", function () {
            var percentFormatter = Plottable.Formatters.percentage();
            var result = percentFormatter(1);
            assert.strictEqual(result, "100%", "the value was multiplied by 100, a percent sign was appended, and no decimal places are shown by default");
        });
        it("can handle float imprecision", function () {
            var percentFormatter = Plottable.Formatters.percentage();
            var result = percentFormatter(0.07);
            assert.strictEqual(result, "7%", "does not have trailing zeros and is not empty string");
            percentFormatter = Plottable.Formatters.percentage(2);
            var result2 = percentFormatter(0.0035);
            assert.strictEqual(result2, "0.35%", "works even if multiplying by 100 does not make it an integer");
        });
        it("onlyShowUnchanged set to false", function () {
            var percentFormatter = Plottable.Formatters.percentage(0, false);
            var result = percentFormatter(0.075);
            assert.strictEqual(result, "8%", "shows formatter changed value");
        });
    });
    describe("time", function () {
        it("uses reasonable defaults", function () {
            var timeFormatter = Plottable.Formatters.time();
            // year, month, day, hours, minutes, seconds, milliseconds
            var result = timeFormatter(new Date(2000, 0, 1, 0, 0, 0, 0));
            assert.strictEqual(result, "2000", "only the year was displayed");
            result = timeFormatter(new Date(2000, 2, 1, 0, 0, 0, 0));
            assert.strictEqual(result, "Mar", "only the month was displayed");
            result = timeFormatter(new Date(2000, 2, 2, 0, 0, 0, 0));
            assert.strictEqual(result, "Thu 02", "month and date displayed");
            result = timeFormatter(new Date(2000, 2, 1, 20, 0, 0, 0));
            assert.strictEqual(result, "08 PM", "only hour was displayed");
            result = timeFormatter(new Date(2000, 2, 1, 20, 34, 0, 0));
            assert.strictEqual(result, "08:34", "hour and minute was displayed");
            result = timeFormatter(new Date(2000, 2, 1, 20, 34, 53, 0));
            assert.strictEqual(result, ":53", "seconds was displayed");
            result = timeFormatter(new Date(2000, 0, 1, 0, 0, 0, 950));
            assert.strictEqual(result, ".950", "milliseconds was displayed");
        });
    });
    describe("SISuffix", function () {
        it("shortens long numbers", function () {
            var lnFormatter = Plottable.Formatters.siSuffix();
            var result = lnFormatter(1);
            assert.strictEqual(result, "1.00", "shows 3 signifigicant figures by default");
            result = lnFormatter(Math.pow(10, 12));
            assert.operator(result.length, "<=", 5, "large number was formatted to a short string");
            result = lnFormatter(Math.pow(10, -12));
            assert.operator(result.length, "<=", 5, "small number was formatted to a short string");
        });
    });
    describe("relativeDate", function () {
        it("uses reasonable defaults", function () {
            var relativeDateFormatter = Plottable.Formatters.relativeDate();
            var result = relativeDateFormatter(7 * Plottable.MILLISECONDS_IN_ONE_DAY);
            assert.strictEqual(result, "7", "7 day difference from epoch, incremented by days, no suffix");
        });
        it("resulting value is difference from base value", function () {
            var relativeDateFormatter = Plottable.Formatters.relativeDate(5 * Plottable.MILLISECONDS_IN_ONE_DAY);
            var result = relativeDateFormatter(9 * Plottable.MILLISECONDS_IN_ONE_DAY);
            assert.strictEqual(result, "4", "4 days greater from base value");
            result = relativeDateFormatter(Plottable.MILLISECONDS_IN_ONE_DAY);
            assert.strictEqual(result, "-4", "4 days less from base value");
        });
        it("can increment by different time types (hours, minutes)", function () {
            var hoursRelativeDateFormatter = Plottable.Formatters.relativeDate(0, Plottable.MILLISECONDS_IN_ONE_DAY / 24);
            var result = hoursRelativeDateFormatter(3 * Plottable.MILLISECONDS_IN_ONE_DAY);
            assert.strictEqual(result, "72", "72 hour difference from epoch");
            var minutesRelativeDateFormatter = Plottable.Formatters.relativeDate(0, Plottable.MILLISECONDS_IN_ONE_DAY / (24 * 60));
            result = minutesRelativeDateFormatter(3 * Plottable.MILLISECONDS_IN_ONE_DAY);
            assert.strictEqual(result, "4320", "4320 minute difference from epoch");
        });
        it("can append a suffix", function () {
            var relativeDateFormatter = Plottable.Formatters.relativeDate(0, Plottable.MILLISECONDS_IN_ONE_DAY, "days");
            var result = relativeDateFormatter(7 * Plottable.MILLISECONDS_IN_ONE_DAY);
            assert.strictEqual(result, "7days", "days appended to the end");
        });
    });
});

///<reference path="../testReference.ts" />
var assert = chai.assert;
describe("IDCounter", function () {
    it("IDCounter works as expected", function () {
        var i = new Plottable._Util.IDCounter();
        assert.equal(i.get("f"), 0);
        assert.equal(i.increment("f"), 1);
        assert.equal(i.increment("g"), 1);
        assert.equal(i.increment("f"), 2);
        assert.equal(i.decrement("f"), 1);
        assert.equal(i.get("f"), 1);
        assert.equal(i.get("f"), 1);
        assert.equal(i.decrement(2), -1);
    });
});

///<reference path="../testReference.ts" />
var assert = chai.assert;
describe("StrictEqualityAssociativeArray", function () {
    it("StrictEqualityAssociativeArray works as expected", function () {
        var s = new Plottable._Util.StrictEqualityAssociativeArray();
        var o1 = {};
        var o2 = {};
        assert.isFalse(s.has(o1));
        assert.isFalse(s.delete(o1));
        assert.isUndefined(s.get(o1));
        assert.isFalse(s.set(o1, "foo"));
        assert.equal(s.get(o1), "foo");
        assert.isTrue(s.set(o1, "bar"));
        assert.equal(s.get(o1), "bar");
        s.set(o2, "baz");
        s.set(3, "bam");
        s.set("3", "ball");
        assert.equal(s.get(o1), "bar");
        assert.equal(s.get(o2), "baz");
        assert.equal(s.get(3), "bam");
        assert.equal(s.get("3"), "ball");
        assert.isTrue(s.delete(3));
        assert.isUndefined(s.get(3));
        assert.equal(s.get(o2), "baz");
        assert.equal(s.get("3"), "ball");
    });
    it("Array-level operations (retrieve keys, vals, and map)", function () {
        var s = new Plottable._Util.StrictEqualityAssociativeArray();
        s.set(2, "foo");
        s.set(3, "bar");
        s.set(4, "baz");
        assert.deepEqual(s.values(), ["foo", "bar", "baz"]);
        assert.deepEqual(s.keys(), [2, 3, 4]);
        assert.deepEqual(s.map(function (k, v, i) { return [k, v, i]; }), [[2, "foo", 0], [3, "bar", 1], [4, "baz", 2]]);
    });
});

///<reference path="../testReference.ts" />
var assert = chai.assert;
describe("CachingCharacterMeasurer", function () {
    var g;
    var measurer;
    var svg;
    beforeEach(function () {
        svg = generateSVG(100, 100);
        g = svg.append("g");
        measurer = new Plottable._Util.Text.CachingCharacterMeasurer(g.append("text"));
    });
    afterEach(function () {
        svg.remove();
    });
    it("empty string has non-zero size", function () {
        var a = measurer.measure("x x").width;
        var b = measurer.measure("xx").width;
        assert.operator(a, ">", b, "'x x' is longer than 'xx'");
    });
    it("should repopulate cache if it changes size and clear() is called", function () {
        var a = measurer.measure("x").width;
        g.style("font-size", "40px");
        var b = measurer.measure("x").width;
        assert.equal(a, b, "cached result doesn't reflect changes");
        measurer.clear();
        var c = measurer.measure("x").width;
        assert.operator(a, "<", c, "cache reset after font size changed");
    });
    it("multiple spaces take up same area as one space", function () {
        var a = measurer.measure("x x").width;
        var b = measurer.measure("x  \t \n x").width;
        assert.equal(a, b);
    });
});

///<reference path="../testReference.ts" />
var assert = chai.assert;
describe("Cache", function () {
    var callbackCalled = false;
    var f = function (s) {
        callbackCalled = true;
        return s + s;
    };
    var cache;
    beforeEach(function () {
        callbackCalled = false;
        cache = new Plottable._Util.Cache(f);
    });
    it("Doesn't call its function if it already called", function () {
        assert.equal(cache.get("hello"), "hellohello");
        assert.isTrue(callbackCalled);
        callbackCalled = false;
        assert.equal(cache.get("hello"), "hellohello");
        assert.isFalse(callbackCalled);
    });
    it("Clears its cache when .clear() is called", function () {
        var prefix = "hello";
        cache = new Plottable._Util.Cache(function (s) {
            callbackCalled = true;
            return prefix + s;
        });
        assert.equal(cache.get("world"), "helloworld");
        assert.isTrue(callbackCalled);
        callbackCalled = false;
        assert.equal(cache.get("world"), "helloworld");
        assert.isFalse(callbackCalled);
        prefix = "hola";
        cache.clear();
        assert.equal(cache.get("world"), "holaworld");
        assert.isTrue(callbackCalled);
    });
    it("Doesn't clear the cache when canonicalKey doesn't change", function () {
        cache = new Plottable._Util.Cache(f, "x");
        assert.equal(cache.get("hello"), "hellohello");
        assert.isTrue(callbackCalled);
        cache.clear();
        callbackCalled = false;
        assert.equal(cache.get("hello"), "hellohello");
        assert.isFalse(callbackCalled);
    });
    it("Clears the cache when canonicalKey changes", function () {
        var prefix = "hello";
        cache = new Plottable._Util.Cache(function (s) {
            callbackCalled = true;
            return prefix + s;
        });
        cache.get("world");
        assert.isTrue(callbackCalled);
        prefix = "hola";
        cache.clear();
        callbackCalled = false;
        cache.get("world");
        assert.isTrue(callbackCalled);
    });
    it("uses valueEq to check if it should clear", function () {
        var decider = true;
        cache = new Plottable._Util.Cache(f, "x", function (a, b) { return decider; });
        cache.get("hello");
        assert.isTrue(callbackCalled);
        cache.clear();
        callbackCalled = false;
        cache.get("hello");
        assert.isFalse(callbackCalled);
        decider = false;
        cache.clear();
        cache.get("hello");
        assert.isTrue(callbackCalled);
    });
});

///<reference path="../testReference.ts" />
var assert = chai.assert;
describe("_Util.Text", function () {
    it("getTruncatedText works properly", function () {
        var svg = generateSVG();
        var textEl = svg.append("text").attr("x", 20).attr("y", 50);
        textEl.text("foobar");
        var measure = Plottable._Util.Text.getTextMeasurer(textEl);
        var fullText = Plottable._Util.Text.getTruncatedText("hellom world!", 200, measure);
        assert.equal(fullText, "hellom world!", "text untruncated");
        var partialText = Plottable._Util.Text.getTruncatedText("hellom world!", 70, measure);
        assert.equal(partialText, "hello...", "text truncated");
        var tinyText = Plottable._Util.Text.getTruncatedText("hellom world!", 5, measure);
        assert.equal(tinyText, "", "empty string for tiny text");
        svg.remove();
    });
    describe("addEllipsesToLine", function () {
        var svg;
        var measure;
        var e;
        var textSelection;
        before(function () {
            svg = generateSVG();
            textSelection = svg.append("text");
            measure = Plottable._Util.Text.getTextMeasurer(textSelection);
            e = function (text, width) { return Plottable._Util.Text.addEllipsesToLine(text, width, measure); };
        });
        it("works on an empty string", function () {
            assert.equal(e("", 200), "...", "produced \"...\" with plenty of space");
        });
        it("works as expected when given no width", function () {
            assert.equal(e("this wont fit", 0), "", "returned empty string when width is 0");
        });
        it("works as expected when given only one periods worth of space", function () {
            var w = measure(".").width;
            assert.equal(e("this won't fit", w), ".", "returned a single period");
        });
        it("works as expected with plenty of space", function () {
            assert.equal(e("this will fit", 400), "this will fit...");
        });
        it("works as expected with insufficient space", function () {
            var w = measure("this won't fit").width;
            assert.equal(e("this won't fit", w), "this won't...");
        });
        it("handles spaces intelligently", function () {
            var spacey = "this            xx";
            var w = measure(spacey).width - 1;
            assert.equal(e(spacey, w), "this...");
        });
        after(function () {
            assert.lengthOf(svg.node().childNodes, 0, "this was all without side-effects");
            svg.remove();
        });
    });
    describe("writeText", function () {
        it("behaves appropriately when there is too little height and width to fit any text", function () {
            var svg = generateSVG();
            var width = 1;
            var height = 1;
            var textSelection = svg.append("text");
            var measure = Plottable._Util.Text.getTextMeasurer(textSelection);
            var results = Plottable._Util.Text.writeText("hello world", width, height, measure, "horizontal");
            assert.isFalse(results.textFits, "measurement mode: text doesn't fit");
            assert.equal(0, results.usedWidth, "measurement mode: no width used");
            assert.equal(0, results.usedHeight, "measurement mode: no height used");
            var writeOptions = { g: svg, xAlign: "center", yAlign: "center" };
            results = Plottable._Util.Text.writeText("hello world", width, height, measure, "horizontal", writeOptions);
            assert.isFalse(results.textFits, "write mode: text doesn't fit");
            assert.equal(0, results.usedWidth, "write mode: no width used");
            assert.equal(0, results.usedHeight, "write mode: no height used");
            textSelection.remove();
            assert.lengthOf(svg.selectAll("text")[0], 0, "no text was written");
            svg.remove();
        });
        it("behaves appropriately when there is plenty of width but too little height to fit text", function () {
            var svg = generateSVG();
            var width = 500;
            var height = 1;
            var textSelection = svg.append("text");
            var measure = Plottable._Util.Text.getTextMeasurer(textSelection);
            var results = Plottable._Util.Text.writeText("hello world", width, height, measure, "horizontal");
            assert.isFalse(results.textFits, "measurement mode: text doesn't fit");
            assert.equal(0, results.usedWidth, "measurement mode: no width used");
            assert.equal(0, results.usedHeight, "measurement mode: no height used");
            var writeOptions = { g: svg, xAlign: "center", yAlign: "center" };
            results = Plottable._Util.Text.writeText("hello world", width, height, measure, "horizontal", writeOptions);
            assert.isFalse(results.textFits, "write mode: text doesn't fit");
            assert.equal(0, results.usedWidth, "write mode: no width used");
            assert.equal(0, results.usedHeight, "write mode: no height used");
            textSelection.remove();
            assert.lengthOf(svg.selectAll("text")[0], 0, "no text was written");
            svg.remove();
        });
    });
    describe("getTextMeasurer", function () {
        var svg;
        var measurer;
        var canonicalBB;
        var canonicalResult;
        before(function () {
            svg = generateSVG(200, 200);
            var t = svg.append("text");
            t.text("hi there");
            canonicalBB = Plottable._Util.DOM.getBBox(t);
            canonicalResult = { width: canonicalBB.width, height: canonicalBB.height };
            t.text("bla bla bla");
            measurer = Plottable._Util.Text.getTextMeasurer(t);
        });
        it("works on empty string", function () {
            var result = measurer("");
            assert.deepEqual(result, { width: 0, height: 0 }, "empty string has 0 width and height");
        });
        it("works on non-empty string and has no side effects", function () {
            var result2 = measurer("hi there");
            assert.deepEqual(result2, canonicalResult, "measurement is as expected");
        });
        after(function () {
            svg.remove();
        });
    });
    describe("writeLine", function () {
        var svg;
        var g;
        var text = "hello world ARE YOU THERE?";
        var hideResults = true;
        describe("writeLineHorizontally", function () {
            it("writes no text if there is insufficient space", function () {
                svg = generateSVG(20, 20);
                g = svg.append("g");
                var wh = Plottable._Util.Text.writeLineHorizontally(text, g, 20, 20);
                assert.equal(wh.width, 0, "no width used");
                assert.equal(wh.height, 0, "no height used");
                var textEl = g.select("text");
                assert.equal(g.text(), "", "no text written");
                svg.remove();
            });
            it("performs basic functionality and defaults to left, top", function () {
                svg = generateSVG(400, 400);
                g = svg.append("g");
                var wh = Plottable._Util.Text.writeLineHorizontally(text, g, 400, 400);
                var textEl = g.select("text");
                var bb = Plottable._Util.DOM.getBBox(textEl);
                var x = bb.x + Plottable._Util.DOM.translate(g.select("g"))[0];
                var y = bb.y + Plottable._Util.DOM.translate(g.select("g"))[1];
                if (hideResults) {
                    svg.remove();
                }
                ;
            });
            it("center, center alignment works", function () {
                svg = generateSVG(400, 400);
                g = svg.append("g");
                var wh = Plottable._Util.Text.writeLineHorizontally(text, g, 400, 400, "center", "center");
                svg.append("circle").attr({ cx: 200, cy: 200, r: 5 });
                var textEl = g.select("text");
                var bb = Plottable._Util.DOM.getBBox(textEl);
                var x = bb.x + Plottable._Util.DOM.translate(g.select("g"))[0] + bb.width / 2;
                var y = bb.y + Plottable._Util.DOM.translate(g.select("g"))[1] + bb.height / 2;
                if (hideResults) {
                    svg.remove();
                }
                ;
            });
            it("right, bottom alignment works", function () {
                svg = generateSVG(400, 400);
                g = svg.append("g");
                var wh = Plottable._Util.Text.writeLineHorizontally(text, g, 400, 400, "right", "bottom");
                var textEl = g.select("text");
                var bb = Plottable._Util.DOM.getBBox(textEl);
                var x = bb.x + Plottable._Util.DOM.translate(g.select("g"))[0] + bb.width;
                var y = bb.y + Plottable._Util.DOM.translate(g.select("g"))[1] + bb.height;
                if (hideResults) {
                    svg.remove();
                }
                ;
            });
            it("throws an error if there's too little space", function () {
                svg = generateSVG(20, 20);
                g = svg.append("g");
                if (hideResults) {
                    svg.remove();
                }
                ;
            });
        });
        describe("writeLineVertically", function () {
            it("performs basic functionality and defaults to right, left, top", function () {
                svg = generateSVG(60, 400);
                g = svg.append("g");
                var wh = Plottable._Util.Text.writeLineVertically(text, g, 60, 400);
                var bb = Plottable._Util.DOM.getBBox(g.select("g"));
                if (hideResults) {
                    svg.remove();
                }
                ;
            });
            it("right, center, center", function () {
                svg = generateSVG(60, 400);
                g = svg.append("g");
                var wh = Plottable._Util.Text.writeLineVertically("x", g, 60, 400, "center", "center", "right");
                var bb = Plottable._Util.DOM.getBBox(g.select("g"));
                if (hideResults) {
                    svg.remove();
                }
                ;
            });
            it("right, right, bottom", function () {
                svg = generateSVG(60, 400);
                g = svg.append("g");
                var wh = Plottable._Util.Text.writeLineVertically(text, g, 60, 400, "right", "bottom", "right");
                var bb = Plottable._Util.DOM.getBBox(g.select("g"));
                if (hideResults) {
                    svg.remove();
                }
                ;
            });
            it("left, left, top", function () {
                svg = generateSVG(60, 400);
                g = svg.append("g");
                var wh = Plottable._Util.Text.writeLineVertically(text, g, 60, 400, "left", "top", "left");
                var bb = Plottable._Util.DOM.getBBox(g.select("g"));
                if (hideResults) {
                    svg.remove();
                }
                ;
            });
            it("left, center, center", function () {
                svg = generateSVG(60, 400);
                g = svg.append("g");
                var wh = Plottable._Util.Text.writeLineVertically(text, g, 60, 400, "center", "center", "left");
                if (hideResults) {
                    svg.remove();
                }
                ;
            });
            it("left, right, bottom", function () {
                svg = generateSVG(60, 400);
                g = svg.append("g");
                var wh = Plottable._Util.Text.writeLineVertically(text, g, 60, 400, "right", "bottom", "left");
                if (hideResults) {
                    svg.remove();
                }
                ;
            });
        });
    });
});

///<reference path="../testReference.ts" />
var assert = chai.assert;
describe("_Util.Methods", function () {
    it("inRange works correct", function () {
        assert.isTrue(Plottable._Util.Methods.inRange(0, -1, 1), "basic functionality works");
        assert.isTrue(Plottable._Util.Methods.inRange(0, 0, 1), "it is a closed interval");
        assert.isTrue(!Plottable._Util.Methods.inRange(0, 1, 2), "returns false when false");
    });
    it("sortedIndex works properly", function () {
        var a = [1, 2, 3, 4, 5];
        var si = Plottable._Util.OpenSource.sortedIndex;
        assert.equal(si(0, a), 0, "return 0 when val is <= arr[0]");
        assert.equal(si(6, a), a.length, "returns a.length when val >= arr[arr.length-1]");
        assert.equal(si(1.5, a), 1, "returns 1 when val is between the first and second elements");
    });
    it("accessorize works properly", function () {
        var datum = { "foo": 2, "bar": 3, "key": 4 };
        var f = function (d, i, m) { return d + i; };
        var a1 = Plottable._Util.Methods.accessorize(f);
        assert.equal(f, a1, "function passes through accessorize unchanged");
        var a2 = Plottable._Util.Methods.accessorize("key");
        assert.equal(a2(datum, 0, null), 4, "key accessor works appropriately");
        var a3 = Plottable._Util.Methods.accessorize("#aaaa");
        assert.equal(a3(datum, 0, null), "#aaaa", "strings beginning with # are returned as final value");
        var a4 = Plottable._Util.Methods.accessorize(33);
        assert.equal(a4(datum, 0, null), 33, "numbers are return as final value");
        var a5 = Plottable._Util.Methods.accessorize(datum);
        assert.equal(a5(datum, 0, null), datum, "objects are return as final value");
    });
    it("uniq works as expected", function () {
        var strings = ["foo", "bar", "foo", "foo", "baz", "bam"];
        assert.deepEqual(Plottable._Util.Methods.uniq(strings), ["foo", "bar", "baz", "bam"]);
    });
    it("max/min work as expected", function () {
        var alist = [1, 2, 3, 4, 5];
        var dbl = function (x) { return x * 2; };
        var today = new Date();
        var numToDate = function (x) {
            var t = new Date();
            t.setDate(today.getDate() + x);
            return t;
        };
        var max = Plottable._Util.Methods.max;
        var min = Plottable._Util.Methods.min;
        assert.deepEqual(max(alist, 99), 5, "max ignores default on non-empty array");
        assert.deepEqual(max(alist, dbl, 0), 10, "max applies function appropriately");
        assert.deepEqual(max(alist, numToDate, today), numToDate(5), "max applies non-numeric function appropriately");
        assert.deepEqual(max([], 10), 10, "works as intended with default value");
        assert.deepEqual(max([], dbl, 5), 5, "default value works with function");
        assert.deepEqual(max([], numToDate, today), today, "default non-numeric value works with non-numeric function");
        assert.deepEqual(min(alist, 0), 1, "min works for basic list");
        assert.deepEqual(min(alist, dbl, 0), 2, "min works with function arg");
        assert.deepEqual(min(alist, numToDate, today), numToDate(1), "min works with non-numeric function arg");
        assert.deepEqual(min([], dbl, 5), 5, "min accepts custom default and function");
        assert.deepEqual(min([], numToDate, today), today, "min accepts non-numeric default and function");
        var strings = ["a", "bb", "ccc", "ddd"];
        assert.deepEqual(max(strings, function (s) { return s.length; }, 0), 3, "works on arrays of non-numbers with a function");
        assert.deepEqual(max([], function (s) { return s.length; }, 5), 5, "defaults work even with non-number function type");
<<<<<<< HEAD
        var today = new Date();
=======
>>>>>>> 21e2e7e6
        var tomorrow = new Date();
        tomorrow.setDate(today.getDate() + 1);
        var dayAfterTomorrow = new Date();
        dayAfterTomorrow.setDate(tomorrow.getDate() + 1);
        var dates = [today, tomorrow, dayAfterTomorrow, null];
<<<<<<< HEAD
        assert.deepEqual(min(dates), today, "works on arrays of non-numeric values but comparable");
        assert.deepEqual(max(dates), dayAfterTomorrow, "works on arrays of non-number values but comparable");
=======
        assert.deepEqual(min(dates, dayAfterTomorrow), today, "works on arrays of non-numeric values but comparable");
        assert.deepEqual(max(dates, today), dayAfterTomorrow, "works on arrays of non-number values but comparable");
>>>>>>> 21e2e7e6
        assert.deepEqual(max([null], today), undefined, "returns undefined from array of null values");
        assert.deepEqual(max([], today), today, "correct default non-numeric value returned");
    });
    it("objEq works as expected", function () {
        assert.isTrue(Plottable._Util.Methods.objEq({}, {}));
        assert.isTrue(Plottable._Util.Methods.objEq({ a: 5 }, { a: 5 }));
        assert.isFalse(Plottable._Util.Methods.objEq({ a: 5, b: 6 }, { a: 5 }));
        assert.isFalse(Plottable._Util.Methods.objEq({ a: 5 }, { a: 5, b: 6 }));
        assert.isTrue(Plottable._Util.Methods.objEq({ a: "hello" }, { a: "hello" }));
        assert.isFalse(Plottable._Util.Methods.objEq({ constructor: {}.constructor }, {}), "using \"constructor\" isn't hidden");
    });
    it("populateMap works as expected", function () {
        var keys = ["a", "b", "c"];
        var map = Plottable._Util.Methods.populateMap(keys, function (key) { return key + "Value"; });
        assert.strictEqual(map.get("a"), "aValue", "key properly goes through map function");
        assert.strictEqual(map.get("b"), "bValue", "key properly goes through map function");
        assert.strictEqual(map.get("c"), "cValue", "key properly goes through map function");
        var indexMap = Plottable._Util.Methods.populateMap(keys, function (key, i) { return key + i + "Value"; });
        assert.strictEqual(indexMap.get("a"), "a0Value", "key and index properly goes through map function");
        assert.strictEqual(indexMap.get("b"), "b1Value", "key and index properly goes through map function");
        assert.strictEqual(indexMap.get("c"), "c2Value", "key and index properly goes through map function");
        var emptyKeys = [];
        var emptyMap = Plottable._Util.Methods.populateMap(emptyKeys, function (key) { return key + "Value"; });
        assert.isTrue(emptyMap.empty(), "no entries in map if no keys in input array");
    });
    it("copyMap works as expected", function () {
        var oldMap = {};
        oldMap["a"] = 1;
        oldMap["b"] = 2;
        oldMap["c"] = 3;
        oldMap["undefined"] = undefined;
        oldMap["null"] = null;
        oldMap["fun"] = function (d) { return d; };
        oldMap["NaN"] = 0 / 0;
        oldMap["inf"] = 1 / 0;
        var map = Plottable._Util.Methods.copyMap(oldMap);
        assert.deepEqual(map, oldMap, "All values were copied.");
        map = Plottable._Util.Methods.copyMap({});
        assert.deepEqual(map, {}, "No values were added.");
    });
    it("range works as expected", function () {
        var start = 0;
        var end = 6;
        var range = Plottable._Util.Methods.range(start, end);
        assert.deepEqual(range, [0, 1, 2, 3, 4, 5], "all entries has been generated");
        range = Plottable._Util.Methods.range(start, end, 2);
        assert.deepEqual(range, [0, 2, 4], "all entries has been generated");
        range = Plottable._Util.Methods.range(start, end, 11);
        assert.deepEqual(range, [0], "all entries has been generated");
        assert.throws(function () { return Plottable._Util.Methods.range(start, end, 0); }, "step cannot be 0");
        range = Plottable._Util.Methods.range(start, end, -1);
        assert.lengthOf(range, 0, "no entries because of invalid step");
        range = Plottable._Util.Methods.range(end, start, -1);
        assert.deepEqual(range, [6, 5, 4, 3, 2, 1], "all entries has been generated");
        range = Plottable._Util.Methods.range(-2, 2);
        assert.deepEqual(range, [-2, -1, 0, 1], "all entries has been generated range crossing 0");
        range = Plottable._Util.Methods.range(0.2, 4);
        assert.deepEqual(range, [0.2, 1.2, 2.2, 3.2], "all entries has been generated with float start");
        range = Plottable._Util.Methods.range(0.6, 2.2, 0.5);
        assert.deepEqual(range, [0.6, 1.1, 1.6, 2.1], "all entries has been generated with float step");
    });
});

///<reference path="../testReference.ts" />
var assert = chai.assert;
function makeFakeEvent(x, y) {
    return {
        dx: 0,
        dy: 0,
        clientX: x,
        clientY: y,
        translate: [x, y],
        scale: 1,
        sourceEvent: null,
        x: x,
        y: y,
        keyCode: 0,
        altKey: false
    };
}
function fakeDragSequence(anyedInteraction, startX, startY, endX, endY) {
    anyedInteraction._dragstart();
    d3.event = makeFakeEvent(startX, startY);
    anyedInteraction._drag();
    d3.event = makeFakeEvent(endX, endY);
    anyedInteraction._drag();
    anyedInteraction._dragend();
    d3.event = null;
}
describe("Interactions", function () {
    describe("PanZoomInteraction", function () {
        it("Pans properly", function () {
            // The only difference between pan and zoom is internal to d3
            // Simulating zoom events is painful, so panning will suffice here
            var xScale = new Plottable.Scale.Linear().domain([0, 11]);
            var yScale = new Plottable.Scale.Linear().domain([11, 0]);
            var svg = generateSVG();
            var dataset = makeLinearSeries(11);
            var plot = new Plottable.Plot.Scatter(xScale, yScale).addDataset(dataset);
            plot.renderTo(svg);
            var xDomainBefore = xScale.domain();
            var yDomainBefore = yScale.domain();
            var interaction = new Plottable.Interaction.PanZoom(xScale, yScale);
            plot.registerInteraction(interaction);
            var hb = plot._element.select(".hit-box").node();
            var dragDistancePixelX = 10;
            var dragDistancePixelY = 20;
            $(hb).simulate("drag", {
                dx: dragDistancePixelX,
                dy: dragDistancePixelY
            });
            var xDomainAfter = xScale.domain();
            var yDomainAfter = yScale.domain();
            assert.notDeepEqual(xDomainAfter, xDomainBefore, "x domain was changed by panning");
            assert.notDeepEqual(yDomainAfter, yDomainBefore, "y domain was changed by panning");
            function getSlope(scale) {
                var range = scale.range();
                var domain = scale.domain();
                return (domain[1] - domain[0]) / (range[1] - range[0]);
            }
            ;
            var expectedXDragChange = -dragDistancePixelX * getSlope(xScale);
            var expectedYDragChange = -dragDistancePixelY * getSlope(yScale);
            assert.closeTo(xDomainAfter[0] - xDomainBefore[0], expectedXDragChange, 1, "x domain changed by the correct amount");
            assert.closeTo(yDomainAfter[0] - yDomainBefore[0], expectedYDragChange, 1, "y domain changed by the correct amount");
            svg.remove();
        });
    });
    describe("XYDragBoxInteraction", function () {
        var svgWidth = 400;
        var svgHeight = 400;
        var svg;
        var dataset;
        var xScale;
        var yScale;
        var plot;
        var interaction;
        var dragstartX = 20;
        var dragstartY = svgHeight - 100;
        var dragendX = 100;
        var dragendY = svgHeight - 20;
        before(function () {
            svg = generateSVG(svgWidth, svgHeight);
            dataset = new Plottable.Dataset(makeLinearSeries(10));
            xScale = new Plottable.Scale.Linear();
            yScale = new Plottable.Scale.Linear();
            plot = new Plottable.Plot.Scatter(xScale, yScale);
            plot.addDataset(dataset);
            plot.renderTo(svg);
            interaction = new Plottable.Interaction.XYDragBox();
            plot.registerInteraction(interaction);
        });
        afterEach(function () {
            interaction.dragstart(null);
            interaction.drag(null);
            interaction.dragend(null);
            interaction.clearBox();
        });
        it("All callbacks are notified with appropriate data on drag", function () {
            var timesCalled = 0;
            interaction.dragstart(function (a) {
                timesCalled++;
                var expectedStartLocation = { x: dragstartX, y: dragstartY };
                assert.deepEqual(a, expectedStartLocation, "areaCallback called with null arg on dragstart");
            });
            interaction.dragend(function (a, b) {
                timesCalled++;
                var expectedStart = {
                    x: dragstartX,
                    y: dragstartY
                };
                var expectedEnd = {
                    x: dragendX,
                    y: dragendY
                };
                assert.deepEqual(a, expectedStart, "areaCallback was passed the correct starting point");
                assert.deepEqual(b, expectedEnd, "areaCallback was passed the correct ending point");
            });
            // fake a drag event
            fakeDragSequence(interaction, dragstartX, dragstartY, dragendX, dragendY);
            assert.equal(timesCalled, 2, "drag callbacks are called twice");
        });
        it("Highlights and un-highlights areas appropriately", function () {
            fakeDragSequence(interaction, dragstartX, dragstartY, dragendX, dragendY);
            var dragBoxClass = "." + Plottable.Interaction.XYDragBox.CLASS_DRAG_BOX;
            var dragBox = plot._backgroundContainer.select(dragBoxClass);
            assert.isNotNull(dragBox, "the dragbox was created");
            var actualStartPosition = { x: parseFloat(dragBox.attr("x")), y: parseFloat(dragBox.attr("y")) };
            var expectedStartPosition = { x: Math.min(dragstartX, dragendX), y: Math.min(dragstartY, dragendY) };
            assert.deepEqual(actualStartPosition, expectedStartPosition, "highlighted box is positioned correctly");
            assert.equal(parseFloat(dragBox.attr("width")), Math.abs(dragstartX - dragendX), "highlighted box has correct width");
            assert.equal(parseFloat(dragBox.attr("height")), Math.abs(dragstartY - dragendY), "highlighted box has correct height");
            interaction.clearBox();
            var boxGone = dragBox.attr("width") === "0" && dragBox.attr("height") === "0";
            assert.isTrue(boxGone, "highlighted box disappears when clearBox is called");
        });
        after(function () {
            svg.remove();
        });
    });
    describe("YDragBoxInteraction", function () {
        var svgWidth = 400;
        var svgHeight = 400;
        var svg;
        var dataset;
        var xScale;
        var yScale;
        var plot;
        var interaction;
        var dragstartX = 20;
        var dragstartY = svgHeight - 100;
        var dragendX = 100;
        var dragendY = svgHeight - 20;
        before(function () {
            svg = generateSVG(svgWidth, svgHeight);
            dataset = new Plottable.Dataset(makeLinearSeries(10));
            xScale = new Plottable.Scale.Linear();
            yScale = new Plottable.Scale.Linear();
            plot = new Plottable.Plot.Scatter(xScale, yScale);
            plot.addDataset(dataset);
            plot.renderTo(svg);
            interaction = new Plottable.Interaction.YDragBox();
            plot.registerInteraction(interaction);
        });
        afterEach(function () {
            interaction.dragstart(null);
            interaction.drag(null);
            interaction.dragend(null);
            interaction.clearBox();
        });
        it("All callbacks are notified with appropriate data when a drag finishes", function () {
            var timesCalled = 0;
            interaction.dragstart(function (a) {
                timesCalled++;
                var expectedY = dragstartY;
                assert.deepEqual(a.y, expectedY, "areaCallback called with null arg on dragstart");
            });
            interaction.dragend(function (a, b) {
                timesCalled++;
                var expectedStartY = dragstartY;
                var expectedEndY = dragendY;
                assert.deepEqual(a.y, expectedStartY);
                assert.deepEqual(b.y, expectedEndY);
            });
            // fake a drag event
            fakeDragSequence(interaction, dragstartX, dragstartY, dragendX, dragendY);
            assert.equal(timesCalled, 2, "drag callbacks area called twice");
        });
        it("Highlights and un-highlights areas appropriately", function () {
            fakeDragSequence(interaction, dragstartX, dragstartY, dragendX, dragendY);
            var dragBoxClass = "." + Plottable.Interaction.XYDragBox.CLASS_DRAG_BOX;
            var dragBox = plot._backgroundContainer.select(dragBoxClass);
            assert.isNotNull(dragBox, "the dragbox was created");
            var actualStartPosition = { x: parseFloat(dragBox.attr("x")), y: parseFloat(dragBox.attr("y")) };
            var expectedStartPosition = { x: 0, y: Math.min(dragstartY, dragendY) };
            assert.deepEqual(actualStartPosition, expectedStartPosition, "highlighted box is positioned correctly");
            assert.equal(parseFloat(dragBox.attr("width")), svgWidth, "highlighted box has correct width");
            assert.equal(parseFloat(dragBox.attr("height")), Math.abs(dragstartY - dragendY), "highlighted box has correct height");
            interaction.clearBox();
            var boxGone = dragBox.attr("width") === "0" && dragBox.attr("height") === "0";
            assert.isTrue(boxGone, "highlighted box disappears when clearBox is called");
        });
        after(function () {
            svg.remove();
        });
    });
    describe("KeyInteraction", function () {
        it("Triggers the callback only when the Component is moused over and appropriate key is pressed", function () {
            var svg = generateSVG(400, 400);
            // svg.attr("id", "key-interaction-test");
            var component = new Plottable.Component.AbstractComponent();
            component.renderTo(svg);
            var code = 65; // "a" key
            var ki = new Plottable.Interaction.Key(code);
            var callbackCalled = false;
            var callback = function () {
                callbackCalled = true;
            };
            ki.callback(callback);
            component.registerInteraction(ki);
            var $hitbox = $(component.hitBox.node());
            $hitbox.simulate("keydown", { keyCode: code });
            assert.isFalse(callbackCalled, "callback is not called if component does not have mouse focus (before mouseover)");
            $hitbox.simulate("mouseover");
            $hitbox.simulate("keydown", { keyCode: code });
            assert.isTrue(callbackCalled, "callback gets called if the appropriate key is pressed while the component has mouse focus");
            callbackCalled = false;
            $hitbox.simulate("keydown", { keyCode: (code + 1) });
            assert.isFalse(callbackCalled, "callback is not called if the wrong key is pressed");
            $hitbox.simulate("mouseout");
            $hitbox.simulate("keydown", { keyCode: code });
            assert.isFalse(callbackCalled, "callback is not called if component does not have mouse focus (after mouseout)");
            svg.remove();
        });
    });
    describe("BarHover", function () {
        var dataset;
        var ordinalScale;
        var linearScale;
        before(function () {
            dataset = [
                { name: "A", value: 3 },
                { name: "B", value: 5 }
            ];
            ordinalScale = new Plottable.Scale.Ordinal();
            linearScale = new Plottable.Scale.Linear();
        });
        it("hoverMode()", function () {
            var barPlot = new Plottable.Plot.VerticalBar(ordinalScale, linearScale).addDataset(dataset);
            var bhi = new Plottable.Interaction.BarHover();
            bhi.hoverMode("line");
            bhi.hoverMode("POINT");
            assert.throws(function () { return bhi.hoverMode("derp"); }, "not a valid");
        });
        it("correctly triggers callbacks (vertical)", function () {
            var svg = generateSVG(400, 400);
            var barPlot = new Plottable.Plot.VerticalBar(ordinalScale, linearScale).addDataset(dataset);
            barPlot.project("x", "name", ordinalScale).project("y", "value", linearScale);
            var bhi = new Plottable.Interaction.BarHover();
            var barDatum = null;
            bhi.onHover(function (datum, bar) {
                barDatum = datum;
            });
            var unhoverCalled = false;
            bhi.onUnhover(function (datum, bar) {
                barDatum = datum;
                unhoverCalled = true;
            });
            barPlot.renderTo(svg);
            barPlot.registerInteraction(bhi);
            var hitbox = barPlot._element.select(".hit-box");
            triggerFakeMouseEvent("mousemove", hitbox, 100, 200);
            assert.deepEqual(barDatum, dataset[0], "the first bar was selected (point mode)");
            barDatum = null;
            triggerFakeMouseEvent("mousemove", hitbox, 100, 201);
            assert.isNull(barDatum, "hover callback isn't called if the hovered bar didn't change");
            barDatum = null;
            triggerFakeMouseEvent("mousemove", hitbox, 10, 10);
            assert.isTrue(unhoverCalled, "unhover callback is triggered on mousing away from a bar");
            assert.deepEqual(barDatum, dataset[0], "the unhover callback was passed the last-hovered bar");
            unhoverCalled = false;
            triggerFakeMouseEvent("mousemove", hitbox, 11, 11);
            assert.isFalse(unhoverCalled, "unhover callback isn't triggered multiple times in succession");
            triggerFakeMouseEvent("mousemove", hitbox, 100, 200);
            triggerFakeMouseEvent("mouseout", hitbox, 100, 9999);
            assert.isTrue(unhoverCalled, "unhover callback is triggered on mousing out of the chart");
            triggerFakeMouseEvent("mousemove", hitbox, 100, 200);
            unhoverCalled = false;
            triggerFakeMouseEvent("mousemove", hitbox, 250, 200);
            assert.isTrue(unhoverCalled, "unhover callback is triggered on mousing from one bar to another");
            bhi.hoverMode("line");
            barDatum = null;
            triggerFakeMouseEvent("mousemove", hitbox, 100, 1);
            assert.deepEqual(barDatum, dataset[0], "the first bar was selected (line mode)");
            svg.remove();
        });
        it("correctly triggers callbacks (hoizontal)", function () {
            var svg = generateSVG(400, 400);
            var barPlot = new Plottable.Plot.HorizontalBar(linearScale, ordinalScale).addDataset(dataset);
            barPlot.project("y", "name", ordinalScale).project("x", "value", linearScale);
            var bhi = new Plottable.Interaction.BarHover();
            var barDatum = null;
            bhi.onHover(function (datum, bar) {
                barDatum = datum;
            });
            var unhoverCalled = false;
            bhi.onUnhover(function () {
                unhoverCalled = true;
            });
            barPlot.renderTo(svg);
            barPlot.registerInteraction(bhi);
            var hitbox = barPlot._element.select(".hit-box");
            triggerFakeMouseEvent("mousemove", hitbox, 200, 250);
            assert.deepEqual(barDatum, dataset[0], "the first bar was selected (point mode)");
            barDatum = null;
            triggerFakeMouseEvent("mousemove", hitbox, 201, 250);
            assert.isNull(barDatum, "hover callback isn't called if the hovered bar didn't change");
            triggerFakeMouseEvent("mousemove", hitbox, 10, 10);
            assert.isTrue(unhoverCalled, "unhover callback is triggered on mousing away from a bar");
            unhoverCalled = false;
            triggerFakeMouseEvent("mousemove", hitbox, 11, 11);
            assert.isFalse(unhoverCalled, "unhover callback isn't triggered multiple times in succession");
            triggerFakeMouseEvent("mousemove", hitbox, 200, 250);
            triggerFakeMouseEvent("mouseout", hitbox, -999, 250);
            assert.isTrue(unhoverCalled, "unhover callback is triggered on mousing out of the chart");
            triggerFakeMouseEvent("mousemove", hitbox, 200, 250);
            unhoverCalled = false;
            triggerFakeMouseEvent("mousemove", hitbox, 200, 100);
            assert.isTrue(unhoverCalled, "unhover callback is triggered on mousing from one bar to another");
            bhi.hoverMode("line");
            triggerFakeMouseEvent("mousemove", hitbox, 399, 250);
            assert.deepEqual(barDatum, dataset[0], "the first bar was selected (line mode)");
            svg.remove();
        });
    });
});

///<reference path="../testReference.ts" />
var __extends = this.__extends || function (d, b) {
    for (var p in b) if (b.hasOwnProperty(p)) d[p] = b[p];
    function __() { this.constructor = d; }
    __.prototype = b.prototype;
    d.prototype = new __();
};
var assert = chai.assert;
var TestHoverable = (function (_super) {
    __extends(TestHoverable, _super);
    function TestHoverable() {
        _super.apply(this, arguments);
    }
    TestHoverable.prototype._hoverOverComponent = function (p) {
        // cast-override
    };
    TestHoverable.prototype._hoverOutComponent = function (p) {
        // cast-override
    };
    TestHoverable.prototype._doHover = function (p) {
        var data = [];
        if (p.x < 250) {
            data.push("left");
        }
        if (p.x > 150) {
            data.push("right");
        }
        return {
            data: data,
            selection: this._element
        };
    };
    return TestHoverable;
})(Plottable.Component.AbstractComponent);
describe("Interactions", function () {
    describe("Hover", function () {
        var svg;
        var testTarget;
        var hitbox;
        var hoverInteraction;
        var overData;
        var overCallbackCalled = false;
        var outData;
        var outCallbackCalled = false;
        beforeEach(function () {
            svg = generateSVG();
            testTarget = new TestHoverable();
            testTarget.classed("test-hoverable", true);
            testTarget.renderTo(svg);
            hoverInteraction = new Plottable.Interaction.Hover();
            overCallbackCalled = false;
            hoverInteraction.onHoverOver(function (hd) {
                overCallbackCalled = true;
                overData = hd;
            });
            outCallbackCalled = false;
            hoverInteraction.onHoverOut(function (hd) {
                outCallbackCalled = true;
                outData = hd;
            });
            testTarget.registerInteraction(hoverInteraction);
            hitbox = testTarget._element.select(".hit-box");
        });
        it("correctly triggers onHoverOver() callbacks", function () {
            overCallbackCalled = false;
            triggerFakeMouseEvent("mouseover", hitbox, 100, 200);
            assert.isTrue(overCallbackCalled, "onHoverOver was called on mousing over a target area");
            assert.deepEqual(overData.data, ["left"], "onHoverOver was called with the correct data (mouse onto left)");
            overCallbackCalled = false;
            triggerFakeMouseEvent("mousemove", hitbox, 100, 200);
            assert.isFalse(overCallbackCalled, "onHoverOver isn't called if the hover data didn't change");
            overCallbackCalled = false;
            triggerFakeMouseEvent("mousemove", hitbox, 200, 200);
            assert.isTrue(overCallbackCalled, "onHoverOver was called when mousing into a new region");
            assert.deepEqual(overData.data, ["right"], "onHoverOver was called with the new data only (left --> center)");
            triggerFakeMouseEvent("mouseout", hitbox, 400, 200);
            overCallbackCalled = false;
            triggerFakeMouseEvent("mouseover", hitbox, 200, 200);
            assert.deepEqual(overData.data, ["left", "right"], "onHoverOver is called with the correct data");
            svg.remove();
        });
        it("correctly triggers onHoverOut() callbacks", function () {
            triggerFakeMouseEvent("mouseover", hitbox, 100, 200);
            outCallbackCalled = false;
            triggerFakeMouseEvent("mousemove", hitbox, 200, 200);
            assert.isFalse(outCallbackCalled, "onHoverOut isn't called when mousing into a new region without leaving the old one");
            outCallbackCalled = false;
            triggerFakeMouseEvent("mousemove", hitbox, 300, 200);
            assert.isTrue(outCallbackCalled, "onHoverOut was called when the hover data changes");
            assert.deepEqual(outData.data, ["left"], "onHoverOut was called with the correct data (center --> right)");
            outCallbackCalled = false;
            triggerFakeMouseEvent("mouseout", hitbox, 400, 200);
            assert.isTrue(outCallbackCalled, "onHoverOut is called on mousing out of the Component");
            assert.deepEqual(outData.data, ["right"], "onHoverOut was called with the correct data");
            outCallbackCalled = false;
            triggerFakeMouseEvent("mouseover", hitbox, 200, 200);
            triggerFakeMouseEvent("mouseout", hitbox, 200, 400);
            assert.deepEqual(outData.data, ["left", "right"], "onHoverOut is called with the correct data");
            svg.remove();
        });
        it("getCurrentHoverData()", function () {
            triggerFakeMouseEvent("mouseover", hitbox, 100, 200);
            var currentlyHovered = hoverInteraction.getCurrentHoverData();
            assert.deepEqual(currentlyHovered.data, ["left"], "retrieves data corresponding to the current position");
            triggerFakeMouseEvent("mousemove", hitbox, 200, 200);
            currentlyHovered = hoverInteraction.getCurrentHoverData();
            assert.deepEqual(currentlyHovered.data, ["left", "right"], "retrieves data corresponding to the current position");
            triggerFakeMouseEvent("mouseout", hitbox, 400, 200);
            currentlyHovered = hoverInteraction.getCurrentHoverData();
            assert.isNull(currentlyHovered.data, "returns null if not currently hovering");
            svg.remove();
        });
    });
});

///<reference path="../testReference.ts" />
var assert = chai.assert;
describe("Dispatchers", function () {
    it("correctly registers for and deregisters from events", function () {
        var target = generateSVG();
        var dispatcher = new Plottable.Dispatcher.AbstractDispatcher(target);
        var callbackWasCalled = false;
        dispatcher._event2Callback["click"] = function () {
            callbackWasCalled = true;
        };
        triggerFakeUIEvent("click", target);
        assert.isFalse(callbackWasCalled, "The callback is not called before the dispatcher connect()s");
        dispatcher.connect();
        triggerFakeUIEvent("click", target);
        assert.isTrue(callbackWasCalled, "The dispatcher called its callback");
        callbackWasCalled = false;
        dispatcher.disconnect();
        triggerFakeUIEvent("click", target);
        assert.isFalse(callbackWasCalled, "The callback is not called after the dispatcher disconnect()s");
        target.remove();
    });
    it("target can be changed", function () {
        var target1 = generateSVG();
        var target2 = generateSVG();
        var dispatcher = new Plottable.Dispatcher.AbstractDispatcher(target1);
        var callbackWasCalled = false;
        dispatcher._event2Callback["click"] = function () { return callbackWasCalled = true; };
        dispatcher.connect();
        triggerFakeUIEvent("click", target1);
        assert.isTrue(callbackWasCalled, "The dispatcher received the event on the target");
        dispatcher.target(target2);
        callbackWasCalled = false;
        triggerFakeUIEvent("click", target1);
        assert.isFalse(callbackWasCalled, "The dispatcher did not receive the event on the old target");
        triggerFakeUIEvent("click", target2);
        assert.isTrue(callbackWasCalled, "The dispatcher received the event on the new target");
        target1.remove();
        target2.remove();
    });
    it("multiple dispatchers can be attached to the same target", function () {
        var target = generateSVG();
        var dispatcher1 = new Plottable.Dispatcher.AbstractDispatcher(target);
        var called1 = false;
        dispatcher1._event2Callback["click"] = function () { return called1 = true; };
        dispatcher1.connect();
        var dispatcher2 = new Plottable.Dispatcher.AbstractDispatcher(target);
        var called2 = false;
        dispatcher2._event2Callback["click"] = function () { return called2 = true; };
        dispatcher2.connect();
        triggerFakeUIEvent("click", target);
        assert.isTrue(called1, "The first dispatcher called its callback");
        assert.isTrue(called2, "The second dispatcher also called its callback");
        target.remove();
    });
    it("can't double-connect", function () {
        var target = generateSVG();
        var dispatcher = new Plottable.Dispatcher.AbstractDispatcher(target);
        dispatcher.connect();
        assert.throws(function () { return dispatcher.connect(); }, "connect");
        target.remove();
    });
    describe("Mouse Dispatcher", function () {
        it("passes event position to mouseover, mousemove, and mouseout callbacks", function () {
            var target = generateSVG();
            var targetX = 17;
            var targetY = 76;
            var expectedPoint = {
                x: targetX,
                y: targetY
            };
            function assertPointsClose(actual, expected, epsilon, message) {
                assert.closeTo(actual.x, expected.x, epsilon, message + " (x)");
                assert.closeTo(actual.y, expected.y, epsilon, message + " (y)");
            }
            ;
            var md = new Plottable.Dispatcher.Mouse(target);
            var mouseoverCalled = false;
            md.mouseover(function (p) {
                mouseoverCalled = true;
                assertPointsClose(p, expectedPoint, 0.5, "the mouse position was passed to the callback");
            });
            var mousemoveCalled = false;
            md.mousemove(function (p) {
                mousemoveCalled = true;
                assertPointsClose(p, expectedPoint, 0.5, "the mouse position was passed to the callback");
            });
            var mouseoutCalled = false;
            md.mouseout(function (p) {
                mouseoutCalled = true;
                assertPointsClose(p, expectedPoint, 0.5, "the mouse position was passed to the callback");
            });
            md.connect();
            triggerFakeMouseEvent("mouseover", target, targetX, targetY);
            assert.isTrue(mouseoverCalled, "mouseover callback was called");
            triggerFakeMouseEvent("mousemove", target, targetX, targetY);
            assert.isTrue(mousemoveCalled, "mousemove callback was called");
            triggerFakeMouseEvent("mouseout", target, targetX, targetY);
            assert.isTrue(mouseoutCalled, "mouseout callback was called");
            target.remove();
        });
    });
});<|MERGE_RESOLUTION|>--- conflicted
+++ resolved
@@ -1683,23 +1683,23 @@
         it("plot auto domain scale to visible points", function () {
             xScale.domain([-3, 3]);
             assert.deepEqual(yScale.domain(), [-10, 10], "domain has not been adjusted to visible points");
-            plot.autoAdjustmentYScaleOverVisiblePoints(true);
+            plot.automaticallyAdjustYScaleOverVisiblePoints(true);
             xScale.domain([-2, 2]);
             assert.deepEqual(yScale.domain(), [-2.5, 2.5], "domain has been adjusted to visible points");
-            plot.autoAdjustmentYScaleOverVisiblePoints(false);
-            plot.autoAdjustmentXScaleOverVisiblePoints(true);
+            plot.automaticallyAdjustYScaleOverVisiblePoints(false);
+            plot.automaticallyAdjustXScaleOverVisiblePoints(true);
             yScale.domain([-6, 6]);
             assert.deepEqual(xScale.domain(), [-6, 6], "domain has been adjusted to visible points");
             svg.remove();
         });
         it("no visible points", function () {
-            plot.autoAdjustmentYScaleOverVisiblePoints(true);
+            plot.automaticallyAdjustYScaleOverVisiblePoints(true);
             xScale.domain([-0.5, 0.5]);
             assert.deepEqual(yScale.domain(), [-10, 10], "domain has been not benn adjusted");
             svg.remove();
         });
         it("show all data", function () {
-            plot.autoAdjustmentYScaleOverVisiblePoints(true);
+            plot.automaticallyAdjustYScaleOverVisiblePoints(true);
             xScale.domain([-0.5, 0.5]);
             plot.showAllData();
             assert.deepEqual(yScale.domain(), [-7, 7], "domain has been adjusted to show all data");
@@ -1707,9 +1707,9 @@
             svg.remove();
         });
         it("show all data without auto adjust domain", function () {
-            plot.autoAdjustmentYScaleOverVisiblePoints(true);
+            plot.automaticallyAdjustYScaleOverVisiblePoints(true);
             xScale.domain([-0.5, 0.5]);
-            plot.autoAdjustmentYScaleOverVisiblePoints(false);
+            plot.automaticallyAdjustYScaleOverVisiblePoints(false);
             plot.showAllData();
             assert.deepEqual(yScale.domain(), [-7, 7], "domain has been adjusted to show all data");
             assert.deepEqual(xScale.domain(), [-6, 6], "domain has been adjusted to show all data");
@@ -1717,15 +1717,24 @@
         });
         it("no cycle in auto domain on plot", function () {
             var zScale = new Plottable.Scale.Linear().domain([-10, 10]);
-            plot.autoAdjustmentYScaleOverVisiblePoints(true);
-            var plot2 = new Plottable.Plot.AbstractXYPlot(zScale, yScale).autoAdjustmentXScaleOverVisiblePoints(true).project("x", xAccessor, zScale).project("y", yAccessor, yScale).addDataset(simpleDataset);
-            var plot3 = new Plottable.Plot.AbstractXYPlot(zScale, xScale).autoAdjustmentYScaleOverVisiblePoints(true).project("x", xAccessor, zScale).project("y", yAccessor, xScale).addDataset(simpleDataset);
+            plot.automaticallyAdjustYScaleOverVisiblePoints(true);
+            var plot2 = new Plottable.Plot.AbstractXYPlot(zScale, yScale).automaticallyAdjustXScaleOverVisiblePoints(true).project("x", xAccessor, zScale).project("y", yAccessor, yScale).addDataset(simpleDataset);
+            var plot3 = new Plottable.Plot.AbstractXYPlot(zScale, xScale).automaticallyAdjustYScaleOverVisiblePoints(true).project("x", xAccessor, zScale).project("y", yAccessor, xScale).addDataset(simpleDataset);
             plot2.renderTo(svg);
             plot3.renderTo(svg);
             xScale.domain([-2, 2]);
             assert.deepEqual(yScale.domain(), [-2.5, 2.5], "y domain is adjusted by x domain using custom algorithm and domainer");
             assert.deepEqual(zScale.domain(), [-2.5, 2.5], "z domain is adjusted by y domain using custom algorithm and domainer");
             assert.deepEqual(xScale.domain(), [-2, 2], "x domain is not adjusted using custom algorithm and domainer");
+            svg.remove();
+        });
+        it("listeners are deregistered after removal", function () {
+            plot.automaticallyAdjustYScaleOverVisiblePoints(true);
+            plot.remove();
+            var key2callback = xScale.broadcaster.key2callback;
+            assert.isUndefined(key2callback.get("yDomainAdjustment" + plot._plottableID), "the plot is no longer attached to the xScale");
+            key2callback = yScale.broadcaster.key2callback;
+            assert.isUndefined(key2callback.get("xDomainAdjustment" + plot._plottableID), "the plot is no longer attached to the yScale");
             svg.remove();
         });
     });
@@ -5855,22 +5864,13 @@
         var strings = ["a", "bb", "ccc", "ddd"];
         assert.deepEqual(max(strings, function (s) { return s.length; }, 0), 3, "works on arrays of non-numbers with a function");
         assert.deepEqual(max([], function (s) { return s.length; }, 5), 5, "defaults work even with non-number function type");
-<<<<<<< HEAD
-        var today = new Date();
-=======
->>>>>>> 21e2e7e6
         var tomorrow = new Date();
         tomorrow.setDate(today.getDate() + 1);
         var dayAfterTomorrow = new Date();
         dayAfterTomorrow.setDate(tomorrow.getDate() + 1);
         var dates = [today, tomorrow, dayAfterTomorrow, null];
-<<<<<<< HEAD
-        assert.deepEqual(min(dates), today, "works on arrays of non-numeric values but comparable");
-        assert.deepEqual(max(dates), dayAfterTomorrow, "works on arrays of non-number values but comparable");
-=======
         assert.deepEqual(min(dates, dayAfterTomorrow), today, "works on arrays of non-numeric values but comparable");
         assert.deepEqual(max(dates, today), dayAfterTomorrow, "works on arrays of non-number values but comparable");
->>>>>>> 21e2e7e6
         assert.deepEqual(max([null], today), undefined, "returns undefined from array of null values");
         assert.deepEqual(max([], today), today, "correct default non-numeric value returned");
     });
