--- conflicted
+++ resolved
@@ -1048,17 +1048,6 @@
         svg.remove();
     });
 
-<<<<<<< HEAD
-    it("detachAll()", function () {
-        var container = new Plottable.Abstract.ComponentContainer();
-        var c1 = new Plottable.Abstract.Component();
-        var c2 = new Plottable.Abstract.Component();
-        container._addComponent(c1);
-        container._addComponent(c2);
-        container.detachAll();
-
-        assert.deepEqual(container.components(), [], "container was cleared of components");
-=======
     // skipping because Dan is rewriting labels and the height test fails
     it.skip("Superlong text is handled in a sane fashion", function () {
         var svgWidth = 400;
@@ -1071,7 +1060,6 @@
         assert.equal(bbox.height, label.availableHeight, "text height === label.minimumHeight()");
         assert.operator(bbox.width, "<=", svgWidth, "the text is not wider than the SVG width");
         svg.remove();
->>>>>>> 603b7287
     });
 
     it("text in a tiny box is truncated to empty string", function () {
@@ -1142,12 +1130,6 @@
         svg.remove();
     });
 
-<<<<<<< HEAD
-    it("detach() and _removeComponent work correctly for componentGroup", function () {
-        var c1 = new Plottable.Abstract.Component().classed("component-1", true);
-        var c2 = new Plottable.Abstract.Component().classed("component-2", true);
-        var cg = new Plottable.Component.Group([c1, c2]);
-=======
     it("legend domain can be updated after initialization, and height updates as well", function () {
         legend.renderTo(svg);
         legend.scale(color);
@@ -1164,7 +1146,6 @@
         assert.equal(numRows, 3, "there are 3 rows");
         svg.remove();
     });
->>>>>>> 603b7287
 
     it("a legend with many labels does not overflow vertically", function () {
         color.domain(["alpha", "beta", "gamma", "delta", "omega", "omicron", "persei", "eight"]);
@@ -1179,9 +1160,6 @@
         svg.remove();
     });
 
-<<<<<<< HEAD
-        c2.detach();
-=======
     it("a legend with a long label does not overflow horizontally", function () {
         color.domain(["foooboooloonoogoorooboopoo"]);
         svg.attr("width", 100);
@@ -1194,7 +1172,6 @@
         assert.operator(rightEdge, "<=", rightEdgeBBox, "the long text did not overflow the legend");
         svg.remove();
     });
->>>>>>> 603b7287
 
     it("calling legend.render multiple times does not add more elements", function () {
         color.domain(["foo", "bar", "baz"]);
@@ -1213,11 +1190,6 @@
         var newDomain = ["mushu", "foo", "persei", "baz", "eight"];
         color.domain(newDomain);
 
-<<<<<<< HEAD
-        cg.detach();
-        var cgNode = svg.select(".component-group").node();
-        c1Node = svg.select(".component-1").node();
-=======
         // due to how joins work, this is how the elements should be arranged by d3
         var newDomainActualOrder = ["foo", "baz", "mushu", "persei", "eight"];
         legend.content.selectAll(".legend-row").each(function (d, i) {
@@ -1230,7 +1202,6 @@
         assert.lengthOf(legend.content.selectAll(".legend-row")[0], 5, "there are the right number of legend elements");
         svg.remove();
     });
->>>>>>> 603b7287
 
     it("legend.scale() replaces domain", function () {
         color.domain(["foo", "bar", "baz"]);
@@ -1252,34 +1223,9 @@
         svg.remove();
     });
 
-<<<<<<< HEAD
-    it("detachAll() works as expected", function () {
-        var cg = new Plottable.Component.Group();
-        var c1 = new Plottable.Abstract.Component();
-        var c2 = new Plottable.Abstract.Component();
-        var c3 = new Plottable.Abstract.Component();
-        assert.isTrue(cg.empty(), "cg initially empty");
-        cg.merge(c1).merge(c2).merge(c3);
-        assert.isFalse(cg.empty(), "cg not empty after merging components");
-        cg.detachAll();
-        assert.isTrue(cg.empty(), "cg empty after detachAll()");
-        assert.isFalse(c1._isAnchored, "c1 was detached");
-        assert.isFalse(c2._isAnchored, "c2 was detached");
-        assert.isFalse(c3._isAnchored, "c3 was detached");
-        assert.lengthOf(cg.components(), 0, "cg has no components");
-    });
-
-    describe("ComponentGroup._requestedSpace works as expected", function () {
-        it("_works for an empty ComponentGroup", function () {
-            var cg = new Plottable.Component.Group();
-            var request = cg._requestedSpace(10, 10);
-            verifySpaceRequest(request, 0, 0, false, false, "");
-        });
-=======
     it("legend.scale() correctly reregisters listeners", function () {
         color.domain(["foo", "bar", "baz"]);
         legend.renderTo(svg);
->>>>>>> 603b7287
 
         var tempDomain = ["a", "b", "c"];
         var newColorScale = new Plottable.Scale.Color("20");
@@ -1588,20 +1534,11 @@
             leaveEntry("a", 0);
             assert.equal(focused, undefined, "callback was successful");
 
-<<<<<<< HEAD
-    it("detach() works as expected", function () {
-        var cbCalled = 0;
-        var cb = function (b) {
-            return cbCalled++;
-        };
-        var b = new Plottable.Core.Broadcaster(null);
-=======
             hoverEntry("d", 3);
             verifyFocus("d", true);
             assert.equal(focused, "d", "callback was successful");
             svg.remove();
         });
->>>>>>> 603b7287
 
         it("Overwriting callback is successfull", function () {
             var domain = ["a"];
@@ -1613,17 +1550,9 @@
                 focused = d;
             });
 
-<<<<<<< HEAD
-        c1.renderTo(svg);
-        b.broadcast();
-        assert.equal(cbCalled, 1, "the callback was called");
-        assert.isTrue(svg.node().hasChildNodes(), "the svg has children");
-        c1.detach();
-=======
             hoverEntry("a", 0);
             assert.equal(focused, "a", "callback was successful");
             leaveEntry("a", 0);
->>>>>>> 603b7287
 
             var count = 0;
             hoverLegend.hoverCallback(function (d) {
@@ -1638,39 +1567,6 @@
             svg.remove();
         });
 
-<<<<<<< HEAD
-    it("can't reuse component if it's been remove()-ed", function () {
-        var c1 = new Plottable.Abstract.Component();
-        c1.renderTo(svg);
-        c1.remove();
-
-        assert.throws(function () {
-            return c1.renderTo(svg);
-        }, "reuse");
-        svg.remove();
-    });
-
-    it("_invalidateLayout works as expected", function () {
-        var cg = new Plottable.Component.Group();
-        var c = makeFixedSizeComponent(10, 10);
-        cg._addComponent(c);
-        cg.renderTo(svg);
-        assert.equal(cg.availableHeight, 10, "availableHeight initially 10 for fixed-size component");
-        assert.equal(cg.availableWidth, 10, "availableWidth initially 10 for fixed-size component");
-        fixComponentSize(c, 50, 50);
-        c._invalidateLayout();
-        assert.equal(cg.availableHeight, 50, "invalidateLayout propagated to parent and caused resized height");
-        assert.equal(cg.availableWidth, 50, "invalidateLayout propagated to parent and caused resized width");
-        svg.remove();
-    });
-
-    it("components can be detached even if not anchored", function () {
-        var c = new Plottable.Abstract.Component();
-        c.detach(); // no error thrown
-        svg.remove();
-    });
-});
-=======
         it("Removing callback is successful", function () {
             var domain = ["a"];
             color.domain(domain);
@@ -1680,7 +1576,6 @@
             hoverLegend.hoverCallback(function (d) {
                 focused = d;
             });
->>>>>>> 603b7287
 
             hoverEntry("a", 0);
             assert.equal(focused, "a", "callback was successful");
@@ -2701,15 +2596,15 @@
         assert.isFalse(container.empty());
     });
 
-    it("removeAll()", function () {
+    it("detachAll()", function () {
         var container = new Plottable.Abstract.ComponentContainer();
         var c1 = new Plottable.Abstract.Component();
         var c2 = new Plottable.Abstract.Component();
         container._addComponent(c1);
         container._addComponent(c2);
-        container.removeAll();
-
-        assert.deepEqual(container.components(), [], "all components were removed");
+        container.detachAll();
+
+        assert.deepEqual(container.components(), [], "container was cleared of components");
     });
 
     it("components() returns a shallow copy", function () {
@@ -2813,7 +2708,7 @@
         svg.remove();
     });
 
-    it("remove() and removeComponent work correctly for componentGroup", function () {
+    it("detach() and _removeComponent work correctly for componentGroup", function () {
         var c1 = new Plottable.Abstract.Component().classed("component-1", true);
         var c2 = new Plottable.Abstract.Component().classed("component-2", true);
         var cg = new Plottable.Component.Group([c1, c2]);
@@ -2827,7 +2722,7 @@
         assert.isNotNull(c1Node, "component 1 was added to the DOM");
         assert.isNotNull(c2Node, "component 2 was added to the DOM");
 
-        c2.remove();
+        c2.detach();
 
         c1Node = svg.select(".component-1").node();
         c2Node = svg.select(".comopnent-2").node();
@@ -2835,7 +2730,7 @@
         assert.isNotNull(c1Node, "component 1 is still in the DOM");
         assert.isNull(c2Node, "component 2 was removed from the DOM");
 
-        cg.remove();
+        cg.detach();
         var cgNode = svg.select(".component-group").node();
         c1Node = svg.select(".component-1").node();
 
@@ -2852,7 +2747,7 @@
         svg.remove();
     });
 
-    it("removeAll() works as expected", function () {
+    it("detachAll() works as expected", function () {
         var cg = new Plottable.Component.Group();
         var c1 = new Plottable.Abstract.Component();
         var c2 = new Plottable.Abstract.Component();
@@ -2860,11 +2755,11 @@
         assert.isTrue(cg.empty(), "cg initially empty");
         cg.merge(c1).merge(c2).merge(c3);
         assert.isFalse(cg.empty(), "cg not empty after merging components");
-        cg.removeAll();
-        assert.isTrue(cg.empty(), "cg empty after removing components");
-        assert.isFalse(c1._isAnchored, "c1 was removed");
-        assert.isFalse(c2._isAnchored, "c2 was removed");
-        assert.isFalse(c3._isAnchored, "c3 was removed");
+        cg.detachAll();
+        assert.isTrue(cg.empty(), "cg empty after detachAll()");
+        assert.isFalse(c1._isAnchored, "c1 was detached");
+        assert.isFalse(c2._isAnchored, "c2 was detached");
+        assert.isFalse(c3._isAnchored, "c3 was detached");
         assert.lengthOf(cg.components(), 0, "cg has no components");
     });
 
@@ -3270,7 +3165,7 @@
         svg.remove();
     });
 
-    it("remove works as expected", function () {
+    it("detach() works as expected", function () {
         var cbCalled = 0;
         var cb = function (b) {
             return cbCalled++;
@@ -3285,12 +3180,23 @@
         b.broadcast();
         assert.equal(cbCalled, 1, "the callback was called");
         assert.isTrue(svg.node().hasChildNodes(), "the svg has children");
-        c1.remove();
+        c1.detach();
 
         b.broadcast();
         assert.equal(cbCalled, 2, "the callback is still attached to the component");
         assert.isFalse(svg.node().hasChildNodes(), "the svg has no children");
 
+        svg.remove();
+    });
+
+    it("can't reuse component if it's been remove()-ed", function () {
+        var c1 = new Plottable.Abstract.Component();
+        c1.renderTo(svg);
+        c1.remove();
+
+        assert.throws(function () {
+            return c1.renderTo(svg);
+        }, "reuse");
         svg.remove();
     });
 
@@ -3308,9 +3214,9 @@
         svg.remove();
     });
 
-    it("components can be removed even if not anchored", function () {
+    it("components can be detached even if not anchored", function () {
         var c = new Plottable.Abstract.Component();
-        c.remove(); // no error thrown
+        c.detach(); // no error thrown
         svg.remove();
     });
 });
