function generateSVG(width, height) {
    if (width === void 0) { width = 400; }
    if (height === void 0) { height = 400; }
    var parent = getSVGParent();
    return parent.append("svg").attr("width", width).attr("height", height).attr("class", "svg");
}
function getSVGParent() {
    var mocha = d3.select("#mocha-report");
    if (mocha.node() != null) {
        var suites = mocha.selectAll(".suite");
        var lastSuite = d3.select(suites[0][suites[0].length - 1]);
        return lastSuite.selectAll("ul");
    }
    else {
        return d3.select("body");
    }
}
function verifySpaceRequest(sr, w, h, ww, wh, id) {
    assert.equal(sr.width, w, "width requested is as expected #" + id);
    assert.equal(sr.height, h, "height requested is as expected #" + id);
    assert.equal(sr.wantsWidth, ww, "needs more width is as expected #" + id);
    assert.equal(sr.wantsHeight, wh, "needs more height is as expected #" + id);
}
function fixComponentSize(c, fixedWidth, fixedHeight) {
    c._requestedSpace = function (w, h) {
        return {
            width: fixedWidth == null ? 0 : fixedWidth,
            height: fixedHeight == null ? 0 : fixedHeight,
            wantsWidth: fixedWidth == null ? false : w < fixedWidth,
            wantsHeight: fixedHeight == null ? false : h < fixedHeight
        };
    };
    c._fixedWidthFlag = fixedWidth == null ? false : true;
    c._fixedHeightFlag = fixedHeight == null ? false : true;
    return c;
}
function makeFixedSizeComponent(fixedWidth, fixedHeight) {
    return fixComponentSize(new Plottable.Abstract.Component(), fixedWidth, fixedHeight);
}
function getTranslate(element) {
    return d3.transform(element.attr("transform")).translate;
}
function assertBBoxEquivalence(bbox, widthAndHeightPair, message) {
    var width = widthAndHeightPair[0];
    var height = widthAndHeightPair[1];
    assert.equal(bbox.width, width, "width: " + message);
    assert.equal(bbox.height, height, "height: " + message);
}
function assertBBoxInclusion(outerEl, innerEl) {
    var outerBox = outerEl.node().getBoundingClientRect();
    var innerBox = innerEl.node().getBoundingClientRect();
    assert.operator(Math.floor(outerBox.left), "<=", Math.ceil(innerBox.left) + window.Pixel_CloseTo_Requirement, "bounding rect left included");
    assert.operator(Math.floor(outerBox.top), "<=", Math.ceil(innerBox.top) + window.Pixel_CloseTo_Requirement, "bounding rect top included");
    assert.operator(Math.ceil(outerBox.right) + window.Pixel_CloseTo_Requirement, ">=", Math.floor(innerBox.right), "bounding rect right included");
    assert.operator(Math.ceil(outerBox.bottom) + window.Pixel_CloseTo_Requirement, ">=", Math.floor(innerBox.bottom), "bounding rect bottom included");
}
function assertXY(el, xExpected, yExpected, message) {
    var x = el.attr("x");
    var y = el.attr("y");
    assert.equal(x, xExpected, "x: " + message);
    assert.equal(y, yExpected, "y: " + message);
}
function assertWidthHeight(el, widthExpected, heightExpected, message) {
    var width = el.attr("width");
    var height = el.attr("height");
    assert.equal(width, widthExpected, "width: " + message);
    assert.equal(height, heightExpected, "height: " + message);
}
function makeLinearSeries(n) {
    function makePoint(x) {
        return { x: x, y: x };
    }
    return d3.range(n).map(makePoint);
}
function makeQuadraticSeries(n) {
    function makeQuadraticPoint(x) {
        return { x: x, y: x * x };
    }
    return d3.range(n).map(makeQuadraticPoint);
}
var MultiTestVerifier = (function () {
    function MultiTestVerifier() {
        this.passed = true;
    }
    MultiTestVerifier.prototype.start = function () {
        this.temp = this.passed;
        this.passed = false;
    };
    MultiTestVerifier.prototype.end = function () {
        this.passed = this.temp;
    };
    return MultiTestVerifier;
})();
function triggerFakeUIEvent(type, target) {
    var e = document.createEvent("UIEvents");
    e.initUIEvent(type, true, true, window, 1);
    target.node().dispatchEvent(e);
}
function triggerFakeMouseEvent(type, target, relativeX, relativeY) {
    var clientRect = target.node().getBoundingClientRect();
    var xPos = clientRect.left + relativeX;
    var yPos = clientRect.top + relativeY;
    var e = document.createEvent("MouseEvents");
    e.initMouseEvent(type, true, true, window, 1, xPos, yPos, xPos, yPos, false, false, false, false, 1, null);
    target.node().dispatchEvent(e);
}

before(function () {
    Plottable.Core.RenderController.setRenderPolicy(new Plottable.Core.RenderController.RenderPolicy.Immediate());
    window.Pixel_CloseTo_Requirement = window.PHANTOMJS ? 2 : 0.5;
});
after(function () {
    var parent = getSVGParent();
    var mocha = d3.select("#mocha-report");
    if (mocha.node() != null) {
        var suites = mocha.selectAll(".suite");
        for (var i = 0; i < suites[0].length; i++) {
            var curSuite = d3.select(suites[0][i]);
            assert(curSuite.selectAll("ul").selectAll("svg").node() === null, "all svgs have been removed");
        }
    }
    else {
        assert(d3.select("body").selectAll("svg").node() === null, "all svgs have been removed");
    }
});

var assert = chai.assert;
describe("BaseAxis", function () {
    it("orientation", function () {
        var scale = new Plottable.Scale.Linear();
        assert.throws(function () { return new Plottable.Abstract.Axis(scale, "blargh"); }, "unsupported");
    });
    it("tickLabelPadding() rejects negative values", function () {
        var scale = new Plottable.Scale.Linear();
        var baseAxis = new Plottable.Abstract.Axis(scale, "bottom");
        assert.throws(function () { return baseAxis.tickLabelPadding(-1); }, "must be positive");
    });
    it("gutter() rejects negative values", function () {
        var scale = new Plottable.Scale.Linear();
        var axis = new Plottable.Abstract.Axis(scale, "right");
        assert.throws(function () { return axis.gutter(-1); }, "must be positive");
    });
    it("width() + gutter()", function () {
        var SVG_WIDTH = 100;
        var SVG_HEIGHT = 500;
        var svg = generateSVG(SVG_WIDTH, SVG_HEIGHT);
        var scale = new Plottable.Scale.Linear();
        var verticalAxis = new Plottable.Abstract.Axis(scale, "right");
        verticalAxis.renderTo(svg);
        var expectedWidth = verticalAxis.tickLength() + verticalAxis.gutter();
        assert.strictEqual(verticalAxis.width(), expectedWidth, "calling width() with no arguments returns currently used width");
        verticalAxis.gutter(20);
        expectedWidth = verticalAxis.tickLength() + verticalAxis.gutter();
        assert.strictEqual(verticalAxis.width(), expectedWidth, "changing the gutter size updates the width");
        verticalAxis.width(20);
        assert.strictEqual(verticalAxis.width(), 20, "width was set to user-specified value");
        verticalAxis.width(10 * SVG_WIDTH);
        assert.strictEqual(verticalAxis.width(), SVG_WIDTH, "returns actual used width if requested width is too large");
        assert.doesNotThrow(function () { return verticalAxis.width("auto"); }, Error, "can be set to auto mode");
        assert.throws(function () { return verticalAxis.width(-999); }, Error, "invalid");
        var horizontalAxis = new Plottable.Abstract.Axis(scale, "bottom");
        assert.throws(function () { return horizontalAxis.width(2014); }, Error, "horizontal");
        svg.remove();
    });
    it("height() + gutter()", function () {
        var SVG_WIDTH = 500;
        var SVG_HEIGHT = 100;
        var svg = generateSVG(SVG_WIDTH, SVG_HEIGHT);
        var scale = new Plottable.Scale.Linear();
        var horizontalAxis = new Plottable.Abstract.Axis(scale, "bottom");
        horizontalAxis.renderTo(svg);
        var expectedHeight = horizontalAxis.tickLength() + horizontalAxis.gutter();
        assert.strictEqual(horizontalAxis.height(), expectedHeight, "calling height() with no arguments returns currently used height");
        horizontalAxis.gutter(20);
        expectedHeight = horizontalAxis.tickLength() + horizontalAxis.gutter();
        assert.strictEqual(horizontalAxis.height(), expectedHeight, "changing the gutter size updates the height");
        horizontalAxis.height(20);
        assert.strictEqual(horizontalAxis.height(), 20, "height was set to user-specified value");
        horizontalAxis.height(10 * SVG_HEIGHT);
        assert.strictEqual(horizontalAxis.height(), SVG_HEIGHT, "returns actual used height if requested height is too large");
        assert.doesNotThrow(function () { return horizontalAxis.height("auto"); }, Error, "can be set to auto mode");
        assert.throws(function () { return horizontalAxis.height(-999); }, Error, "invalid");
        var verticalAxis = new Plottable.Abstract.Axis(scale, "right");
        assert.throws(function () { return verticalAxis.height(2014); }, Error, "vertical");
        svg.remove();
    });
    it("draws ticks and baseline (horizontal)", function () {
        var SVG_WIDTH = 500;
        var SVG_HEIGHT = 100;
        var svg = generateSVG(SVG_WIDTH, SVG_HEIGHT);
        var scale = new Plottable.Scale.Linear();
        scale.domain([0, 10]);
        scale.range([0, SVG_WIDTH]);
        var baseAxis = new Plottable.Abstract.Axis(scale, "bottom");
        baseAxis.height(SVG_HEIGHT);
        var tickValues = [0, 1, 2, 3, 4, 5, 6, 7, 8, 9, 10];
        baseAxis._getTickValues = function () {
            return tickValues;
        };
        baseAxis.renderTo(svg);
        var tickMarks = svg.selectAll("." + Plottable.Abstract.Axis.TICK_MARK_CLASS);
        assert.strictEqual(tickMarks[0].length, tickValues.length, "A tick mark was created for each value");
        var baseline = svg.select(".baseline");
        assert.isNotNull(baseline.node(), "baseline was drawn");
        assert.strictEqual(baseline.attr("x1"), "0");
        assert.strictEqual(baseline.attr("x2"), String(SVG_WIDTH));
        assert.strictEqual(baseline.attr("y1"), "0");
        assert.strictEqual(baseline.attr("y2"), "0");
        baseAxis.orient("top");
        assert.isNotNull(baseline.node(), "baseline was drawn");
        assert.strictEqual(baseline.attr("x1"), "0");
        assert.strictEqual(baseline.attr("x2"), String(SVG_WIDTH));
        assert.strictEqual(baseline.attr("y1"), String(SVG_HEIGHT));
        assert.strictEqual(baseline.attr("y2"), String(SVG_HEIGHT));
        svg.remove();
    });
    it("draws ticks and baseline (vertical)", function () {
        var SVG_WIDTH = 100;
        var SVG_HEIGHT = 500;
        var svg = generateSVG(SVG_WIDTH, SVG_HEIGHT);
        var scale = new Plottable.Scale.Linear();
        scale.domain([0, 10]);
        scale.range([0, SVG_HEIGHT]);
        var baseAxis = new Plottable.Abstract.Axis(scale, "left");
        baseAxis.width(SVG_WIDTH);
        var tickValues = [0, 1, 2, 3, 4, 5, 6, 7, 8, 9, 10];
        baseAxis._getTickValues = function () {
            return tickValues;
        };
        baseAxis.renderTo(svg);
        var tickMarks = svg.selectAll("." + Plottable.Abstract.Axis.TICK_MARK_CLASS);
        assert.strictEqual(tickMarks[0].length, tickValues.length, "A tick mark was created for each value");
        var baseline = svg.select(".baseline");
        assert.isNotNull(baseline.node(), "baseline was drawn");
        assert.strictEqual(baseline.attr("x1"), String(SVG_WIDTH));
        assert.strictEqual(baseline.attr("x2"), String(SVG_WIDTH));
        assert.strictEqual(baseline.attr("y1"), "0");
        assert.strictEqual(baseline.attr("y2"), String(SVG_HEIGHT));
        baseAxis.orient("right");
        assert.isNotNull(baseline.node(), "baseline was drawn");
        assert.strictEqual(baseline.attr("x1"), "0");
        assert.strictEqual(baseline.attr("x2"), "0");
        assert.strictEqual(baseline.attr("y1"), "0");
        assert.strictEqual(baseline.attr("y2"), String(SVG_HEIGHT));
        svg.remove();
    });
    it("tickLength()", function () {
        var SVG_WIDTH = 500;
        var SVG_HEIGHT = 100;
        var svg = generateSVG(SVG_WIDTH, SVG_HEIGHT);
        var scale = new Plottable.Scale.Linear();
        scale.domain([0, 10]);
        scale.range([0, SVG_WIDTH]);
        var baseAxis = new Plottable.Abstract.Axis(scale, "bottom");
        var tickValues = [0, 1, 2, 3, 4, 5, 6, 7, 8, 9, 10];
        baseAxis._getTickValues = function () {
            return tickValues;
        };
        baseAxis.renderTo(svg);
        var secondTickMark = svg.selectAll("." + Plottable.Abstract.Axis.TICK_MARK_CLASS + ":nth-child(2)");
        assert.strictEqual(secondTickMark.attr("x1"), "50");
        assert.strictEqual(secondTickMark.attr("x2"), "50");
        assert.strictEqual(secondTickMark.attr("y1"), "0");
        assert.strictEqual(secondTickMark.attr("y2"), String(baseAxis.tickLength()));
        baseAxis.tickLength(10);
        assert.strictEqual(secondTickMark.attr("y2"), String(baseAxis.tickLength()), "tick length was updated");
        assert.throws(function () { return baseAxis.tickLength(-1); }, "must be positive");
        svg.remove();
    });
    it("endTickLength()", function () {
        var SVG_WIDTH = 500;
        var SVG_HEIGHT = 100;
        var svg = generateSVG(SVG_WIDTH, SVG_HEIGHT);
        var scale = new Plottable.Scale.Linear();
        scale.domain([0, 10]);
        scale.range([0, SVG_WIDTH]);
        var baseAxis = new Plottable.Abstract.Axis(scale, "bottom");
        var tickValues = [0, 1, 2, 3, 4, 5, 6, 7, 8, 9, 10];
        baseAxis._getTickValues = function () { return tickValues; };
        baseAxis.renderTo(svg);
        var firstTickMark = svg.selectAll("." + Plottable.Abstract.Axis.END_TICK_MARK_CLASS);
        assert.strictEqual(firstTickMark.attr("x1"), "0");
        assert.strictEqual(firstTickMark.attr("x2"), "0");
        assert.strictEqual(firstTickMark.attr("y1"), "0");
        assert.strictEqual(firstTickMark.attr("y2"), String(baseAxis.endTickLength()));
        baseAxis.endTickLength(10);
        assert.strictEqual(firstTickMark.attr("y2"), String(baseAxis.endTickLength()), "end tick length was updated");
        assert.throws(function () { return baseAxis.endTickLength(-1); }, "must be positive");
        svg.remove();
    });
    it("height is adjusted to greater of tickLength or endTickLength", function () {
        var SVG_WIDTH = 500;
        var SVG_HEIGHT = 100;
        var svg = generateSVG(SVG_WIDTH, SVG_HEIGHT);
        var scale = new Plottable.Scale.Linear();
        var baseAxis = new Plottable.Abstract.Axis(scale, "bottom");
        baseAxis.showEndTickLabels(true);
        baseAxis.renderTo(svg);
        var expectedHeight = Math.max(baseAxis.tickLength(), baseAxis.endTickLength()) + baseAxis.gutter();
        assert.strictEqual(baseAxis.height(), expectedHeight, "height should be equal to the maximum of the two");
        baseAxis.tickLength(20);
        assert.strictEqual(baseAxis.height(), 20 + baseAxis.gutter(), "height should increase to tick length");
        baseAxis.endTickLength(30);
        assert.strictEqual(baseAxis.height(), 30 + baseAxis.gutter(), "height should increase to end tick length");
        baseAxis.tickLength(10);
        assert.strictEqual(baseAxis.height(), 30 + baseAxis.gutter(), "height should not decrease");
        svg.remove();
    });
});

var assert = chai.assert;
describe("TimeAxis", function () {
    it("can not initialize vertical time axis", function () {
        var scale = new Plottable.Scale.Time();
        assert.throws(function () { return new Plottable.Axis.Time(scale, "left"); }, "unsupported");
        assert.throws(function () { return new Plottable.Axis.Time(scale, "right"); }, "unsupported");
    });
    it("major and minor intervals arrays are the same length", function () {
        assert.equal(Plottable.Axis.Time._majorIntervals.length, Plottable.Axis.Time._minorIntervals.length, "major and minor interval arrays must be same size");
    });
    it("Computing the default ticks doesn't error out for edge cases", function () {
        var svg = generateSVG(400, 100);
        var scale = new Plottable.Scale.Time();
        var axis = new Plottable.Axis.Time(scale, "bottom");
        scale.range([0, 400]);
        assert.doesNotThrow(function () { return scale.domain([new Date(0, 0, 1, 0, 0, 0, 0), new Date(50000, 0, 1, 0, 0, 0, 0)]); });
        axis.renderTo(svg);
        assert.doesNotThrow(function () { return scale.domain([new Date(0, 0, 1, 0, 0, 0, 0), new Date(0, 0, 1, 0, 0, 0, 100)]); });
        axis.renderTo(svg);
        svg.remove();
    });
    it("Tick labels don't overlap", function () {
        var svg = generateSVG(400, 100);
        var scale = new Plottable.Scale.Time();
        scale.range([0, 400]);
        var axis = new Plottable.Axis.Time(scale, "bottom");
        function checkDomain(domain) {
            scale.domain(domain);
            axis.renderTo(svg);
            function checkLabelsForContainer(container) {
                var visibleTickLabels = container.selectAll("." + Plottable.Abstract.Axis.TICK_LABEL_CLASS).filter(function (d, i) {
                    return d3.select(this).style("visibility") === "visible";
                });
                var numLabels = visibleTickLabels[0].length;
                var box1;
                var box2;
                for (var i = 0; i < numLabels; i++) {
                    for (var j = i + 1; j < numLabels; j++) {
                        box1 = visibleTickLabels[0][i].getBoundingClientRect();
                        box2 = visibleTickLabels[0][j].getBoundingClientRect();
                        assert.isFalse(Plottable._Util.DOM.boxesOverlap(box1, box2), "tick labels don't overlap");
                    }
                }
            }
            checkLabelsForContainer(axis._minorTickLabels);
            checkLabelsForContainer(axis._majorTickLabels);
        }
        checkDomain([new Date(2000, 0, 1, 0, 0, 0, 0), new Date(2100, 0, 1, 0, 0, 0, 0)]);
        checkDomain([new Date(2000, 0, 1, 0, 0, 0, 0), new Date(2000, 11, 31, 0, 0, 0, 0)]);
        checkDomain([new Date(2000, 0, 1, 0, 0, 0, 0), new Date(2000, 1, 1, 0, 0, 0, 0)]);
        checkDomain([new Date(2000, 0, 1, 0, 0, 0, 0), new Date(2000, 0, 1, 23, 0, 0, 0)]);
        checkDomain([new Date(2000, 0, 1, 0, 0, 0, 0), new Date(2000, 0, 1, 1, 0, 0, 0)]);
        checkDomain([new Date(2000, 0, 1, 0, 0, 0, 0), new Date(2000, 0, 1, 0, 1, 0, 0)]);
        checkDomain([new Date(2000, 0, 1, 0, 0, 0, 0), new Date(2000, 0, 1, 0, 0, 1, 0)]);
        svg.remove();
    });
});

var assert = chai.assert;
describe("NumericAxis", function () {
    function boxesOverlap(boxA, boxB) {
        if (boxA.right < boxB.left) {
            return false;
        }
        if (boxA.left > boxB.right) {
            return false;
        }
        if (boxA.bottom < boxB.top) {
            return false;
        }
        if (boxA.top > boxB.bottom) {
            return false;
        }
        return true;
    }
    function boxIsInside(inner, outer, epsilon) {
        if (epsilon === void 0) { epsilon = 0; }
        if (inner.left < outer.left - epsilon) {
            return false;
        }
        if (inner.right > outer.right + epsilon) {
            return false;
        }
        if (inner.top < outer.top - epsilon) {
            return false;
        }
        if (inner.bottom > outer.bottom + epsilon) {
            return false;
        }
        return true;
    }
    function assertBoxInside(inner, outer, epsilon, message) {
        if (epsilon === void 0) { epsilon = 0; }
        if (message === void 0) { message = ""; }
        assert.operator(inner.left, ">", outer.left - epsilon, message + " (box inside (left))");
        assert.operator(inner.right, "<", outer.right + epsilon, message + " (box inside (right))");
        assert.operator(inner.top, ">", outer.top - epsilon, message + " (box inside (top))");
        assert.operator(inner.bottom, "<", outer.bottom + epsilon, message + " (box inside (bottom))");
    }
    it("tickLabelPosition() input validation", function () {
        var scale = new Plottable.Scale.Linear();
        var horizontalAxis = new Plottable.Axis.Numeric(scale, "bottom");
        assert.throws(function () { return horizontalAxis.tickLabelPosition("top"); }, "horizontal");
        assert.throws(function () { return horizontalAxis.tickLabelPosition("bottom"); }, "horizontal");
        var verticalAxis = new Plottable.Axis.Numeric(scale, "left");
        assert.throws(function () { return verticalAxis.tickLabelPosition("left"); }, "vertical");
        assert.throws(function () { return verticalAxis.tickLabelPosition("right"); }, "vertical");
    });
    it("draws tick labels correctly (horizontal)", function () {
        var SVG_WIDTH = 500;
        var SVG_HEIGHT = 100;
        var svg = generateSVG(SVG_WIDTH, SVG_HEIGHT);
        var scale = new Plottable.Scale.Linear();
        scale.range([0, SVG_WIDTH]);
        var numericAxis = new Plottable.Axis.Numeric(scale, "bottom");
        numericAxis.renderTo(svg);
        var tickLabels = numericAxis._element.selectAll("." + Plottable.Abstract.Axis.TICK_LABEL_CLASS);
        assert.operator(tickLabels[0].length, ">=", 2, "at least two tick labels were drawn");
        var tickMarks = numericAxis._element.selectAll("." + Plottable.Abstract.Axis.TICK_MARK_CLASS);
        assert.strictEqual(tickLabels[0].length, tickMarks[0].length, "there is one label per mark");
        var i;
        var markBB;
        var labelBB;
        for (i = 0; i < tickLabels[0].length; i++) {
            markBB = tickMarks[0][i].getBoundingClientRect();
            var markCenter = (markBB.left + markBB.right) / 2;
            labelBB = tickLabels[0][i].getBoundingClientRect();
            var labelCenter = (labelBB.left + labelBB.right) / 2;
            assert.closeTo(labelCenter, markCenter, 1, "tick label is centered on mark");
        }
        numericAxis.tickLabelPosition("left");
        tickLabels = numericAxis._element.selectAll("." + Plottable.Abstract.Axis.TICK_LABEL_CLASS);
        tickMarks = numericAxis._element.selectAll("." + Plottable.Abstract.Axis.TICK_MARK_CLASS);
        for (i = 0; i < tickLabels[0].length; i++) {
            markBB = tickMarks[0][i].getBoundingClientRect();
            labelBB = tickLabels[0][i].getBoundingClientRect();
            assert.operator(labelBB.left, "<=", markBB.right, "tick label is to left of mark");
        }
        numericAxis.tickLabelPosition("right");
        tickLabels = numericAxis._element.selectAll("." + Plottable.Abstract.Axis.TICK_LABEL_CLASS);
        tickMarks = numericAxis._element.selectAll("." + Plottable.Abstract.Axis.TICK_MARK_CLASS);
        for (i = 0; i < tickLabels[0].length; i++) {
            markBB = tickMarks[0][i].getBoundingClientRect();
            labelBB = tickLabels[0][i].getBoundingClientRect();
            assert.operator(markBB.right, "<=", labelBB.left, "tick label is to right of mark");
        }
        svg.remove();
    });
    it("draws ticks correctly (vertical)", function () {
        var SVG_WIDTH = 100;
        var SVG_HEIGHT = 500;
        var svg = generateSVG(SVG_WIDTH, SVG_HEIGHT);
        var scale = new Plottable.Scale.Linear();
        scale.range([0, SVG_HEIGHT]);
        var numericAxis = new Plottable.Axis.Numeric(scale, "left");
        numericAxis.renderTo(svg);
        var tickLabels = numericAxis._element.selectAll("." + Plottable.Abstract.Axis.TICK_LABEL_CLASS);
        assert.operator(tickLabels[0].length, ">=", 2, "at least two tick labels were drawn");
        var tickMarks = numericAxis._element.selectAll("." + Plottable.Abstract.Axis.TICK_MARK_CLASS);
        assert.strictEqual(tickLabels[0].length, tickMarks[0].length, "there is one label per mark");
        var i;
        var markBB;
        var labelBB;
        for (i = 0; i < tickLabels[0].length; i++) {
            markBB = tickMarks[0][i].getBoundingClientRect();
            var markCenter = (markBB.top + markBB.bottom) / 2;
            labelBB = tickLabels[0][i].getBoundingClientRect();
            var labelCenter = (labelBB.top + labelBB.bottom) / 2;
            assert.closeTo(labelCenter, markCenter, 1, "tick label is centered on mark");
        }
        numericAxis.tickLabelPosition("top");
        tickLabels = numericAxis._element.selectAll("." + Plottable.Abstract.Axis.TICK_LABEL_CLASS);
        tickMarks = numericAxis._element.selectAll("." + Plottable.Abstract.Axis.TICK_MARK_CLASS);
        for (i = 0; i < tickLabels[0].length; i++) {
            markBB = tickMarks[0][i].getBoundingClientRect();
            labelBB = tickLabels[0][i].getBoundingClientRect();
            assert.operator(labelBB.bottom, "<=", markBB.top, "tick label is above mark");
        }
        numericAxis.tickLabelPosition("bottom");
        tickLabels = numericAxis._element.selectAll("." + Plottable.Abstract.Axis.TICK_LABEL_CLASS);
        tickMarks = numericAxis._element.selectAll("." + Plottable.Abstract.Axis.TICK_MARK_CLASS);
        for (i = 0; i < tickLabels[0].length; i++) {
            markBB = tickMarks[0][i].getBoundingClientRect();
            labelBB = tickLabels[0][i].getBoundingClientRect();
            assert.operator(markBB.bottom, "<=", labelBB.top, "tick label is below mark");
        }
        svg.remove();
    });
    it("uses the supplied Formatter", function () {
        var SVG_WIDTH = 100;
        var SVG_HEIGHT = 500;
        var svg = generateSVG(SVG_WIDTH, SVG_HEIGHT);
        var scale = new Plottable.Scale.Linear();
        scale.range([0, SVG_HEIGHT]);
        var formatter = Plottable.Formatters.fixed(2);
        var numericAxis = new Plottable.Axis.Numeric(scale, "left", formatter);
        numericAxis.renderTo(svg);
        var tickLabels = numericAxis._element.selectAll("." + Plottable.Abstract.Axis.TICK_LABEL_CLASS);
        tickLabels.each(function (d, i) {
            var labelText = d3.select(this).text();
            var formattedValue = formatter(d);
            assert.strictEqual(labelText, formattedValue, "The supplied Formatter was used to format the tick label");
        });
        svg.remove();
    });
    it("can hide tick labels that don't fit", function () {
        var SVG_WIDTH = 500;
        var SVG_HEIGHT = 100;
        var svg = generateSVG(SVG_WIDTH, SVG_HEIGHT);
        var scale = new Plottable.Scale.Linear();
        scale.range([0, SVG_WIDTH]);
        var numericAxis = new Plottable.Axis.Numeric(scale, "bottom");
        numericAxis.showEndTickLabel("left", false);
        assert.isFalse(numericAxis.showEndTickLabel("left"), "retrieve showEndTickLabel setting");
        numericAxis.showEndTickLabel("right", true);
        assert.isTrue(numericAxis.showEndTickLabel("right"), "retrieve showEndTickLabel setting");
        assert.throws(function () { return numericAxis.showEndTickLabel("top", true); }, Error);
        assert.throws(function () { return numericAxis.showEndTickLabel("bottom", true); }, Error);
        numericAxis.renderTo(svg);
        var tickLabels = numericAxis._element.selectAll("." + Plottable.Abstract.Axis.TICK_LABEL_CLASS);
        var firstLabel = d3.select(tickLabels[0][0]);
        assert.strictEqual(firstLabel.style("visibility"), "hidden", "first label is hidden");
        var lastLabel = d3.select(tickLabels[0][tickLabels[0].length - 1]);
        assert.strictEqual(lastLabel.style("visibility"), "hidden", "last label is hidden");
        svg.remove();
    });
    it("tick labels don't overlap in a constrained space", function () {
        var SVG_WIDTH = 100;
        var SVG_HEIGHT = 100;
        var svg = generateSVG(SVG_WIDTH, SVG_HEIGHT);
        var scale = new Plottable.Scale.Linear();
        scale.range([0, SVG_WIDTH]);
        var numericAxis = new Plottable.Axis.Numeric(scale, "bottom");
        numericAxis.showEndTickLabel("left", false).showEndTickLabel("right", false);
        numericAxis.renderTo(svg);
        var visibleTickLabels = numericAxis._element.selectAll("." + Plottable.Abstract.Axis.TICK_LABEL_CLASS).filter(function (d, i) {
            return d3.select(this).style("visibility") === "visible";
        });
        var numLabels = visibleTickLabels[0].length;
        var box1;
        var box2;
        for (var i = 0; i < numLabels; i++) {
            for (var j = i + 1; j < numLabels; j++) {
                box1 = visibleTickLabels[0][i].getBoundingClientRect();
                box2 = visibleTickLabels[0][j].getBoundingClientRect();
                assert.isFalse(Plottable._Util.DOM.boxesOverlap(box1, box2), "tick labels don't overlap");
            }
        }
        numericAxis.orient("bottom");
        visibleTickLabels = numericAxis._element.selectAll("." + Plottable.Abstract.Axis.TICK_LABEL_CLASS).filter(function (d, i) {
            return d3.select(this).style("visibility") === "visible";
        });
        numLabels = visibleTickLabels[0].length;
        for (i = 0; i < numLabels; i++) {
            for (j = i + 1; j < numLabels; j++) {
                box1 = visibleTickLabels[0][i].getBoundingClientRect();
                box2 = visibleTickLabels[0][j].getBoundingClientRect();
                assert.isFalse(Plottable._Util.DOM.boxesOverlap(box1, box2), "tick labels don't overlap");
            }
        }
        svg.remove();
    });
    it("allocates enough width to show all tick labels when vertical", function () {
        var SVG_WIDTH = 150;
        var SVG_HEIGHT = 500;
        var svg = generateSVG(SVG_WIDTH, SVG_HEIGHT);
        var scale = new Plottable.Scale.Linear();
        scale.domain([5, -5]);
        scale.range([0, SVG_HEIGHT]);
        var formatter = function (d) {
            if (d === 0) {
                return "ZERO";
            }
            return String(d);
        };
        var numericAxis = new Plottable.Axis.Numeric(scale, "left", formatter);
        numericAxis.renderTo(svg);
        var visibleTickLabels = numericAxis._element.selectAll("." + Plottable.Abstract.Axis.TICK_LABEL_CLASS).filter(function (d, i) {
            return d3.select(this).style("visibility") === "visible";
        });
        var boundingBox = numericAxis._element.select(".bounding-box").node().getBoundingClientRect();
        var labelBox;
        visibleTickLabels[0].forEach(function (label) {
            labelBox = label.getBoundingClientRect();
            assert.isTrue(boxIsInside(labelBox, boundingBox), "tick labels don't extend outside the bounding box");
        });
        scale.domain([50000000000, -50000000000]);
        visibleTickLabels = numericAxis._element.selectAll("." + Plottable.Abstract.Axis.TICK_LABEL_CLASS).filter(function (d, i) {
            return d3.select(this).style("visibility") === "visible";
        });
        boundingBox = numericAxis._element.select(".bounding-box").node().getBoundingClientRect();
        visibleTickLabels[0].forEach(function (label) {
            labelBox = label.getBoundingClientRect();
            assertBoxInside(labelBox, boundingBox, 0, "long tick " + label.textContent + " is inside the bounding box");
        });
        svg.remove();
    });
    it("allocates enough height to show all tick labels when horizontal", function () {
        var SVG_WIDTH = 500;
        var SVG_HEIGHT = 100;
        var svg = generateSVG(SVG_WIDTH, SVG_HEIGHT);
        var scale = new Plottable.Scale.Linear();
        scale.domain([5, -5]);
        scale.range([0, SVG_WIDTH]);
        var formatter = Plottable.Formatters.fixed(2);
        var numericAxis = new Plottable.Axis.Numeric(scale, "bottom", formatter);
        numericAxis.renderTo(svg);
        var visibleTickLabels = numericAxis._element.selectAll("." + Plottable.Abstract.Axis.TICK_LABEL_CLASS).filter(function (d, i) {
            return d3.select(this).style("visibility") === "visible";
        });
        var boundingBox = numericAxis._element.select(".bounding-box").node().getBoundingClientRect();
        var labelBox;
        visibleTickLabels[0].forEach(function (label) {
            labelBox = label.getBoundingClientRect();
            assert.isTrue(boxIsInside(labelBox, boundingBox, 0.5), "tick labels don't extend outside the bounding box");
        });
        svg.remove();
    });
});

var assert = chai.assert;
describe("Category Axes", function () {
    it("re-renders appropriately when data is changed", function () {
        var svg = generateSVG(400, 400);
        var xScale = new Plottable.Scale.Ordinal().domain(["foo", "bar", "baz"]).range([400, 0]);
        var ca = new Plottable.Axis.Category(xScale, "left");
        ca.renderTo(svg);
        assert.deepEqual(ca._tickLabelContainer.selectAll(".tick-label").data(), xScale.domain(), "tick labels render domain");
        assert.doesNotThrow(function () { return xScale.domain(["bar", "baz", "bam"]); });
        assert.deepEqual(ca._tickLabelContainer.selectAll(".tick-label").data(), xScale.domain(), "tick labels render domain");
        svg.remove();
    });
    it("requests appropriate space when the scale has no domain", function () {
        var svg = generateSVG(400, 400);
        var scale = new Plottable.Scale.Ordinal();
        var ca = new Plottable.Axis.Category(scale);
        ca._anchor(svg);
        var s = ca._requestedSpace(400, 400);
        assert.operator(s.width, ">=", 0, "it requested 0 or more width");
        assert.operator(s.height, ">=", 0, "it requested 0 or more height");
        assert.isFalse(s.wantsWidth, "it doesn't want width");
        assert.isFalse(s.wantsHeight, "it doesn't want height");
        svg.remove();
    });
    it("doesnt blow up for non-string data", function () {
        var svg = generateSVG(1000, 400);
        var domain = [null, undefined, true, 2, "foo"];
        var scale = new Plottable.Scale.Ordinal().domain(domain);
        var axis = new Plottable.Axis.Category(scale);
        var table = new Plottable.Component.Table([[axis]]);
        table.renderTo(svg);
        var texts = svg.selectAll("text")[0].map(function (s) { return d3.select(s).text(); });
        assert.deepEqual(texts, ["null", "undefined", "true", "2", "foo"]);
        svg.remove();
    });
    it("width accounts for gutter. ticklength, and padding on vertical axes", function () {
        var svg = generateSVG(400, 400);
        var xScale = new Plottable.Scale.Ordinal().domain(["foo", "bar", "baz"]).range([400, 0]);
        var ca = new Plottable.Axis.Category(xScale, "left");
        ca.renderTo(svg);
        var axisWidth = ca.width();
        ca.tickLabelPadding(ca.tickLabelPadding() + 5);
        assert.closeTo(ca.width(), axisWidth + 5, 2, "increasing tickLabelPadding increases width");
        axisWidth = ca.width();
        ca.gutter(ca.gutter() + 5);
        assert.closeTo(ca.width(), axisWidth + 5, 2, "increasing gutter increases width");
        axisWidth = ca.width();
        ca.tickLength(ca.tickLength() + 5);
        assert.closeTo(ca.width(), axisWidth + 5, 2, "increasing tickLength increases width");
        svg.remove();
    });
    it("height accounts for gutter. ticklength, and padding on horizontal axes", function () {
        var svg = generateSVG(400, 400);
        var xScale = new Plottable.Scale.Ordinal().domain(["foo", "bar", "baz"]).range([400, 0]);
        var ca = new Plottable.Axis.Category(xScale, "bottom");
        ca.renderTo(svg);
        var axisHeight = ca.height();
        ca.tickLabelPadding(ca.tickLabelPadding() + 5);
        assert.closeTo(ca.height(), axisHeight + 5, 2, "increasing tickLabelPadding increases height");
        axisHeight = ca.height();
        ca.gutter(ca.gutter() + 5);
        assert.closeTo(ca.height(), axisHeight + 5, 2, "increasing gutter increases height");
        axisHeight = ca.height();
        ca.tickLength(ca.tickLength() + 5);
        assert.closeTo(ca.height(), axisHeight + 5, 2, "increasing ticklength increases height");
        svg.remove();
    });
});

var assert = chai.assert;
describe("Gridlines", function () {
    it("Gridlines and axis tick marks align", function () {
        var svg = generateSVG(640, 480);
        var xScale = new Plottable.Scale.Linear();
        xScale.domain([0, 10]);
        var xAxis = new Plottable.Axis.Numeric(xScale, "bottom");
        var yScale = new Plottable.Scale.Linear();
        yScale.domain([0, 10]);
        var yAxis = new Plottable.Axis.Numeric(yScale, "left");
        var gridlines = new Plottable.Component.Gridlines(xScale, yScale);
        var basicTable = new Plottable.Component.Table().addComponent(0, 0, yAxis).addComponent(0, 1, gridlines).addComponent(1, 1, xAxis);
        basicTable._anchor(svg);
        basicTable._computeLayout();
        xScale.range([0, xAxis.width()]);
        yScale.range([yAxis.height(), 0]);
        basicTable._render();
        var xAxisTickMarks = xAxis._element.selectAll("." + Plottable.Abstract.Axis.TICK_MARK_CLASS)[0];
        var xGridlines = gridlines._element.select(".x-gridlines").selectAll("line")[0];
        assert.equal(xAxisTickMarks.length, xGridlines.length, "There is an x gridline for each x tick");
        for (var i = 0; i < xAxisTickMarks.length; i++) {
            var xTickMarkRect = xAxisTickMarks[i].getBoundingClientRect();
            var xGridlineRect = xGridlines[i].getBoundingClientRect();
            assert.closeTo(xTickMarkRect.left, xGridlineRect.left, 1, "x tick and gridline align");
        }
        var yAxisTickMarks = yAxis._element.selectAll("." + Plottable.Abstract.Axis.TICK_MARK_CLASS)[0];
        var yGridlines = gridlines._element.select(".y-gridlines").selectAll("line")[0];
        assert.equal(yAxisTickMarks.length, yGridlines.length, "There is an x gridline for each x tick");
        for (var j = 0; j < yAxisTickMarks.length; j++) {
            var yTickMarkRect = yAxisTickMarks[j].getBoundingClientRect();
            var yGridlineRect = yGridlines[j].getBoundingClientRect();
            assert.closeTo(yTickMarkRect.top, yGridlineRect.top, 1, "y tick and gridline align");
        }
        svg.remove();
    });
    it("Unanchored Gridlines don't throw an error when scale updates", function () {
        var xScale = new Plottable.Scale.Linear();
        var gridlines = new Plottable.Component.Gridlines(xScale, null);
        xScale.domain([0, 1]);
    });
});

var assert = chai.assert;
describe("Labels", function () {
    it("Standard text title label generates properly", function () {
        var svg = generateSVG(400, 80);
        var label = new Plottable.Component.TitleLabel("A CHART TITLE");
        label.renderTo(svg);
        var content = label._content;
        assert.isTrue(label._element.classed("label"), "title element has label css class");
        assert.isTrue(label._element.classed("title-label"), "title element has title-label css class");
        var textChildren = content.selectAll("text");
        assert.lengthOf(textChildren, 1, "There is one text node in the parent element");
        var text = content.select("text");
        var bbox = Plottable._Util.DOM.getBBox(text);
        assert.closeTo(bbox.height, label.height(), 0.5, "text height === label.minimumHeight()");
        assert.equal(text.node().textContent, "A CHART TITLE", "node's text content is as expected");
        svg.remove();
    });
    it("Left-rotated text is handled properly", function () {
        var svg = generateSVG(100, 400);
        var label = new Plottable.Component.AxisLabel("LEFT-ROTATED LABEL", "vertical-left");
        label.renderTo(svg);
        var content = label._content;
        var text = content.select("text");
        var textBBox = Plottable._Util.DOM.getBBox(text);
        assertBBoxInclusion(label._element.select(".bounding-box"), text);
        assert.closeTo(textBBox.height, label.width(), window.Pixel_CloseTo_Requirement, "text height");
        svg.remove();
    });
    it("Right-rotated text is handled properly", function () {
        var svg = generateSVG(100, 400);
        var label = new Plottable.Component.AxisLabel("RIGHT-ROTATED LABEL", "vertical-right");
        label.renderTo(svg);
        var content = label._content;
        var text = content.select("text");
        var textBBox = Plottable._Util.DOM.getBBox(text);
        assertBBoxInclusion(label._element.select(".bounding-box"), text);
        assert.closeTo(textBBox.height, label.width(), window.Pixel_CloseTo_Requirement, "text height");
        svg.remove();
    });
    it("Label text can be changed after label is created", function () {
        var svg = generateSVG(400, 80);
        var label = new Plottable.Component.TitleLabel();
        label.renderTo(svg);
        assert.equal(label._content.select("text").text(), "", "the text defaulted to empty string");
        assert.equal(label.height(), 0, "rowMin is 0 for empty string");
        label.text("hello world");
        label.renderTo(svg);
        assert.equal(label._content.select("text").text(), "hello world", "the label text updated properly");
        assert.operator(label.height(), ">", 0, "rowMin is > 0 for non-empty string");
        svg.remove();
    });
    it.skip("Superlong text is handled in a sane fashion", function () {
        var svgWidth = 400;
        var svg = generateSVG(svgWidth, 80);
        var label = new Plottable.Component.TitleLabel("THIS LABEL IS SO LONG WHOEVER WROTE IT WAS PROBABLY DERANGED");
        label.renderTo(svg);
        var content = label._content;
        var text = content.select("text");
        var bbox = Plottable._Util.DOM.getBBox(text);
        assert.equal(bbox.height, label.height(), "text height === label.minimumHeight()");
        assert.operator(bbox.width, "<=", svgWidth, "the text is not wider than the SVG width");
        svg.remove();
    });
    it("text in a tiny box is truncated to empty string", function () {
        var svg = generateSVG(10, 10);
        var label = new Plottable.Component.TitleLabel("Yeah, not gonna fit...");
        label.renderTo(svg);
        var text = label._content.select("text");
        assert.equal(text.text(), "", "text was truncated to empty string");
        svg.remove();
    });
    it("centered text in a table is positioned properly", function () {
        var svg = generateSVG(400, 400);
        var label = new Plottable.Component.TitleLabel("X");
        var t = new Plottable.Component.Table().addComponent(0, 0, label).addComponent(1, 0, new Plottable.Abstract.Component());
        t.renderTo(svg);
        var textTranslate = d3.transform(label._content.select("g").attr("transform")).translate;
        var eleTranslate = d3.transform(label._element.attr("transform")).translate;
        var textWidth = Plottable._Util.DOM.getBBox(label._content.select("text")).width;
        assert.closeTo(eleTranslate[0] + textTranslate[0] + textWidth / 2, 200, 5, "label is centered");
        svg.remove();
    });
    it("if a label text is changed to empty string, width updates to 0", function () {
        var svg = generateSVG(400, 400);
        var label = new Plottable.Component.TitleLabel("foo");
        label.renderTo(svg);
        label.text("");
        assert.equal(label.width(), 0, "width updated to 0");
        svg.remove();
    });
    it("unsupported alignments and orientations are unsupported", function () {
        assert.throws(function () { return new Plottable.Component.Label("foo", "bar"); }, Error, "not a valid orientation");
    });
});

var assert = chai.assert;
describe("Legends", function () {
    var svg;
    var color;
    var legend;
    beforeEach(function () {
        svg = generateSVG(400, 400);
        color = new Plottable.Scale.Color("Category10");
        legend = new Plottable.Component.Legend(color);
    });
    it("a basic legend renders", function () {
        color.domain(["foo", "bar", "baz"]);
        legend.renderTo(svg);
        var rows = legend._content.selectAll(".legend-row");
        assert.lengthOf(rows[0], 3, "there are 3 legend entries");
        rows.each(function (d, i) {
            assert.equal(d, color.domain()[i], "the data is set properly");
            var d3this = d3.select(this);
            var text = d3this.select("text").text();
            assert.equal(text, d, "the text node has correct text");
            var circle = d3this.select("circle");
            assert.equal(circle.attr("fill"), color.scale(d), "the circle's fill is set properly");
        });
        svg.remove();
    });
    it("legend domain can be updated after initialization, and height updates as well", function () {
        legend.renderTo(svg);
        legend.scale(color);
        assert.equal(legend._requestedSpace(200, 200).height, 0, "there is no requested height when domain is empty");
        color.domain(["foo", "bar"]);
        var height1 = legend._requestedSpace(400, 400).height;
        var actualHeight1 = legend.height();
        assert.operator(height1, ">", 0, "changing the domain gives a positive height");
        color.domain(["foo", "bar", "baz"]);
        assert.operator(legend._requestedSpace(400, 400).height, ">", height1, "adding to the domain increases the height requested");
        var actualHeight2 = legend.height();
        assert.operator(actualHeight1, "<", actualHeight2, "Changing the domain caused the legend to re-layout with more height");
        var numRows = legend._content.selectAll(".legend-row")[0].length;
        assert.equal(numRows, 3, "there are 3 rows");
        svg.remove();
    });
    it("a legend with many labels does not overflow vertically", function () {
        color.domain(["alpha", "beta", "gamma", "delta", "omega", "omicron", "persei", "eight"]);
        legend.renderTo(svg);
        var contentBBox = Plottable._Util.DOM.getBBox(legend._content);
        var contentBottomEdge = contentBBox.y + contentBBox.height;
        var bboxBBox = Plottable._Util.DOM.getBBox(legend._element.select(".bounding-box"));
        var bboxBottomEdge = bboxBBox.y + bboxBBox.height;
        assert.operator(contentBottomEdge, "<=", bboxBottomEdge, "content does not extend past bounding box");
        svg.remove();
    });
    it("a legend with a long label does not overflow horizontally", function () {
        color.domain(["foooboooloonoogoorooboopoo"]);
        svg.attr("width", 100);
        legend.renderTo(svg);
        var text = legend._content.select("text").text();
        assert.notEqual(text, "foooboooloonoogoorooboopoo", "the text was truncated");
        var rightEdge = legend._content.select("text").node().getBoundingClientRect().right;
        var bbox = legend._element.select(".bounding-box");
        var rightEdgeBBox = bbox.node().getBoundingClientRect().right;
        assert.operator(rightEdge, "<=", rightEdgeBBox, "the long text did not overflow the legend");
        svg.remove();
    });
    it("calling legend.render multiple times does not add more elements", function () {
        color.domain(["foo", "bar", "baz"]);
        legend.renderTo(svg);
        var numRows = legend._content.selectAll(".legend-row")[0].length;
        assert.equal(numRows, 3, "there are 3 legend rows initially");
        legend._render();
        numRows = legend._content.selectAll(".legend-row")[0].length;
        assert.equal(numRows, 3, "there are 3 legend rows after second render");
        svg.remove();
    });
    it("re-rendering the legend with a new domain will do the right thing", function () {
        color.domain(["foo", "bar", "baz"]);
        legend.renderTo(svg);
        var newDomain = ["mushu", "foo", "persei", "baz", "eight"];
        color.domain(newDomain);
        var newDomainActualOrder = ["foo", "baz", "mushu", "persei", "eight"];
        legend._content.selectAll(".legend-row").each(function (d, i) {
            assert.equal(d, newDomainActualOrder[i], "the data is set correctly");
            var text = d3.select(this).select("text").text();
            assert.equal(text, d, "the text was set properly");
            var fill = d3.select(this).select("circle").attr("fill");
            assert.equal(fill, color.scale(d), "the fill was set properly");
        });
        assert.lengthOf(legend._content.selectAll(".legend-row")[0], 5, "there are the right number of legend elements");
        svg.remove();
    });
    it("legend.scale() replaces domain", function () {
        color.domain(["foo", "bar", "baz"]);
        legend.renderTo(svg);
        var newDomain = ["a", "b", "c"];
        var newColorScale = new Plottable.Scale.Color("20");
        newColorScale.domain(newDomain);
        legend.scale(newColorScale);
        legend._content.selectAll(".legend-row").each(function (d, i) {
            assert.equal(d, newDomain[i], "the data is set correctly");
            var text = d3.select(this).select("text").text();
            assert.equal(text, d, "the text was set properly");
            var fill = d3.select(this).select("circle").attr("fill");
            assert.equal(fill, newColorScale.scale(d), "the fill was set properly");
        });
        svg.remove();
    });
    it("legend.scale() correctly reregisters listeners", function () {
        color.domain(["foo", "bar", "baz"]);
        legend.renderTo(svg);
        var tempDomain = ["a", "b", "c"];
        var newColorScale = new Plottable.Scale.Color("20");
        newColorScale.domain(tempDomain);
        legend.scale(newColorScale);
        var newDomain = ["a", "foo", "d"];
        newColorScale.domain(newDomain);
        legend._content.selectAll(".legend-row").each(function (d, i) {
            assert.equal(d, newDomain[i], "the data is set correctly");
            var text = d3.select(this).select("text").text();
            assert.equal(text, d, "the text was set properly");
            var fill = d3.select(this).select("circle").attr("fill");
            assert.equal(fill, newColorScale.scale(d), "the fill was set properly");
        });
        svg.remove();
    });
    it("icon radius is not too small or too big", function () {
        color.domain(["foo"]);
        legend.renderTo(svg);
        var style = legend._element.append("style");
        style.attr("type", "text/css");
        function verifyCircleHeight() {
            var text = legend._content.select("text");
            var circle = legend._content.select("circle");
            var textHeight = Plottable._Util.DOM.getBBox(text).height;
            var circleHeight = Plottable._Util.DOM.getBBox(circle).height;
            assert.operator(circleHeight, "<", textHeight, "icons are too big. iconHeight = " + circleHeight + " vs circleHeight = " + circleHeight);
            assert.operator(circleHeight, ">", textHeight / 2, "icons are too small. iconHeight = " + circleHeight + " vs circleHeight = " + circleHeight);
        }
        verifyCircleHeight();
        style.text(".plottable .legend text { font-size: 60px; }");
        legend._computeLayout();
        legend._render();
        verifyCircleHeight();
        style.text(".plottable .legend text { font-size: 10px; }");
        legend._computeLayout();
        legend._render();
        verifyCircleHeight();
        svg.remove();
    });
    describe("Legend toggle tests", function () {
        var toggleLegend;
        beforeEach(function () {
            toggleLegend = new Plottable.Component.Legend(color);
            toggleLegend.toggleCallback(function (d, b) {
            });
        });
        function verifyState(selection, b, msg) {
            assert.equal(selection.classed("toggled-on"), b, msg);
            assert.equal(selection.classed("toggled-off"), !b, msg);
        }
        function getSelection(datum) {
            var selection = toggleLegend._content.selectAll(".legend-row").filter(function (d, i) { return d === datum; });
            return selection;
        }
        function verifyEntry(datum, b, msg) {
            verifyState(getSelection(datum), b, msg);
        }
        function toggleEntry(datum, index) {
            getSelection(datum).on("click")(datum, index);
        }
        it("basic initialization test", function () {
            color.domain(["a", "b", "c", "d", "e"]);
            toggleLegend.renderTo(svg);
            toggleLegend._content.selectAll(".legend-row").each(function (d, i) {
                var selection = d3.select(this);
                verifyState(selection, true);
            });
            svg.remove();
        });
        it("basic toggling test", function () {
            color.domain(["a"]);
            toggleLegend.renderTo(svg);
            toggleLegend._content.selectAll(".legend-row").each(function (d, i) {
                var selection = d3.select(this);
                selection.on("click")(d, i);
                verifyState(selection, false);
                selection.on("click")(d, i);
                verifyState(selection, true);
            });
            svg.remove();
        });
        it("scale() works as intended with toggling", function () {
            var domain = ["a", "b", "c", "d", "e"];
            color.domain(domain);
            toggleLegend.renderTo(svg);
            toggleEntry("a", 0);
            toggleEntry("d", 3);
            toggleEntry("c", 2);
            var newDomain = ["r", "a", "d", "g"];
            var newColorScale = new Plottable.Scale.Color("Category10");
            newColorScale.domain(newDomain);
            toggleLegend.scale(newColorScale);
            verifyEntry("r", true);
            verifyEntry("a", false);
            verifyEntry("g", true);
            verifyEntry("d", false);
            svg.remove();
        });
        it("listeners on scale will correctly update states", function () {
            color.domain(["a", "b", "c", "d", "e"]);
            toggleLegend.renderTo(svg);
            toggleEntry("a", 0);
            toggleEntry("d", 3);
            toggleEntry("c", 2);
            color.domain(["e", "d", "b", "a", "c"]);
            verifyEntry("a", false);
            verifyEntry("b", true);
            verifyEntry("c", false);
            verifyEntry("d", false);
            verifyEntry("e", true);
            svg.remove();
        });
        it("Testing callback works correctly", function () {
            var domain = ["a", "b", "c", "d", "e"];
            color.domain(domain);
            var state = [true, true, true, true, true];
            toggleLegend.toggleCallback(function (d, b) {
                state[domain.indexOf(d)] = b;
            });
            toggleLegend.renderTo(svg);
            toggleEntry("a", 0);
            verifyEntry("a", false);
            assert.equal(state[0], false, "callback was successful");
            toggleEntry("d", 3);
            verifyEntry("d", false);
            assert.equal(state[3], false, "callback was successful");
            toggleEntry("a", 0);
            verifyEntry("a", true);
            assert.equal(state[0], true, "callback was successful");
            toggleEntry("c", 2);
            verifyEntry("c", false);
            assert.equal(state[2], false, "callback was successful");
            svg.remove();
        });
        it("Overwriting callback is successfull", function () {
            var domain = ["a"];
            color.domain(domain);
            var state = true;
            toggleLegend.renderTo(svg);
            toggleLegend.toggleCallback(function (d, b) {
                state = b;
            });
            toggleEntry("a", 0);
            assert.equal(state, false, "callback was successful");
            var count = 0;
            toggleLegend.toggleCallback(function (d, b) {
                count++;
            });
            toggleEntry("a", 0);
            assert.equal(state, false, "callback was overwritten");
            assert.equal(count, 1, "new callback was successfully called");
            svg.remove();
        });
        it("Removing callback is successful", function () {
            var domain = ["a"];
            color.domain(domain);
            var state = true;
            toggleLegend.renderTo(svg);
            toggleLegend.toggleCallback(function (d, b) {
                state = b;
            });
            toggleEntry("a", 0);
            assert.equal(state, false, "callback was successful");
            toggleLegend.toggleCallback();
            toggleEntry("a", 0);
            assert.equal(state, true, "callback was successful");
            toggleLegend.toggleCallback(null);
            assert.throws(function () {
                toggleEntry("a", 0);
            });
            var selection = getSelection("a");
            assert.equal(selection.classed("toggled-on"), false, "is not toggled-on");
            assert.equal(selection.classed("toggled-off"), false, "is not toggled-off");
            svg.remove();
        });
    });
    describe("Legend hover tests", function () {
        var hoverLegend;
        beforeEach(function () {
            hoverLegend = new Plottable.Component.Legend(color);
            hoverLegend.hoverCallback(function (d) {
            });
        });
        function _verifyFocus(selection, b, msg) {
            assert.equal(selection.classed("hover"), true, msg);
            assert.equal(selection.classed("focus"), b, msg);
        }
        function _verifyEmpty(selection, msg) {
            assert.equal(selection.classed("hover"), false, msg);
            assert.equal(selection.classed("focus"), false, msg);
        }
        function getSelection(datum) {
            var selection = hoverLegend._content.selectAll(".legend-row").filter(function (d, i) { return d === datum; });
            return selection;
        }
        function verifyFocus(datum, b, msg) {
            _verifyFocus(getSelection(datum), b, msg);
        }
        function verifyEmpty(datum, msg) {
            _verifyEmpty(getSelection(datum), msg);
        }
        function hoverEntry(datum, index) {
            getSelection(datum).on("mouseover")(datum, index);
        }
        function leaveEntry(datum, index) {
            getSelection(datum).on("mouseout")(datum, index);
        }
        it("basic initialization test", function () {
            color.domain(["a", "b", "c", "d", "e"]);
            hoverLegend.renderTo(svg);
            hoverLegend._content.selectAll(".legend-row").each(function (d, i) {
                verifyEmpty(d);
            });
            svg.remove();
        });
        it("basic hover test", function () {
            color.domain(["a"]);
            hoverLegend.renderTo(svg);
            hoverEntry("a", 0);
            verifyFocus("a", true);
            leaveEntry("a", 0);
            verifyEmpty("a");
            svg.remove();
        });
        it("scale() works as intended with hovering", function () {
            var domain = ["a", "b", "c", "d", "e"];
            color.domain(domain);
            hoverLegend.renderTo(svg);
            hoverEntry("a", 0);
            var newDomain = ["r", "a", "d", "g"];
            var newColorScale = new Plottable.Scale.Color("Category10");
            newColorScale.domain(newDomain);
            hoverLegend.scale(newColorScale);
            verifyFocus("r", false, "r");
            verifyFocus("a", true, "a");
            verifyFocus("g", false, "g");
            verifyFocus("d", false, "d");
            leaveEntry("a", 0);
            verifyEmpty("r");
            verifyEmpty("a");
            verifyEmpty("g");
            verifyEmpty("d");
            svg.remove();
        });
        it("listeners on scale will correctly update states", function () {
            color.domain(["a", "b", "c", "d", "e"]);
            hoverLegend.renderTo(svg);
            hoverEntry("c", 2);
            color.domain(["e", "d", "b", "a", "c"]);
            verifyFocus("a", false);
            verifyFocus("b", false);
            verifyFocus("c", true);
            verifyFocus("d", false);
            verifyFocus("e", false);
            svg.remove();
        });
        it("Testing callback works correctly", function () {
            var domain = ["a", "b", "c", "d", "e"];
            color.domain(domain);
            var focused = undefined;
            hoverLegend.hoverCallback(function (d) {
                focused = d;
            });
            hoverLegend.renderTo(svg);
            hoverEntry("a", 0);
            verifyFocus("a", true);
            assert.equal(focused, "a", "callback was successful");
            leaveEntry("a", 0);
            assert.equal(focused, undefined, "callback was successful");
            hoverEntry("d", 3);
            verifyFocus("d", true);
            assert.equal(focused, "d", "callback was successful");
            svg.remove();
        });
        it("Overwriting callback is successfull", function () {
            var domain = ["a"];
            color.domain(domain);
            var focused = undefined;
            hoverLegend.renderTo(svg);
            hoverLegend.hoverCallback(function (d) {
                focused = d;
            });
            hoverEntry("a", 0);
            assert.equal(focused, "a", "callback was successful");
            leaveEntry("a", 0);
            var count = 0;
            hoverLegend.hoverCallback(function (d) {
                count++;
            });
            hoverEntry("a", 0);
            assert.equal(focused, undefined, "old callback was not called");
            assert.equal(count, 1, "new callbcak was called");
            leaveEntry("a", 0);
            assert.equal(count, 2, "new callback was called");
            svg.remove();
        });
        it("Removing callback is successful", function () {
            var domain = ["a"];
            color.domain(domain);
            var focused = undefined;
            hoverLegend.renderTo(svg);
            hoverLegend.hoverCallback(function (d) {
                focused = d;
            });
            hoverEntry("a", 0);
            assert.equal(focused, "a", "callback was successful");
            hoverLegend.hoverCallback();
            leaveEntry("a", 0);
            assert.equal(focused, undefined, "callback was successful");
            hoverLegend.hoverCallback(null);
            assert.throws(function () {
                hoverEntry("a", 0);
            });
            verifyEmpty("a");
            svg.remove();
        });
    });
});
describe("HorizontalLegend", function () {
    var colorScale;
    var horizLegend;
    var entrySelector = "." + Plottable.Component.HorizontalLegend.LEGEND_ENTRY_CLASS;
    var rowSelector = "." + Plottable.Component.HorizontalLegend.LEGEND_ROW_CLASS;
    beforeEach(function () {
        colorScale = new Plottable.Scale.Color();
        colorScale.domain([
            "Washington",
            "Adams",
            "Jefferson",
        ]);
        horizLegend = new Plottable.Component.HorizontalLegend(colorScale);
    });
    it("renders an entry for each item in the domain", function () {
        var svg = generateSVG(400, 100);
        horizLegend.renderTo(svg);
        var entries = horizLegend._element.selectAll(entrySelector);
        assert.equal(entries[0].length, colorScale.domain().length, "one entry is created for each item in the domain");
        var elementTexts = entries.select("text")[0].map(function (node) { return d3.select(node).text(); });
        assert.deepEqual(elementTexts, colorScale.domain(), "entry texts match scale domain");
        var newDomain = colorScale.domain();
        newDomain.push("Madison");
        colorScale.domain(newDomain);
        entries = horizLegend._element.selectAll(entrySelector);
        assert.equal(entries[0].length, colorScale.domain().length, "Legend updated to include item added to the domain");
        svg.remove();
    });
    it("wraps entries onto extra rows if necessary", function () {
        var svg = generateSVG(200, 100);
        horizLegend.renderTo(svg);
        var rows = horizLegend._element.selectAll(rowSelector);
        assert.lengthOf(rows[0], 2, "Wrapped text on to two rows when space is constrained");
        horizLegend.detach();
        svg.remove();
        svg = generateSVG(100, 100);
        horizLegend.renderTo(svg);
        rows = horizLegend._element.selectAll(rowSelector);
        assert.lengthOf(rows[0], 3, "Wrapped text on to three rows when further constrained");
        svg.remove();
    });
    it("truncates and hides entries if space is constrained", function () {
        var svg = generateSVG(70, 400);
        horizLegend.renderTo(svg);
        var textEls = horizLegend._element.selectAll("text");
        textEls.each(function (d) {
            var textEl = d3.select(this);
            assertBBoxInclusion(horizLegend._element, textEl);
        });
        horizLegend.detach();
        svg.remove();
        svg = generateSVG(100, 50);
        horizLegend.renderTo(svg);
        textEls = horizLegend._element.selectAll("text");
        textEls.each(function (d) {
            var textEl = d3.select(this);
            assertBBoxInclusion(horizLegend._element, textEl);
        });
        svg.remove();
    });
    it("scales icon size with entry font size", function () {
        colorScale.domain(["A"]);
        var svg = generateSVG(400, 100);
        horizLegend.renderTo(svg);
        var style = horizLegend._element.append("style");
        style.attr("type", "text/css");
        function verifyCircleHeight() {
            var text = horizLegend._content.select("text");
            var circle = horizLegend._content.select("circle");
            var textHeight = Plottable._Util.DOM.getBBox(text).height;
            var circleHeight = Plottable._Util.DOM.getBBox(circle).height;
            assert.operator(circleHeight, "<", textHeight, "Icon is smaller than entry text");
            return circleHeight;
        }
        var origCircleHeight = verifyCircleHeight();
        style.text(".plottable .legend text { font-size: 30px; }");
        horizLegend._invalidateLayout();
        var bigCircleHeight = verifyCircleHeight();
        assert.operator(bigCircleHeight, ">", origCircleHeight, "icon size increased with font size");
        style.text(".plottable .legend text { font-size: 6px; }");
        horizLegend._invalidateLayout();
        var smallCircleHeight = verifyCircleHeight();
        assert.operator(smallCircleHeight, "<", origCircleHeight, "icon size decreased with font size");
        svg.remove();
    });
});

var __extends = this.__extends || function (d, b) {
    for (var p in b) if (b.hasOwnProperty(p)) d[p] = b[p];
    function __() { this.constructor = d; }
    __.prototype = b.prototype;
    d.prototype = new __();
};
var assert = chai.assert;
var CountingPlot = (function (_super) {
    __extends(CountingPlot, _super);
    function CountingPlot(dataset) {
        _super.call(this, dataset);
        this.renders = 0;
    }
    CountingPlot.prototype._render = function () {
        ++this.renders;
        return _super.prototype._render.call(this);
    };
    return CountingPlot;
})(Plottable.Abstract.Plot);
describe("Plots", function () {
    describe("Abstract Plot", function () {
        it("Plots default correctly", function () {
            var r = new Plottable.Abstract.Plot();
            assert.isTrue(r.clipPathEnabled, "clipPathEnabled defaults to true");
        });
        it("Base Plot functionality works", function () {
            var svg = generateSVG(400, 300);
            var d1 = new Plottable.Dataset(["foo"], { cssClass: "bar" });
            var r = new Plottable.Abstract.Plot(d1);
            r._anchor(svg);
            r._computeLayout();
            var renderArea = r._content.select(".render-area");
            assert.isNotNull(renderArea.node(), "there is a render-area");
            svg.remove();
        });
        it("Allows the Dataset to be changed", function () {
            var d1 = new Plottable.Dataset(["foo"], { cssClass: "bar" });
            var r = new Plottable.Abstract.Plot(d1);
            assert.equal(d1, r.dataset(), "returns the original");
            var d2 = new Plottable.Dataset(["bar"], { cssClass: "boo" });
            r.dataset(d2);
            assert.equal(d2, r.dataset(), "returns new datasource");
        });
        it("Changes Dataset listeners when the Dataset is changed", function () {
            var d1 = new Plottable.Dataset(["foo"], { cssClass: "bar" });
            var r = new CountingPlot(d1);
            assert.equal(0, r.renders, "initially hasn't rendered anything");
            d1.broadcaster.broadcast();
            assert.equal(1, r.renders, "we re-render when our datasource changes");
            r.dataset();
            assert.equal(1, r.renders, "we shouldn't redraw when querying the datasource");
            var d2 = new Plottable.Dataset(["bar"], { cssClass: "boo" });
            r.dataset(d2);
            assert.equal(2, r.renders, "we should redraw when we change datasource");
            d1.broadcaster.broadcast();
            assert.equal(2, r.renders, "we shouldn't listen to the old datasource");
            d2.broadcaster.broadcast();
            assert.equal(3, r.renders, "we should listen to the new datasource");
        });
        it("Updates its projectors when the Dataset is changed", function () {
            var d1 = new Plottable.Dataset([{ x: 5, y: 6 }], { cssClass: "bar" });
            var r = new Plottable.Abstract.Plot(d1);
            var xScaleCalls = 0;
            var yScaleCalls = 0;
            var xScale = new Plottable.Scale.Linear();
            var yScale = new Plottable.Scale.Linear();
            var metadataProjector = function (d, i, m) { return m.cssClass; };
            r.project("x", "x", xScale);
            r.project("y", "y", yScale);
            r.project("meta", metadataProjector);
            xScale.broadcaster.registerListener(null, function (listenable) {
                assert.equal(listenable, xScale, "Callback received the calling scale as the first argument");
                ++xScaleCalls;
            });
            yScale.broadcaster.registerListener(null, function (listenable) {
                assert.equal(listenable, yScale, "Callback received the calling scale as the first argument");
                ++yScaleCalls;
            });
            assert.equal(0, xScaleCalls, "initially hasn't made any X callbacks");
            assert.equal(0, yScaleCalls, "initially hasn't made any Y callbacks");
            d1.broadcaster.broadcast();
            assert.equal(1, xScaleCalls, "X scale was wired up to datasource correctly");
            assert.equal(1, yScaleCalls, "Y scale was wired up to datasource correctly");
            var metaProjector = r._generateAttrToProjector()["meta"];
            assert.equal(metaProjector(null, 0), "bar", "plot projector used the right metadata");
            var d2 = new Plottable.Dataset([{ x: 7, y: 8 }], { cssClass: "boo" });
            r.dataset(d2);
            assert.equal(2, xScaleCalls, "Changing datasource fires X scale listeners (but doesn't coalesce callbacks)");
            assert.equal(2, yScaleCalls, "Changing datasource fires Y scale listeners (but doesn't coalesce callbacks)");
            d1.broadcaster.broadcast();
            assert.equal(2, xScaleCalls, "X scale was unhooked from old datasource");
            assert.equal(2, yScaleCalls, "Y scale was unhooked from old datasource");
            d2.broadcaster.broadcast();
            assert.equal(3, xScaleCalls, "X scale was hooked into new datasource");
            assert.equal(3, yScaleCalls, "Y scale was hooked into new datasource");
            metaProjector = r._generateAttrToProjector()["meta"];
            assert.equal(metaProjector(null, 0), "boo", "plot projector used the right metadata");
        });
        it("Plot automatically generates a Dataset if only data is provided", function () {
            var data = ["foo", "bar"];
            var r = new Plottable.Abstract.Plot(data);
            var dataset = r.dataset();
            assert.isNotNull(dataset, "A Dataset was automatically generated");
            assert.deepEqual(dataset.data(), data, "The generated Dataset has the correct data");
        });
        it("Plot.project works as intended", function () {
            var r = new Plottable.Abstract.Plot();
            var s = new Plottable.Scale.Linear().domain([0, 1]).range([0, 10]);
            r.project("attr", "a", s);
            var attrToProjector = r._generateAttrToProjector();
            var projector = attrToProjector["attr"];
            assert.equal(projector({ "a": 0.5 }, 0), 5, "projector works as intended");
        });
        it("Changing Plot.dataset().data to [] causes scale to contract", function () {
            var ds1 = new Plottable.Dataset([0, 1, 2]);
            var ds2 = new Plottable.Dataset([1, 2, 3]);
            var s = new Plottable.Scale.Linear();
            var svg1 = generateSVG(100, 100);
            var svg2 = generateSVG(100, 100);
            var r1 = new Plottable.Abstract.Plot().dataset(ds1).project("x", function (x) { return x; }, s).renderTo(svg1);
            var r2 = new Plottable.Abstract.Plot().dataset(ds2).project("x", function (x) { return x; }, s).renderTo(svg2);
            assert.deepEqual(s.domain(), [0, 3], "Simple domain combining");
            ds1.data([]);
            assert.deepEqual(s.domain(), [1, 3], "Contracting domain due to projection becoming empty");
            svg1.remove();
            svg2.remove();
        });
        it("remove() disconnects plots from its scales", function () {
            var r = new Plottable.Abstract.Plot();
            var s = new Plottable.Scale.Linear();
            r.project("attr", "a", s);
            r.remove();
            var key2callback = s.broadcaster.key2callback;
            assert.isUndefined(key2callback.get(r), "the plot is no longer attached to the scale");
        });
    });
});

var assert = chai.assert;
describe("Plots", function () {
    describe("PiePlot", function () {
        var svg;
        var simpleDataset;
        var piePlot;
        var renderArea;
        var verifier;
        var normalizePath = function (s) { return s.replace(/ *([A-Z]) */g, "$1").replace(/ /g, ","); };
        before(function () {
            svg = generateSVG(500, 500);
            verifier = new MultiTestVerifier();
            simpleDataset = new Plottable.Dataset([{ value: 5, value2: 10 }, { value: 15, value2: 10 }]);
            piePlot = new Plottable.Plot.Pie();
            piePlot.addDataset(simpleDataset);
            piePlot.renderTo(svg);
            renderArea = piePlot._renderArea;
        });
        beforeEach(function () {
            verifier.start();
        });
        it("sectors divided evenly", function () {
            var arcPaths = renderArea.selectAll(".arc");
            assert.lengthOf(arcPaths[0], 2, "only has two sectors");
            var arcPath0 = d3.select(arcPaths[0][0]);
            var pathPoints0 = normalizePath(arcPath0.attr("d")).split(/[A-Z]/).slice(1, 4);
            var firstPathPoints0 = pathPoints0[0].split(",");
            assert.closeTo(parseFloat(firstPathPoints0[0]), 0, 1, "draws line vertically at beginning");
            assert.operator(parseFloat(firstPathPoints0[1]), "<", 0, "draws line upwards");
            var arcDestPoint0 = pathPoints0[1].split(",").slice(5);
            assert.operator(parseFloat(arcDestPoint0[0]), ">", 0, "arcs line to the right");
            assert.closeTo(parseFloat(arcDestPoint0[1]), 0, 1, "ends on same level of svg");
            var secondPathPoints0 = pathPoints0[2].split(",");
            assert.closeTo(parseFloat(secondPathPoints0[0]), 0, 1, "draws line to origin");
            assert.closeTo(parseFloat(secondPathPoints0[1]), 0, 1, "draws line to origin");
            var arcPath1 = d3.select(arcPaths[0][1]);
            var pathPoints1 = normalizePath(arcPath1.attr("d")).split(/[A-Z]/).slice(1, 4);
            var firstPathPoints1 = pathPoints1[0].split(",");
            assert.operator(parseFloat(firstPathPoints1[0]), ">", 0, "draws line to the right");
            assert.closeTo(parseFloat(firstPathPoints1[1]), 0, 1, "draws line horizontally");
            var arcDestPoint1 = pathPoints1[1].split(",").slice(5);
            assert.closeTo(parseFloat(arcDestPoint1[0]), 0, 1, "ends at x origin");
            assert.operator(parseFloat(arcDestPoint1[1]), "<", 0, "ends above 0");
            var secondPathPoints1 = pathPoints1[2].split(",");
            assert.closeTo(parseFloat(secondPathPoints1[0]), 0, 1, "draws line to origin");
            assert.closeTo(parseFloat(secondPathPoints1[1]), 0, 1, "draws line to origin");
            verifier.end();
        });
<<<<<<< HEAD
        it("project value onto different attribute", function () {
            piePlot.project("value", "value2");
            var arcPaths = renderArea.selectAll(".arc");
            assert.lengthOf(arcPaths[0], 2, "only has two sectors");
            var arcPath0 = d3.select(arcPaths[0][0]);
            var pathPoints0 = normalizePath(arcPath0.attr("d")).split(/[A-Z]/).slice(1, 4);
            var firstPathPoints0 = pathPoints0[0].split(",");
            assert.closeTo(parseFloat(firstPathPoints0[0]), 0, 1, "draws line vertically at beginning");
            assert.operator(parseFloat(firstPathPoints0[1]), "<", 0, "draws line upwards");
            var arcDestPoint0 = pathPoints0[1].split(",").slice(5);
            assert.closeTo(parseFloat(arcDestPoint0[0]), 0, 1, "ends on a line vertically from beginning");
            assert.operator(parseFloat(arcDestPoint0[1]), ">", 0, "ends below the center");
            var arcPath1 = d3.select(arcPaths[0][1]);
            var pathPoints1 = normalizePath(arcPath1.attr("d")).split(/[A-Z]/).slice(1, 4);
            var firstPathPoints1 = pathPoints1[0].split(",");
            assert.closeTo(parseFloat(firstPathPoints1[0]), 0, 1, "draws line vertically at beginning");
            assert.operator(parseFloat(firstPathPoints1[1]), ">", 0, "draws line downwards");
            var arcDestPoint1 = pathPoints1[1].split(",").slice(5);
            assert.closeTo(parseFloat(arcDestPoint1[0]), 0, 1, "ends on a line vertically from beginning");
            assert.operator(parseFloat(arcDestPoint1[1]), "<", 0, "ends above the center");
            piePlot.project("value", "value");
=======
        it("innerRadius project", function () {
            piePlot.project("innerRadius", function () { return 5; });
            var arcPaths = renderArea.selectAll(".arc");
            assert.lengthOf(arcPaths[0], 2, "only has two sectors");
            var pathPoints0 = normalizePath(d3.select(arcPaths[0][0]).attr("d")).split(/[A-Z]/).slice(1, 5);
            var radiusPath0 = pathPoints0[2].split(",").map(function (coordinate) { return parseFloat(coordinate); });
            assert.closeTo(radiusPath0[0], 5, 1, "stops line at innerRadius point");
            assert.closeTo(radiusPath0[1], 0, 1, "stops line at innerRadius point");
            var innerArcPath0 = pathPoints0[3].split(",").map(function (coordinate) { return parseFloat(coordinate); });
            assert.closeTo(innerArcPath0[0], 5, 1, "makes inner arc of radius 5");
            assert.closeTo(innerArcPath0[1], 5, 1, "makes inner arc of radius 5");
            assert.closeTo(innerArcPath0[5], 0, 1, "make inner arc to center");
            assert.closeTo(innerArcPath0[6], -5, 1, "makes inner arc to top of inner circle");
            piePlot.project("innerRadius", function () { return 0; });
            verifier.end();
        });
        it("outerRadius project", function () {
            piePlot.project("outerRadius", function () { return 150; });
            var arcPaths = renderArea.selectAll(".arc");
            assert.lengthOf(arcPaths[0], 2, "only has two sectors");
            var pathPoints0 = normalizePath(d3.select(arcPaths[0][0]).attr("d")).split(/[A-Z]/).slice(1, 5);
            var radiusPath0 = pathPoints0[0].split(",").map(function (coordinate) { return parseFloat(coordinate); });
            assert.closeTo(radiusPath0[0], 0, 1, "starts at outerRadius point");
            assert.closeTo(radiusPath0[1], -150, 1, "starts at outerRadius point");
            var outerArcPath0 = pathPoints0[1].split(",").map(function (coordinate) { return parseFloat(coordinate); });
            assert.closeTo(outerArcPath0[0], 150, 1, "makes outer arc of radius 150");
            assert.closeTo(outerArcPath0[1], 150, 1, "makes outer arc of radius 150");
            assert.closeTo(outerArcPath0[5], 150, 1, "makes outer arc to right edge");
            assert.closeTo(outerArcPath0[6], 0, 1, "makes outer arc to right edge");
            piePlot.project("outerRadius", function () { return 250; });
>>>>>>> 3b853ac5
            verifier.end();
        });
        after(function () {
            if (verifier.passed) {
                svg.remove();
            }
            ;
        });
    });
});

var assert = chai.assert;
describe("Plots", function () {
    describe("New Style Plots", function () {
        var p;
        var oldWarn = Plottable._Util.Methods.warn;
        beforeEach(function () {
            var xScale = new Plottable.Scale.Linear();
            var yScale = new Plottable.Scale.Linear();
            p = new Plottable.Abstract.NewStylePlot(xScale, yScale);
            p._getDrawer = function (k) { return new Plottable._Drawer.Rect(k); };
        });
        afterEach(function () {
            Plottable._Util.Methods.warn = oldWarn;
        });
        it("Datasets can be added and removed as expected", function () {
            p.addDataset("foo", [1, 2, 3]);
            var d2 = new Plottable.Dataset([4, 5, 6]);
            p.addDataset("bar", d2);
            p.addDataset([7, 8, 9]);
            var d4 = new Plottable.Dataset([10, 11, 12]);
            p.addDataset(d4);
            assert.deepEqual(p._datasetKeysInOrder, ["foo", "bar", "_0", "_1"], "dataset keys as expected");
            var datasets = p._getDatasetsInOrder();
            assert.deepEqual(datasets[0].data(), [1, 2, 3]);
            assert.equal(datasets[1], d2);
            assert.deepEqual(datasets[2].data(), [7, 8, 9]);
            assert.equal(datasets[3], d4);
            p.removeDataset("foo");
            p.removeDataset("_0");
            assert.deepEqual(p._datasetKeysInOrder, ["bar", "_1"]);
            assert.lengthOf(p._getDatasetsInOrder(), 2);
        });
        it("Datasets are listened to appropriately", function () {
            var callbackCounter = 0;
            var callback = function () { return callbackCounter++; };
            p._onDatasetUpdate = callback;
            var d = new Plottable.Dataset([1, 2, 3]);
            p.addDataset("foo", d);
            assert.equal(callbackCounter, 1, "adding dataset triggers listener");
            d.data([1, 2, 3, 4]);
            assert.equal(callbackCounter, 2, "modifying data triggers listener");
            p.removeDataset("foo");
            assert.equal(callbackCounter, 3, "removing dataset triggers listener");
        });
        it("Datasets can be reordered", function () {
            p.addDataset("foo", [1]);
            p.addDataset("bar", [2]);
            p.addDataset("baz", [3]);
            assert.deepEqual(p.datasetOrder(), ["foo", "bar", "baz"]);
            p.datasetOrder(["bar", "baz", "foo"]);
            assert.deepEqual(p.datasetOrder(), ["bar", "baz", "foo"]);
            var warned = 0;
            Plottable._Util.Methods.warn = function () { return warned++; };
            p.datasetOrder(["blah", "blee", "bar", "baz", "foo"]);
            assert.equal(warned, 1);
            assert.deepEqual(p.datasetOrder(), ["bar", "baz", "foo"]);
        });
        it("Has proper warnings", function () {
            var warned = 0;
            Plottable._Util.Methods.warn = function () { return warned++; };
            p.addDataset("_foo", []);
            assert.equal(warned, 1);
            p.addDataset("2", []);
            p.addDataset("4", []);
            p.datasetOrder(["_bar", "4", "2"]);
            assert.equal(warned, 2);
            p.datasetOrder(["2", "_foo", "4"]);
            assert.equal(warned, 2);
        });
    });
});

var assert = chai.assert;
describe("Plots", function () {
    describe("LinePlot", function () {
        var svg;
        var xScale;
        var yScale;
        var xAccessor;
        var yAccessor;
        var colorAccessor;
        var simpleDataset;
        var linePlot;
        var renderArea;
        var verifier;
        var normalizePath = function (s) { return s.replace(/ *([A-Z]) */g, "$1").replace(/ /g, ","); };
        before(function () {
            svg = generateSVG(500, 500);
            verifier = new MultiTestVerifier();
            xScale = new Plottable.Scale.Linear().domain([0, 1]);
            yScale = new Plottable.Scale.Linear().domain([0, 1]);
            xAccessor = function (d) { return d.foo; };
            yAccessor = function (d) { return d.bar; };
            colorAccessor = function (d, i, m) { return d3.rgb(d.foo, d.bar, i).toString(); };
            simpleDataset = new Plottable.Dataset([{ foo: 0, bar: 0 }, { foo: 1, bar: 1 }]);
            linePlot = new Plottable.Plot.Line(simpleDataset, xScale, yScale);
            linePlot.project("x", xAccessor, xScale).project("y", yAccessor, yScale).project("stroke", colorAccessor).renderTo(svg);
            renderArea = linePlot._renderArea;
        });
        beforeEach(function () {
            verifier.start();
        });
        it("draws a line correctly", function () {
            var linePath = renderArea.select(".line");
            assert.strictEqual(normalizePath(linePath.attr("d")), "M0,500L500,0", "line d was set correctly");
            var lineComputedStyle = window.getComputedStyle(linePath.node());
            assert.strictEqual(lineComputedStyle.fill, "none", "line fill renders as \"none\"");
            verifier.end();
        });
        it("attributes set appropriately from accessor", function () {
            var areaPath = renderArea.select(".line");
            assert.equal(areaPath.attr("stroke"), "#000000", "stroke set correctly");
            verifier.end();
        });
        it("attributes can be changed by projecting new accessor and re-render appropriately", function () {
            var newColorAccessor = function () { return "pink"; };
            linePlot.project("stroke", newColorAccessor);
            linePlot.renderTo(svg);
            var linePath = renderArea.select(".line");
            assert.equal(linePath.attr("stroke"), "pink", "stroke changed correctly");
            verifier.end();
        });
        it("attributes can be changed by projecting attribute accessor (sets to first datum attribute)", function () {
            var data = simpleDataset.data();
            data.forEach(function (d) {
                d.stroke = "pink";
            });
            simpleDataset.data(data);
            linePlot.project("stroke", "stroke");
            var areaPath = renderArea.select(".line");
            assert.equal(areaPath.attr("stroke"), "pink", "stroke set to uniform stroke color");
            data[0].stroke = "green";
            simpleDataset.data(data);
            assert.equal(areaPath.attr("stroke"), "green", "stroke set to first datum stroke color");
            verifier.end();
        });
        after(function () {
            if (verifier.passed) {
                svg.remove();
            }
            ;
        });
    });
});

var assert = chai.assert;
describe("Plots", function () {
    describe("AreaPlot", function () {
        var svg;
        var xScale;
        var yScale;
        var xAccessor;
        var yAccessor;
        var y0Accessor;
        var colorAccessor;
        var fillAccessor;
        var simpleDataset;
        var areaPlot;
        var renderArea;
        var verifier;
        var normalizePath = function (s) { return s.replace(/ *([A-Z]) */g, "$1").replace(/ /g, ","); };
        before(function () {
            svg = generateSVG(500, 500);
            verifier = new MultiTestVerifier();
            xScale = new Plottable.Scale.Linear().domain([0, 1]);
            yScale = new Plottable.Scale.Linear().domain([0, 1]);
            xAccessor = function (d) { return d.foo; };
            yAccessor = function (d) { return d.bar; };
            y0Accessor = function () { return 0; };
            colorAccessor = function (d, i, m) { return d3.rgb(d.foo, d.bar, i).toString(); };
            fillAccessor = function () { return "steelblue"; };
            simpleDataset = new Plottable.Dataset([{ foo: 0, bar: 0 }, { foo: 1, bar: 1 }]);
            areaPlot = new Plottable.Plot.Area(simpleDataset, xScale, yScale);
            areaPlot.project("x", xAccessor, xScale).project("y", yAccessor, yScale).project("y0", y0Accessor, yScale).project("fill", fillAccessor).project("stroke", colorAccessor).renderTo(svg);
            renderArea = areaPlot._renderArea;
        });
        beforeEach(function () {
            verifier.start();
        });
        it("draws area and line correctly", function () {
            var areaPath = renderArea.select(".area");
            assert.strictEqual(normalizePath(areaPath.attr("d")), "M0,500L500,0L500,500L0,500Z", "area d was set correctly");
            assert.strictEqual(areaPath.attr("fill"), "steelblue", "area fill was set correctly");
            var areaComputedStyle = window.getComputedStyle(areaPath.node());
            assert.strictEqual(areaComputedStyle.stroke, "none", "area stroke renders as \"none\"");
            var linePath = renderArea.select(".line");
            assert.strictEqual(normalizePath(linePath.attr("d")), "M0,500L500,0", "line d was set correctly");
            assert.strictEqual(linePath.attr("stroke"), "#000000", "line stroke was set correctly");
            var lineComputedStyle = window.getComputedStyle(linePath.node());
            assert.strictEqual(lineComputedStyle.fill, "none", "line fill renders as \"none\"");
            verifier.end();
        });
        it("area fill works for non-zero floor values appropriately, e.g. half the height of the line", function () {
            areaPlot.project("y0", function (d) { return d.bar / 2; }, yScale);
            areaPlot.renderTo(svg);
            renderArea = areaPlot._renderArea;
            var areaPath = renderArea.select(".area");
            assert.equal(normalizePath(areaPath.attr("d")), "M0,500L500,0L500,250L0,500Z");
            verifier.end();
        });
        it("area is appended before line", function () {
            var paths = renderArea.selectAll("path")[0];
            var areaSelection = renderArea.select(".area")[0][0];
            var lineSelection = renderArea.select(".line")[0][0];
            assert.operator(paths.indexOf(areaSelection), "<", paths.indexOf(lineSelection), "area appended before line");
            verifier.end();
        });
        after(function () {
            if (verifier.passed) {
                svg.remove();
            }
            ;
        });
    });
});

var assert = chai.assert;
describe("Plots", function () {
    describe("Bar Plot", function () {
        describe("Vertical Bar Plot in points mode", function () {
            var verifier = new MultiTestVerifier();
            var svg;
            var dataset;
            var xScale;
            var yScale;
            var renderer;
            var SVG_WIDTH = 600;
            var SVG_HEIGHT = 400;
            before(function () {
                svg = generateSVG(SVG_WIDTH, SVG_HEIGHT);
                xScale = new Plottable.Scale.Ordinal().domain(["A", "B"]).rangeType("points");
                yScale = new Plottable.Scale.Linear();
                var data = [
                    { x: "A", y: 1 },
                    { x: "B", y: -1.5 },
                    { x: "B", y: 1 }
                ];
                dataset = new Plottable.Dataset(data);
                renderer = new Plottable.Plot.VerticalBar(dataset, xScale, yScale);
                renderer.animate(false);
                renderer.renderTo(svg);
            });
            beforeEach(function () {
                yScale.domain([-2, 2]);
                renderer.baseline(0);
                verifier.start();
            });
            it("renders correctly", function () {
                var renderArea = renderer._renderArea;
                var bars = renderArea.selectAll("rect");
                assert.lengthOf(bars[0], 3, "One bar was created per data point");
                var bar0 = d3.select(bars[0][0]);
                var bar1 = d3.select(bars[0][1]);
                assert.equal(bar0.attr("width"), "10", "bar0 width is correct");
                assert.equal(bar1.attr("width"), "10", "bar1 width is correct");
                assert.equal(bar0.attr("height"), "100", "bar0 height is correct");
                assert.equal(bar1.attr("height"), "150", "bar1 height is correct");
                assert.equal(bar0.attr("x"), "150", "bar0 x is correct");
                assert.equal(bar1.attr("x"), "450", "bar1 x is correct");
                assert.equal(bar0.attr("y"), "100", "bar0 y is correct");
                assert.equal(bar1.attr("y"), "200", "bar1 y is correct");
                var baseline = renderArea.select(".baseline");
                assert.equal(baseline.attr("y1"), "200", "the baseline is in the correct vertical position");
                assert.equal(baseline.attr("y2"), "200", "the baseline is in the correct vertical position");
                assert.equal(baseline.attr("x1"), "0", "the baseline starts at the edge of the chart");
                assert.equal(baseline.attr("x2"), SVG_WIDTH, "the baseline ends at the edge of the chart");
                verifier.end();
            });
            it("baseline value can be changed; renderer updates appropriately", function () {
                renderer.baseline(-1);
                var renderArea = renderer._renderArea;
                var bars = renderArea.selectAll("rect");
                var bar0 = d3.select(bars[0][0]);
                var bar1 = d3.select(bars[0][1]);
                assert.equal(bar0.attr("height"), "200", "bar0 height is correct");
                assert.equal(bar1.attr("height"), "50", "bar1 height is correct");
                assert.equal(bar0.attr("y"), "100", "bar0 y is correct");
                assert.equal(bar1.attr("y"), "300", "bar1 y is correct");
                var baseline = renderArea.select(".baseline");
                assert.equal(baseline.attr("y1"), "300", "the baseline is in the correct vertical position");
                assert.equal(baseline.attr("y2"), "300", "the baseline is in the correct vertical position");
                assert.equal(baseline.attr("x1"), "0", "the baseline starts at the edge of the chart");
                assert.equal(baseline.attr("x2"), SVG_WIDTH, "the baseline ends at the edge of the chart");
                verifier.end();
            });
            it("bar alignment can be changed; renderer updates appropriately", function () {
                renderer.barAlignment("center");
                var renderArea = renderer._renderArea;
                var bars = renderArea.selectAll("rect");
                var bar0 = d3.select(bars[0][0]);
                var bar1 = d3.select(bars[0][1]);
                assert.equal(bar0.attr("width"), "10", "bar0 width is correct");
                assert.equal(bar1.attr("width"), "10", "bar1 width is correct");
                assert.equal(bar0.attr("x"), "145", "bar0 x is correct");
                assert.equal(bar1.attr("x"), "445", "bar1 x is correct");
                renderer.barAlignment("right");
                renderArea = renderer._renderArea;
                bars = renderArea.selectAll("rect");
                bar0 = d3.select(bars[0][0]);
                bar1 = d3.select(bars[0][1]);
                assert.equal(bar0.attr("width"), "10", "bar0 width is correct");
                assert.equal(bar1.attr("width"), "10", "bar1 width is correct");
                assert.equal(bar0.attr("x"), "140", "bar0 x is correct");
                assert.equal(bar1.attr("x"), "440", "bar1 x is correct");
                assert.throws(function () { return renderer.barAlignment("blargh"); }, Error);
                assert.equal(renderer._barAlignmentFactor, 1, "the bad barAlignment didnt break internal state");
                verifier.end();
            });
            it("can select and deselect bars", function () {
                var selectedBar = renderer.selectBar(145, 150);
                assert.isNotNull(selectedBar, "clicked on a bar");
                assert.equal(selectedBar.data()[0], dataset.data()[0], "the data in the bar matches the datasource");
                assert.isTrue(selectedBar.classed("selected"), "the bar was classed \"selected\"");
                renderer.deselectAll();
                assert.isFalse(selectedBar.classed("selected"), "the bar is no longer selected");
                selectedBar = renderer.selectBar(-1, -1);
                assert.isNull(selectedBar, "returns null if no bar was selected");
                selectedBar = renderer.selectBar(200, 50);
                assert.isNull(selectedBar, "returns null if no bar was selected");
                selectedBar = renderer.selectBar(145, 10);
                assert.isNull(selectedBar, "returns null if no bar was selected");
                selectedBar = renderer.selectBar({ min: 145, max: 445 }, { min: 150, max: 150 }, true);
                assert.isNotNull(selectedBar, "line between middle of two bars");
                assert.lengthOf(selectedBar.data(), 2, "selected 2 bars (not the negative one)");
                assert.equal(selectedBar.data()[0], dataset.data()[0], "the data in bar 0 matches the datasource");
                assert.equal(selectedBar.data()[1], dataset.data()[2], "the data in bar 1 matches the datasource");
                assert.isTrue(selectedBar.classed("selected"), "the bar was classed \"selected\"");
                selectedBar = renderer.selectBar({ min: 145, max: 445 }, { min: 150, max: 350 }, true);
                assert.isNotNull(selectedBar, "square between middle of two bars, & over the whole area");
                assert.lengthOf(selectedBar.data(), 3, "selected all the bars");
                assert.equal(selectedBar.data()[0], dataset.data()[0], "the data in bar 0 matches the datasource");
                assert.equal(selectedBar.data()[1], dataset.data()[1], "the data in bar 1 matches the datasource");
                assert.equal(selectedBar.data()[2], dataset.data()[2], "the data in bar 2 matches the datasource");
                assert.isTrue(selectedBar.classed("selected"), "the bar was classed \"selected\"");
                assert.throws(function () { return renderer.selectBar("blargh", 150); }, Error);
                assert.throws(function () { return renderer.selectBar({ min: 150 }, 150); }, Error);
                verifier.end();
            });
            it("shouldn't blow up if members called before the first render", function () {
                var brandNew = new Plottable.Plot.VerticalBar(dataset, xScale, yScale);
                assert.isNotNull(brandNew.deselectAll(), "deselects return self");
                assert.isNull(brandNew.selectBar(0, 0), "selects return empty");
                brandNew._anchor(d3.select(document.createElement("svg")));
                assert.isNotNull(brandNew.deselectAll(), "deselects return self after setup");
                assert.isNull(brandNew.selectBar(0, 0), "selects return empty after setup");
                verifier.end();
            });
            after(function () {
                if (verifier.passed) {
                    svg.remove();
                }
                ;
            });
        });
        describe("Horizontal Bar Plot in Points Mode", function () {
            var verifier = new MultiTestVerifier();
            var svg;
            var dataset;
            var yScale;
            var xScale;
            var renderer;
            var SVG_WIDTH = 600;
            var SVG_HEIGHT = 400;
            before(function () {
                svg = generateSVG(SVG_WIDTH, SVG_HEIGHT);
                yScale = new Plottable.Scale.Ordinal().domain(["A", "B"]).rangeType("points");
                xScale = new Plottable.Scale.Linear();
                var data = [
                    { y: "A", x: 1 },
                    { y: "B", x: -1.5 },
                    { y: "B", x: 1 }
                ];
                dataset = new Plottable.Dataset(data);
                renderer = new Plottable.Plot.HorizontalBar(dataset, xScale, yScale);
                renderer.animate(false);
                renderer.renderTo(svg);
            });
            beforeEach(function () {
                xScale.domain([-3, 3]);
                renderer.baseline(0);
                verifier.start();
            });
            it("renders correctly", function () {
                var renderArea = renderer._renderArea;
                var bars = renderArea.selectAll("rect");
                assert.lengthOf(bars[0], 3, "One bar was created per data point");
                var bar0 = d3.select(bars[0][0]);
                var bar1 = d3.select(bars[0][1]);
                assert.equal(bar0.attr("height"), "10", "bar0 height is correct");
                assert.equal(bar1.attr("height"), "10", "bar1 height is correct");
                assert.equal(bar0.attr("width"), "100", "bar0 width is correct");
                assert.equal(bar1.attr("width"), "150", "bar1 width is correct");
                assert.equal(bar0.attr("y"), "300", "bar0 y is correct");
                assert.equal(bar1.attr("y"), "100", "bar1 y is correct");
                assert.equal(bar0.attr("x"), "300", "bar0 x is correct");
                assert.equal(bar1.attr("x"), "150", "bar1 x is correct");
                var baseline = renderArea.select(".baseline");
                assert.equal(baseline.attr("x1"), "300", "the baseline is in the correct horizontal position");
                assert.equal(baseline.attr("x2"), "300", "the baseline is in the correct horizontal position");
                assert.equal(baseline.attr("y1"), "0", "the baseline starts at the top of the chart");
                assert.equal(baseline.attr("y2"), SVG_HEIGHT, "the baseline ends at the bottom of the chart");
                verifier.end();
            });
            it("baseline value can be changed; renderer updates appropriately", function () {
                renderer.baseline(-1);
                var renderArea = renderer._renderArea;
                var bars = renderArea.selectAll("rect");
                var bar0 = d3.select(bars[0][0]);
                var bar1 = d3.select(bars[0][1]);
                assert.equal(bar0.attr("width"), "200", "bar0 width is correct");
                assert.equal(bar1.attr("width"), "50", "bar1 width is correct");
                assert.equal(bar0.attr("x"), "200", "bar0 x is correct");
                assert.equal(bar1.attr("x"), "150", "bar1 x is correct");
                var baseline = renderArea.select(".baseline");
                assert.equal(baseline.attr("x1"), "200", "the baseline is in the correct horizontal position");
                assert.equal(baseline.attr("x2"), "200", "the baseline is in the correct horizontal position");
                assert.equal(baseline.attr("y1"), "0", "the baseline starts at the top of the chart");
                assert.equal(baseline.attr("y2"), SVG_HEIGHT, "the baseline ends at the bottom of the chart");
                verifier.end();
            });
            it("bar alignment can be changed; renderer updates appropriately", function () {
                renderer.barAlignment("center");
                var renderArea = renderer._renderArea;
                var bars = renderArea.selectAll("rect");
                var bar0 = d3.select(bars[0][0]);
                var bar1 = d3.select(bars[0][1]);
                assert.equal(bar0.attr("height"), "10", "bar0 height is correct");
                assert.equal(bar1.attr("height"), "10", "bar1 height is correct");
                assert.equal(bar0.attr("y"), "295", "bar0 y is correct");
                assert.equal(bar1.attr("y"), "95", "bar1 y is correct");
                renderer.barAlignment("bottom");
                renderArea = renderer._renderArea;
                bars = renderArea.selectAll("rect");
                bar0 = d3.select(bars[0][0]);
                bar1 = d3.select(bars[0][1]);
                assert.equal(bar0.attr("height"), "10", "bar0 height is correct");
                assert.equal(bar1.attr("height"), "10", "bar1 height is correct");
                assert.equal(bar0.attr("y"), "290", "bar0 y is correct");
                assert.equal(bar1.attr("y"), "90", "bar1 y is correct");
                assert.throws(function () { return renderer.barAlignment("blargh"); }, Error);
                verifier.end();
            });
            after(function () {
                if (verifier.passed) {
                    svg.remove();
                }
                ;
            });
        });
        describe("Horizontal Bar Plot in Bands mode", function () {
            var verifier = new MultiTestVerifier();
            var svg;
            var dataset;
            var yScale;
            var xScale;
            var renderer;
            var SVG_WIDTH = 600;
            var SVG_HEIGHT = 400;
            var axisWidth = 0;
            var bandWidth = 0;
            var numAttr = function (s, a) { return parseFloat(s.attr(a)); };
            before(function () {
                svg = generateSVG(SVG_WIDTH, SVG_HEIGHT);
                yScale = new Plottable.Scale.Ordinal().domain(["A", "B"]);
                xScale = new Plottable.Scale.Linear();
                var data = [
                    { y: "A", x: 1 },
                    { y: "B", x: 2 },
                ];
                dataset = new Plottable.Dataset(data);
                renderer = new Plottable.Plot.HorizontalBar(dataset, xScale, yScale);
                renderer.baseline(0);
                renderer.animate(false);
                var yAxis = new Plottable.Axis.Category(yScale, "left");
                var table = new Plottable.Component.Table([[yAxis, renderer]]).renderTo(svg);
                axisWidth = yAxis.width();
                bandWidth = yScale.rangeBand();
                xScale.domainer(xScale.domainer().pad(0));
            });
            beforeEach(function () {
                verifier.start();
            });
            after(function () {
                if (verifier.passed) {
                    svg.remove();
                }
                ;
            });
            it("renders correctly", function () {
                var bars = renderer._renderArea.selectAll("rect");
                var bar0 = d3.select(bars[0][0]);
                var bar1 = d3.select(bars[0][1]);
                var bar0y = bar0.data()[0].y;
                var bar1y = bar1.data()[0].y;
                assert.closeTo(numAttr(bar0, "height"), 104, 2);
                assert.closeTo(numAttr(bar1, "height"), 104, 2);
                assert.closeTo(numAttr(bar0, "width"), (600 - axisWidth) / 2, 0.01, "width is correct for bar0");
                assert.closeTo(numAttr(bar1, "width"), 600 - axisWidth, 0.01, "width is correct for bar1");
                assert.closeTo(numAttr(bar0, "y") + numAttr(bar0, "height") / 2, yScale.scale(bar0y) + bandWidth / 2, 0.01, "y pos correct for bar0");
                assert.closeTo(numAttr(bar1, "y") + numAttr(bar1, "height") / 2, yScale.scale(bar1y) + bandWidth / 2, 0.01, "y pos correct for bar1");
                verifier.end();
            });
            it("width projector may be overwritten, and calling project queues rerender", function () {
                var bars = renderer._renderArea.selectAll("rect");
                var bar0 = d3.select(bars[0][0]);
                var bar1 = d3.select(bars[0][1]);
                var bar0y = bar0.data()[0].y;
                var bar1y = bar1.data()[0].y;
                renderer.project("width", 10);
                assert.closeTo(numAttr(bar0, "height"), 10, 0.01, "bar0 height");
                assert.closeTo(numAttr(bar1, "height"), 10, 0.01, "bar1 height");
                assert.closeTo(numAttr(bar0, "width"), (600 - axisWidth) / 2, 0.01, "bar0 width");
                assert.closeTo(numAttr(bar1, "width"), 600 - axisWidth, 0.01, "bar1 width");
                assert.closeTo(numAttr(bar0, "y") + numAttr(bar0, "height") / 2, yScale.scale(bar0y) + bandWidth / 2, 0.01, "bar0 ypos");
                assert.closeTo(numAttr(bar1, "y") + numAttr(bar1, "height") / 2, yScale.scale(bar1y) + bandWidth / 2, 0.01, "bar1 ypos");
                verifier.end();
            });
        });
    });
});

var assert = chai.assert;
describe("Plots", function () {
    describe("GridPlot", function () {
        var SVG_WIDTH = 400;
        var SVG_HEIGHT = 200;
        var DATA = [
            { x: "A", y: "U", magnitude: 0 },
            { x: "B", y: "U", magnitude: 2 },
            { x: "A", y: "V", magnitude: 16 },
            { x: "B", y: "V", magnitude: 8 },
        ];
        var VERIFY_CELLS = function (cells) {
            assert.equal(cells.length, 4);
            var cellAU = d3.select(cells[0]);
            var cellBU = d3.select(cells[1]);
            var cellAV = d3.select(cells[2]);
            var cellBV = d3.select(cells[3]);
            assert.equal(cellAU.attr("height"), "100", "cell 'AU' height is correct");
            assert.equal(cellAU.attr("width"), "200", "cell 'AU' width is correct");
            assert.equal(cellAU.attr("x"), "0", "cell 'AU' x coord is correct");
            assert.equal(cellAU.attr("y"), "100", "cell 'AU' x coord is correct");
            assert.equal(cellAU.attr("fill"), "#000000", "cell 'AU' color is correct");
            assert.equal(cellBU.attr("height"), "100", "cell 'BU' height is correct");
            assert.equal(cellBU.attr("width"), "200", "cell 'BU' width is correct");
            assert.equal(cellBU.attr("x"), "200", "cell 'BU' x coord is correct");
            assert.equal(cellBU.attr("y"), "100", "cell 'BU' x coord is correct");
            assert.equal(cellBU.attr("fill"), "#212121", "cell 'BU' color is correct");
            assert.equal(cellAV.attr("height"), "100", "cell 'AV' height is correct");
            assert.equal(cellAV.attr("width"), "200", "cell 'AV' width is correct");
            assert.equal(cellAV.attr("x"), "0", "cell 'AV' x coord is correct");
            assert.equal(cellAV.attr("y"), "0", "cell 'AV' x coord is correct");
            assert.equal(cellAV.attr("fill"), "#ffffff", "cell 'AV' color is correct");
            assert.equal(cellBV.attr("height"), "100", "cell 'BV' height is correct");
            assert.equal(cellBV.attr("width"), "200", "cell 'BV' width is correct");
            assert.equal(cellBV.attr("x"), "200", "cell 'BV' x coord is correct");
            assert.equal(cellBV.attr("y"), "0", "cell 'BV' x coord is correct");
            assert.equal(cellBV.attr("fill"), "#777777", "cell 'BV' color is correct");
        };
        it("renders correctly", function () {
            var xScale = new Plottable.Scale.Ordinal();
            var yScale = new Plottable.Scale.Ordinal();
            var colorScale = new Plottable.Scale.InterpolatedColor(["black", "white"]);
            var svg = generateSVG(SVG_WIDTH, SVG_HEIGHT);
            var renderer = new Plottable.Plot.Grid(DATA, xScale, yScale, colorScale).project("fill", "magnitude", colorScale);
            renderer.renderTo(svg);
            VERIFY_CELLS(renderer._renderArea.selectAll("rect")[0]);
            svg.remove();
        });
        it("renders correctly when data is set after construction", function () {
            var xScale = new Plottable.Scale.Ordinal();
            var yScale = new Plottable.Scale.Ordinal();
            var colorScale = new Plottable.Scale.InterpolatedColor(["black", "white"]);
            var svg = generateSVG(SVG_WIDTH, SVG_HEIGHT);
            var renderer = new Plottable.Plot.Grid(null, xScale, yScale, colorScale).project("fill", "magnitude", colorScale);
            renderer.renderTo(svg);
            renderer.dataset().data(DATA);
            VERIFY_CELLS(renderer._renderArea.selectAll("rect")[0]);
            svg.remove();
        });
        it("can invert y axis correctly", function () {
            var xScale = new Plottable.Scale.Ordinal();
            var yScale = new Plottable.Scale.Ordinal();
            var colorScale = new Plottable.Scale.InterpolatedColor(["black", "white"]);
            var svg = generateSVG(SVG_WIDTH, SVG_HEIGHT);
            var renderer = new Plottable.Plot.Grid(null, xScale, yScale, colorScale).project("fill", "magnitude");
            renderer.renderTo(svg);
            yScale.domain(["U", "V"]);
            renderer.dataset().data(DATA);
            var cells = renderer._renderArea.selectAll("rect")[0];
            var cellAU = d3.select(cells[0]);
            var cellAV = d3.select(cells[2]);
            cellAU.attr("fill", "#000000");
            cellAU.attr("x", "0");
            cellAU.attr("y", "100");
            cellAV.attr("fill", "#ffffff");
            cellAV.attr("x", "0");
            cellAV.attr("y", "0");
            yScale.domain(["V", "U"]);
            cells = renderer._renderArea.selectAll("rect")[0];
            cellAU = d3.select(cells[0]);
            cellAV = d3.select(cells[2]);
            cellAU.attr("fill", "#000000");
            cellAU.attr("x", "0");
            cellAU.attr("y", "0");
            cellAV.attr("fill", "#ffffff");
            cellAV.attr("x", "0");
            cellAV.attr("y", "100");
            svg.remove();
        });
    });
});

var assert = chai.assert;
describe("Plots", function () {
    describe("ScatterPlot", function () {
        it("the accessors properly access data, index, and metadata", function () {
            var svg = generateSVG(400, 400);
            var xScale = new Plottable.Scale.Linear();
            var yScale = new Plottable.Scale.Linear();
            xScale.domain([0, 400]);
            yScale.domain([400, 0]);
            var data = [{ x: 0, y: 0 }, { x: 1, y: 1 }];
            var metadata = { foo: 10, bar: 20 };
            var xAccessor = function (d, i, m) { return d.x + i * m.foo; };
            var yAccessor = function (d, i, m) { return m.bar; };
            var dataset = new Plottable.Dataset(data, metadata);
            var renderer = new Plottable.Plot.Scatter(dataset, xScale, yScale).project("x", xAccessor).project("y", yAccessor);
            renderer.renderTo(svg);
            var circles = renderer._renderArea.selectAll("circle");
            var c1 = d3.select(circles[0][0]);
            var c2 = d3.select(circles[0][1]);
            assert.closeTo(parseFloat(c1.attr("cx")), 0, 0.01, "first circle cx is correct");
            assert.closeTo(parseFloat(c1.attr("cy")), 20, 0.01, "first circle cy is correct");
            assert.closeTo(parseFloat(c2.attr("cx")), 11, 0.01, "second circle cx is correct");
            assert.closeTo(parseFloat(c2.attr("cy")), 20, 0.01, "second circle cy is correct");
            data = [{ x: 2, y: 2 }, { x: 4, y: 4 }];
            dataset.data(data);
            assert.closeTo(parseFloat(c1.attr("cx")), 2, 0.01, "first circle cx is correct after data change");
            assert.closeTo(parseFloat(c1.attr("cy")), 20, 0.01, "first circle cy is correct after data change");
            assert.closeTo(parseFloat(c2.attr("cx")), 14, 0.01, "second circle cx is correct after data change");
            assert.closeTo(parseFloat(c2.attr("cy")), 20, 0.01, "second circle cy is correct after data change");
            metadata = { foo: 0, bar: 0 };
            dataset.metadata(metadata);
            assert.closeTo(parseFloat(c1.attr("cx")), 2, 0.01, "first circle cx is correct after metadata change");
            assert.closeTo(parseFloat(c1.attr("cy")), 0, 0.01, "first circle cy is correct after metadata change");
            assert.closeTo(parseFloat(c2.attr("cx")), 4, 0.01, "second circle cx is correct after metadata change");
            assert.closeTo(parseFloat(c2.attr("cy")), 0, 0.01, "second circle cy is correct after metadata change");
            svg.remove();
        });
        describe("Example ScatterPlot with quadratic series", function () {
            var svg;
            var xScale;
            var yScale;
            var circlePlot;
            var SVG_WIDTH = 600;
            var SVG_HEIGHT = 300;
            var verifier = new MultiTestVerifier();
            var pixelAreaFull = { xMin: 0, xMax: SVG_WIDTH, yMin: 0, yMax: SVG_HEIGHT };
            var pixelAreaPart = { xMin: 200, xMax: 600, yMin: 100, yMax: 200 };
            var dataAreaFull = { xMin: 0, xMax: 9, yMin: 81, yMax: 0 };
            var dataAreaPart = { xMin: 3, xMax: 9, yMin: 54, yMax: 27 };
            var colorAccessor = function (d, i, m) { return d3.rgb(d.x, d.y, i).toString(); };
            var circlesInArea;
            var quadraticDataset = makeQuadraticSeries(10);
            function getCirclePlotVerifier() {
                circlesInArea = 0;
                var renderArea = circlePlot._renderArea;
                var renderAreaTransform = d3.transform(renderArea.attr("transform"));
                var translate = renderAreaTransform.translate;
                var scale = renderAreaTransform.scale;
                return function (datum, index) {
                    var selection = d3.select(this);
                    var elementTransform = d3.transform(selection.attr("transform"));
                    var elementTranslate = elementTransform.translate;
                    var x = +selection.attr("cx") * scale[0] + translate[0] + elementTranslate[0];
                    var y = +selection.attr("cy") * scale[1] + translate[1] + elementTranslate[1];
                    if (0 <= x && x <= SVG_WIDTH && 0 <= y && y <= SVG_HEIGHT) {
                        circlesInArea++;
                        assert.closeTo(x, xScale.scale(datum.x), 0.01, "the scaled/translated x is correct");
                        assert.closeTo(y, yScale.scale(datum.y), 0.01, "the scaled/translated y is correct");
                        assert.equal(selection.attr("fill"), colorAccessor(datum, index, null), "fill is correct");
                    }
                    ;
                };
            }
            ;
            beforeEach(function () {
                verifier.start();
            });
            before(function () {
                svg = generateSVG(SVG_WIDTH, SVG_HEIGHT);
                xScale = new Plottable.Scale.Linear().domain([0, 9]);
                yScale = new Plottable.Scale.Linear().domain([0, 81]);
                circlePlot = new Plottable.Plot.Scatter(quadraticDataset, xScale, yScale);
                circlePlot.project("fill", colorAccessor);
                circlePlot.renderTo(svg);
            });
            it("setup is handled properly", function () {
                assert.deepEqual(xScale.range(), [0, SVG_WIDTH], "xScale range was set by the renderer");
                assert.deepEqual(yScale.range(), [SVG_HEIGHT, 0], "yScale range was set by the renderer");
                circlePlot._renderArea.selectAll("circle").each(getCirclePlotVerifier());
                assert.equal(circlesInArea, 10, "10 circles were drawn");
                verifier.end();
            });
            it("rendering is idempotent", function () {
                circlePlot._render();
                circlePlot._render();
                circlePlot._renderArea.selectAll("circle").each(getCirclePlotVerifier());
                assert.equal(circlesInArea, 10, "10 circles were drawn");
                verifier.end();
            });
            describe("after the scale has changed", function () {
                before(function () {
                    xScale.domain([0, 3]);
                    yScale.domain([0, 9]);
                    dataAreaFull = { xMin: 0, xMax: 3, yMin: 9, yMax: 0 };
                    dataAreaPart = { xMin: 1, xMax: 3, yMin: 6, yMax: 3 };
                });
                it("the circles re-rendered properly", function () {
                    var renderArea = circlePlot._renderArea;
                    var circles = renderArea.selectAll("circle");
                    circles.each(getCirclePlotVerifier());
                    assert.equal(circlesInArea, 4, "four circles were found in the render area");
                    verifier.end();
                });
            });
            after(function () {
                if (verifier.passed) {
                    svg.remove();
                }
                ;
            });
        });
    });
});

var assert = chai.assert;
describe("Plots", function () {
    describe("Stacked Area Plot", function () {
        var verifier = new MultiTestVerifier();
        var svg;
        var dataset1;
        var dataset2;
        var xScale;
        var yScale;
        var renderer;
        var SVG_WIDTH = 600;
        var SVG_HEIGHT = 400;
        var numAttr = function (s, a) { return parseFloat(s.attr(a)); };
        var normalizePath = function (s) { return s.replace(/ *([A-Z]) */g, "$1").replace(/ /g, ","); };
        before(function () {
            svg = generateSVG(SVG_WIDTH, SVG_HEIGHT);
            xScale = new Plottable.Scale.Linear().domain([1, 3]);
            yScale = new Plottable.Scale.Linear().domain([0, 4]);
            var colorScale = new Plottable.Scale.Color("10").domain(["a", "b"]);
            var data1 = [
                { x: 1, y: 1, type: "a" },
                { x: 3, y: 2, type: "a" }
            ];
            var data2 = [
                { x: 1, y: 3, type: "b" },
                { x: 3, y: 1, type: "b" }
            ];
            dataset1 = new Plottable.Dataset(data1);
            dataset2 = new Plottable.Dataset(data2);
            renderer = new Plottable.Plot.StackedArea(xScale, yScale);
            renderer.addDataset(data1);
            renderer.addDataset(data2);
            renderer.project("fill", "type", colorScale);
            var xAxis = new Plottable.Axis.Numeric(xScale, "bottom");
            var table = new Plottable.Component.Table([[renderer], [xAxis]]).renderTo(svg);
        });
        beforeEach(function () {
            verifier.start();
        });
        afterEach(function () {
            verifier.end();
        });
        after(function () {
            if (verifier.passed) {
                svg.remove();
            }
            ;
        });
        it("renders correctly", function () {
            var areas = renderer._renderArea.selectAll(".area");
            var area0 = d3.select(areas[0][0]);
            var d0 = normalizePath(area0.attr("d")).split(/[a-zA-Z]/);
            var d0Ys = d0.slice(1, d0.length - 1).map(function (s) { return parseFloat(s.split(",")[1]); });
            assert.strictEqual(d0Ys.indexOf(0), -1, "bottom area never touches the top");
            var area1 = d3.select(areas[0][1]);
            var d1 = normalizePath(area1.attr("d")).split(/[a-zA-Z]/);
            var d1Ys = d1.slice(1, d1.length - 1).map(function (s) { return parseFloat(s.split(",")[1]); });
            assert.notEqual(d1Ys.indexOf(0), -1, "touches the top");
            var domain = yScale.domain();
            assert.strictEqual(0, domain[0], "domain starts at a min value at 0");
            assert.strictEqual(4, domain[1], "highest area stacking is at upper limit of yScale domain");
        });
    });
    describe("Stacked Area Plot Stacking", function () {
        var verifier = new MultiTestVerifier();
        var svg;
        var xScale;
        var yScale;
        var renderer;
        var SVG_WIDTH = 600;
        var SVG_HEIGHT = 400;
        var numAttr = function (s, a) { return parseFloat(s.attr(a)); };
        var normalizePath = function (s) { return s.replace(/ *([A-Z]) */g, "$1").replace(/ /g, ","); };
        before(function () {
            svg = generateSVG(SVG_WIDTH, SVG_HEIGHT);
            xScale = new Plottable.Scale.Linear().domain([1, 3]);
            yScale = new Plottable.Scale.Linear();
            var colorScale = new Plottable.Scale.Color("10").domain(["a", "b"]);
            var data1 = [
                { x: 1, y: 1, type: "a" },
                { x: 3, y: 2, type: "a" }
            ];
            var data2 = [
                { x: 1, y: 5, type: "b" },
                { x: 3, y: 1, type: "b" }
            ];
            renderer = new Plottable.Plot.StackedArea(xScale, yScale);
            renderer.addDataset(data1);
            renderer.addDataset(data2);
            renderer.project("fill", "type", colorScale);
            renderer.renderTo(svg);
        });
        beforeEach(function () {
            verifier.start();
        });
        afterEach(function () {
            verifier.end();
        });
        after(function () {
            if (verifier.passed) {
                svg.remove();
            }
            ;
        });
        it("stacks correctly on adding datasets", function () {
            assert.closeTo(0, yScale.domain()[0], 1, "0 is close to lower bound");
            assert.closeTo(6, yScale.domain()[1], 1, "6 is close to upper bound");
            var oldLowerBound = yScale.domain()[0];
            var oldUpperBound = yScale.domain()[1];
            renderer.detach();
            var data = [
                { x: 1, y: 0, type: "c" },
                { x: 3, y: 0, type: "c" }
            ];
            renderer.addDataset("a", new Plottable.Dataset(data));
            renderer.renderTo(svg);
            assert.strictEqual(oldLowerBound, yScale.domain()[0], "lower bound doesn't change with 0 added");
            assert.strictEqual(oldUpperBound, yScale.domain()[1], "upper bound doesn't change with 0 added");
            oldLowerBound = yScale.domain()[0];
            oldUpperBound = yScale.domain()[1];
            renderer.detach();
            data = [
                { x: 1, y: 10, type: "d" },
                { x: 3, y: 3, type: "d" }
            ];
            renderer.addDataset("b", new Plottable.Dataset(data));
            renderer.renderTo(svg);
            assert.closeTo(oldLowerBound, yScale.domain()[0], 2, "lower bound doesn't change on positive addition");
            assert.closeTo(oldUpperBound + 10, yScale.domain()[1], 2, "upper bound increases");
            oldUpperBound = yScale.domain()[1];
            renderer.detach();
            data = [
                { x: 1, y: 0, type: "e" },
                { x: 3, y: 1, type: "e" }
            ];
            renderer.addDataset("c", new Plottable.Dataset(data));
            renderer.renderTo(svg);
            assert.strictEqual(oldUpperBound, yScale.domain()[1], "upper bound doesn't increase since maximum doesn't increase");
            renderer.removeDataset("a");
            renderer.removeDataset("b");
            renderer.removeDataset("c");
        });
        it("stacks correctly on removing datasets", function () {
            renderer.detach();
            var data = [
                { x: 1, y: 0, type: "c" },
                { x: 3, y: 0, type: "c" }
            ];
            renderer.addDataset("a", new Plottable.Dataset(data));
            data = [
                { x: 1, y: 10, type: "d" },
                { x: 3, y: 3, type: "d" }
            ];
            renderer.addDataset("b", new Plottable.Dataset(data));
            data = [
                { x: 1, y: 0, type: "e" },
                { x: 3, y: 1, type: "e" }
            ];
            renderer.addDataset("c", new Plottable.Dataset(data));
            renderer.renderTo(svg);
            assert.closeTo(16, yScale.domain()[1], 2, "Initially starts with around 14 at highest extent");
            renderer.detach();
            renderer.removeDataset("a");
            renderer.renderTo(svg);
            assert.closeTo(16, yScale.domain()[1], 2, "Remains with around 14 at highest extent");
            var oldUpperBound = yScale.domain()[1];
            renderer.detach();
            renderer.removeDataset("b");
            renderer.renderTo(svg);
            assert.closeTo(oldUpperBound - 10, yScale.domain()[1], 2, "Highest extent decreases by around 10");
            oldUpperBound = yScale.domain()[1];
            renderer.detach();
            renderer.removeDataset("c");
            renderer.renderTo(svg);
            assert.strictEqual(oldUpperBound, yScale.domain()[1], "Extent doesn't change if maximum doesn't change");
        });
        it("stacks correctly on modifying a dataset", function () {
            assert.closeTo(0, yScale.domain()[0], 1, "0 is close to lower bound");
            assert.closeTo(6, yScale.domain()[1], 1, "6 is close to upper bound");
            var oldLowerBound = yScale.domain()[0];
            var oldUpperBound = yScale.domain()[1];
            renderer.detach();
            var data = [
                { x: 1, y: 0, type: "c" },
                { x: 3, y: 0, type: "c" }
            ];
            var dataset = new Plottable.Dataset(data);
            renderer.addDataset(dataset);
            renderer.renderTo(svg);
            assert.strictEqual(oldLowerBound, yScale.domain()[0], "lower bound doesn't change with 0 added");
            assert.strictEqual(oldUpperBound, yScale.domain()[1], "upper bound doesn't change with 0 added");
            oldLowerBound = yScale.domain()[0];
            oldUpperBound = yScale.domain()[1];
            renderer.detach();
            data = [
                { x: 1, y: 10, type: "c" },
                { x: 3, y: 3, type: "c" }
            ];
            dataset.data(data);
            renderer.renderTo(svg);
            assert.closeTo(oldLowerBound, yScale.domain()[0], 2, "lower bound doesn't change on positive addition");
            assert.closeTo(oldUpperBound + 10, yScale.domain()[1], 2, "upper bound increases");
            oldUpperBound = yScale.domain()[1];
            renderer.detach();
            data = [
                { x: 1, y: 8, type: "c" },
                { x: 3, y: 3, type: "c" }
            ];
            dataset.data(data);
            renderer.renderTo(svg);
            assert.closeTo(oldUpperBound - 2, yScale.domain()[1], 1, "upper bound decreases by 2");
            oldUpperBound = yScale.domain()[1];
            renderer.detach();
            data = [
                { x: 1, y: 8, type: "c" },
                { x: 3, y: 1, type: "c" }
            ];
            dataset.data(data);
            renderer.renderTo(svg);
            assert.strictEqual(oldUpperBound, yScale.domain()[1], "upper bound does not change");
        });
    });
});

var assert = chai.assert;
describe("Plots", function () {
    describe("Stacked Bar Plot", function () {
        var verifier = new MultiTestVerifier();
        var svg;
        var dataset1;
        var dataset2;
        var xScale;
        var yScale;
        var renderer;
        var SVG_WIDTH = 600;
        var SVG_HEIGHT = 400;
        var axisHeight = 0;
        var bandWidth = 0;
        var numAttr = function (s, a) { return parseFloat(s.attr(a)); };
        before(function () {
            svg = generateSVG(SVG_WIDTH, SVG_HEIGHT);
            xScale = new Plottable.Scale.Ordinal();
            yScale = new Plottable.Scale.Linear().domain([0, 3]);
            var data1 = [
                { x: "A", y: 1 },
                { x: "B", y: 2 }
            ];
            var data2 = [
                { x: "A", y: 2 },
                { x: "B", y: 1 }
            ];
            dataset1 = new Plottable.Dataset(data1);
            dataset2 = new Plottable.Dataset(data2);
            renderer = new Plottable.Plot.StackedBar(xScale, yScale);
            renderer.addDataset(data1);
            renderer.addDataset(data2);
            renderer.baseline(0);
            var xAxis = new Plottable.Axis.Category(xScale, "bottom");
            var table = new Plottable.Component.Table([[renderer], [xAxis]]).renderTo(svg);
            axisHeight = xAxis.height();
            bandWidth = xScale.rangeBand();
        });
        beforeEach(function () {
            verifier.start();
        });
        afterEach(function () {
            verifier.end();
        });
        after(function () {
            if (verifier.passed) {
                svg.remove();
            }
            ;
        });
        it("renders correctly", function () {
            var bars = renderer._renderArea.selectAll("rect");
            var bar0 = d3.select(bars[0][0]);
            var bar1 = d3.select(bars[0][1]);
            var bar2 = d3.select(bars[0][2]);
            var bar3 = d3.select(bars[0][3]);
            var bar0X = bar0.data()[0].x;
            var bar1X = bar1.data()[0].x;
            var bar2X = bar2.data()[0].x;
            var bar3X = bar3.data()[0].x;
            assert.closeTo(numAttr(bar0, "width"), bandWidth, 2);
            assert.closeTo(numAttr(bar1, "width"), bandWidth, 2);
            assert.closeTo(numAttr(bar2, "width"), bandWidth, 2);
            assert.closeTo(numAttr(bar3, "width"), bandWidth, 2);
            assert.closeTo(numAttr(bar0, "height"), (400 - axisHeight) / 3, 0.01, "height is correct for bar0");
            assert.closeTo(numAttr(bar1, "height"), (400 - axisHeight) / 3 * 2, 0.01, "height is correct for bar1");
            assert.closeTo(numAttr(bar2, "height"), (400 - axisHeight) / 3 * 2, 0.01, "height is correct for bar2");
            assert.closeTo(numAttr(bar3, "height"), (400 - axisHeight) / 3, 0.01, "height is correct for bar3");
            assert.closeTo(numAttr(bar0, "x") + numAttr(bar0, "width") / 2, xScale.scale(bar0X) + bandWidth / 2, 0.01, "x pos correct for bar0");
            assert.closeTo(numAttr(bar1, "x") + numAttr(bar1, "width") / 2, xScale.scale(bar1X) + bandWidth / 2, 0.01, "x pos correct for bar1");
            assert.closeTo(numAttr(bar2, "x") + numAttr(bar2, "width") / 2, xScale.scale(bar2X) + bandWidth / 2, 0.01, "x pos correct for bar2");
            assert.closeTo(numAttr(bar3, "x") + numAttr(bar3, "width") / 2, xScale.scale(bar3X) + bandWidth / 2, 0.01, "x pos correct for bar3");
            assert.closeTo(numAttr(bar0, "y"), (400 - axisHeight) / 3 * 2, 0.01, "y is correct for bar0");
            assert.closeTo(numAttr(bar1, "y"), (400 - axisHeight) / 3, 0.01, "y is correct for bar1");
            assert.closeTo(numAttr(bar2, "y"), 0, 0.01, "y is correct for bar2");
            assert.closeTo(numAttr(bar3, "y"), 0, 0.01, "y is correct for bar3");
        });
    });
    describe("Horizontal Stacked Bar Plot", function () {
        var verifier = new MultiTestVerifier();
        var svg;
        var dataset1;
        var dataset2;
        var xScale;
        var yScale;
        var renderer;
        var SVG_WIDTH = 600;
        var SVG_HEIGHT = 400;
        var rendererWidth;
        var bandWidth = 0;
        var numAttr = function (s, a) { return parseFloat(s.attr(a)); };
        before(function () {
            svg = generateSVG(SVG_WIDTH, SVG_HEIGHT);
            xScale = new Plottable.Scale.Linear().domain([0, 6]);
            yScale = new Plottable.Scale.Ordinal();
            var data1 = [
                { name: "jon", y: 0, type: "q1" },
                { name: "dan", y: 2, type: "q1" }
            ];
            var data2 = [
                { name: "jon", y: 2, type: "q2" },
                { name: "dan", y: 4, type: "q2" }
            ];
            dataset1 = new Plottable.Dataset(data1);
            dataset2 = new Plottable.Dataset(data2);
            renderer = new Plottable.Plot.StackedBar(xScale, yScale, false);
            renderer.project("y", "name", yScale);
            renderer.project("x", "y", xScale);
            renderer.addDataset(data1);
            renderer.addDataset(data2);
            renderer.baseline(0);
            var yAxis = new Plottable.Axis.Category(yScale, "left");
            var table = new Plottable.Component.Table([[yAxis, renderer]]).renderTo(svg);
            rendererWidth = renderer.width();
            bandWidth = yScale.rangeBand();
        });
        beforeEach(function () {
            verifier.start();
        });
        afterEach(function () {
            verifier.end();
        });
        after(function () {
            if (verifier.passed) {
                svg.remove();
            }
            ;
        });
        it("renders correctly", function () {
            var bars = renderer._renderArea.selectAll("rect");
            var bar0 = d3.select(bars[0][0]);
            var bar1 = d3.select(bars[0][1]);
            var bar2 = d3.select(bars[0][2]);
            var bar3 = d3.select(bars[0][3]);
            assert.closeTo(numAttr(bar0, "height"), bandWidth, 2);
            assert.closeTo(numAttr(bar1, "height"), bandWidth, 2);
            assert.closeTo(numAttr(bar2, "height"), bandWidth, 2);
            assert.closeTo(numAttr(bar3, "height"), bandWidth, 2);
            assert.closeTo(numAttr(bar0, "width"), 0, 0.01, "width is correct for bar0");
            assert.closeTo(numAttr(bar1, "width"), rendererWidth / 3, 0.01, "width is correct for bar1");
            assert.closeTo(numAttr(bar2, "width"), rendererWidth / 3, 0.01, "width is correct for bar2");
            assert.closeTo(numAttr(bar3, "width"), rendererWidth / 3 * 2, 0.01, "width is correct for bar3");
            var bar0Y = bar0.data()[0].name;
            var bar1Y = bar1.data()[0].name;
            var bar2Y = bar2.data()[0].name;
            var bar3Y = bar3.data()[0].name;
            assert.closeTo(numAttr(bar0, "y") + numAttr(bar0, "height") / 2, yScale.scale(bar0Y) + bandWidth / 2, 0.01, "y pos correct for bar0");
            assert.closeTo(numAttr(bar1, "y") + numAttr(bar1, "height") / 2, yScale.scale(bar1Y) + bandWidth / 2, 0.01, "y pos correct for bar1");
            assert.closeTo(numAttr(bar2, "y") + numAttr(bar2, "height") / 2, yScale.scale(bar2Y) + bandWidth / 2, 0.01, "y pos correct for bar2");
            assert.closeTo(numAttr(bar3, "y") + numAttr(bar3, "height") / 2, yScale.scale(bar3Y) + bandWidth / 2, 0.01, "y pos correct for bar3");
            assert.closeTo(numAttr(bar0, "x"), 0, 0.01, "x is correct for bar0");
            assert.closeTo(numAttr(bar1, "x"), 0, 0.01, "x is correct for bar1");
            assert.closeTo(numAttr(bar2, "x"), 0, 0.01, "x is correct for bar2");
            assert.closeTo(numAttr(bar3, "x"), rendererWidth / 3, 0.01, "x is correct for bar3");
        });
    });
});

var assert = chai.assert;
describe("Plots", function () {
    describe("Clustered Bar Plot", function () {
        var verifier = new MultiTestVerifier();
        var svg;
        var dataset1;
        var dataset2;
        var xScale;
        var yScale;
        var renderer;
        var SVG_WIDTH = 600;
        var SVG_HEIGHT = 400;
        var axisHeight = 0;
        var bandWidth = 0;
        var numAttr = function (s, a) { return parseFloat(s.attr(a)); };
        before(function () {
            svg = generateSVG(SVG_WIDTH, SVG_HEIGHT);
            xScale = new Plottable.Scale.Ordinal();
            yScale = new Plottable.Scale.Linear().domain([0, 2]);
            var data1 = [
                { x: "A", y: 1 },
                { x: "B", y: 2 }
            ];
            var data2 = [
                { x: "A", y: 2 },
                { x: "B", y: 1 }
            ];
            dataset1 = new Plottable.Dataset(data1);
            dataset2 = new Plottable.Dataset(data2);
            renderer = new Plottable.Plot.ClusteredBar(xScale, yScale);
            renderer.addDataset(data1);
            renderer.addDataset(data2);
            renderer.baseline(0);
            var xAxis = new Plottable.Axis.Category(xScale, "bottom");
            var table = new Plottable.Component.Table([[renderer], [xAxis]]).renderTo(svg);
            axisHeight = xAxis.height();
            bandWidth = xScale.rangeBand();
        });
        beforeEach(function () {
            verifier.start();
        });
        afterEach(function () {
            verifier.end();
        });
        after(function () {
            if (verifier.passed) {
                svg.remove();
            }
            ;
        });
        it("renders correctly", function () {
            var bars = renderer._renderArea.selectAll("rect");
            var bar0 = d3.select(bars[0][0]);
            var bar1 = d3.select(bars[0][1]);
            var bar2 = d3.select(bars[0][2]);
            var bar3 = d3.select(bars[0][3]);
            var bar0X = bar0.data()[0].x;
            var bar1X = bar1.data()[0].x;
            var bar2X = bar2.data()[0].x;
            var bar3X = bar3.data()[0].x;
            var width = bandWidth / 2 * .518;
            assert.closeTo(numAttr(bar0, "width"), width, 2);
            assert.closeTo(numAttr(bar1, "width"), width, 2);
            assert.closeTo(numAttr(bar2, "width"), width, 2);
            assert.closeTo(numAttr(bar3, "width"), width, 2);
            assert.closeTo(numAttr(bar0, "height"), (400 - axisHeight) / 2, 0.01, "height is correct for bar0");
            assert.closeTo(numAttr(bar1, "height"), (400 - axisHeight), 0.01, "height is correct for bar1");
            assert.closeTo(numAttr(bar2, "height"), (400 - axisHeight), 0.01, "height is correct for bar2");
            assert.closeTo(numAttr(bar3, "height"), (400 - axisHeight) / 2, 0.01, "height is correct for bar3");
            var off = renderer.innerScale.scale("_0");
            assert.closeTo(numAttr(bar0, "x") + numAttr(bar0, "width") / 2, xScale.scale(bar0X) + bandWidth / 2 - off, 0.01, "x pos correct for bar0");
            assert.closeTo(numAttr(bar1, "x") + numAttr(bar1, "width") / 2, xScale.scale(bar1X) + bandWidth / 2 - off, 0.01, "x pos correct for bar1");
            assert.closeTo(numAttr(bar2, "x") + numAttr(bar2, "width") / 2, xScale.scale(bar2X) + bandWidth / 2 + off, 0.01, "x pos correct for bar2");
            assert.closeTo(numAttr(bar3, "x") + numAttr(bar3, "width") / 2, xScale.scale(bar3X) + bandWidth / 2 + off, 0.01, "x pos correct for bar3");
        });
    });
    describe("Horizontal Clustered Bar Plot", function () {
        var verifier = new MultiTestVerifier();
        var svg;
        var dataset1;
        var dataset2;
        var yScale;
        var xScale;
        var renderer;
        var SVG_WIDTH = 600;
        var SVG_HEIGHT = 400;
        var rendererWidth;
        var bandWidth = 0;
        var numAttr = function (s, a) { return parseFloat(s.attr(a)); };
        before(function () {
            svg = generateSVG(SVG_WIDTH, SVG_HEIGHT);
            yScale = new Plottable.Scale.Ordinal();
            xScale = new Plottable.Scale.Linear().domain([0, 2]);
            var data1 = [
                { y: "A", x: 1 },
                { y: "B", x: 2 }
            ];
            var data2 = [
                { y: "A", x: 2 },
                { y: "B", x: 1 }
            ];
            dataset1 = new Plottable.Dataset(data1);
            dataset2 = new Plottable.Dataset(data2);
            renderer = new Plottable.Plot.ClusteredBar(xScale, yScale, false);
            renderer.addDataset(data1);
            renderer.addDataset(data2);
            renderer.baseline(0);
            var yAxis = new Plottable.Axis.Category(yScale, "left");
            var table = new Plottable.Component.Table([[yAxis, renderer]]).renderTo(svg);
            rendererWidth = renderer.width();
            bandWidth = yScale.rangeBand();
        });
        beforeEach(function () {
            verifier.start();
        });
        afterEach(function () {
            verifier.end();
        });
        after(function () {
            if (verifier.passed) {
                svg.remove();
            }
            ;
        });
        it("renders correctly", function () {
            var bars = renderer._renderArea.selectAll("rect");
            var bar0 = d3.select(bars[0][0]);
            var bar1 = d3.select(bars[0][1]);
            var bar2 = d3.select(bars[0][2]);
            var bar3 = d3.select(bars[0][3]);
            var width = bandWidth / 2 * .518;
            assert.closeTo(numAttr(bar0, "height"), width, 2, "height is correct for bar0");
            assert.closeTo(numAttr(bar1, "height"), width, 2, "height is correct for bar1");
            assert.closeTo(numAttr(bar2, "height"), width, 2, "height is correct for bar2");
            assert.closeTo(numAttr(bar3, "height"), width, 2, "height is correct for bar3");
            assert.closeTo(numAttr(bar0, "width"), rendererWidth / 2, 0.01, "width is correct for bar0");
            assert.closeTo(numAttr(bar1, "width"), rendererWidth, 0.01, "width is correct for bar1");
            assert.closeTo(numAttr(bar2, "width"), rendererWidth, 0.01, "width is correct for bar2");
            assert.closeTo(numAttr(bar3, "width"), rendererWidth / 2, 0.01, "width is correct for bar3");
            var bar0Y = bar0.data()[0].y;
            var bar1Y = bar1.data()[0].y;
            var bar2Y = bar2.data()[0].y;
            var bar3Y = bar3.data()[0].y;
            var off = renderer.innerScale.scale("_0");
            assert.closeTo(numAttr(bar0, "y") + numAttr(bar0, "height") / 2, yScale.scale(bar0Y) + bandWidth / 2 - off, 0.01, "y pos correct for bar0");
            assert.closeTo(numAttr(bar1, "y") + numAttr(bar1, "height") / 2, yScale.scale(bar1Y) + bandWidth / 2 - off, 0.01, "y pos correct for bar1");
            assert.closeTo(numAttr(bar2, "y") + numAttr(bar2, "height") / 2, yScale.scale(bar2Y) + bandWidth / 2 + off, 0.01, "y pos correct for bar2");
            assert.closeTo(numAttr(bar3, "y") + numAttr(bar3, "height") / 2, yScale.scale(bar3Y) + bandWidth / 2 + off, 0.01, "y pos correct for bar3");
        });
    });
});

var assert = chai.assert;
describe("Broadcasters", function () {
    var b;
    var called;
    var cb;
    var listenable = { broadcaster: null };
    beforeEach(function () {
        b = new Plottable.Core.Broadcaster(listenable);
        listenable.broadcaster = b;
        called = false;
        cb = function () {
            called = true;
        };
    });
    it("listeners are called by the broadcast method", function () {
        b.registerListener(null, cb);
        b.broadcast();
        assert.isTrue(called, "callback was called");
    });
    it("same listener can only be associated with one callback", function () {
        var called2 = false;
        var cb2 = function () {
            called2 = true;
        };
        var listener = {};
        b.registerListener(listener, cb);
        b.registerListener(listener, cb2);
        b.broadcast();
        assert.isFalse(called, "first (overwritten) callback not called");
        assert.isTrue(called2, "second callback was called");
    });
    it("listeners can be deregistered", function () {
        var listener = {};
        b.registerListener(listener, cb);
        b.deregisterListener(listener);
        b.broadcast();
        assert.isFalse(called, "callback was not called after deregistering only listener");
        b.registerListener(5, cb);
        b.registerListener(6, cb);
        b.deregisterAllListeners();
        b.broadcast();
        assert.isFalse(called, "callback was not called after deregistering all listeners");
        b.registerListener(5, cb);
        b.registerListener(6, cb);
        b.deregisterListener(5);
        b.broadcast();
        assert.isTrue(called, "callback was called even after 1/2 listeners were deregistered");
    });
    it("arguments are passed through to callback", function () {
        var g2 = {};
        var g3 = "foo";
        var cb = function (a1, rest) {
            assert.equal(listenable, a1, "broadcaster passed through");
            assert.equal(g2, rest[0], "arg1 passed through");
            assert.equal(g3, rest[1], "arg2 passed through");
            called = true;
        };
        b.registerListener(null, cb);
        b.broadcast(g2, g3);
        assert.isTrue(called, "the cb was called");
    });
    it("deregistering an unregistered listener doesn't throw an error", function () {
        assert.doesNotThrow(function () { return b.deregisterListener({}); });
    });
});

var assert = chai.assert;
describe("ComponentContainer", function () {
    it("_addComponent()", function () {
        var container = new Plottable.Abstract.ComponentContainer();
        var c1 = new Plottable.Abstract.Component();
        var c2 = new Plottable.Abstract.Component();
        var c3 = new Plottable.Abstract.Component();
        assert.isTrue(container._addComponent(c1), "returns true on successful adding");
        assert.deepEqual(container.components(), [c1], "component was added");
        container._addComponent(c2);
        assert.deepEqual(container.components(), [c1, c2], "can append components");
        container._addComponent(c3, true);
        assert.deepEqual(container.components(), [c3, c1, c2], "can prepend components");
        assert.isFalse(container._addComponent(null), "returns false for null arguments");
        assert.deepEqual(container.components(), [c3, c1, c2], "component list was unchanged");
        assert.isFalse(container._addComponent(c1), "returns false if adding an already-added component");
        assert.deepEqual(container.components(), [c3, c1, c2], "component list was unchanged");
    });
    it("_removeComponent()", function () {
        var container = new Plottable.Abstract.ComponentContainer();
        var c1 = new Plottable.Abstract.Component();
        var c2 = new Plottable.Abstract.Component();
        container._addComponent(c1);
        container._addComponent(c2);
        container._removeComponent(c2);
        assert.deepEqual(container.components(), [c1], "component 2 was removed");
        container._removeComponent(c2);
        assert.deepEqual(container.components(), [c1], "there are no side effects from removing already-removed components");
    });
    it("empty()", function () {
        var container = new Plottable.Abstract.ComponentContainer();
        assert.isTrue(container.empty());
        var c1 = new Plottable.Abstract.Component();
        container._addComponent(c1);
        assert.isFalse(container.empty());
    });
    it("detachAll()", function () {
        var container = new Plottable.Abstract.ComponentContainer();
        var c1 = new Plottable.Abstract.Component();
        var c2 = new Plottable.Abstract.Component();
        container._addComponent(c1);
        container._addComponent(c2);
        container.detachAll();
        assert.deepEqual(container.components(), [], "container was cleared of components");
    });
    it("components() returns a shallow copy", function () {
        var container = new Plottable.Abstract.ComponentContainer();
        var c1 = new Plottable.Abstract.Component();
        var c2 = new Plottable.Abstract.Component();
        container._addComponent(c1);
        container._addComponent(c2);
        var componentList = container.components();
        componentList.pop();
        assert.deepEqual(container.components(), [c1, c2], "internal list of components was not changed");
    });
});

var assert = chai.assert;
describe("ComponentGroups", function () {
    it("components in componentGroups overlap", function () {
        var c1 = makeFixedSizeComponent(10, 10);
        var c2 = new Plottable.Abstract.Component();
        var c3 = new Plottable.Abstract.Component();
        var cg = new Plottable.Component.Group([c1, c2, c3]);
        var svg = generateSVG(400, 400);
        cg._anchor(svg);
        c1.addBox("test-box1");
        c2.addBox("test-box2");
        c3.addBox("test-box3");
        cg._computeLayout()._render();
        var t1 = svg.select(".test-box1");
        var t2 = svg.select(".test-box2");
        var t3 = svg.select(".test-box3");
        assertWidthHeight(t1, 10, 10, "rect1 sized correctly");
        assertWidthHeight(t2, 400, 400, "rect2 sized correctly");
        assertWidthHeight(t3, 400, 400, "rect3 sized correctly");
        svg.remove();
    });
    it("components can be added before and after anchoring", function () {
        var c1 = makeFixedSizeComponent(10, 10);
        var c2 = makeFixedSizeComponent(20, 20);
        var c3 = new Plottable.Abstract.Component();
        var cg = new Plottable.Component.Group([c1]);
        var svg = generateSVG(400, 400);
        cg.merge(c2)._anchor(svg);
        c1.addBox("test-box1");
        c2.addBox("test-box2");
        cg._computeLayout()._render();
        var t1 = svg.select(".test-box1");
        var t2 = svg.select(".test-box2");
        assertWidthHeight(t1, 10, 10, "rect1 sized correctly");
        assertWidthHeight(t2, 20, 20, "rect2 sized correctly");
        cg.merge(c3);
        c3.addBox("test-box3");
        cg._computeLayout()._render();
        var t3 = svg.select(".test-box3");
        assertWidthHeight(t3, 400, 400, "rect3 sized correctly");
        svg.remove();
    });
    it("component fixity is computed appropriately", function () {
        var cg = new Plottable.Component.Group();
        var c1 = new Plottable.Abstract.Component();
        var c2 = new Plottable.Abstract.Component();
        cg.merge(c1).merge(c2);
        assert.isFalse(cg._isFixedHeight(), "height not fixed when both components unfixed");
        assert.isFalse(cg._isFixedWidth(), "width not fixed when both components unfixed");
        fixComponentSize(c1, 10, 10);
        assert.isFalse(cg._isFixedHeight(), "height not fixed when one component unfixed");
        assert.isFalse(cg._isFixedWidth(), "width not fixed when one component unfixed");
        fixComponentSize(c2, null, 10);
        assert.isTrue(cg._isFixedHeight(), "height fixed when both components fixed");
        assert.isFalse(cg._isFixedWidth(), "width unfixed when one component unfixed");
    });
    it("componentGroup subcomponents have xOffset, yOffset of 0", function () {
        var cg = new Plottable.Component.Group();
        var c1 = new Plottable.Abstract.Component();
        var c2 = new Plottable.Abstract.Component();
        cg.merge(c1).merge(c2);
        var svg = generateSVG();
        cg._anchor(svg);
        cg._computeLayout(50, 50, 350, 350);
        var cgTranslate = d3.transform(cg._element.attr("transform")).translate;
        var c1Translate = d3.transform(c1._element.attr("transform")).translate;
        var c2Translate = d3.transform(c2._element.attr("transform")).translate;
        assert.equal(cgTranslate[0], 50, "componentGroup has 50 xOffset");
        assert.equal(cgTranslate[1], 50, "componentGroup has 50 yOffset");
        assert.equal(c1Translate[0], 0, "componentGroup has 0 xOffset");
        assert.equal(c1Translate[1], 0, "componentGroup has 0 yOffset");
        assert.equal(c2Translate[0], 0, "componentGroup has 0 xOffset");
        assert.equal(c2Translate[1], 0, "componentGroup has 0 yOffset");
        svg.remove();
    });
    it("detach() and _removeComponent work correctly for componentGroup", function () {
        var c1 = new Plottable.Abstract.Component().classed("component-1", true);
        var c2 = new Plottable.Abstract.Component().classed("component-2", true);
        var cg = new Plottable.Component.Group([c1, c2]);
        var svg = generateSVG(200, 200);
        cg.renderTo(svg);
        var c1Node = svg.select(".component-1").node();
        var c2Node = svg.select(".component-2").node();
        assert.isNotNull(c1Node, "component 1 was added to the DOM");
        assert.isNotNull(c2Node, "component 2 was added to the DOM");
        c2.detach();
        c1Node = svg.select(".component-1").node();
        c2Node = svg.select(".comopnent-2").node();
        assert.isNotNull(c1Node, "component 1 is still in the DOM");
        assert.isNull(c2Node, "component 2 was removed from the DOM");
        cg.detach();
        var cgNode = svg.select(".component-group").node();
        c1Node = svg.select(".component-1").node();
        assert.isNull(cgNode, "component group was removed from the DOM");
        assert.isNull(c1Node, "componet 1 was also removed from the DOM");
        cg.renderTo(svg);
        cgNode = svg.select(".component-group").node();
        c1Node = svg.select(".component-1").node();
        assert.isNotNull(cgNode, "component group was added back to the DOM");
        assert.isNotNull(c1Node, "componet 1 was also added back to the DOM");
        svg.remove();
    });
    it("detachAll() works as expected", function () {
        var cg = new Plottable.Component.Group();
        var c1 = new Plottable.Abstract.Component();
        var c2 = new Plottable.Abstract.Component();
        var c3 = new Plottable.Abstract.Component();
        assert.isTrue(cg.empty(), "cg initially empty");
        cg.merge(c1).merge(c2).merge(c3);
        assert.isFalse(cg.empty(), "cg not empty after merging components");
        cg.detachAll();
        assert.isTrue(cg.empty(), "cg empty after detachAll()");
        assert.isFalse(c1._isAnchored, "c1 was detached");
        assert.isFalse(c2._isAnchored, "c2 was detached");
        assert.isFalse(c3._isAnchored, "c3 was detached");
        assert.lengthOf(cg.components(), 0, "cg has no components");
    });
    describe("ComponentGroup._requestedSpace works as expected", function () {
        it("_works for an empty ComponentGroup", function () {
            var cg = new Plottable.Component.Group();
            var request = cg._requestedSpace(10, 10);
            verifySpaceRequest(request, 0, 0, false, false, "");
        });
        it("works for a ComponentGroup with only proportional-size components", function () {
            var cg = new Plottable.Component.Group();
            var c1 = new Plottable.Abstract.Component();
            var c2 = new Plottable.Abstract.Component();
            cg.merge(c1).merge(c2);
            var request = cg._requestedSpace(10, 10);
            verifySpaceRequest(request, 0, 0, false, false, "");
        });
        it("works when there are fixed-size components", function () {
            var cg = new Plottable.Component.Group();
            var c1 = new Plottable.Abstract.Component();
            var c2 = new Plottable.Abstract.Component();
            var c3 = new Plottable.Abstract.Component();
            cg.merge(c1).merge(c2).merge(c3);
            fixComponentSize(c1, null, 10);
            fixComponentSize(c2, null, 50);
            var request = cg._requestedSpace(10, 10);
            verifySpaceRequest(request, 0, 50, false, true, "");
        });
    });
    describe("Component.merge works as expected", function () {
        var c1 = new Plottable.Abstract.Component();
        var c2 = new Plottable.Abstract.Component();
        var c3 = new Plottable.Abstract.Component();
        var c4 = new Plottable.Abstract.Component();
        it("Component.merge works as expected (Component.merge Component)", function () {
            var cg = c1.merge(c2);
            var innerComponents = cg._components;
            assert.lengthOf(innerComponents, 2, "There are two components");
            assert.equal(innerComponents[0], c1, "first component correct");
            assert.equal(innerComponents[1], c2, "second component correct");
        });
        it("Component.merge works as expected (Component.merge ComponentGroup)", function () {
            var cg = new Plottable.Component.Group([c2, c3, c4]);
            var cg2 = c1.merge(cg);
            assert.equal(cg, cg2, "c.merge(cg) returns cg");
            var components = cg._components;
            assert.lengthOf(components, 4, "four components");
            assert.equal(components[0], c1, "first component in front");
            assert.equal(components[1], c2, "second component is second");
        });
        it("Component.merge works as expected (ComponentGroup.merge Component)", function () {
            var cg = new Plottable.Component.Group([c1, c2, c3]);
            var cg2 = cg.merge(c4);
            assert.equal(cg, cg2, "cg.merge(c) returns cg");
            var components = cg._components;
            assert.lengthOf(components, 4, "there are four components");
            assert.equal(components[0], c1, "first is first");
            assert.equal(components[3], c4, "fourth is fourth");
        });
        it("Component.merge works as expected (ComponentGroup.merge ComponentGroup)", function () {
            var cg1 = new Plottable.Component.Group([c1, c2]);
            var cg2 = new Plottable.Component.Group([c3, c4]);
            var cg = cg1.merge(cg2);
            assert.equal(cg, cg1, "merged == cg1");
            assert.notEqual(cg, cg2, "merged != cg2");
            var components = cg._components;
            assert.lengthOf(components, 3, "there are three inner components");
            assert.equal(components[0], c1, "components are inside");
            assert.equal(components[1], c2, "components are inside");
            assert.equal(components[2], cg2, "componentGroup2 inside componentGroup1");
        });
    });
});

var assert = chai.assert;
function assertComponentXY(component, x, y, message) {
    var translate = d3.transform(component._element.attr("transform")).translate;
    var xActual = translate[0];
    var yActual = translate[1];
    assert.equal(xActual, x, "X: " + message);
    assert.equal(yActual, y, "Y: " + message);
}
describe("Component behavior", function () {
    var svg;
    var c;
    var SVG_WIDTH = 400;
    var SVG_HEIGHT = 300;
    beforeEach(function () {
        svg = generateSVG(SVG_WIDTH, SVG_HEIGHT);
        c = new Plottable.Abstract.Component();
    });
    describe("anchor", function () {
        it("anchoring works as expected", function () {
            c._anchor(svg);
            assert.equal(c._element.node(), svg.select("g").node(), "the component anchored to a <g> beneath the <svg>");
            assert.isTrue(svg.classed("plottable"), "<svg> was given \"plottable\" CSS class");
            svg.remove();
        });
        it("can re-anchor to a different element", function () {
            c._anchor(svg);
            var svg2 = generateSVG(SVG_WIDTH, SVG_HEIGHT);
            c._anchor(svg2);
            assert.equal(c._element.node(), svg2.select("g").node(), "the component re-achored under the second <svg>");
            assert.isTrue(svg2.classed("plottable"), "second <svg> was given \"plottable\" CSS class");
            svg.remove();
            svg2.remove();
        });
    });
    describe("computeLayout", function () {
        it("computeLayout defaults and updates intelligently", function () {
            c._anchor(svg);
            c._computeLayout();
            assert.equal(c.width(), SVG_WIDTH, "computeLayout defaulted width to svg width");
            assert.equal(c.height(), SVG_HEIGHT, "computeLayout defaulted height to svg height");
            assert.equal(c.xOrigin, 0, "xOrigin defaulted to 0");
            assert.equal(c.yOrigin, 0, "yOrigin defaulted to 0");
            svg.attr("width", 2 * SVG_WIDTH).attr("height", 2 * SVG_HEIGHT);
            c._computeLayout();
            assert.equal(c.width(), 2 * SVG_WIDTH, "computeLayout updated width to new svg width");
            assert.equal(c.height(), 2 * SVG_HEIGHT, "computeLayout updated height to new svg height");
            assert.equal(c.xOrigin, 0, "xOrigin is still 0");
            assert.equal(c.yOrigin, 0, "yOrigin is still 0");
            svg.remove();
        });
        it("computeLayout works with CSS layouts", function () {
            var parent = d3.select(svg.node().parentNode);
            parent.style("width", "400px");
            parent.style("height", "200px");
            svg.attr("width", null).attr("height", null);
            c._anchor(svg);
            c._computeLayout();
            assert.equal(c.width(), 400, "defaults to width of parent if width is not specified on <svg>");
            assert.equal(c.height(), 200, "defaults to height of parent if width is not specified on <svg>");
            assert.equal(c.xOrigin, 0, "xOrigin defaulted to 0");
            assert.equal(c.yOrigin, 0, "yOrigin defaulted to 0");
            svg.style("width", "50%").style("height", "50%");
            c._computeLayout();
            assert.equal(c.width(), 200, "computeLayout defaulted width to svg width");
            assert.equal(c.height(), 100, "computeLayout defaulted height to svg height");
            assert.equal(c.xOrigin, 0, "xOrigin defaulted to 0");
            assert.equal(c.yOrigin, 0, "yOrigin defaulted to 0");
            svg.style("width", "25%").style("height", "25%");
            c._computeLayout();
            assert.equal(c.width(), 100, "computeLayout updated width to new svg width");
            assert.equal(c.height(), 50, "computeLayout updated height to new svg height");
            assert.equal(c.xOrigin, 0, "xOrigin is still 0");
            assert.equal(c.yOrigin, 0, "yOrigin is still 0");
            parent.style("width", "auto");
            parent.style("height", "auto");
            svg.remove();
        });
        it("computeLayout will not default when attached to non-root node", function () {
            var g = svg.append("g");
            c._anchor(g);
            assert.throws(function () { return c._computeLayout(); }, "null arguments");
            svg.remove();
        });
        it("computeLayout throws an error when called on un-anchored component", function () {
            assert.throws(function () { return c._computeLayout(); }, Error, "anchor must be called before computeLayout");
            svg.remove();
        });
        it("computeLayout uses its arguments apropriately", function () {
            var g = svg.append("g");
            var xOff = 10;
            var yOff = 20;
            var width = 100;
            var height = 200;
            c._anchor(svg);
            c._computeLayout(xOff, yOff, width, height);
            var translate = getTranslate(c._element);
            assert.deepEqual(translate, [xOff, yOff], "the element translated appropriately");
            assert.equal(c.width(), width, "the width set properly");
            assert.equal(c.height(), height, "the height set propery");
            svg.remove();
        });
    });
    it("subelement containers are ordered properly", function () {
        c.renderTo(svg);
        var gs = c._element.selectAll("g");
        var g0 = d3.select(gs[0][0]);
        var g1 = d3.select(gs[0][1]);
        var g2 = d3.select(gs[0][2]);
        var g3 = d3.select(gs[0][3]);
        assert.isTrue(g0.classed("background-container"), "the first g is a background container");
        assert.isTrue(g1.classed("content"), "the second g is a content container");
        assert.isTrue(g2.classed("foreground-container"), "the third g is a foreground container");
        assert.isTrue(g3.classed("box-container"), "the fourth g is a box container");
        svg.remove();
    });
    it("fixed-width component will align to the right spot", function () {
        fixComponentSize(c, 100, 100);
        c._anchor(svg);
        c._computeLayout();
        assertComponentXY(c, 0, 0, "top-left component aligns correctly");
        c.xAlign("CENTER").yAlign("CENTER");
        c._computeLayout();
        assertComponentXY(c, 150, 100, "center component aligns correctly");
        c.xAlign("RIGHT").yAlign("BOTTOM");
        c._computeLayout();
        assertComponentXY(c, 300, 200, "bottom-right component aligns correctly");
        svg.remove();
    });
    it("components can be offset relative to their alignment, and throw errors if there is insufficient space", function () {
        fixComponentSize(c, 100, 100);
        c._anchor(svg);
        c.xOffset(20).yOffset(20);
        c._computeLayout();
        assertComponentXY(c, 20, 20, "top-left component offsets correctly");
        c.xAlign("CENTER").yAlign("CENTER");
        c._computeLayout();
        assertComponentXY(c, 170, 120, "center component offsets correctly");
        c.xAlign("RIGHT").yAlign("BOTTOM");
        c._computeLayout();
        assertComponentXY(c, 320, 220, "bottom-right component offsets correctly");
        c.xOffset(0).yOffset(0);
        c._computeLayout();
        assertComponentXY(c, 300, 200, "bottom-right component offset resets");
        c.xOffset(-20).yOffset(-30);
        c._computeLayout();
        assertComponentXY(c, 280, 170, "negative offsets work properly");
        svg.remove();
    });
    it("component defaults are as expected", function () {
        var layout = c._requestedSpace(1, 1);
        assert.equal(layout.width, 0, "requested width defaults to 0");
        assert.equal(layout.height, 0, "requested height defaults to 0");
        assert.equal(layout.wantsWidth, false, "_requestedSpace().wantsWidth  defaults to false");
        assert.equal(layout.wantsHeight, false, "_requestedSpace().wantsHeight defaults to false");
        assert.equal(c._xAlignProportion, 0, "_xAlignProportion defaults to 0");
        assert.equal(c._yAlignProportion, 0, "_yAlignProportion defaults to 0");
        assert.equal(c._xOffset, 0, "xOffset defaults to 0");
        assert.equal(c._yOffset, 0, "yOffset defaults to 0");
        svg.remove();
    });
    it("clipPath works as expected", function () {
        assert.isFalse(c.clipPathEnabled, "clipPathEnabled defaults to false");
        c.clipPathEnabled = true;
        var expectedClipPathID = c._plottableID;
        c._anchor(svg);
        c._computeLayout(0, 0, 100, 100);
        c._render();
        var expectedPrefix = /MSIE [5-9]/.test(navigator.userAgent) ? "" : document.location.href;
        var expectedClipPathURL = "url(" + expectedPrefix + "#clipPath" + expectedClipPathID + ")";
        var normalizeClipPath = function (s) { return s.replace(/"/g, ""); };
        assert.isTrue(normalizeClipPath(c._element.attr("clip-path")) === expectedClipPathURL, "the element has clip-path url attached");
        var clipRect = c.boxContainer.select(".clip-rect");
        assert.equal(clipRect.attr("width"), 100, "the clipRect has an appropriate width");
        assert.equal(clipRect.attr("height"), 100, "the clipRect has an appropriate height");
        svg.remove();
    });
    it("componentID works as expected", function () {
        var expectedID = Plottable.Abstract.PlottableObject.nextID;
        var c1 = new Plottable.Abstract.Component();
        assert.equal(c1._plottableID, expectedID, "component id on next component was as expected");
        var c2 = new Plottable.Abstract.Component();
        assert.equal(c2._plottableID, expectedID + 1, "future components increment appropriately");
        svg.remove();
    });
    it("boxes work as expected", function () {
        assert.throws(function () { return c.addBox("pre-anchor"); }, Error, "Adding boxes before anchoring is currently disallowed");
        c.renderTo(svg);
        c.addBox("post-anchor");
        var e = c._element;
        var boxContainer = e.select(".box-container");
        var boxStrings = [".bounding-box", ".post-anchor"];
        boxStrings.forEach(function (s) {
            var box = boxContainer.select(s);
            assert.isNotNull(box.node(), s + " box was created and placed inside boxContainer");
            var bb = Plottable._Util.DOM.getBBox(box);
            assert.equal(bb.width, SVG_WIDTH, s + " width as expected");
            assert.equal(bb.height, SVG_HEIGHT, s + " height as expected");
        });
        svg.remove();
    });
    it("hitboxes are created iff there are registered interactions", function () {
        function verifyHitbox(component) {
            var hitBox = component.hitBox;
            assert.isNotNull(hitBox, "the hitbox was created");
            var hitBoxFill = hitBox.style("fill");
            var hitBoxFilled = hitBoxFill === "#ffffff" || hitBoxFill === "rgb(255, 255, 255)";
            assert.isTrue(hitBoxFilled, hitBoxFill + " <- this should be filled, so the hitbox will detect events");
            assert.equal(hitBox.style("opacity"), "0", "the hitBox is transparent, otherwise it would look weird");
        }
        c._anchor(svg);
        assert.isUndefined(c.hitBox, "no hitBox was created when there were no registered interactions");
        svg.remove();
        svg = generateSVG();
        c = new Plottable.Abstract.Component();
        var i = new Plottable.Abstract.Interaction(c).registerWithComponent();
        c._anchor(svg);
        verifyHitbox(c);
        svg.remove();
        svg = generateSVG();
        c = new Plottable.Abstract.Component();
        c._anchor(svg);
        i = new Plottable.Abstract.Interaction(c).registerWithComponent();
        verifyHitbox(c);
        svg.remove();
    });
    it("interaction registration works properly", function () {
        var hitBox1 = null;
        var hitBox2 = null;
        var interaction1 = { _anchor: function (hb) { return hitBox1 = hb.node(); } };
        var interaction2 = { _anchor: function (hb) { return hitBox2 = hb.node(); } };
        c.registerInteraction(interaction1);
        c.renderTo(svg);
        c.registerInteraction(interaction2);
        var hitNode = c.hitBox.node();
        assert.equal(hitBox1, hitNode, "hitBox1 was registerd");
        assert.equal(hitBox2, hitNode, "hitBox2 was registerd");
        svg.remove();
    });
    it("errors are thrown on bad alignments", function () {
        assert.throws(function () { return c.xAlign("foo"); }, Error, "Unsupported alignment");
        assert.throws(function () { return c.yAlign("foo"); }, Error, "Unsupported alignment");
        svg.remove();
    });
    it("css classing works as expected", function () {
        assert.isFalse(c.classed("CSS-PREANCHOR-KEEP"));
        c.classed("CSS-PREANCHOR-KEEP", true);
        assert.isTrue(c.classed("CSS-PREANCHOR-KEEP"));
        c.classed("CSS-PREANCHOR-REMOVE", true);
        assert.isTrue(c.classed("CSS-PREANCHOR-REMOVE"));
        c.classed("CSS-PREANCHOR-REMOVE", false);
        assert.isFalse(c.classed("CSS-PREANCHOR-REMOVE"));
        c._anchor(svg);
        assert.isTrue(c.classed("CSS-PREANCHOR-KEEP"));
        assert.isFalse(c.classed("CSS-PREANCHOR-REMOVE"));
        assert.isFalse(c.classed("CSS-POSTANCHOR"));
        c.classed("CSS-POSTANCHOR", true);
        assert.isTrue(c.classed("CSS-POSTANCHOR"));
        c.classed("CSS-POSTANCHOR", false);
        assert.isFalse(c.classed("CSS-POSTANCHOR"));
        assert.isFalse(c.classed(undefined), "returns false when classed called w/ undefined");
        assert.equal(c.classed(undefined, true), c, "returns this when classed called w/ undefined and true");
        svg.remove();
    });
    it("detach() works as expected", function () {
        var cbCalled = 0;
        var cb = function (b) { return cbCalled++; };
        var b = new Plottable.Core.Broadcaster(null);
        var c1 = new Plottable.Abstract.Component();
        b.registerListener(c1, cb);
        c1.renderTo(svg);
        b.broadcast();
        assert.equal(cbCalled, 1, "the callback was called");
        assert.isTrue(svg.node().hasChildNodes(), "the svg has children");
        c1.detach();
        b.broadcast();
        assert.equal(cbCalled, 2, "the callback is still attached to the component");
        assert.isFalse(svg.node().hasChildNodes(), "the svg has no children");
        svg.remove();
    });
    it("can't reuse component if it's been remove()-ed", function () {
        var c1 = new Plottable.Abstract.Component();
        c1.renderTo(svg);
        c1.remove();
        assert.throws(function () { return c1.renderTo(svg); }, "reuse");
        svg.remove();
    });
    it("_invalidateLayout works as expected", function () {
        var cg = new Plottable.Component.Group();
        var c = makeFixedSizeComponent(10, 10);
        cg._addComponent(c);
        cg.renderTo(svg);
        assert.equal(cg.height(), 10, "height() initially 10 for fixed-size component");
        assert.equal(cg.width(), 10, "width() initially 10 for fixed-size component");
        fixComponentSize(c, 50, 50);
        c._invalidateLayout();
        assert.equal(cg.height(), 50, "invalidateLayout propagated to parent and caused resized height");
        assert.equal(cg.width(), 50, "invalidateLayout propagated to parent and caused resized width");
        svg.remove();
    });
    it("components can be detached even if not anchored", function () {
        var c = new Plottable.Abstract.Component();
        c.detach();
        svg.remove();
    });
});

var assert = chai.assert;
describe("Dataset", function () {
    it("Updates listeners when the data is changed", function () {
        var ds = new Plottable.Dataset();
        var newData = [1, 2, 3];
        var callbackCalled = false;
        var callback = function (listenable) {
            assert.equal(listenable, ds, "Callback received the Dataset as the first argument");
            assert.deepEqual(ds.data(), newData, "Dataset arrives with correct data");
            callbackCalled = true;
        };
        ds.broadcaster.registerListener(null, callback);
        ds.data(newData);
        assert.isTrue(callbackCalled, "callback was called when the data was changed");
    });
    it("Updates listeners when the metadata is changed", function () {
        var ds = new Plottable.Dataset();
        var newMetadata = "blargh";
        var callbackCalled = false;
        var callback = function (listenable) {
            assert.equal(listenable, ds, "Callback received the Dataset as the first argument");
            assert.deepEqual(ds.metadata(), newMetadata, "Dataset arrives with correct metadata");
            callbackCalled = true;
        };
        ds.broadcaster.registerListener(null, callback);
        ds.metadata(newMetadata);
        assert.isTrue(callbackCalled, "callback was called when the metadata was changed");
    });
    it("_getExtent works as expected", function () {
        var data = [1, 2, 3, 4, 1];
        var metadata = { foo: 11 };
        var dataset = new Plottable.Dataset(data, metadata);
        var plot = new Plottable.Abstract.Plot(dataset);
        var apply = function (a) { return Plottable._Util.Methods._applyAccessor(a, plot); };
        var a1 = function (d, i, m) { return d + i - 2; };
        assert.deepEqual(dataset._getExtent(apply(a1)), [-1, 5], "extent for numerical data works properly");
        var a2 = function (d, i, m) { return d + m.foo; };
        assert.deepEqual(dataset._getExtent(apply(a2)), [12, 15], "extent uses metadata appropriately");
        dataset.metadata({ foo: -1 });
        assert.deepEqual(dataset._getExtent(apply(a2)), [0, 3], "metadata change is reflected in extent results");
        var a3 = function (d, i, m) { return "_" + d; };
        assert.deepEqual(dataset._getExtent(apply(a3)), ["_1", "_2", "_3", "_4"], "extent works properly on string domains (no repeats)");
    });
});

var assert = chai.assert;
function generateBasicTable(nRows, nCols) {
    var table = new Plottable.Component.Table();
    var rows = [];
    var components = [];
    for (var i = 0; i < nRows; i++) {
        for (var j = 0; j < nCols; j++) {
            var r = new Plottable.Abstract.Component();
            table.addComponent(i, j, r);
            components.push(r);
        }
    }
    return { "table": table, "components": components };
}
describe("Tables", function () {
    it("tables are classed properly", function () {
        var table = new Plottable.Component.Table();
        assert.isTrue(table.classed("table"));
    });
    it("padTableToSize works properly", function () {
        var t = new Plottable.Component.Table();
        assert.deepEqual(t.rows, [], "the table rows is an empty list");
        t.padTableToSize(1, 1);
        var rows = t.rows;
        var row = rows[0];
        var firstComponent = row[0];
        assert.lengthOf(rows, 1, "there is one row");
        assert.lengthOf(row, 1, "the row has one element");
        assert.isNull(firstComponent, "the row only has a null component");
        t.padTableToSize(5, 2);
        assert.lengthOf(rows, 5, "there are five rows");
        rows.forEach(function (r) { return assert.lengthOf(r, 2, "there are two columsn per row"); });
        assert.equal(rows[0][0], firstComponent, "the first component is unchanged");
    });
    it("table constructor can take a list of lists of components", function () {
        var c0 = new Plottable.Abstract.Component();
        var row1 = [null, c0];
        var row2 = [new Plottable.Abstract.Component(), null];
        var table = new Plottable.Component.Table([row1, row2]);
        assert.equal(table.rows[0][1], c0, "the component is in the right spot");
        var c1 = new Plottable.Abstract.Component();
        table.addComponent(2, 2, c1);
        assert.equal(table.rows[2][2], c1, "the inserted component went to the right spot");
    });
    it("tables can be constructed by adding components in matrix style", function () {
        var table = new Plottable.Component.Table();
        var c1 = new Plottable.Abstract.Component();
        var c2 = new Plottable.Abstract.Component();
        table.addComponent(0, 0, c1);
        table.addComponent(1, 1, c2);
        var rows = table.rows;
        assert.lengthOf(rows, 2, "there are two rows");
        assert.lengthOf(rows[0], 2, "two cols in first row");
        assert.lengthOf(rows[1], 2, "two cols in second row");
        assert.equal(rows[0][0], c1, "first component added correctly");
        assert.equal(rows[1][1], c2, "second component added correctly");
        assert.isNull(rows[0][1], "component at (0, 1) is null");
        assert.isNull(rows[1][0], "component at (1, 0) is null");
    });
    it("can't add a component where one already exists", function () {
        var c1 = new Plottable.Abstract.Component();
        var c2 = new Plottable.Abstract.Component();
        var c3 = new Plottable.Abstract.Component();
        var t = new Plottable.Component.Table();
        t.addComponent(0, 2, c1);
        t.addComponent(0, 0, c2);
        assert.throws(function () { return t.addComponent(0, 2, c3); }, Error, "component already exists");
    });
    it("addComponent works even if a component is added with a high column and low row index", function () {
        var t = new Plottable.Component.Table();
        var svg = generateSVG();
        t.addComponent(1, 0, new Plottable.Abstract.Component());
        t.addComponent(0, 2, new Plottable.Abstract.Component());
        t.renderTo(svg);
        svg.remove();
    });
    it("basic table with 2 rows 2 cols lays out properly", function () {
        var tableAndcomponents = generateBasicTable(2, 2);
        var table = tableAndcomponents.table;
        var components = tableAndcomponents.components;
        var svg = generateSVG();
        table.renderTo(svg);
        var elements = components.map(function (r) { return r._element; });
        var translates = elements.map(function (e) { return getTranslate(e); });
        assert.deepEqual(translates[0], [0, 0], "first element is centered at origin");
        assert.deepEqual(translates[1], [200, 0], "second element is located properly");
        assert.deepEqual(translates[2], [0, 200], "third element is located properly");
        assert.deepEqual(translates[3], [200, 200], "fourth element is located properly");
        var bboxes = elements.map(function (e) { return Plottable._Util.DOM.getBBox(e); });
        bboxes.forEach(function (b) {
            assert.equal(b.width, 200, "bbox is 200 pixels wide");
            assert.equal(b.height, 200, "bbox is 200 pixels tall");
        });
        svg.remove();
    });
    it("table with 2 rows 2 cols and margin/padding lays out properly", function () {
        var tableAndcomponents = generateBasicTable(2, 2);
        var table = tableAndcomponents.table;
        var components = tableAndcomponents.components;
        table.padding(5, 5);
        var svg = generateSVG(415, 415);
        table.renderTo(svg);
        var elements = components.map(function (r) { return r._element; });
        var translates = elements.map(function (e) { return getTranslate(e); });
        var bboxes = elements.map(function (e) { return Plottable._Util.DOM.getBBox(e); });
        assert.deepEqual(translates[0], [0, 0], "first element is centered properly");
        assert.deepEqual(translates[1], [210, 0], "second element is located properly");
        assert.deepEqual(translates[2], [0, 210], "third element is located properly");
        assert.deepEqual(translates[3], [210, 210], "fourth element is located properly");
        bboxes.forEach(function (b) {
            assert.equal(b.width, 205, "bbox is 205 pixels wide");
            assert.equal(b.height, 205, "bbox is 205 pixels tall");
        });
        svg.remove();
    });
    it("table with fixed-size objects on every side lays out properly", function () {
        var svg = generateSVG();
        var c4 = new Plottable.Abstract.Component();
        var c1 = makeFixedSizeComponent(null, 30);
        var c7 = makeFixedSizeComponent(null, 30);
        var c3 = makeFixedSizeComponent(50, null);
        var c5 = makeFixedSizeComponent(50, null);
        var table = new Plottable.Component.Table([[null, c1, null], [c3, c4, c5], [null, c7, null]]);
        var components = [c1, c3, c4, c5, c7];
        table.renderTo(svg);
        var elements = components.map(function (r) { return r._element; });
        var translates = elements.map(function (e) { return getTranslate(e); });
        var bboxes = elements.map(function (e) { return Plottable._Util.DOM.getBBox(e); });
        assert.deepEqual(translates[0], [50, 0], "top axis translate");
        assert.deepEqual(translates[4], [50, 370], "bottom axis translate");
        assert.deepEqual(translates[1], [0, 30], "left axis translate");
        assert.deepEqual(translates[3], [350, 30], "right axis translate");
        assert.deepEqual(translates[2], [50, 30], "plot translate");
        assertBBoxEquivalence(bboxes[0], [300, 30], "top axis bbox");
        assertBBoxEquivalence(bboxes[4], [300, 30], "bottom axis bbox");
        assertBBoxEquivalence(bboxes[1], [50, 340], "left axis bbox");
        assertBBoxEquivalence(bboxes[3], [50, 340], "right axis bbox");
        assertBBoxEquivalence(bboxes[2], [300, 340], "plot bbox");
        svg.remove();
    });
    it("table space fixity calculates properly", function () {
        var tableAndcomponents = generateBasicTable(3, 3);
        var table = tableAndcomponents.table;
        var components = tableAndcomponents.components;
        components.forEach(function (c) { return fixComponentSize(c, 10, 10); });
        assert.isTrue(table._isFixedWidth(), "fixed width when all subcomponents fixed width");
        assert.isTrue(table._isFixedHeight(), "fixedHeight when all subcomponents fixed height");
        fixComponentSize(components[0], null, 10);
        assert.isFalse(table._isFixedWidth(), "width not fixed when some subcomponent width not fixed");
        assert.isTrue(table._isFixedHeight(), "the height is still fixed when some subcomponent width not fixed");
        fixComponentSize(components[8], 10, null);
        fixComponentSize(components[0], 10, 10);
        assert.isTrue(table._isFixedWidth(), "width fixed again once no subcomponent width not fixed");
        assert.isFalse(table._isFixedHeight(), "height unfixed now that a subcomponent has unfixed height");
    });
    it.skip("table._requestedSpace works properly", function () {
        var c0 = new Plottable.Abstract.Component();
        var c1 = makeFixedSizeComponent(50, 50);
        var c2 = makeFixedSizeComponent(20, 50);
        var c3 = makeFixedSizeComponent(20, 20);
        var table = new Plottable.Component.Table([[c0, c1], [c2, c3]]);
        var spaceRequest = table._requestedSpace(30, 30);
        verifySpaceRequest(spaceRequest, 30, 30, true, true, "1");
        spaceRequest = table._requestedSpace(50, 50);
        verifySpaceRequest(spaceRequest, 50, 50, true, true, "2");
        spaceRequest = table._requestedSpace(90, 90);
        verifySpaceRequest(spaceRequest, 70, 90, false, true, "3");
        spaceRequest = table._requestedSpace(200, 200);
        verifySpaceRequest(spaceRequest, 70, 100, false, false, "4");
    });
    describe("table.iterateLayout works properly", function () {
        function verifyLayoutResult(result, cPS, rPS, gW, gH, wW, wH, id) {
            assert.deepEqual(result.colProportionalSpace, cPS, "colProportionalSpace:" + id);
            assert.deepEqual(result.rowProportionalSpace, rPS, "rowProportionalSpace:" + id);
            assert.deepEqual(result.guaranteedWidths, gW, "guaranteedWidths:" + id);
            assert.deepEqual(result.guaranteedHeights, gH, "guaranteedHeights:" + id);
            assert.deepEqual(result.wantsWidth, wW, "wantsWidth:" + id);
            assert.deepEqual(result.wantsHeight, wH, "wantsHeight:" + id);
        }
        var c1 = new Plottable.Abstract.Component();
        var c2 = new Plottable.Abstract.Component();
        var c3 = new Plottable.Abstract.Component();
        var c4 = new Plottable.Abstract.Component();
        var table = new Plottable.Component.Table([
            [c1, c2],
            [c3, c4]
        ]);
        it("iterateLayout works in the easy case where there is plenty of space and everything is satisfied on first go", function () {
            fixComponentSize(c1, 50, 50);
            fixComponentSize(c4, 20, 10);
            var result = table.iterateLayout(500, 500);
            verifyLayoutResult(result, [215, 215], [220, 220], [50, 20], [50, 10], false, false, "");
        });
        it.skip("iterateLayout works in the difficult case where there is a shortage of space and layout requires iterations", function () {
            fixComponentSize(c1, 490, 50);
            var result = table.iterateLayout(500, 500);
            verifyLayoutResult(result, [0, 0], [220, 220], [480, 20], [50, 10], true, false, "");
        });
        it("iterateLayout works in the case where all components are fixed-size", function () {
            fixComponentSize(c1, 50, 50);
            fixComponentSize(c2, 50, 50);
            fixComponentSize(c3, 50, 50);
            fixComponentSize(c4, 50, 50);
            var result = table.iterateLayout(100, 100);
            verifyLayoutResult(result, [0, 0], [0, 0], [50, 50], [50, 50], false, false, "..when there's exactly enough space");
            result = table.iterateLayout(80, 80);
            verifyLayoutResult(result, [0, 0], [0, 0], [40, 40], [40, 40], true, true, "..when there's not enough space");
            result = table.iterateLayout(120, 120);
            verifyLayoutResult(result, [0, 0], [0, 0], [50, 50], [50, 50], false, false, "..when there's extra space");
        });
        it.skip("iterateLayout works in the tricky case when components can be unsatisfied but request little space", function () {
            table = new Plottable.Component.Table([[c1, c2]]);
            fixComponentSize(c1, null, null);
            c2._requestedSpace = function (w, h) {
                return {
                    width: w >= 200 ? 200 : 0,
                    height: h >= 200 ? 200 : 0,
                    wantsWidth: w < 200,
                    wantsHeight: h < 200
                };
            };
            var result = table.iterateLayout(200, 200);
            verifyLayoutResult(result, [0, 0], [0], [0, 200], [200], false, false, "when there's sufficient space");
            result = table.iterateLayout(150, 200);
            verifyLayoutResult(result, [150, 0], [0], [0, 0], [200], true, false, "when there's insufficient space");
        });
    });
    describe("table._removeComponent works properly", function () {
        var c1 = new Plottable.Abstract.Component();
        var c2 = new Plottable.Abstract.Component();
        var c3 = new Plottable.Abstract.Component();
        var c4 = new Plottable.Abstract.Component();
        var c5 = new Plottable.Abstract.Component();
        var c6 = new Plottable.Abstract.Component();
        var table;
        it("table._removeComponent works in basic case", function () {
            table = new Plottable.Component.Table([[c1, c2], [c3, c4], [c5, c6]]);
            table._removeComponent(c4);
            assert.deepEqual(table.rows, [[c1, c2], [c3, null], [c5, c6]], "remove one element");
        });
        it("table._removeComponent does nothing when component is not found", function () {
            table = new Plottable.Component.Table([[c1, c2], [c3, c4]]);
            table._removeComponent(c5);
            assert.deepEqual(table.rows, [[c1, c2], [c3, c4]], "remove nonexistent component");
        });
        it("table._removeComponent removing component twice should have same effect as removing it once", function () {
            table = new Plottable.Component.Table([[c1, c2, c3], [c4, c5, c6]]);
            table._removeComponent(c1);
            assert.deepEqual(table.rows, [[null, c2, c3], [c4, c5, c6]], "item twice");
            table._removeComponent(c1);
            assert.deepEqual(table.rows, [[null, c2, c3], [c4, c5, c6]], "item twice");
        });
        it("table._removeComponent doesn't do anything weird when called with null", function () {
            table = new Plottable.Component.Table([[c1, null], [c2, c3]]);
            table._removeComponent(null);
            assert.deepEqual(table.rows, [[c1, null], [c2, c3]]);
        });
    });
});

var assert = chai.assert;
describe("Domainer", function () {
    var scale;
    var domainer;
    beforeEach(function () {
        scale = new Plottable.Scale.Linear();
        domainer = new Plottable.Domainer();
    });
    it("pad() works in general case", function () {
        scale._updateExtent("1", "x", [100, 200]);
        scale.domainer(new Plottable.Domainer().pad(0.2));
        assert.deepEqual(scale.domain(), [90, 210]);
    });
    it("pad() works for date scales", function () {
        var timeScale = new Plottable.Scale.Time();
        var f = d3.time.format("%x");
        var d1 = f.parse("06/02/2014");
        var d2 = f.parse("06/03/2014");
        timeScale._updateExtent("1", "x", [d1, d2]);
        timeScale.domainer(new Plottable.Domainer().pad());
        var dd1 = timeScale.domain()[0];
        var dd2 = timeScale.domain()[1];
        assert.isDefined(dd1.toDateString, "padDomain produced dates");
        assert.isNotNull(dd1.toDateString, "padDomain produced dates");
        assert.notEqual(d1.valueOf(), dd1.valueOf(), "date1 changed");
        assert.notEqual(d2.valueOf(), dd2.valueOf(), "date2 changed");
        assert.equal(dd1.valueOf(), dd1.valueOf(), "date1 is not NaN");
        assert.equal(dd2.valueOf(), dd2.valueOf(), "date2 is not NaN");
    });
    it("pad() works on log scales", function () {
        var logScale = new Plottable.Scale.Log();
        logScale._updateExtent("1", "x", [10, 100]);
        logScale.range([0, 1]);
        logScale.domainer(domainer.pad(2.0));
        assert.closeTo(logScale.domain()[0], 1, 0.001);
        assert.closeTo(logScale.domain()[1], 1000, 0.001);
        logScale.range([50, 60]);
        logScale.autoDomain();
        assert.closeTo(logScale.domain()[0], 1, 0.001);
        assert.closeTo(logScale.domain()[1], 1000, 0.001);
        logScale.range([-1, -2]);
        logScale.autoDomain();
        assert.closeTo(logScale.domain()[0], 1, 0.001);
        assert.closeTo(logScale.domain()[1], 1000, 0.001);
    });
    it("pad() defaults to [v-1, v+1] if there's only one numeric value", function () {
        domainer.pad();
        var domain = domainer.computeDomain([[5, 5]], scale);
        assert.deepEqual(domain, [4, 6]);
    });
    it("pad() defaults to [v-1 day, v+1 day] if there's only one date value", function () {
        var d = new Date(2000, 5, 5);
        var dayBefore = new Date(2000, 5, 4);
        var dayAfter = new Date(2000, 5, 6);
        var timeScale = new Plottable.Scale.Time();
        timeScale._updateExtent("1", "x", [d, d]);
        timeScale.domainer(new Plottable.Domainer().pad());
        assert.deepEqual(timeScale.domain(), [dayBefore, dayAfter]);
    });
    it("pad() only takes the last value", function () {
        domainer.pad(1000).pad(4).pad(0.1);
        var domain = domainer.computeDomain([[100, 200]], scale);
        assert.deepEqual(domain, [95, 205]);
    });
    it("pad() will pad beyond 0 by default", function () {
        domainer.pad(0.1);
        var domain = domainer.computeDomain([[0, 100]], scale);
        assert.deepEqual(domain, [-5, 105]);
    });
    it("pad() works with scales that have 0-size domain", function () {
        scale.domain([5, 5]);
        var domain = domainer.computeDomain([[0, 100]], scale);
        assert.deepEqual(domain, [0, 100]);
        domainer.pad(0.1);
        domain = domainer.computeDomain([[0, 100]], scale);
        assert.deepEqual(domain, [0, 100]);
    });
    it("paddingException(n) will not pad beyond n", function () {
        domainer.pad(0.1).addPaddingException(0, "key").addPaddingException(200);
        var domain = domainer.computeDomain([[0, 100]], scale);
        assert.deepEqual(domain, [0, 105], "padding exceptions can be added by key");
        domain = domainer.computeDomain([[-100, 0]], scale);
        assert.deepEqual(domain, [-105, 0]);
        domain = domainer.computeDomain([[0, 200]], scale);
        assert.deepEqual(domain, [0, 200]);
        domainer.removePaddingException("key");
        domain = domainer.computeDomain([[0, 200]], scale);
        assert.deepEqual(domain, [-10, 200], "paddingExceptions can be removed by key");
        domainer.removePaddingException(200);
        domain = domainer.computeDomain([[0, 200]], scale);
        assert.notEqual(domain[1], 200, "unregistered paddingExceptions can be removed using boolean argument");
    });
    it("paddingException(n) works on dates", function () {
        var a = new Date(2000, 5, 5);
        var b = new Date(2003, 0, 1);
        domainer.pad().addPaddingException(a);
        var timeScale = new Plottable.Scale.Time();
        timeScale._updateExtent("1", "x", [a, b]);
        timeScale.domainer(domainer);
        var domain = timeScale.domain();
        assert.deepEqual(domain[0], a);
        assert.isTrue(b < domain[1]);
    });
    it("include(n) works an expected", function () {
        domainer.addIncludedValue(5);
        var domain = domainer.computeDomain([[0, 10]], scale);
        assert.deepEqual(domain, [0, 10]);
        domain = domainer.computeDomain([[0, 3]], scale);
        assert.deepEqual(domain, [0, 5]);
        domain = domainer.computeDomain([[100, 200]], scale);
        assert.deepEqual(domain, [5, 200]);
        domainer.addIncludedValue(-3).addIncludedValue(0).addIncludedValue(10, "key");
        domain = domainer.computeDomain([[100, 200]], scale);
        assert.deepEqual(domain, [-3, 200]);
        domain = domainer.computeDomain([[0, 0]], scale);
        assert.deepEqual(domain, [-3, 10]);
        domainer.removeIncludedValue("key");
        domain = domainer.computeDomain([[100, 200]], scale);
        assert.deepEqual(domain, [-3, 200]);
        domain = domainer.computeDomain([[-100, -50]], scale);
        assert.deepEqual(domain, [-100, 5]);
        domainer.addIncludedValue(10);
        domain = domainer.computeDomain([[-100, -50]], scale);
        assert.deepEqual(domain, [-100, 10], "unregistered includedValues can be added");
        domainer.removeIncludedValue(10);
        domain = domainer.computeDomain([[-100, -50]], scale);
        assert.deepEqual(domain, [-100, 5], "unregistered includedValues can be removed with addOrRemove argument");
    });
    it("include(n) works on dates", function () {
        var a = new Date(2000, 5, 4);
        var b = new Date(2000, 5, 5);
        var c = new Date(2000, 5, 6);
        var d = new Date(2003, 0, 1);
        domainer.addIncludedValue(b);
        var timeScale = new Plottable.Scale.Time();
        timeScale._updateExtent("1", "x", [c, d]);
        timeScale.domainer(domainer);
        assert.deepEqual(timeScale.domain(), [b, d]);
    });
    it("exceptions are setup properly on an area plot", function () {
        var xScale = new Plottable.Scale.Linear();
        var yScale = new Plottable.Scale.Linear();
        var domainer = yScale.domainer();
        var data = [{ x: 0, y: 0, y0: 0 }, { x: 5, y: 5, y0: 5 }];
        var r = new Plottable.Plot.Area(data, xScale, yScale);
        var svg = generateSVG();
        r.project("x", "x", xScale);
        r.project("y", "y", yScale);
        r.renderTo(svg);
        function getExceptions() {
            yScale.autoDomain();
            var yDomain = yScale.domain();
            var exceptions = [];
            if (yDomain[0] === 0) {
                exceptions.push(0);
            }
            if (yDomain[1] === 5) {
                exceptions.push(5);
            }
            return exceptions;
        }
        assert.deepEqual(getExceptions(), [0], "initializing the plot adds a padding exception at 0");
        r.project("y0", "y0", yScale);
        assert.deepEqual(getExceptions(), [], "projecting a non-constant y0 removes the padding exception");
        r.project("y0", 0, yScale);
        assert.deepEqual(getExceptions(), [0], "projecting constant y0 adds the exception back");
        r.project("y0", function () { return 5; }, yScale);
        assert.deepEqual(getExceptions(), [5], "projecting a different constant y0 removed the old exception and added a new one");
        r.project("y0", "y0", yScale);
        assert.deepEqual(getExceptions(), [], "projecting a non-constant y0 removes the padding exception");
        r.dataset().data([{ x: 0, y: 0, y0: 0 }, { x: 5, y: 5, y0: 0 }]);
        assert.deepEqual(getExceptions(), [0], "changing to constant values via change in datasource adds exception");
        svg.remove();
    });
});

var assert = chai.assert;
describe("Coordinators", function () {
    describe("ScaleDomainCoordinator", function () {
        it("domains are coordinated", function () {
            var s1 = new Plottable.Scale.Linear();
            var s2 = new Plottable.Scale.Linear();
            var s3 = new Plottable.Scale.Linear();
            var dc = new Plottable._Util.ScaleDomainCoordinator([s1, s2, s3]);
            s1.domain([0, 100]);
            assert.deepEqual(s1.domain(), [0, 100]);
            assert.deepEqual(s1.domain(), s2.domain());
            assert.deepEqual(s1.domain(), s3.domain());
            s1.domain([-100, 5000]);
            assert.deepEqual(s1.domain(), [-100, 5000]);
            assert.deepEqual(s1.domain(), s2.domain());
            assert.deepEqual(s1.domain(), s3.domain());
        });
    });
});

var assert = chai.assert;
describe("Scales", function () {
    it("Scale's copy() works correctly", function () {
        var testCallback = function (broadcaster) {
            return true;
        };
        var scale = new Plottable.Scale.Linear();
        scale.broadcaster.registerListener(null, testCallback);
        var scaleCopy = scale.copy();
        assert.deepEqual(scale.domain(), scaleCopy.domain(), "Copied scale has the same domain as the original.");
        assert.deepEqual(scale.range(), scaleCopy.range(), "Copied scale has the same range as the original.");
        assert.notDeepEqual(scale.broadcaster, scaleCopy.broadcaster, "Broadcasters are not copied over");
    });
    it("Scale alerts listeners when its domain is updated", function () {
        var scale = new Plottable.Scale.Linear();
        var callbackWasCalled = false;
        var testCallback = function (listenable) {
            assert.equal(listenable, scale, "Callback received the calling scale as the first argument");
            callbackWasCalled = true;
        };
        scale.broadcaster.registerListener(null, testCallback);
        scale.domain([0, 10]);
        assert.isTrue(callbackWasCalled, "The registered callback was called");
        scale._autoDomainAutomatically = true;
        scale._updateExtent("1", "x", [0.08, 9.92]);
        callbackWasCalled = false;
        scale.domainer(new Plottable.Domainer().nice());
        assert.isTrue(callbackWasCalled, "The registered callback was called when nice() is used to set the domain");
        callbackWasCalled = false;
        scale.domainer(new Plottable.Domainer().pad());
        assert.isTrue(callbackWasCalled, "The registered callback was called when padDomain() is used to set the domain");
    });
    describe("autoranging behavior", function () {
        var data;
        var dataset;
        var scale;
        beforeEach(function () {
            data = [{ foo: 2, bar: 1 }, { foo: 5, bar: -20 }, { foo: 0, bar: 0 }];
            dataset = new Plottable.Dataset(data);
            scale = new Plottable.Scale.Linear();
        });
        it("scale autoDomain flag is not overwritten without explicitly setting the domain", function () {
            scale._updateExtent("1", "x", d3.extent(data, function (e) { return e.foo; }));
            scale.domainer(new Plottable.Domainer().pad().nice());
            assert.isTrue(scale._autoDomainAutomatically, "the autoDomain flag is still set after autoranginging and padding and nice-ing");
            scale.domain([0, 5]);
            assert.isFalse(scale._autoDomainAutomatically, "the autoDomain flag is false after domain explicitly set");
        });
        it("scale autorange works as expected with single dataset", function () {
            var svg = generateSVG(100, 100);
            var renderer = new Plottable.Abstract.Plot().dataset(dataset).project("x", "foo", scale).renderTo(svg);
            assert.deepEqual(scale.domain(), [0, 5], "scale domain was autoranged properly");
            data.push({ foo: 100, bar: 200 });
            dataset.data(data);
            assert.deepEqual(scale.domain(), [0, 100], "scale domain was autoranged properly");
            svg.remove();
        });
        it("scale reference counting works as expected", function () {
            var svg1 = generateSVG(100, 100);
            var svg2 = generateSVG(100, 100);
            var renderer1 = new Plottable.Abstract.Plot().dataset(dataset).project("x", "foo", scale);
            renderer1.renderTo(svg1);
            var renderer2 = new Plottable.Abstract.Plot().dataset(dataset).project("x", "foo", scale);
            renderer2.renderTo(svg2);
            var otherScale = new Plottable.Scale.Linear();
            renderer1.project("x", "foo", otherScale);
            dataset.data([{ foo: 10 }, { foo: 11 }]);
            assert.deepEqual(scale.domain(), [10, 11], "scale was still listening to dataset after one perspective deregistered");
            renderer2.project("x", "foo", otherScale);
            dataset.data([{ foo: 99 }, { foo: 100 }]);
            assert.deepEqual(scale.domain(), [0, 1], "scale shows default values when all perspectives removed");
            svg1.remove();
            svg2.remove();
        });
        it("scale perspectives can be removed appropriately", function () {
            assert.isTrue(scale._autoDomainAutomatically, "autoDomain enabled1");
            scale._updateExtent("1", "x", d3.extent(data, function (e) { return e.foo; }));
            scale._updateExtent("2", "x", d3.extent(data, function (e) { return e.bar; }));
            assert.isTrue(scale._autoDomainAutomatically, "autoDomain enabled2");
            assert.deepEqual(scale.domain(), [-20, 5], "scale domain includes both perspectives");
            assert.isTrue(scale._autoDomainAutomatically, "autoDomain enabled3");
            scale._removeExtent("1", "x");
            assert.isTrue(scale._autoDomainAutomatically, "autoDomain enabled4");
            assert.deepEqual(scale.domain(), [-20, 1], "only the bar accessor is active");
            scale._updateExtent("2", "x", d3.extent(data, function (e) { return e.foo; }));
            assert.isTrue(scale._autoDomainAutomatically, "autoDomain enabled5");
            assert.deepEqual(scale.domain(), [0, 5], "the bar accessor was overwritten");
        });
        it("should resize when a plot is removed", function () {
            var svg = generateSVG(400, 400);
            var ds1 = [{ x: 0, y: 0 }, { x: 1, y: 1 }];
            var ds2 = [{ x: 1, y: 1 }, { x: 2, y: 2 }];
            var xScale = new Plottable.Scale.Linear();
            var yScale = new Plottable.Scale.Linear();
            xScale.domainer(new Plottable.Domainer());
            var xAxis = new Plottable.Axis.Numeric(xScale, "bottom");
            var yAxis = new Plottable.Axis.Numeric(yScale, "left");
            var renderAreaD1 = new Plottable.Plot.Line(ds1, xScale, yScale);
            var renderAreaD2 = new Plottable.Plot.Line(ds2, xScale, yScale);
            var renderAreas = renderAreaD1.merge(renderAreaD2);
            renderAreas.renderTo(svg);
            assert.deepEqual(xScale.domain(), [0, 2]);
            renderAreaD1.detach();
            assert.deepEqual(xScale.domain(), [1, 2], "resize on plot.detach()");
            renderAreas.merge(renderAreaD1);
            assert.deepEqual(xScale.domain(), [0, 2], "resize on plot.merge()");
            svg.remove();
        });
    });
    describe("Quantitative Scales", function () {
        it("autorange defaults to [0, 1] if no perspectives set", function () {
            var scale = new Plottable.Scale.Linear();
            scale.autoDomain();
            var d = scale.domain();
            assert.equal(d[0], 0);
            assert.equal(d[1], 1);
        });
        it("autorange defaults to [1, 10] on log scale", function () {
            var scale = new Plottable.Scale.Log();
            scale.autoDomain();
            assert.deepEqual(scale.domain(), [1, 10]);
        });
        it("domain can't include NaN or Infinity", function () {
            var scale = new Plottable.Scale.Linear();
            scale.domain([0, 1]);
            scale.domain([5, Infinity]);
            assert.deepEqual(scale.domain(), [0, 1], "Infinity containing domain was ignored");
            scale.domain([5, -Infinity]);
            assert.deepEqual(scale.domain(), [0, 1], "-Infinity containing domain was ignored");
            scale.domain([NaN, 7]);
            assert.deepEqual(scale.domain(), [0, 1], "NaN containing domain was ignored");
            scale.domain([-1, 5]);
            assert.deepEqual(scale.domain(), [-1, 5], "Regular domains still accepted");
        });
    });
    describe("Ordinal Scales", function () {
        it("defaults to \"bands\" range type", function () {
            var scale = new Plottable.Scale.Ordinal();
            assert.deepEqual(scale.rangeType(), "bands");
        });
        it("rangeBand returns 0 when in \"points\" mode", function () {
            var scale = new Plottable.Scale.Ordinal().rangeType("points");
            assert.deepEqual(scale.rangeType(), "points");
            assert.deepEqual(scale.rangeBand(), 0);
        });
        it("rangeBand is updated when domain changes in \"bands\" mode", function () {
            var scale = new Plottable.Scale.Ordinal();
            scale.rangeType("bands");
            assert.deepEqual(scale.rangeType(), "bands");
            scale.range([0, 2679]);
            scale.domain(["1", "2", "3", "4"]);
            assert.deepEqual(scale.rangeBand(), 399);
            scale.domain(["1", "2", "3", "4", "5"]);
            assert.deepEqual(scale.rangeBand(), 329);
        });
        it("rangeType triggers broadcast", function () {
            var scale = new Plottable.Scale.Ordinal();
            var callbackWasCalled = false;
            var testCallback = function (listenable) {
                assert.equal(listenable, scale, "Callback received the calling scale as the first argument");
                callbackWasCalled = true;
            };
            scale.broadcaster.registerListener(null, testCallback);
            scale.rangeType("points");
            assert.isTrue(callbackWasCalled, "The registered callback was called");
        });
    });
    it("OrdinalScale + BarPlot combo works as expected when the data is swapped", function () {
        var xScale = new Plottable.Scale.Ordinal();
        var yScale = new Plottable.Scale.Linear();
        var dA = { x: "A", y: 2 };
        var dB = { x: "B", y: 2 };
        var dC = { x: "C", y: 2 };
        var barPlot = new Plottable.Plot.VerticalBar([dA, dB], xScale, yScale);
        var svg = generateSVG();
        assert.deepEqual(xScale.domain(), [], "before anchoring, the bar plot doesn't proxy data to the scale");
        barPlot.renderTo(svg);
        assert.deepEqual(xScale.domain(), ["A", "B"], "after anchoring, the bar plot's data is on the scale");
        function iterateDataChanges() {
            var dataChanges = [];
            for (var _i = 0; _i < arguments.length; _i++) {
                dataChanges[_i - 0] = arguments[_i];
            }
            dataChanges.forEach(function (dataChange) {
                barPlot.dataset().data(dataChange);
            });
        }
        iterateDataChanges([], [dA, dB, dC], []);
        assert.lengthOf(xScale.domain(), 0);
        iterateDataChanges([dA], [dB]);
        assert.lengthOf(xScale.domain(), 1);
        iterateDataChanges([], [dA, dB, dC]);
        assert.lengthOf(xScale.domain(), 3);
        svg.remove();
    });
    describe("Color Scales", function () {
        it("accepts categorical string types and ordinal domain", function () {
            var scale = new Plottable.Scale.Color("10");
            scale.domain(["yes", "no", "maybe"]);
            assert.equal("#1f77b4", scale.scale("yes"));
            assert.equal("#ff7f0e", scale.scale("no"));
            assert.equal("#2ca02c", scale.scale("maybe"));
        });
    });
    describe("Interpolated Color Scales", function () {
        it("default scale uses reds and a linear scale type", function () {
            var scale = new Plottable.Scale.InterpolatedColor();
            scale.domain([0, 16]);
            assert.equal("#ffffff", scale.scale(0));
            assert.equal("#feb24c", scale.scale(8));
            assert.equal("#b10026", scale.scale(16));
        });
        it("linearly interpolates colors in L*a*b color space", function () {
            var scale = new Plottable.Scale.InterpolatedColor("reds");
            scale.domain([0, 1]);
            assert.equal("#b10026", scale.scale(1));
            assert.equal("#d9151f", scale.scale(0.9));
        });
        it("accepts array types with color hex values", function () {
            var scale = new Plottable.Scale.InterpolatedColor(["#000", "#FFF"]);
            scale.domain([0, 16]);
            assert.equal("#000000", scale.scale(0));
            assert.equal("#ffffff", scale.scale(16));
            assert.equal("#777777", scale.scale(8));
        });
        it("accepts array types with color names", function () {
            var scale = new Plottable.Scale.InterpolatedColor(["black", "white"]);
            scale.domain([0, 16]);
            assert.equal("#000000", scale.scale(0));
            assert.equal("#ffffff", scale.scale(16));
            assert.equal("#777777", scale.scale(8));
        });
        it("overflow scale values clamp to range", function () {
            var scale = new Plottable.Scale.InterpolatedColor(["black", "white"]);
            scale.domain([0, 16]);
            assert.equal("#000000", scale.scale(0));
            assert.equal("#ffffff", scale.scale(16));
            assert.equal("#000000", scale.scale(-100));
            assert.equal("#ffffff", scale.scale(100));
        });
        it("can be converted to a different range", function () {
            var scale = new Plottable.Scale.InterpolatedColor(["black", "white"]);
            scale.domain([0, 16]);
            assert.equal("#000000", scale.scale(0));
            assert.equal("#ffffff", scale.scale(16));
            scale.colorRange("reds");
            assert.equal("#b10026", scale.scale(16));
        });
        it("can be converted to a different scale type", function () {
            var scale = new Plottable.Scale.InterpolatedColor(["black", "white"]);
            scale.domain([0, 16]);
            assert.equal("#000000", scale.scale(0));
            assert.equal("#ffffff", scale.scale(16));
            assert.equal("#777777", scale.scale(8));
            scale.scaleType("log");
            assert.equal("#000000", scale.scale(0));
            assert.equal("#ffffff", scale.scale(16));
            assert.equal("#e3e3e3", scale.scale(8));
        });
    });
    describe("Modified Log Scale", function () {
        var scale;
        var base = 10;
        var epsilon = 0.00001;
        beforeEach(function () {
            scale = new Plottable.Scale.ModifiedLog(base);
        });
        it("is an increasing, continuous function that can go negative", function () {
            d3.range(-base * 2, base * 2, base / 20).forEach(function (x) {
                assert.operator(scale.scale(x - epsilon), "<", scale.scale(x));
                assert.operator(scale.scale(x), "<", scale.scale(x + epsilon));
                assert.closeTo(scale.scale(x - epsilon), scale.scale(x), epsilon);
                assert.closeTo(scale.scale(x), scale.scale(x + epsilon), epsilon);
            });
            assert.closeTo(scale.scale(0), 0, epsilon);
        });
        it("is close to log() for large values", function () {
            [10, 100, 23103.4, 5].forEach(function (x) {
                assert.closeTo(scale.scale(x), Math.log(x) / Math.log(10), 0.1);
            });
        });
        it("x = invert(scale(x))", function () {
            [0, 1, base, 100, 0.001, -1, -0.3, -base, base - 0.001].forEach(function (x) {
                assert.closeTo(x, scale.invert(scale.scale(x)), epsilon);
                assert.closeTo(x, scale.scale(scale.invert(x)), epsilon);
            });
        });
        it("domain defaults to [0, 1]", function () {
            scale = new Plottable.Scale.ModifiedLog(base);
            assert.deepEqual(scale.domain(), [0, 1]);
        });
        it("works with a domainer", function () {
            scale._updateExtent("1", "x", [0, base * 2]);
            var domain = scale.domain();
            scale.domainer(new Plottable.Domainer().pad(0.1));
            assert.operator(scale.domain()[0], "<", domain[0]);
            assert.operator(domain[1], "<", scale.domain()[1]);
            scale.domainer(new Plottable.Domainer().nice());
            assert.operator(scale.domain()[0], "<=", domain[0]);
            assert.operator(domain[1], "<=", scale.domain()[1]);
            scale = new Plottable.Scale.ModifiedLog(base);
            scale.domainer(new Plottable.Domainer());
            assert.deepEqual(scale.domain(), [0, 1]);
        });
        it("gives reasonable values for ticks()", function () {
            scale._updateExtent("1", "x", [0, base / 2]);
            var ticks = scale.ticks();
            assert.operator(ticks.length, ">", 0);
            scale._updateExtent("1", "x", [-base * 2, base * 2]);
            ticks = scale.ticks();
            var beforePivot = ticks.filter(function (x) { return x <= -base; });
            var afterPivot = ticks.filter(function (x) { return base <= x; });
            var betweenPivots = ticks.filter(function (x) { return -base < x && x < base; });
            assert.operator(beforePivot.length, ">", 0, "should be ticks before -base");
            assert.operator(afterPivot.length, ">", 0, "should be ticks after base");
            assert.operator(betweenPivots.length, ">", 0, "should be ticks between -base and base");
        });
        it("works on inverted domain", function () {
            scale._updateExtent("1", "x", [200, -100]);
            var range = scale.range();
            assert.closeTo(scale.scale(-100), range[1], epsilon);
            assert.closeTo(scale.scale(200), range[0], epsilon);
            var a = [-100, -10, -3, 0, 1, 3.64, 50, 60, 200];
            var b = a.map(function (x) { return scale.scale(x); });
            assert.deepEqual(b.slice().reverse(), b.slice().sort(function (x, y) { return x - y; }));
            var ticks = scale.ticks();
            assert.deepEqual(ticks, ticks.slice().sort(function (x, y) { return x - y; }), "ticks should be sorted");
            assert.deepEqual(ticks, Plottable._Util.Methods.uniq(ticks), "ticks should not be repeated");
            var beforePivot = ticks.filter(function (x) { return x <= -base; });
            var afterPivot = ticks.filter(function (x) { return base <= x; });
            var betweenPivots = ticks.filter(function (x) { return -base < x && x < base; });
            assert.operator(beforePivot.length, ">", 0, "should be ticks before -base");
            assert.operator(afterPivot.length, ">", 0, "should be ticks after base");
            assert.operator(betweenPivots.length, ">", 0, "should be ticks between -base and base");
        });
        it("ticks() is always non-empty", function () {
            [[2, 9], [0, 1], [1, 2], [0.001, 0.01], [-0.1, 0.1], [-3, -2]].forEach(function (domain) {
                scale._updateExtent("1", "x", domain);
                var ticks = scale.ticks();
                assert.operator(ticks.length, ">", 0);
            });
        });
    });
});

var assert = chai.assert;
describe("TimeScale tests", function () {
    it("parses reasonable formats for dates", function () {
        var scale = new Plottable.Scale.Time();
        var firstDate = new Date(2014, 9, 1, 0, 0, 0, 0).valueOf();
        var secondDate = new Date(2014, 10, 1, 0, 0, 0).valueOf();
        function checkDomain(domain) {
            scale.domain(domain);
            var time1 = scale.domain()[0].valueOf();
            assert.equal(time1, firstDate, "first value of domain set correctly");
            var time2 = scale.domain()[1].valueOf();
            assert.equal(time2, secondDate, "first value of domain set correctly");
        }
        checkDomain(["10/1/2014", "11/1/2014"]);
        checkDomain(["October 1, 2014", "November 1, 2014"]);
        checkDomain(["Oct 1, 2014", "Nov 1, 2014"]);
    });
    it("_tickInterval produces correct number of ticks", function () {
        var scale = new Plottable.Scale.Time();
        scale.domain([new Date(2000, 0, 1, 0, 0, 0, 0), new Date(2100, 0, 1, 0, 0, 0, 0)]);
        var ticks = scale._tickInterval(d3.time.year);
        assert.equal(ticks.length, 101, "generated correct number of ticks");
        scale.domain([new Date(2000, 0, 1, 0, 0, 0, 0), new Date(2000, 11, 31, 0, 0, 0, 0)]);
        ticks = scale._tickInterval(d3.time.month);
        assert.equal(ticks.length, 12, "generated correct number of ticks");
        ticks = scale._tickInterval(d3.time.month, 3);
        assert.equal(ticks.length, 4, "generated correct number of ticks");
        scale.domain([new Date(2000, 0, 1, 0, 0, 0, 0), new Date(2000, 1, 1, 0, 0, 0, 0)]);
        ticks = scale._tickInterval(d3.time.day);
        assert.equal(ticks.length, 32, "generated correct number of ticks");
        scale.domain([new Date(2000, 0, 1, 0, 0, 0, 0), new Date(2000, 0, 1, 23, 0, 0, 0)]);
        ticks = scale._tickInterval(d3.time.hour);
        assert.equal(ticks.length, 24, "generated correct number of ticks");
        scale.domain([new Date(2000, 0, 1, 0, 0, 0, 0), new Date(2000, 0, 1, 1, 0, 0, 0)]);
        ticks = scale._tickInterval(d3.time.minute);
        assert.equal(ticks.length, 61, "generated correct number of ticks");
        ticks = scale._tickInterval(d3.time.minute, 10);
        assert.equal(ticks.length, 7, "generated correct number of ticks");
        scale.domain([new Date(2000, 0, 1, 0, 0, 0, 0), new Date(2000, 0, 1, 0, 1, 0, 0)]);
        ticks = scale._tickInterval(d3.time.second);
        assert.equal(ticks.length, 61, "generated correct number of ticks");
    });
});

var assert = chai.assert;
describe("_Util.DOM", function () {
    it("getBBox works properly", function () {
        var svg = generateSVG();
        var rect = svg.append("rect").attr("x", 0).attr("y", 0).attr("width", 5).attr("height", 5);
        var bb1 = Plottable._Util.DOM.getBBox(rect);
        var bb2 = rect.node().getBBox();
        assert.deepEqual(bb1, bb2);
        svg.remove();
    });
    describe("getElementWidth, getElementHeight", function () {
        it("can get a plain element's size", function () {
            var parent = getSVGParent();
            parent.style("width", "300px");
            parent.style("height", "200px");
            var parentElem = parent[0][0];
            var width = Plottable._Util.DOM.getElementWidth(parentElem);
            assert.equal(width, 300, "measured width matches set width");
            var height = Plottable._Util.DOM.getElementHeight(parentElem);
            assert.equal(height, 200, "measured height matches set height");
        });
        it("can get the svg's size", function () {
            var svg = generateSVG(450, 120);
            var svgElem = svg[0][0];
            var width = Plottable._Util.DOM.getElementWidth(svgElem);
            assert.equal(width, 450, "measured width matches set width");
            var height = Plottable._Util.DOM.getElementHeight(svgElem);
            assert.equal(height, 120, "measured height matches set height");
            svg.remove();
        });
        it("can accept multiple units and convert to pixels", function () {
            var parent = getSVGParent();
            var parentElem = parent[0][0];
            var child = parent.append("div");
            var childElem = child[0][0];
            parent.style("width", "200px");
            parent.style("height", "50px");
            assert.equal(Plottable._Util.DOM.getElementWidth(parentElem), 200, "width is correct");
            assert.equal(Plottable._Util.DOM.getElementHeight(parentElem), 50, "height is correct");
            child.style("width", "20px");
            child.style("height", "10px");
            assert.equal(Plottable._Util.DOM.getElementWidth(childElem), 20, "width is correct");
            assert.equal(Plottable._Util.DOM.getElementHeight(childElem), 10, "height is correct");
            child.style("width", "100%");
            child.style("height", "100%");
            assert.equal(Plottable._Util.DOM.getElementWidth(childElem), 200, "width is correct");
            assert.equal(Plottable._Util.DOM.getElementHeight(childElem), 50, "height is correct");
            child.style("width", "50%");
            child.style("height", "50%");
            assert.equal(Plottable._Util.DOM.getElementWidth(childElem), 100, "width is correct");
            assert.equal(Plottable._Util.DOM.getElementHeight(childElem), 25, "height is correct");
            parent.style("width", "auto");
            parent.style("height", "auto");
            child.remove();
        });
    });
});

var assert = chai.assert;
describe("Formatters", function () {
    describe("fixed", function () {
        it("shows exactly [precision] digits", function () {
            var fixed3 = Plottable.Formatters.fixed();
            var result = fixed3(1);
            assert.strictEqual(result, "1.000", "defaults to three decimal places");
            result = fixed3(1.234);
            assert.strictEqual(result, "1.234", "shows three decimal places");
            result = fixed3(1.2345);
            assert.strictEqual(result, "", "changed values are not shown (get turned into empty strings)");
        });
        it("precision can be changed", function () {
            var fixed2 = Plottable.Formatters.fixed(2);
            var result = fixed2(1);
            assert.strictEqual(result, "1.00", "formatter was changed to show only two decimal places");
        });
        it("can be set to show rounded values", function () {
            var fixed3 = Plottable.Formatters.fixed(3, false);
            var result = fixed3(1.2349);
            assert.strictEqual(result, "1.235", "long values are rounded correctly");
        });
    });
    describe("general", function () {
        it("formats number to show at most [precision] digits", function () {
            var general = Plottable.Formatters.general();
            var result = general(1);
            assert.strictEqual(result, "1", "shows no decimals if formatting an integer");
            result = general(1.234);
            assert.strictEqual(result, "1.234", "shows up to three decimal places");
            result = general(1.2345);
            assert.strictEqual(result, "", "(changed) values with more than three decimal places are not shown");
        });
        it("stringifies non-number values", function () {
            var general = Plottable.Formatters.general();
            var result = general("blargh");
            assert.strictEqual(result, "blargh", "string values are passed through unchanged");
            result = general(null);
            assert.strictEqual(result, "null", "non-number inputs are stringified");
        });
        it("throws an error on strange precision", function () {
            assert.throws(function () {
                var general = Plottable.Formatters.general(-1);
                var result = general(5);
            });
            assert.throws(function () {
                var general = Plottable.Formatters.general(100);
                var result = general(5);
            });
        });
    });
    describe("identity", function () {
        it("stringifies inputs", function () {
            var identity = Plottable.Formatters.identity();
            var result = identity(1);
            assert.strictEqual(result, "1", "numbers are stringified");
            result = identity(0.999999);
            assert.strictEqual(result, "0.999999", "long numbers are stringified");
            result = identity(null);
            assert.strictEqual(result, "null", "formats null");
            result = identity(undefined);
            assert.strictEqual(result, "undefined", "formats undefined");
        });
    });
    describe("currency", function () {
        it("uses reasonable defaults", function () {
            var currencyFormatter = Plottable.Formatters.currency();
            var result = currencyFormatter(1);
            assert.strictEqual(result.charAt(0), "$", "defaults to $ for currency symbol");
            var decimals = result.substring(result.indexOf(".") + 1, result.length);
            assert.strictEqual(decimals.length, 2, "defaults to 2 decimal places");
            result = currencyFormatter(-1);
            assert.strictEqual(result.charAt(0), "-", "prefixes negative values with \"-\"");
            assert.strictEqual(result.charAt(1), "$", "places the currency symbol after the negative sign");
        });
        it("can change the type and position of the currency symbol", function () {
            var centsFormatter = Plottable.Formatters.currency(0, "c", false);
            var result = centsFormatter(1);
            assert.strictEqual(result.charAt(result.length - 1), "c", "The specified currency symbol was appended");
        });
    });
    describe("time", function () {
        it("uses reasonable defaults", function () {
            var timeFormatter = Plottable.Formatters.time();
            var result = timeFormatter(new Date(2000, 0, 1, 0, 0, 0, 0));
            assert.strictEqual(result, "2000", "only the year was displayed");
            result = timeFormatter(new Date(2000, 2, 1, 0, 0, 0, 0));
            assert.strictEqual(result, "Mar", "only the month was displayed");
            result = timeFormatter(new Date(2000, 2, 2, 0, 0, 0, 0));
            assert.strictEqual(result, "Thu 02", "month and date displayed");
            result = timeFormatter(new Date(2000, 2, 1, 20, 0, 0, 0));
            assert.strictEqual(result, "08 PM", "only hour was displayed");
            result = timeFormatter(new Date(2000, 2, 1, 20, 34, 0, 0));
            assert.strictEqual(result, "08:34", "hour and minute was displayed");
            result = timeFormatter(new Date(2000, 2, 1, 20, 34, 53, 0));
            assert.strictEqual(result, ":53", "seconds was displayed");
            result = timeFormatter(new Date(2000, 0, 1, 0, 0, 0, 950));
            assert.strictEqual(result, ".950", "milliseconds was displayed");
        });
    });
    describe("percentage", function () {
        it("uses reasonable defaults", function () {
            var percentFormatter = Plottable.Formatters.percentage();
            var result = percentFormatter(1);
            assert.strictEqual(result, "100%", "the value was multiplied by 100, a percent sign was appended, and no decimal places are shown by default");
        });
        it("can handle float imprecision", function () {
            var percentFormatter = Plottable.Formatters.percentage();
            var result = percentFormatter(0.07);
            assert.strictEqual(result, "7%", "does not have trailing zeros and is not empty string");
            percentFormatter = Plottable.Formatters.percentage(2);
            var result2 = percentFormatter(0.0035);
            assert.strictEqual(result2, "0.35%", "works even if multiplying by 100 does not make it an integer");
        });
    });
    describe("time", function () {
        it("uses reasonable defaults", function () {
            var timeFormatter = Plottable.Formatters.time();
            var result = timeFormatter(new Date(2000, 0, 1, 0, 0, 0, 0));
            assert.strictEqual(result, "2000", "only the year was displayed");
            result = timeFormatter(new Date(2000, 2, 1, 0, 0, 0, 0));
            assert.strictEqual(result, "Mar", "only the month was displayed");
            result = timeFormatter(new Date(2000, 2, 2, 0, 0, 0, 0));
            assert.strictEqual(result, "Thu 02", "month and date displayed");
            result = timeFormatter(new Date(2000, 2, 1, 20, 0, 0, 0));
            assert.strictEqual(result, "08 PM", "only hour was displayed");
            result = timeFormatter(new Date(2000, 2, 1, 20, 34, 0, 0));
            assert.strictEqual(result, "08:34", "hour and minute was displayed");
            result = timeFormatter(new Date(2000, 2, 1, 20, 34, 53, 0));
            assert.strictEqual(result, ":53", "seconds was displayed");
            result = timeFormatter(new Date(2000, 0, 1, 0, 0, 0, 950));
            assert.strictEqual(result, ".950", "milliseconds was displayed");
        });
    });
    describe("SISuffix", function () {
        it("shortens long numbers", function () {
            var lnFormatter = Plottable.Formatters.siSuffix();
            var result = lnFormatter(1);
            assert.strictEqual(result, "1.00", "shows 3 signifigicant figures by default");
            result = lnFormatter(Math.pow(10, 12));
            assert.operator(result.length, "<=", 5, "large number was formatted to a short string");
            result = lnFormatter(Math.pow(10, -12));
            assert.operator(result.length, "<=", 5, "small number was formatted to a short string");
        });
    });
    describe("relativeDate", function () {
        it("uses reasonable defaults", function () {
            var relativeDateFormatter = Plottable.Formatters.relativeDate();
            var result = relativeDateFormatter(7 * Plottable.MILLISECONDS_IN_ONE_DAY);
            assert.strictEqual(result, "7", "7 day difference from epoch, incremented by days, no suffix");
        });
        it("resulting value is difference from base value", function () {
            var relativeDateFormatter = Plottable.Formatters.relativeDate(5 * Plottable.MILLISECONDS_IN_ONE_DAY);
            var result = relativeDateFormatter(9 * Plottable.MILLISECONDS_IN_ONE_DAY);
            assert.strictEqual(result, "4", "4 days greater from base value");
            var result = relativeDateFormatter(Plottable.MILLISECONDS_IN_ONE_DAY);
            assert.strictEqual(result, "-4", "4 days less from base value");
        });
        it("can increment by different time types (hours, minutes)", function () {
            var hoursRelativeDateFormatter = Plottable.Formatters.relativeDate(0, Plottable.MILLISECONDS_IN_ONE_DAY / 24);
            var result = hoursRelativeDateFormatter(3 * Plottable.MILLISECONDS_IN_ONE_DAY);
            assert.strictEqual(result, "72", "72 hour difference from epoch");
            var minutesRelativeDateFormatter = Plottable.Formatters.relativeDate(0, Plottable.MILLISECONDS_IN_ONE_DAY / (24 * 60));
            var result = minutesRelativeDateFormatter(3 * Plottable.MILLISECONDS_IN_ONE_DAY);
            assert.strictEqual(result, "4320", "4320 minute difference from epoch");
        });
        it("can append a suffix", function () {
            var relativeDateFormatter = Plottable.Formatters.relativeDate(0, Plottable.MILLISECONDS_IN_ONE_DAY, "days");
            var result = relativeDateFormatter(7 * Plottable.MILLISECONDS_IN_ONE_DAY);
            assert.strictEqual(result, "7days", "days appended to the end");
        });
    });
});

var assert = chai.assert;
describe("IDCounter", function () {
    it("IDCounter works as expected", function () {
        var i = new Plottable._Util.IDCounter();
        assert.equal(i.get("f"), 0);
        assert.equal(i.increment("f"), 1);
        assert.equal(i.increment("g"), 1);
        assert.equal(i.increment("f"), 2);
        assert.equal(i.decrement("f"), 1);
        assert.equal(i.get("f"), 1);
        assert.equal(i.get("f"), 1);
        assert.equal(i.decrement(2), -1);
    });
});

var assert = chai.assert;
describe("StrictEqualityAssociativeArray", function () {
    it("StrictEqualityAssociativeArray works as expected", function () {
        var s = new Plottable._Util.StrictEqualityAssociativeArray();
        var o1 = {};
        var o2 = {};
        assert.isFalse(s.has(o1));
        assert.isFalse(s.delete(o1));
        assert.isUndefined(s.get(o1));
        assert.isFalse(s.set(o1, "foo"));
        assert.equal(s.get(o1), "foo");
        assert.isTrue(s.set(o1, "bar"));
        assert.equal(s.get(o1), "bar");
        s.set(o2, "baz");
        s.set(3, "bam");
        s.set("3", "ball");
        assert.equal(s.get(o1), "bar");
        assert.equal(s.get(o2), "baz");
        assert.equal(s.get(3), "bam");
        assert.equal(s.get("3"), "ball");
        assert.isTrue(s.delete(3));
        assert.isUndefined(s.get(3));
        assert.equal(s.get(o2), "baz");
        assert.equal(s.get("3"), "ball");
    });
    it("Array-level operations (retrieve keys, vals, and map)", function () {
        var s = new Plottable._Util.StrictEqualityAssociativeArray();
        s.set(2, "foo");
        s.set(3, "bar");
        s.set(4, "baz");
        assert.deepEqual(s.values(), ["foo", "bar", "baz"]);
        assert.deepEqual(s.keys(), [2, 3, 4]);
        assert.deepEqual(s.map(function (k, v, i) { return [k, v, i]; }), [[2, "foo", 0], [3, "bar", 1], [4, "baz", 2]]);
    });
});

var assert = chai.assert;
describe("CachingCharacterMeasurer", function () {
    var g;
    var measurer;
    var svg;
    beforeEach(function () {
        svg = generateSVG(100, 100);
        g = svg.append("g");
        measurer = new Plottable._Util.Text.CachingCharacterMeasurer(g.append("text"));
    });
    afterEach(function () {
        svg.remove();
    });
    it("empty string has non-zero size", function () {
        var a = measurer.measure("x x").width;
        var b = measurer.measure("xx").width;
        assert.operator(a, ">", b, "'x x' is longer than 'xx'");
    });
    it("should repopulate cache if it changes size and clear() is called", function () {
        var a = measurer.measure("x").width;
        g.style("font-size", "40px");
        var b = measurer.measure("x").width;
        assert.equal(a, b, "cached result doesn't reflect changes");
        measurer.clear();
        var c = measurer.measure("x").width;
        assert.operator(a, "<", c, "cache reset after font size changed");
    });
    it("multiple spaces take up same area as one space", function () {
        var a = measurer.measure("x x").width;
        var b = measurer.measure("x  \t \n x").width;
        assert.equal(a, b);
    });
});

var assert = chai.assert;
describe("Cache", function () {
    var callbackCalled = false;
    var f = function (s) {
        callbackCalled = true;
        return s + s;
    };
    var cache;
    beforeEach(function () {
        callbackCalled = false;
        cache = new Plottable._Util.Cache(f);
    });
    it("Doesn't call its function if it already called", function () {
        assert.equal(cache.get("hello"), "hellohello");
        assert.isTrue(callbackCalled);
        callbackCalled = false;
        assert.equal(cache.get("hello"), "hellohello");
        assert.isFalse(callbackCalled);
    });
    it("Clears its cache when .clear() is called", function () {
        var prefix = "hello";
        cache = new Plottable._Util.Cache(function (s) {
            callbackCalled = true;
            return prefix + s;
        });
        assert.equal(cache.get("world"), "helloworld");
        assert.isTrue(callbackCalled);
        callbackCalled = false;
        assert.equal(cache.get("world"), "helloworld");
        assert.isFalse(callbackCalled);
        prefix = "hola";
        cache.clear();
        assert.equal(cache.get("world"), "holaworld");
        assert.isTrue(callbackCalled);
    });
    it("Doesn't clear the cache when canonicalKey doesn't change", function () {
        cache = new Plottable._Util.Cache(f, "x");
        assert.equal(cache.get("hello"), "hellohello");
        assert.isTrue(callbackCalled);
        cache.clear();
        callbackCalled = false;
        assert.equal(cache.get("hello"), "hellohello");
        assert.isFalse(callbackCalled);
    });
    it("Clears the cache when canonicalKey changes", function () {
        var prefix = "hello";
        cache = new Plottable._Util.Cache(function (s) {
            callbackCalled = true;
            return prefix + s;
        });
        cache.get("world");
        assert.isTrue(callbackCalled);
        prefix = "hola";
        cache.clear();
        callbackCalled = false;
        cache.get("world");
        assert.isTrue(callbackCalled);
    });
    it("uses valueEq to check if it should clear", function () {
        var decider = true;
        cache = new Plottable._Util.Cache(f, "x", function (a, b) { return decider; });
        cache.get("hello");
        assert.isTrue(callbackCalled);
        cache.clear();
        callbackCalled = false;
        cache.get("hello");
        assert.isFalse(callbackCalled);
        decider = false;
        cache.clear();
        cache.get("hello");
        assert.isTrue(callbackCalled);
    });
});

var assert = chai.assert;
describe("_Util.Text", function () {
    it("getTruncatedText works properly", function () {
        var svg = generateSVG();
        var textEl = svg.append("text").attr("x", 20).attr("y", 50);
        textEl.text("foobar");
        var measure = Plottable._Util.Text.getTextMeasurer(textEl);
        var fullText = Plottable._Util.Text.getTruncatedText("hellom world!", 200, measure);
        assert.equal(fullText, "hellom world!", "text untruncated");
        var partialText = Plottable._Util.Text.getTruncatedText("hellom world!", 70, measure);
        assert.equal(partialText, "hello...", "text truncated");
        var tinyText = Plottable._Util.Text.getTruncatedText("hellom world!", 5, measure);
        assert.equal(tinyText, "", "empty string for tiny text");
        svg.remove();
    });
    describe("addEllipsesToLine", function () {
        var svg;
        var measure;
        var e;
        var textSelection;
        before(function () {
            svg = generateSVG();
            textSelection = svg.append("text");
            measure = Plottable._Util.Text.getTextMeasurer(textSelection);
            e = function (text, width) { return Plottable._Util.Text.addEllipsesToLine(text, width, measure); };
        });
        it("works on an empty string", function () {
            assert.equal(e("", 200), "...", "produced \"...\" with plenty of space");
        });
        it("works as expected when given no width", function () {
            assert.equal(e("this wont fit", 0), "", "returned empty string when width is 0");
        });
        it("works as expected when given only one periods worth of space", function () {
            var w = measure(".").width;
            assert.equal(e("this won't fit", w), ".", "returned a single period");
        });
        it("works as expected with plenty of space", function () {
            assert.equal(e("this will fit", 400), "this will fit...");
        });
        it("works as expected with insufficient space", function () {
            var w = measure("this won't fit").width;
            assert.equal(e("this won't fit", w), "this won't...");
        });
        it("handles spaces intelligently", function () {
            var spacey = "this            xx";
            var w = measure(spacey).width - 1;
            assert.equal(e(spacey, w), "this...");
        });
        after(function () {
            assert.lengthOf(svg.node().childNodes, 0, "this was all without side-effects");
            svg.remove();
        });
    });
    describe("writeText", function () {
        it("behaves appropriately when there is too little height and width to fit any text", function () {
            var svg = generateSVG();
            var width = 1;
            var height = 1;
            var textSelection = svg.append("text");
            var measure = Plottable._Util.Text.getTextMeasurer(textSelection);
            var results = Plottable._Util.Text.writeText("hello world", width, height, measure, true);
            assert.isFalse(results.textFits, "measurement mode: text doesn't fit");
            assert.equal(0, results.usedWidth, "measurement mode: no width used");
            assert.equal(0, results.usedHeight, "measurement mode: no height used");
            var writeOptions = { g: svg, xAlign: "center", yAlign: "center" };
            results = Plottable._Util.Text.writeText("hello world", width, height, measure, true, writeOptions);
            assert.isFalse(results.textFits, "write mode: text doesn't fit");
            assert.equal(0, results.usedWidth, "write mode: no width used");
            assert.equal(0, results.usedHeight, "write mode: no height used");
            textSelection.remove();
            assert.lengthOf(svg.selectAll("text")[0], 0, "no text was written");
            svg.remove();
        });
        it("behaves appropriately when there is plenty of width but too little height to fit text", function () {
            var svg = generateSVG();
            var width = 500;
            var height = 1;
            var textSelection = svg.append("text");
            var measure = Plottable._Util.Text.getTextMeasurer(textSelection);
            var results = Plottable._Util.Text.writeText("hello world", width, height, measure, true);
            assert.isFalse(results.textFits, "measurement mode: text doesn't fit");
            assert.equal(0, results.usedWidth, "measurement mode: no width used");
            assert.equal(0, results.usedHeight, "measurement mode: no height used");
            var writeOptions = { g: svg, xAlign: "center", yAlign: "center" };
            results = Plottable._Util.Text.writeText("hello world", width, height, measure, true, writeOptions);
            assert.isFalse(results.textFits, "write mode: text doesn't fit");
            assert.equal(0, results.usedWidth, "write mode: no width used");
            assert.equal(0, results.usedHeight, "write mode: no height used");
            textSelection.remove();
            assert.lengthOf(svg.selectAll("text")[0], 0, "no text was written");
            svg.remove();
        });
    });
    describe("getTextMeasurer", function () {
        var svg;
        var measurer;
        var canonicalBB;
        var canonicalResult;
        before(function () {
            svg = generateSVG(200, 200);
            var t = svg.append("text");
            t.text("hi there");
            canonicalBB = Plottable._Util.DOM.getBBox(t);
            canonicalResult = { width: canonicalBB.width, height: canonicalBB.height };
            t.text("bla bla bla");
            measurer = Plottable._Util.Text.getTextMeasurer(t);
        });
        it("works on empty string", function () {
            var result = measurer("");
            assert.deepEqual(result, { width: 0, height: 0 }, "empty string has 0 width and height");
        });
        it("works on non-empty string and has no side effects", function () {
            var result2 = measurer("hi there");
            assert.deepEqual(result2, canonicalResult, "measurement is as expected");
        });
        after(function () {
            svg.remove();
        });
    });
    describe("writeLine", function () {
        var svg;
        var g;
        var text = "hello world ARE YOU THERE?";
        var hideResults = true;
        describe("writeLineHorizontally", function () {
            it("writes no text if there is insufficient space", function () {
                svg = generateSVG(20, 20);
                g = svg.append("g");
                var wh = Plottable._Util.Text.writeLineHorizontally(text, g, 20, 20);
                assert.equal(wh.width, 0, "no width used");
                assert.equal(wh.height, 0, "no height used");
                var textEl = g.select("text");
                assert.equal(g.text(), "", "no text written");
                svg.remove();
            });
            it("performs basic functionality and defaults to left, top", function () {
                svg = generateSVG(400, 400);
                g = svg.append("g");
                var wh = Plottable._Util.Text.writeLineHorizontally(text, g, 400, 400);
                var textEl = g.select("text");
                var bb = Plottable._Util.DOM.getBBox(textEl);
                var x = bb.x + Plottable._Util.DOM.translate(g.select("g"))[0];
                var y = bb.y + Plottable._Util.DOM.translate(g.select("g"))[1];
                if (hideResults) {
                    svg.remove();
                }
                ;
            });
            it("center, center alignment works", function () {
                svg = generateSVG(400, 400);
                g = svg.append("g");
                var wh = Plottable._Util.Text.writeLineHorizontally(text, g, 400, 400, "center", "center");
                svg.append("circle").attr({ cx: 200, cy: 200, r: 5 });
                var textEl = g.select("text");
                var bb = Plottable._Util.DOM.getBBox(textEl);
                var x = bb.x + Plottable._Util.DOM.translate(g.select("g"))[0] + bb.width / 2;
                var y = bb.y + Plottable._Util.DOM.translate(g.select("g"))[1] + bb.height / 2;
                if (hideResults) {
                    svg.remove();
                }
                ;
            });
            it("right, bottom alignment works", function () {
                svg = generateSVG(400, 400);
                g = svg.append("g");
                var wh = Plottable._Util.Text.writeLineHorizontally(text, g, 400, 400, "right", "bottom");
                var textEl = g.select("text");
                var bb = Plottable._Util.DOM.getBBox(textEl);
                var x = bb.x + Plottable._Util.DOM.translate(g.select("g"))[0] + bb.width;
                var y = bb.y + Plottable._Util.DOM.translate(g.select("g"))[1] + bb.height;
                if (hideResults) {
                    svg.remove();
                }
                ;
            });
            it("throws an error if there's too little space", function () {
                svg = generateSVG(20, 20);
                g = svg.append("g");
                if (hideResults) {
                    svg.remove();
                }
                ;
            });
        });
        describe("writeLineVertically", function () {
            it("performs basic functionality and defaults to right, left, top", function () {
                svg = generateSVG(60, 400);
                g = svg.append("g");
                var wh = Plottable._Util.Text.writeLineVertically(text, g, 60, 400);
                var bb = Plottable._Util.DOM.getBBox(g.select("g"));
                if (hideResults) {
                    svg.remove();
                }
                ;
            });
            it("right, center, center", function () {
                svg = generateSVG(60, 400);
                g = svg.append("g");
                var wh = Plottable._Util.Text.writeLineVertically("x", g, 60, 400, "center", "center", "right");
                var bb = Plottable._Util.DOM.getBBox(g.select("g"));
                if (hideResults) {
                    svg.remove();
                }
                ;
            });
            it("right, right, bottom", function () {
                svg = generateSVG(60, 400);
                g = svg.append("g");
                var wh = Plottable._Util.Text.writeLineVertically(text, g, 60, 400, "right", "bottom", "right");
                var bb = Plottable._Util.DOM.getBBox(g.select("g"));
                if (hideResults) {
                    svg.remove();
                }
                ;
            });
            it("left, left, top", function () {
                svg = generateSVG(60, 400);
                g = svg.append("g");
                var wh = Plottable._Util.Text.writeLineVertically(text, g, 60, 400, "left", "top", "left");
                var bb = Plottable._Util.DOM.getBBox(g.select("g"));
                if (hideResults) {
                    svg.remove();
                }
                ;
            });
            it("left, center, center", function () {
                svg = generateSVG(60, 400);
                g = svg.append("g");
                var wh = Plottable._Util.Text.writeLineVertically(text, g, 60, 400, "center", "center", "left");
                if (hideResults) {
                    svg.remove();
                }
                ;
            });
            it("left, right, bottom", function () {
                svg = generateSVG(60, 400);
                g = svg.append("g");
                var wh = Plottable._Util.Text.writeLineVertically(text, g, 60, 400, "right", "bottom", "left");
                if (hideResults) {
                    svg.remove();
                }
                ;
            });
        });
    });
});

var assert = chai.assert;
describe("_Util.Methods", function () {
    it("inRange works correct", function () {
        assert.isTrue(Plottable._Util.Methods.inRange(0, -1, 1), "basic functionality works");
        assert.isTrue(Plottable._Util.Methods.inRange(0, 0, 1), "it is a closed interval");
        assert.isTrue(!Plottable._Util.Methods.inRange(0, 1, 2), "returns false when false");
    });
    it("sortedIndex works properly", function () {
        var a = [1, 2, 3, 4, 5];
        var si = Plottable._Util.OpenSource.sortedIndex;
        assert.equal(si(0, a), 0, "return 0 when val is <= arr[0]");
        assert.equal(si(6, a), a.length, "returns a.length when val >= arr[arr.length-1]");
        assert.equal(si(1.5, a), 1, "returns 1 when val is between the first and second elements");
    });
    it("accessorize works properly", function () {
        var datum = { "foo": 2, "bar": 3, "key": 4 };
        var f = function (d, i, m) { return d + i; };
        var a1 = Plottable._Util.Methods.accessorize(f);
        assert.equal(f, a1, "function passes through accessorize unchanged");
        var a2 = Plottable._Util.Methods.accessorize("key");
        assert.equal(a2(datum, 0, null), 4, "key accessor works appropriately");
        var a3 = Plottable._Util.Methods.accessorize("#aaaa");
        assert.equal(a3(datum, 0, null), "#aaaa", "strings beginning with # are returned as final value");
        var a4 = Plottable._Util.Methods.accessorize(33);
        assert.equal(a4(datum, 0, null), 33, "numbers are return as final value");
        var a5 = Plottable._Util.Methods.accessorize(datum);
        assert.equal(a5(datum, 0, null), datum, "objects are return as final value");
    });
    it("uniq works as expected", function () {
        var strings = ["foo", "bar", "foo", "foo", "baz", "bam"];
        assert.deepEqual(Plottable._Util.Methods.uniq(strings), ["foo", "bar", "baz", "bam"]);
    });
    it("max/min work as expected", function () {
        var alist = [1, 2, 3, 4, 5];
        var dbl = function (x) { return x * 2; };
        var max = Plottable._Util.Methods.max;
        var min = Plottable._Util.Methods.min;
        assert.deepEqual(max(alist), 5, "max works as expected on plain array");
        assert.deepEqual(max(alist, 99), 5, "max ignores default on non-empty array");
        assert.deepEqual(max(alist, dbl), 10, "max applies function appropriately");
        assert.deepEqual(max([]), 0, "default value zero by default");
        assert.deepEqual(max([], 10), 10, "works as intended with default value");
        assert.deepEqual(max([], dbl), 0, "default value zero as expected when fn provided");
        assert.deepEqual(max([], dbl, 5), 5, "default value works with function");
        assert.deepEqual(min(alist, 0), 1, "min works for basic list");
        assert.deepEqual(min(alist, dbl, 0), 2, "min works with function arg");
        assert.deepEqual(min([]), 0, "min defaults to 0");
        assert.deepEqual(min([], dbl, 5), 5, "min accepts custom default and function");
        var strings = ["a", "bb", "ccc", "ddd"];
        assert.deepEqual(max(strings, function (s) { return s.length; }), 3, "works on arrays of non-numbers with a function");
        assert.deepEqual(max([], function (s) { return s.length; }, 5), 5, "defaults work even with non-number function type");
    });
    it("objEq works as expected", function () {
        assert.isTrue(Plottable._Util.Methods.objEq({}, {}));
        assert.isTrue(Plottable._Util.Methods.objEq({ a: 5 }, { a: 5 }));
        assert.isFalse(Plottable._Util.Methods.objEq({ a: 5, b: 6 }, { a: 5 }));
        assert.isFalse(Plottable._Util.Methods.objEq({ a: 5 }, { a: 5, b: 6 }));
        assert.isTrue(Plottable._Util.Methods.objEq({ a: "hello" }, { a: "hello" }));
        assert.isFalse(Plottable._Util.Methods.objEq({ constructor: {}.constructor }, {}), "using \"constructor\" isn't hidden");
    });
});

var assert = chai.assert;
function makeFakeEvent(x, y) {
    return {
        dx: 0,
        dy: 0,
        clientX: x,
        clientY: y,
        translate: [x, y],
        scale: 1,
        sourceEvent: null,
        x: x,
        y: y,
        keyCode: 0,
        altKey: false
    };
}
function fakeDragSequence(anyedInteraction, startX, startY, endX, endY) {
    anyedInteraction._dragstart();
    d3.event = makeFakeEvent(startX, startY);
    anyedInteraction._drag();
    d3.event = makeFakeEvent(endX, endY);
    anyedInteraction._drag();
    anyedInteraction._dragend();
    d3.event = null;
}
describe("Interactions", function () {
    describe("PanZoomInteraction", function () {
        it("Pans properly", function () {
            var xScale = new Plottable.Scale.Linear().domain([0, 11]);
            var yScale = new Plottable.Scale.Linear().domain([11, 0]);
            var svg = generateSVG();
            var dataset = makeLinearSeries(11);
            var renderer = new Plottable.Plot.Scatter(dataset, xScale, yScale);
            renderer.renderTo(svg);
            var xDomainBefore = xScale.domain();
            var yDomainBefore = yScale.domain();
            var interaction = new Plottable.Interaction.PanZoom(renderer, xScale, yScale);
            interaction.registerWithComponent();
            var hb = renderer._element.select(".hit-box").node();
            var dragDistancePixelX = 10;
            var dragDistancePixelY = 20;
            $(hb).simulate("drag", {
                dx: dragDistancePixelX,
                dy: dragDistancePixelY
            });
            var xDomainAfter = xScale.domain();
            var yDomainAfter = yScale.domain();
            assert.notDeepEqual(xDomainAfter, xDomainBefore, "x domain was changed by panning");
            assert.notDeepEqual(yDomainAfter, yDomainBefore, "y domain was changed by panning");
            function getSlope(scale) {
                var range = scale.range();
                var domain = scale.domain();
                return (domain[1] - domain[0]) / (range[1] - range[0]);
            }
            ;
            var expectedXDragChange = -dragDistancePixelX * getSlope(xScale);
            var expectedYDragChange = -dragDistancePixelY * getSlope(yScale);
            assert.closeTo(xDomainAfter[0] - xDomainBefore[0], expectedXDragChange, 1, "x domain changed by the correct amount");
            assert.closeTo(yDomainAfter[0] - yDomainBefore[0], expectedYDragChange, 1, "y domain changed by the correct amount");
            svg.remove();
        });
    });
    describe("XYDragBoxInteraction", function () {
        var svgWidth = 400;
        var svgHeight = 400;
        var svg;
        var dataset;
        var xScale;
        var yScale;
        var renderer;
        var interaction;
        var dragstartX = 20;
        var dragstartY = svgHeight - 100;
        var dragendX = 100;
        var dragendY = svgHeight - 20;
        before(function () {
            svg = generateSVG(svgWidth, svgHeight);
            dataset = new Plottable.Dataset(makeLinearSeries(10));
            xScale = new Plottable.Scale.Linear();
            yScale = new Plottable.Scale.Linear();
            renderer = new Plottable.Plot.Scatter(dataset, xScale, yScale);
            renderer.renderTo(svg);
            interaction = new Plottable.Interaction.XYDragBox(renderer);
            interaction.registerWithComponent();
        });
        afterEach(function () {
            interaction.dragstart(null);
            interaction.drag(null);
            interaction.dragend(null);
            interaction.clearBox();
        });
        it("All callbacks are notified with appropriate data on drag", function () {
            var timesCalled = 0;
            interaction.dragstart(function (a) {
                timesCalled++;
                var expectedStartLocation = { x: dragstartX, y: dragstartY };
                assert.deepEqual(a, expectedStartLocation, "areaCallback called with null arg on dragstart");
            });
            interaction.dragend(function (a, b) {
                timesCalled++;
                var expectedStart = {
                    x: dragstartX,
                    y: dragstartY,
                };
                var expectedEnd = {
                    x: dragendX,
                    y: dragendY
                };
                assert.deepEqual(a, expectedStart, "areaCallback was passed the correct starting point");
                assert.deepEqual(b, expectedEnd, "areaCallback was passed the correct ending point");
            });
            fakeDragSequence(interaction, dragstartX, dragstartY, dragendX, dragendY);
            assert.equal(timesCalled, 2, "drag callbacks are called twice");
        });
        it("Highlights and un-highlights areas appropriately", function () {
            fakeDragSequence(interaction, dragstartX, dragstartY, dragendX, dragendY);
            var dragBoxClass = "." + Plottable.Interaction.XYDragBox.CLASS_DRAG_BOX;
            var dragBox = renderer._backgroundContainer.select(dragBoxClass);
            assert.isNotNull(dragBox, "the dragbox was created");
            var actualStartPosition = { x: parseFloat(dragBox.attr("x")), y: parseFloat(dragBox.attr("y")) };
            var expectedStartPosition = { x: Math.min(dragstartX, dragendX), y: Math.min(dragstartY, dragendY) };
            assert.deepEqual(actualStartPosition, expectedStartPosition, "highlighted box is positioned correctly");
            assert.equal(parseFloat(dragBox.attr("width")), Math.abs(dragstartX - dragendX), "highlighted box has correct width");
            assert.equal(parseFloat(dragBox.attr("height")), Math.abs(dragstartY - dragendY), "highlighted box has correct height");
            interaction.clearBox();
            var boxGone = dragBox.attr("width") === "0" && dragBox.attr("height") === "0";
            assert.isTrue(boxGone, "highlighted box disappears when clearBox is called");
        });
        after(function () {
            svg.remove();
        });
    });
    describe("YDragBoxInteraction", function () {
        var svgWidth = 400;
        var svgHeight = 400;
        var svg;
        var dataset;
        var xScale;
        var yScale;
        var renderer;
        var interaction;
        var dragstartX = 20;
        var dragstartY = svgHeight - 100;
        var dragendX = 100;
        var dragendY = svgHeight - 20;
        before(function () {
            svg = generateSVG(svgWidth, svgHeight);
            dataset = new Plottable.Dataset(makeLinearSeries(10));
            xScale = new Plottable.Scale.Linear();
            yScale = new Plottable.Scale.Linear();
            renderer = new Plottable.Plot.Scatter(dataset, xScale, yScale);
            renderer.renderTo(svg);
            interaction = new Plottable.Interaction.YDragBox(renderer);
            interaction.registerWithComponent();
        });
        afterEach(function () {
            interaction.dragstart(null);
            interaction.drag(null);
            interaction.dragend(null);
            interaction.clearBox();
        });
        it("All callbacks are notified with appropriate data when a drag finishes", function () {
            var timesCalled = 0;
            interaction.dragstart(function (a) {
                timesCalled++;
                var expectedY = dragstartY;
                assert.deepEqual(a.y, expectedY, "areaCallback called with null arg on dragstart");
            });
            interaction.dragend(function (a, b) {
                timesCalled++;
                var expectedStartY = dragstartY;
                var expectedEndY = dragendY;
                assert.deepEqual(a.y, expectedStartY);
                assert.deepEqual(b.y, expectedEndY);
            });
            fakeDragSequence(interaction, dragstartX, dragstartY, dragendX, dragendY);
            assert.equal(timesCalled, 2, "drag callbacks area called twice");
        });
        it("Highlights and un-highlights areas appropriately", function () {
            fakeDragSequence(interaction, dragstartX, dragstartY, dragendX, dragendY);
            var dragBoxClass = "." + Plottable.Interaction.XYDragBox.CLASS_DRAG_BOX;
            var dragBox = renderer._backgroundContainer.select(dragBoxClass);
            assert.isNotNull(dragBox, "the dragbox was created");
            var actualStartPosition = { x: parseFloat(dragBox.attr("x")), y: parseFloat(dragBox.attr("y")) };
            var expectedStartPosition = { x: 0, y: Math.min(dragstartY, dragendY) };
            assert.deepEqual(actualStartPosition, expectedStartPosition, "highlighted box is positioned correctly");
            assert.equal(parseFloat(dragBox.attr("width")), svgWidth, "highlighted box has correct width");
            assert.equal(parseFloat(dragBox.attr("height")), Math.abs(dragstartY - dragendY), "highlighted box has correct height");
            interaction.clearBox();
            var boxGone = dragBox.attr("width") === "0" && dragBox.attr("height") === "0";
            assert.isTrue(boxGone, "highlighted box disappears when clearBox is called");
        });
        after(function () {
            svg.remove();
        });
    });
    describe("KeyInteraction", function () {
        it("Triggers the callback only when the Component is moused over and appropriate key is pressed", function () {
            var svg = generateSVG(400, 400);
            var component = new Plottable.Abstract.Component();
            component.renderTo(svg);
            var code = 65;
            var ki = new Plottable.Interaction.Key(component, code);
            var callbackCalled = false;
            var callback = function () {
                callbackCalled = true;
            };
            ki.callback(callback);
            ki.registerWithComponent();
            var $hitbox = $(component.hitBox.node());
            $hitbox.simulate("keydown", { keyCode: code });
            assert.isFalse(callbackCalled, "callback is not called if component does not have mouse focus (before mouseover)");
            $hitbox.simulate("mouseover");
            $hitbox.simulate("keydown", { keyCode: code });
            assert.isTrue(callbackCalled, "callback gets called if the appropriate key is pressed while the component has mouse focus");
            callbackCalled = false;
            $hitbox.simulate("keydown", { keyCode: (code + 1) });
            assert.isFalse(callbackCalled, "callback is not called if the wrong key is pressed");
            $hitbox.simulate("mouseout");
            $hitbox.simulate("keydown", { keyCode: code });
            assert.isFalse(callbackCalled, "callback is not called if component does not have mouse focus (after mouseout)");
            svg.remove();
        });
    });
    describe("BarHover", function () {
        var dataset;
        var ordinalScale;
        var linearScale;
        before(function () {
            dataset = [
                { name: "A", value: 3 },
                { name: "B", value: 5 }
            ];
            ordinalScale = new Plottable.Scale.Ordinal();
            linearScale = new Plottable.Scale.Linear();
        });
        it("hoverMode()", function () {
            var barPlot = new Plottable.Plot.VerticalBar(dataset, ordinalScale, linearScale);
            var bhi = new Plottable.Interaction.BarHover(barPlot);
            bhi.hoverMode("line");
            bhi.hoverMode("POINT");
            assert.throws(function () { return bhi.hoverMode("derp"); }, "not a valid");
        });
        it("correctly triggers callbacks (vertical)", function () {
            var svg = generateSVG(400, 400);
            var barPlot = new Plottable.Plot.VerticalBar(dataset, ordinalScale, linearScale);
            barPlot.project("x", "name", ordinalScale).project("y", "value", linearScale);
            var bhi = new Plottable.Interaction.BarHover(barPlot);
            var barDatum = null;
            bhi.onHover(function (datum, bar) {
                barDatum = datum;
            });
            var unhoverCalled = false;
            bhi.onUnhover(function (datum, bar) {
                barDatum = datum;
                unhoverCalled = true;
            });
            barPlot.renderTo(svg);
            bhi.registerWithComponent();
            var hitbox = barPlot._element.select(".hit-box");
            triggerFakeMouseEvent("mousemove", hitbox, 100, 200);
            assert.deepEqual(barDatum, dataset[0], "the first bar was selected (point mode)");
            barDatum = null;
            triggerFakeMouseEvent("mousemove", hitbox, 100, 201);
            assert.isNull(barDatum, "hover callback isn't called if the hovered bar didn't change");
            barDatum = null;
            triggerFakeMouseEvent("mousemove", hitbox, 10, 10);
            assert.isTrue(unhoverCalled, "unhover callback is triggered on mousing away from a bar");
            assert.deepEqual(barDatum, dataset[0], "the unhover callback was passed the last-hovered bar");
            unhoverCalled = false;
            triggerFakeMouseEvent("mousemove", hitbox, 11, 11);
            assert.isFalse(unhoverCalled, "unhover callback isn't triggered multiple times in succession");
            triggerFakeMouseEvent("mousemove", hitbox, 100, 200);
            triggerFakeMouseEvent("mouseout", hitbox, 100, 9999);
            assert.isTrue(unhoverCalled, "unhover callback is triggered on mousing out of the chart");
            triggerFakeMouseEvent("mousemove", hitbox, 100, 200);
            unhoverCalled = false;
            triggerFakeMouseEvent("mousemove", hitbox, 250, 200);
            assert.isTrue(unhoverCalled, "unhover callback is triggered on mousing from one bar to another");
            bhi.hoverMode("line");
            barDatum = null;
            triggerFakeMouseEvent("mousemove", hitbox, 100, 1);
            assert.deepEqual(barDatum, dataset[0], "the first bar was selected (line mode)");
            svg.remove();
        });
        it("correctly triggers callbacks (hoizontal)", function () {
            var svg = generateSVG(400, 400);
            var barPlot = new Plottable.Plot.HorizontalBar(dataset, linearScale, ordinalScale);
            barPlot.project("y", "name", ordinalScale).project("x", "value", linearScale);
            var bhi = new Plottable.Interaction.BarHover(barPlot);
            var barDatum = null;
            bhi.onHover(function (datum, bar) {
                barDatum = datum;
            });
            var unhoverCalled = false;
            bhi.onUnhover(function () {
                unhoverCalled = true;
            });
            barPlot.renderTo(svg);
            bhi.registerWithComponent();
            var hitbox = barPlot._element.select(".hit-box");
            triggerFakeMouseEvent("mousemove", hitbox, 200, 250);
            assert.deepEqual(barDatum, dataset[0], "the first bar was selected (point mode)");
            barDatum = null;
            triggerFakeMouseEvent("mousemove", hitbox, 201, 250);
            assert.isNull(barDatum, "hover callback isn't called if the hovered bar didn't change");
            triggerFakeMouseEvent("mousemove", hitbox, 10, 10);
            assert.isTrue(unhoverCalled, "unhover callback is triggered on mousing away from a bar");
            unhoverCalled = false;
            triggerFakeMouseEvent("mousemove", hitbox, 11, 11);
            assert.isFalse(unhoverCalled, "unhover callback isn't triggered multiple times in succession");
            triggerFakeMouseEvent("mousemove", hitbox, 200, 250);
            triggerFakeMouseEvent("mouseout", hitbox, -999, 250);
            assert.isTrue(unhoverCalled, "unhover callback is triggered on mousing out of the chart");
            triggerFakeMouseEvent("mousemove", hitbox, 200, 250);
            unhoverCalled = false;
            triggerFakeMouseEvent("mousemove", hitbox, 200, 100);
            assert.isTrue(unhoverCalled, "unhover callback is triggered on mousing from one bar to another");
            bhi.hoverMode("line");
            triggerFakeMouseEvent("mousemove", hitbox, 399, 250);
            assert.deepEqual(barDatum, dataset[0], "the first bar was selected (line mode)");
            svg.remove();
        });
    });
});

var assert = chai.assert;
describe("Dispatchers", function () {
    it("correctly registers for and deregisters from events", function () {
        var target = generateSVG();
        var dispatcher = new Plottable.Abstract.Dispatcher(target);
        var callbackWasCalled = false;
        dispatcher._event2Callback["click"] = function () {
            callbackWasCalled = true;
        };
        triggerFakeUIEvent("click", target);
        assert.isFalse(callbackWasCalled, "The callback is not called before the dispatcher connect()s");
        dispatcher.connect();
        triggerFakeUIEvent("click", target);
        assert.isTrue(callbackWasCalled, "The dispatcher called its callback");
        callbackWasCalled = false;
        dispatcher.disconnect();
        triggerFakeUIEvent("click", target);
        assert.isFalse(callbackWasCalled, "The callback is not called after the dispatcher disconnect()s");
        target.remove();
    });
    it("target can be changed", function () {
        var target1 = generateSVG();
        var target2 = generateSVG();
        var dispatcher = new Plottable.Abstract.Dispatcher(target1);
        var callbackWasCalled = false;
        dispatcher._event2Callback["click"] = function () { return callbackWasCalled = true; };
        dispatcher.connect();
        triggerFakeUIEvent("click", target1);
        assert.isTrue(callbackWasCalled, "The dispatcher received the event on the target");
        dispatcher.target(target2);
        callbackWasCalled = false;
        triggerFakeUIEvent("click", target1);
        assert.isFalse(callbackWasCalled, "The dispatcher did not receive the event on the old target");
        triggerFakeUIEvent("click", target2);
        assert.isTrue(callbackWasCalled, "The dispatcher received the event on the new target");
        target1.remove();
        target2.remove();
    });
    it("multiple dispatchers can be attached to the same target", function () {
        var target = generateSVG();
        var dispatcher1 = new Plottable.Abstract.Dispatcher(target);
        var called1 = false;
        dispatcher1._event2Callback["click"] = function () { return called1 = true; };
        dispatcher1.connect();
        var dispatcher2 = new Plottable.Abstract.Dispatcher(target);
        var called2 = false;
        dispatcher2._event2Callback["click"] = function () { return called2 = true; };
        dispatcher2.connect();
        triggerFakeUIEvent("click", target);
        assert.isTrue(called1, "The first dispatcher called its callback");
        assert.isTrue(called2, "The second dispatcher also called its callback");
        target.remove();
    });
    it("can't double-connect", function () {
        var target = generateSVG();
        var dispatcher = new Plottable.Abstract.Dispatcher(target);
        dispatcher.connect();
        assert.throws(function () { return dispatcher.connect(); }, "connect");
        target.remove();
    });
    describe("Mouse Dispatcher", function () {
        it("passes event position to mouseover, mousemove, and mouseout callbacks", function () {
            var target = generateSVG();
            var targetX = 17;
            var targetY = 76;
            var expectedPoint = {
                x: targetX,
                y: targetY
            };
            function assertPointsClose(actual, expected, epsilon, message) {
                assert.closeTo(actual.x, expected.x, epsilon, message + " (x)");
                assert.closeTo(actual.y, expected.y, epsilon, message + " (y)");
            }
            ;
            var md = new Plottable.Dispatcher.Mouse(target);
            var mouseoverCalled = false;
            md.mouseover(function (p) {
                mouseoverCalled = true;
                assertPointsClose(p, expectedPoint, 0.5, "the mouse position was passed to the callback");
            });
            var mousemoveCalled = false;
            md.mousemove(function (p) {
                mousemoveCalled = true;
                assertPointsClose(p, expectedPoint, 0.5, "the mouse position was passed to the callback");
            });
            var mouseoutCalled = false;
            md.mouseout(function (p) {
                mouseoutCalled = true;
                assertPointsClose(p, expectedPoint, 0.5, "the mouse position was passed to the callback");
            });
            md.connect();
            triggerFakeMouseEvent("mouseover", target, targetX, targetY);
            assert.isTrue(mouseoverCalled, "mouseover callback was called");
            triggerFakeMouseEvent("mousemove", target, targetX, targetY);
            assert.isTrue(mousemoveCalled, "mousemove callback was called");
            triggerFakeMouseEvent("mouseout", target, targetX, targetY);
            assert.isTrue(mouseoutCalled, "mouseout callback was called");
            target.remove();
        });
    });
});<|MERGE_RESOLUTION|>--- conflicted
+++ resolved
@@ -1533,7 +1533,6 @@
             assert.closeTo(parseFloat(secondPathPoints1[1]), 0, 1, "draws line to origin");
             verifier.end();
         });
-<<<<<<< HEAD
         it("project value onto different attribute", function () {
             piePlot.project("value", "value2");
             var arcPaths = renderArea.selectAll(".arc");
@@ -1555,7 +1554,7 @@
             assert.closeTo(parseFloat(arcDestPoint1[0]), 0, 1, "ends on a line vertically from beginning");
             assert.operator(parseFloat(arcDestPoint1[1]), "<", 0, "ends above the center");
             piePlot.project("value", "value");
-=======
+        });
         it("innerRadius project", function () {
             piePlot.project("innerRadius", function () { return 5; });
             var arcPaths = renderArea.selectAll(".arc");
@@ -1586,7 +1585,6 @@
             assert.closeTo(outerArcPath0[5], 150, 1, "makes outer arc to right edge");
             assert.closeTo(outerArcPath0[6], 0, 1, "makes outer arc to right edge");
             piePlot.project("outerRadius", function () { return 250; });
->>>>>>> 3b853ac5
             verifier.end();
         });
         after(function () {
