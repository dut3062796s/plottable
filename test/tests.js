///<reference path="testReference.ts" />
function generateSVG(width, height) {
    if (typeof width === "undefined") { width = 400; }
    if (typeof height === "undefined") { height = 400; }
    var parent = getSVGParent();
    return parent.append("svg").attr("width", width).attr("height", height).attr("class", "svg");
}

function getSVGParent() {
    var mocha = d3.select("#mocha-report");
    if (mocha.node() != null) {
        var suites = mocha.selectAll(".suite");
        var lastSuite = d3.select(suites[0][suites[0].length - 1]);
        return lastSuite.selectAll("ul");
    } else {
        return d3.select("body");
    }
}

function verifySpaceRequest(sr, w, h, ww, wh, id) {
    assert.equal(sr.width, w, "width requested is as expected #" + id);
    assert.equal(sr.height, h, "height requested is as expected #" + id);
    assert.equal(sr.wantsWidth, ww, "needs more width is as expected #" + id);
    assert.equal(sr.wantsHeight, wh, "needs more height is as expected #" + id);
}

function fixComponentSize(c, fixedWidth, fixedHeight) {
    c._requestedSpace = function (w, h) {
        return {
            width: fixedWidth == null ? 0 : fixedWidth,
            height: fixedHeight == null ? 0 : fixedHeight,
            wantsWidth: fixedWidth == null ? false : w < fixedWidth,
            wantsHeight: fixedHeight == null ? false : h < fixedHeight
        };
    };
    c._fixedWidthFlag = fixedWidth == null ? false : true;
    c._fixedHeightFlag = fixedHeight == null ? false : true;
    return c;
}

function makeFixedSizeComponent(fixedWidth, fixedHeight) {
    return fixComponentSize(new Plottable.Abstract.Component(), fixedWidth, fixedHeight);
}

function getTranslate(element) {
    return d3.transform(element.attr("transform")).translate;
}

function assertBBoxEquivalence(bbox, widthAndHeightPair, message) {
    var width = widthAndHeightPair[0];
    var height = widthAndHeightPair[1];
    assert.equal(bbox.width, width, "width: " + message);
    assert.equal(bbox.height, height, "height: " + message);
}

function assertBBoxInclusion(outerEl, innerEl) {
    var outerBox = outerEl.node().getBoundingClientRect();
    var innerBox = innerEl.node().getBoundingClientRect();
    assert.operator(Math.floor(outerBox.left), "<=", Math.ceil(innerBox.left) + window.Pixel_CloseTo_Requirement, "bounding rect left included");
    assert.operator(Math.floor(outerBox.top), "<=", Math.ceil(innerBox.top) + window.Pixel_CloseTo_Requirement, "bounding rect top included");
    assert.operator(Math.ceil(outerBox.right) + window.Pixel_CloseTo_Requirement, ">=", Math.floor(innerBox.right), "bounding rect right included");
    assert.operator(Math.ceil(outerBox.bottom) + window.Pixel_CloseTo_Requirement, ">=", Math.floor(innerBox.bottom), "bounding rect bottom included");
}

function assertXY(el, xExpected, yExpected, message) {
    var x = el.attr("x");
    var y = el.attr("y");
    assert.equal(x, xExpected, "x: " + message);
    assert.equal(y, yExpected, "y: " + message);
}

function assertWidthHeight(el, widthExpected, heightExpected, message) {
    var width = el.attr("width");
    var height = el.attr("height");
    assert.equal(width, widthExpected, "width: " + message);
    assert.equal(height, heightExpected, "height: " + message);
}

function makeLinearSeries(n) {
    function makePoint(x) {
        return { x: x, y: x };
    }
    return d3.range(n).map(makePoint);
}

function makeQuadraticSeries(n) {
    function makeQuadraticPoint(x) {
        return { x: x, y: x * x };
    }
    return d3.range(n).map(makeQuadraticPoint);
}

var MultiTestVerifier = (function () {
    function MultiTestVerifier() {
        this.passed = true;
    }
    MultiTestVerifier.prototype.start = function () {
        this.temp = this.passed;
        this.passed = false;
    };

    MultiTestVerifier.prototype.end = function () {
        this.passed = this.temp;
    };
    return MultiTestVerifier;
})();

function triggerFakeUIEvent(type, target) {
    var e = document.createEvent("UIEvents");
    e.initUIEvent(type, true, true, window, 1);
    target.node().dispatchEvent(e);
}

function triggerFakeMouseEvent(type, target, relativeX, relativeY) {
    var clientRect = target.node().getBoundingClientRect();
    var xPos = clientRect.left + relativeX;
    var yPos = clientRect.top + relativeY;
    var e = document.createEvent("MouseEvents");
    e.initMouseEvent(type, true, true, window, 1, xPos, yPos, xPos, yPos, false, false, false, false, 1, null);
    target.node().dispatchEvent(e);
}

///<reference path="testReference.ts" />

before(function () {
    // Set the render policy to immediate to make sure ETE tests can check DOM change immediately
    Plottable.Core.RenderController.setRenderPolicy(new Plottable.Core.RenderController.RenderPolicy.Immediate());
    window.Pixel_CloseTo_Requirement = window.PHANTOMJS ? 2 : 0.5;
});

after(function () {
    var parent = getSVGParent();
    var mocha = d3.select("#mocha-report");
    if (mocha.node() != null) {
        var suites = mocha.selectAll(".suite");
        for (var i = 0; i < suites[0].length; i++) {
            var curSuite = d3.select(suites[0][i]);
            assert(curSuite.selectAll("ul").selectAll("svg").node() === null, "all svgs have been removed");
        }
    } else {
        assert(d3.select("body").selectAll("svg").node() === null, "all svgs have been removed");
    }
});

///<reference path="../testReference.ts" />
var assert = chai.assert;

describe("BaseAxis", function () {
    it("orientation", function () {
        var scale = new Plottable.Scale.Linear();
        assert.throws(function () {
            return new Plottable.Abstract.Axis(scale, "blargh");
        }, "unsupported");
    });

    it("tickLabelPadding() rejects negative values", function () {
        var scale = new Plottable.Scale.Linear();
        var baseAxis = new Plottable.Abstract.Axis(scale, "bottom");

        assert.throws(function () {
            return baseAxis.tickLabelPadding(-1);
        }, "must be positive");
    });

    it("gutter() rejects negative values", function () {
        var scale = new Plottable.Scale.Linear();
        var axis = new Plottable.Abstract.Axis(scale, "right");

        assert.throws(function () {
            return axis.gutter(-1);
        }, "must be positive");
    });

    it("width() + gutter()", function () {
        var SVG_WIDTH = 100;
        var SVG_HEIGHT = 500;
        var svg = generateSVG(SVG_WIDTH, SVG_HEIGHT);
        var scale = new Plottable.Scale.Linear();
        var verticalAxis = new Plottable.Abstract.Axis(scale, "right");
        verticalAxis.renderTo(svg);

        var expectedWidth = verticalAxis.tickLength() + verticalAxis.gutter();
        assert.strictEqual(verticalAxis.width(), expectedWidth, "calling width() with no arguments returns currently used width");

        verticalAxis.gutter(20);
        expectedWidth = verticalAxis.tickLength() + verticalAxis.gutter();
        assert.strictEqual(verticalAxis.width(), expectedWidth, "changing the gutter size updates the width");

        verticalAxis.width(20);
        assert.strictEqual(verticalAxis.width(), 20, "width was set to user-specified value");

        verticalAxis.width(10 * SVG_WIDTH); // way too big
        assert.strictEqual(verticalAxis.width(), SVG_WIDTH, "returns actual used width if requested width is too large");

        assert.doesNotThrow(function () {
            return verticalAxis.width("auto");
        }, Error, "can be set to auto mode");
        assert.throws(function () {
            return verticalAxis.width(-999);
        }, Error, "invalid");

        var horizontalAxis = new Plottable.Abstract.Axis(scale, "bottom");
        assert.throws(function () {
            return horizontalAxis.width(2014);
        }, Error, "horizontal");

        svg.remove();
    });

    it("height() + gutter()", function () {
        var SVG_WIDTH = 500;
        var SVG_HEIGHT = 100;
        var svg = generateSVG(SVG_WIDTH, SVG_HEIGHT);
        var scale = new Plottable.Scale.Linear();
        var horizontalAxis = new Plottable.Abstract.Axis(scale, "bottom");
        horizontalAxis.renderTo(svg);

        var expectedHeight = horizontalAxis.tickLength() + horizontalAxis.gutter();
        assert.strictEqual(horizontalAxis.height(), expectedHeight, "calling height() with no arguments returns currently used height");

        horizontalAxis.gutter(20);
        expectedHeight = horizontalAxis.tickLength() + horizontalAxis.gutter();
        assert.strictEqual(horizontalAxis.height(), expectedHeight, "changing the gutter size updates the height");

        horizontalAxis.height(20);
        assert.strictEqual(horizontalAxis.height(), 20, "height was set to user-specified value");

        horizontalAxis.height(10 * SVG_HEIGHT); // way too big
        assert.strictEqual(horizontalAxis.height(), SVG_HEIGHT, "returns actual used height if requested height is too large");

        assert.doesNotThrow(function () {
            return horizontalAxis.height("auto");
        }, Error, "can be set to auto mode");
        assert.throws(function () {
            return horizontalAxis.height(-999);
        }, Error, "invalid");

        var verticalAxis = new Plottable.Abstract.Axis(scale, "right");
        assert.throws(function () {
            return verticalAxis.height(2014);
        }, Error, "vertical");

        svg.remove();
    });

    it("draws ticks and baseline (horizontal)", function () {
        var SVG_WIDTH = 500;
        var SVG_HEIGHT = 100;
        var svg = generateSVG(SVG_WIDTH, SVG_HEIGHT);
        var scale = new Plottable.Scale.Linear();
        scale.domain([0, 10]);
        scale.range([0, SVG_WIDTH]);
        var baseAxis = new Plottable.Abstract.Axis(scale, "bottom");
        baseAxis.height(SVG_HEIGHT);
        var tickValues = [0, 1, 2, 3, 4, 5, 6, 7, 8, 9, 10];
        baseAxis._getTickValues = function () {
            return tickValues;
        };
        baseAxis.renderTo(svg);

        var tickMarks = svg.selectAll("." + Plottable.Abstract.Axis.TICK_MARK_CLASS);
        assert.strictEqual(tickMarks[0].length, tickValues.length, "A tick mark was created for each value");
        var baseline = svg.select(".baseline");

        assert.isNotNull(baseline.node(), "baseline was drawn");
        assert.strictEqual(baseline.attr("x1"), "0");
        assert.strictEqual(baseline.attr("x2"), String(SVG_WIDTH));
        assert.strictEqual(baseline.attr("y1"), "0");
        assert.strictEqual(baseline.attr("y2"), "0");

        baseAxis.orient("top");
        assert.isNotNull(baseline.node(), "baseline was drawn");
        assert.strictEqual(baseline.attr("x1"), "0");
        assert.strictEqual(baseline.attr("x2"), String(SVG_WIDTH));
        assert.strictEqual(baseline.attr("y1"), String(SVG_HEIGHT));
        assert.strictEqual(baseline.attr("y2"), String(SVG_HEIGHT));

        svg.remove();
    });

    it("draws ticks and baseline (vertical)", function () {
        var SVG_WIDTH = 100;
        var SVG_HEIGHT = 500;
        var svg = generateSVG(SVG_WIDTH, SVG_HEIGHT);
        var scale = new Plottable.Scale.Linear();
        scale.domain([0, 10]);
        scale.range([0, SVG_HEIGHT]);
        var baseAxis = new Plottable.Abstract.Axis(scale, "left");
        baseAxis.width(SVG_WIDTH);
        var tickValues = [0, 1, 2, 3, 4, 5, 6, 7, 8, 9, 10];
        baseAxis._getTickValues = function () {
            return tickValues;
        };
        baseAxis.renderTo(svg);

        var tickMarks = svg.selectAll("." + Plottable.Abstract.Axis.TICK_MARK_CLASS);
        assert.strictEqual(tickMarks[0].length, tickValues.length, "A tick mark was created for each value");
        var baseline = svg.select(".baseline");

        assert.isNotNull(baseline.node(), "baseline was drawn");
        assert.strictEqual(baseline.attr("x1"), String(SVG_WIDTH));
        assert.strictEqual(baseline.attr("x2"), String(SVG_WIDTH));
        assert.strictEqual(baseline.attr("y1"), "0");
        assert.strictEqual(baseline.attr("y2"), String(SVG_HEIGHT));

        baseAxis.orient("right");
        assert.isNotNull(baseline.node(), "baseline was drawn");
        assert.strictEqual(baseline.attr("x1"), "0");
        assert.strictEqual(baseline.attr("x2"), "0");
        assert.strictEqual(baseline.attr("y1"), "0");
        assert.strictEqual(baseline.attr("y2"), String(SVG_HEIGHT));

        svg.remove();
    });

    it("tickLength()", function () {
        var SVG_WIDTH = 500;
        var SVG_HEIGHT = 100;
        var svg = generateSVG(SVG_WIDTH, SVG_HEIGHT);
        var scale = new Plottable.Scale.Linear();
        scale.domain([0, 10]);
        scale.range([0, SVG_WIDTH]);
        var baseAxis = new Plottable.Abstract.Axis(scale, "bottom");
        var tickValues = [0, 1, 2, 3, 4, 5, 6, 7, 8, 9, 10];
        baseAxis._getTickValues = function () {
            return tickValues;
        };
        baseAxis.renderTo(svg);
        var secondTickMark = svg.selectAll("." + Plottable.Abstract.Axis.TICK_MARK_CLASS + ":nth-child(2)");
        assert.strictEqual(secondTickMark.attr("x1"), "50");
        assert.strictEqual(secondTickMark.attr("x2"), "50");
        assert.strictEqual(secondTickMark.attr("y1"), "0");
        assert.strictEqual(secondTickMark.attr("y2"), String(baseAxis.tickLength()));

        baseAxis.tickLength(10);
        assert.strictEqual(secondTickMark.attr("y2"), String(baseAxis.tickLength()), "tick length was updated");

        assert.throws(function () {
            return baseAxis.tickLength(-1);
        }, "must be positive");

        svg.remove();
    });

    it("endTickLength()", function () {
        var SVG_WIDTH = 500;
        var SVG_HEIGHT = 100;
        var svg = generateSVG(SVG_WIDTH, SVG_HEIGHT);
        var scale = new Plottable.Scale.Linear();
        scale.domain([0, 10]);
        scale.range([0, SVG_WIDTH]);
        var baseAxis = new Plottable.Abstract.Axis(scale, "bottom");
        var tickValues = [0, 1, 2, 3, 4, 5, 6, 7, 8, 9, 10];
        baseAxis._getTickValues = function () {
            return tickValues;
        };
        baseAxis.renderTo(svg);

        var firstTickMark = svg.selectAll("." + Plottable.Abstract.Axis.END_TICK_MARK_CLASS);
        assert.strictEqual(firstTickMark.attr("x1"), "0");
        assert.strictEqual(firstTickMark.attr("x2"), "0");
        assert.strictEqual(firstTickMark.attr("y1"), "0");
        assert.strictEqual(firstTickMark.attr("y2"), String(baseAxis.endTickLength()));

        baseAxis.endTickLength(10);
        assert.strictEqual(firstTickMark.attr("y2"), String(baseAxis.endTickLength()), "end tick length was updated");

        assert.throws(function () {
            return baseAxis.endTickLength(-1);
        }, "must be positive");

        svg.remove();
    });

    it("height is adjusted to greater of tickLength or endTickLength", function () {
        var SVG_WIDTH = 500;
        var SVG_HEIGHT = 100;
        var svg = generateSVG(SVG_WIDTH, SVG_HEIGHT);
        var scale = new Plottable.Scale.Linear();
        var baseAxis = new Plottable.Abstract.Axis(scale, "bottom");
        baseAxis.showEndTickLabels(true);
        baseAxis.renderTo(svg);

        var expectedHeight = Math.max(baseAxis.tickLength(), baseAxis.endTickLength()) + baseAxis.gutter();
        assert.strictEqual(baseAxis.height(), expectedHeight, "height should be equal to the maximum of the two");

        baseAxis.tickLength(20);
        assert.strictEqual(baseAxis.height(), 20 + baseAxis.gutter(), "height should increase to tick length");

        baseAxis.endTickLength(30);
        assert.strictEqual(baseAxis.height(), 30 + baseAxis.gutter(), "height should increase to end tick length");

        baseAxis.tickLength(10);
        assert.strictEqual(baseAxis.height(), 30 + baseAxis.gutter(), "height should not decrease");

        svg.remove();
    });
});

///<reference path="../testReference.ts" />
var assert = chai.assert;

describe("TimeAxis", function () {
    it("can not initialize vertical time axis", function () {
        var scale = new Plottable.Scale.Time();
        assert.throws(function () {
            return new Plottable.Axis.Time(scale, "left");
        }, "unsupported");
        assert.throws(function () {
            return new Plottable.Axis.Time(scale, "right");
        }, "unsupported");
    });

    it("major and minor intervals arrays are the same length", function () {
        assert.equal(Plottable.Axis.Time.majorIntervals.length, Plottable.Axis.Time.minorIntervals.length, "major and minor interval arrays must be same size");
    });

    it("Computing the default ticks doesn't error out for edge cases", function () {
        var svg = generateSVG(400, 100);
        var scale = new Plottable.Scale.Time();
        var axis = new Plottable.Axis.Time(scale, "bottom");
        scale.range([0, 400]);

        // very large time span
        assert.doesNotThrow(function () {
            return scale.domain([new Date(0, 0, 1, 0, 0, 0, 0), new Date(50000, 0, 1, 0, 0, 0, 0)]);
        });
        axis.renderTo(svg);

        // very small time span
        assert.doesNotThrow(function () {
            return scale.domain([new Date(0, 0, 1, 0, 0, 0, 0), new Date(0, 0, 1, 0, 0, 0, 100)]);
        });
        axis.renderTo(svg);

        svg.remove();
    });

    it("Tick labels don't overlap", function () {
        var svg = generateSVG(400, 100);
        var scale = new Plottable.Scale.Time();
        scale.range([0, 400]);
        var axis = new Plottable.Axis.Time(scale, "bottom");

        function checkDomain(domain) {
            scale.domain(domain);
            axis.renderTo(svg);

            function checkLabelsForContainer(container) {
                var visibleTickLabels = container.selectAll("." + Plottable.Abstract.Axis.TICK_LABEL_CLASS).filter(function (d, i) {
                    return d3.select(this).style("visibility") === "visible";
                });
                var numLabels = visibleTickLabels[0].length;
                var box1;
                var box2;
                for (var i = 0; i < numLabels; i++) {
                    for (var j = i + 1; j < numLabels; j++) {
                        box1 = visibleTickLabels[0][i].getBoundingClientRect();
                        box2 = visibleTickLabels[0][j].getBoundingClientRect();

                        assert.isFalse(Plottable.Util.DOM.boxesOverlap(box1, box2), "tick labels don't overlap");
                    }
                }
            }

            checkLabelsForContainer(axis._minorTickLabels);
            checkLabelsForContainer(axis._majorTickLabels);
        }

        // 100 year span
        checkDomain([new Date(2000, 0, 1, 0, 0, 0, 0), new Date(2100, 0, 1, 0, 0, 0, 0)]);

        // 1 year span
        checkDomain([new Date(2000, 0, 1, 0, 0, 0, 0), new Date(2000, 11, 31, 0, 0, 0, 0)]);

        // 1 month span
        checkDomain([new Date(2000, 0, 1, 0, 0, 0, 0), new Date(2000, 1, 1, 0, 0, 0, 0)]);

        // 1 day span
        checkDomain([new Date(2000, 0, 1, 0, 0, 0, 0), new Date(2000, 0, 1, 23, 0, 0, 0)]);

        // 1 hour span
        checkDomain([new Date(2000, 0, 1, 0, 0, 0, 0), new Date(2000, 0, 1, 1, 0, 0, 0)]);

        // 1 minute span
        checkDomain([new Date(2000, 0, 1, 0, 0, 0, 0), new Date(2000, 0, 1, 0, 1, 0, 0)]);

        // 1 second span
        checkDomain([new Date(2000, 0, 1, 0, 0, 0, 0), new Date(2000, 0, 1, 0, 0, 1, 0)]);

        svg.remove();
    });
});

///<reference path="../testReference.ts" />
var assert = chai.assert;

describe("NumericAxis", function () {
    function boxesOverlap(boxA, boxB) {
        if (boxA.right < boxB.left) {
            return false;
        }
        if (boxA.left > boxB.right) {
            return false;
        }
        if (boxA.bottom < boxB.top) {
            return false;
        }
        if (boxA.top > boxB.bottom) {
            return false;
        }
        return true;
    }

    function boxIsInside(inner, outer, epsilon) {
        if (typeof epsilon === "undefined") { epsilon = 0; }
        if (inner.left < outer.left - epsilon) {
            return false;
        }
        if (inner.right > outer.right + epsilon) {
            return false;
        }
        if (inner.top < outer.top - epsilon) {
            return false;
        }
        if (inner.bottom > outer.bottom + epsilon) {
            return false;
        }
        return true;
    }

    it("tickLabelPosition() input validation", function () {
        var scale = new Plottable.Scale.Linear();
        var horizontalAxis = new Plottable.Axis.Numeric(scale, "bottom");
        assert.throws(function () {
            return horizontalAxis.tickLabelPosition("top");
        }, "horizontal");
        assert.throws(function () {
            return horizontalAxis.tickLabelPosition("bottom");
        }, "horizontal");

        var verticalAxis = new Plottable.Axis.Numeric(scale, "left");
        assert.throws(function () {
            return verticalAxis.tickLabelPosition("left");
        }, "vertical");
        assert.throws(function () {
            return verticalAxis.tickLabelPosition("right");
        }, "vertical");
    });

    it("draws tick labels correctly (horizontal)", function () {
        var SVG_WIDTH = 500;
        var SVG_HEIGHT = 100;
        var svg = generateSVG(SVG_WIDTH, SVG_HEIGHT);
        var scale = new Plottable.Scale.Linear();
        scale.range([0, SVG_WIDTH]);
        var numericAxis = new Plottable.Axis.Numeric(scale, "bottom");
        numericAxis.renderTo(svg);

        var tickLabels = numericAxis.element.selectAll("." + Plottable.Abstract.Axis.TICK_LABEL_CLASS);
        assert.operator(tickLabels[0].length, ">=", 2, "at least two tick labels were drawn");
        var tickMarks = numericAxis.element.selectAll("." + Plottable.Abstract.Axis.TICK_MARK_CLASS);
        assert.strictEqual(tickLabels[0].length, tickMarks[0].length, "there is one label per mark");

        var i;
        var markBB;
        var labelBB;
        for (i = 0; i < tickLabels[0].length; i++) {
            markBB = tickMarks[0][i].getBoundingClientRect();
            var markCenter = (markBB.left + markBB.right) / 2;
            labelBB = tickLabels[0][i].getBoundingClientRect();
            var labelCenter = (labelBB.left + labelBB.right) / 2;
            assert.closeTo(labelCenter, markCenter, 1, "tick label is centered on mark");
        }

        // labels to left
        numericAxis.tickLabelPosition("left");
        tickLabels = numericAxis.element.selectAll("." + Plottable.Abstract.Axis.TICK_LABEL_CLASS);
        tickMarks = numericAxis.element.selectAll("." + Plottable.Abstract.Axis.TICK_MARK_CLASS);
        for (i = 0; i < tickLabels[0].length; i++) {
            markBB = tickMarks[0][i].getBoundingClientRect();
            labelBB = tickLabels[0][i].getBoundingClientRect();
            assert.operator(labelBB.left, "<=", markBB.right, "tick label is to left of mark");
        }

        // labels to right
        numericAxis.tickLabelPosition("right");
        tickLabels = numericAxis.element.selectAll("." + Plottable.Abstract.Axis.TICK_LABEL_CLASS);
        tickMarks = numericAxis.element.selectAll("." + Plottable.Abstract.Axis.TICK_MARK_CLASS);
        for (i = 0; i < tickLabels[0].length; i++) {
            markBB = tickMarks[0][i].getBoundingClientRect();
            labelBB = tickLabels[0][i].getBoundingClientRect();
            assert.operator(markBB.right, "<=", labelBB.left, "tick label is to right of mark");
        }

        svg.remove();
    });

    it("draws ticks correctly (vertical)", function () {
        var SVG_WIDTH = 100;
        var SVG_HEIGHT = 500;
        var svg = generateSVG(SVG_WIDTH, SVG_HEIGHT);
        var scale = new Plottable.Scale.Linear();
        scale.range([0, SVG_HEIGHT]);
        var numericAxis = new Plottable.Axis.Numeric(scale, "left");
        numericAxis.renderTo(svg);

        var tickLabels = numericAxis.element.selectAll("." + Plottable.Abstract.Axis.TICK_LABEL_CLASS);
        assert.operator(tickLabels[0].length, ">=", 2, "at least two tick labels were drawn");
        var tickMarks = numericAxis.element.selectAll("." + Plottable.Abstract.Axis.TICK_MARK_CLASS);
        assert.strictEqual(tickLabels[0].length, tickMarks[0].length, "there is one label per mark");

        var i;
        var markBB;
        var labelBB;
        for (i = 0; i < tickLabels[0].length; i++) {
            markBB = tickMarks[0][i].getBoundingClientRect();
            var markCenter = (markBB.top + markBB.bottom) / 2;
            labelBB = tickLabels[0][i].getBoundingClientRect();
            var labelCenter = (labelBB.top + labelBB.bottom) / 2;
            assert.closeTo(labelCenter, markCenter, 1, "tick label is centered on mark");
        }

        // labels to top
        numericAxis.tickLabelPosition("top");
        tickLabels = numericAxis.element.selectAll("." + Plottable.Abstract.Axis.TICK_LABEL_CLASS);
        tickMarks = numericAxis.element.selectAll("." + Plottable.Abstract.Axis.TICK_MARK_CLASS);
        for (i = 0; i < tickLabels[0].length; i++) {
            markBB = tickMarks[0][i].getBoundingClientRect();
            labelBB = tickLabels[0][i].getBoundingClientRect();
            assert.operator(labelBB.bottom, "<=", markBB.top, "tick label is above mark");
        }

        // labels to bottom
        numericAxis.tickLabelPosition("bottom");
        tickLabels = numericAxis.element.selectAll("." + Plottable.Abstract.Axis.TICK_LABEL_CLASS);
        tickMarks = numericAxis.element.selectAll("." + Plottable.Abstract.Axis.TICK_MARK_CLASS);
        for (i = 0; i < tickLabels[0].length; i++) {
            markBB = tickMarks[0][i].getBoundingClientRect();
            labelBB = tickLabels[0][i].getBoundingClientRect();
            assert.operator(markBB.bottom, "<=", labelBB.top, "tick label is below mark");
        }

        svg.remove();
    });

    it("uses the supplied Formatter", function () {
        var SVG_WIDTH = 100;
        var SVG_HEIGHT = 500;
        var svg = generateSVG(SVG_WIDTH, SVG_HEIGHT);
        var scale = new Plottable.Scale.Linear();
        scale.range([0, SVG_HEIGHT]);
<<<<<<< HEAD

        var formatter = new Plottable.Formatter.Fixed(2);

=======
        var formatter = Plottable.Formatters.fixed(2);
>>>>>>> 4bb65240
        var numericAxis = new Plottable.Axis.Numeric(scale, "left", formatter);
        numericAxis.renderTo(svg);

        var tickLabels = numericAxis.element.selectAll("." + Plottable.Abstract.Axis.TICK_LABEL_CLASS);
        tickLabels.each(function (d, i) {
            var labelText = d3.select(this).text();
            var formattedValue = formatter(d);
            assert.strictEqual(labelText, formattedValue, "The supplied Formatter was used to format the tick label");
        });

        svg.remove();
    });

    it("can hide tick labels that don't fit", function () {
        var SVG_WIDTH = 500;
        var SVG_HEIGHT = 100;
        var svg = generateSVG(SVG_WIDTH, SVG_HEIGHT);
        var scale = new Plottable.Scale.Linear();
        scale.range([0, SVG_WIDTH]);
        var numericAxis = new Plottable.Axis.Numeric(scale, "bottom");

        numericAxis.showEndTickLabel("left", false);
        assert.isFalse(numericAxis.showEndTickLabel("left"), "retrieve showEndTickLabel setting");
        numericAxis.showEndTickLabel("right", true);
        assert.isTrue(numericAxis.showEndTickLabel("right"), "retrieve showEndTickLabel setting");
        assert.throws(function () {
            return numericAxis.showEndTickLabel("top", true);
        }, Error);
        assert.throws(function () {
            return numericAxis.showEndTickLabel("bottom", true);
        }, Error);

        numericAxis.renderTo(svg);

        var tickLabels = numericAxis.element.selectAll("." + Plottable.Abstract.Axis.TICK_LABEL_CLASS);
        var firstLabel = d3.select(tickLabels[0][0]);
        assert.strictEqual(firstLabel.style("visibility"), "hidden", "first label is hidden");
        var lastLabel = d3.select(tickLabels[0][tickLabels[0].length - 1]);
        assert.strictEqual(lastLabel.style("visibility"), "hidden", "last label is hidden");

        svg.remove();
    });

    it("tick labels don't overlap in a constrained space", function () {
        var SVG_WIDTH = 100;
        var SVG_HEIGHT = 100;
        var svg = generateSVG(SVG_WIDTH, SVG_HEIGHT);
        var scale = new Plottable.Scale.Linear();
        scale.range([0, SVG_WIDTH]);
        var numericAxis = new Plottable.Axis.Numeric(scale, "bottom");
        numericAxis.showEndTickLabel("left", false).showEndTickLabel("right", false);
        numericAxis.renderTo(svg);

        var visibleTickLabels = numericAxis.element.selectAll("." + Plottable.Abstract.Axis.TICK_LABEL_CLASS).filter(function (d, i) {
            return d3.select(this).style("visibility") === "visible";
        });
        var numLabels = visibleTickLabels[0].length;
        var box1;
        var box2;
        for (var i = 0; i < numLabels; i++) {
            for (var j = i + 1; j < numLabels; j++) {
                box1 = visibleTickLabels[0][i].getBoundingClientRect();
                box2 = visibleTickLabels[0][j].getBoundingClientRect();

                assert.isFalse(Plottable.Util.DOM.boxesOverlap(box1, box2), "tick labels don't overlap");
            }
        }

        numericAxis.orient("bottom");
        visibleTickLabels = numericAxis.element.selectAll("." + Plottable.Abstract.Axis.TICK_LABEL_CLASS).filter(function (d, i) {
            return d3.select(this).style("visibility") === "visible";
        });
        numLabels = visibleTickLabels[0].length;
        for (i = 0; i < numLabels; i++) {
            for (j = i + 1; j < numLabels; j++) {
                box1 = visibleTickLabels[0][i].getBoundingClientRect();
                box2 = visibleTickLabels[0][j].getBoundingClientRect();

                assert.isFalse(Plottable.Util.DOM.boxesOverlap(box1, box2), "tick labels don't overlap");
            }
        }

        svg.remove();
    });

    it("allocates enough width to show all tick labels when vertical", function () {
        var SVG_WIDTH = 100;
        var SVG_HEIGHT = 500;
        var svg = generateSVG(SVG_WIDTH, SVG_HEIGHT);
        var scale = new Plottable.Scale.Linear();
        scale.domain([5, -5]);
        scale.range([0, SVG_HEIGHT]);
<<<<<<< HEAD

        var customFormatFunction = function (d, formatter) {
=======
        var formatter = function (d) {
>>>>>>> 4bb65240
            if (d === 0) {
                return "This is zero";
            }
            return String(d);
        };
<<<<<<< HEAD
        var formatter = new Plottable.Formatter.Custom(customFormatFunction, 0);

=======
>>>>>>> 4bb65240
        var numericAxis = new Plottable.Axis.Numeric(scale, "left", formatter);
        numericAxis.renderTo(svg);

        var visibleTickLabels = numericAxis.element.selectAll("." + Plottable.Abstract.Axis.TICK_LABEL_CLASS).filter(function (d, i) {
            return d3.select(this).style("visibility") === "visible";
        });
        var numLabels = visibleTickLabels[0].length;
        var boundingBox = numericAxis.element.select(".bounding-box").node().getBoundingClientRect();
        var labelBox;
        for (var i = 0; i < numLabels; i++) {
            labelBox = visibleTickLabels[0][i].getBoundingClientRect();
            assert.isTrue(boxIsInside(labelBox, boundingBox), "tick labels don't extend outside the bounding box");
        }
        svg.remove();
    });

    it("allocates enough height to show all tick labels when horizontal", function () {
        var SVG_WIDTH = 500;
        var SVG_HEIGHT = 100;
        var svg = generateSVG(SVG_WIDTH, SVG_HEIGHT);
        var scale = new Plottable.Scale.Linear();
        scale.domain([5, -5]);
        scale.range([0, SVG_WIDTH]);
<<<<<<< HEAD

        var formatter = new Plottable.Formatter.Fixed(2);

=======
        var formatter = Plottable.Formatters.fixed(2);
>>>>>>> 4bb65240
        var numericAxis = new Plottable.Axis.Numeric(scale, "bottom", formatter);
        numericAxis.renderTo(svg);

        var visibleTickLabels = numericAxis.element.selectAll("." + Plottable.Abstract.Axis.TICK_LABEL_CLASS).filter(function (d, i) {
            return d3.select(this).style("visibility") === "visible";
        });
        var numLabels = visibleTickLabels[0].length;
        var boundingBox = numericAxis.element.select(".bounding-box").node().getBoundingClientRect();
        var labelBox;
        for (var i = 0; i < numLabels; i++) {
            labelBox = visibleTickLabels[0][i].getBoundingClientRect();
            assert.isTrue(boxIsInside(labelBox, boundingBox, 0.5), "tick labels don't extend outside the bounding box");
        }
        svg.remove();
    });
});

///<reference path="../testReference.ts" />
var assert = chai.assert;
describe("Category Axes", function () {
    it("re-renders appropriately when data is changed", function () {
        var svg = generateSVG(400, 400);
        var xScale = new Plottable.Scale.Ordinal().domain(["foo", "bar", "baz"]).range([400, 0]);
        var ca = new Plottable.Axis.Category(xScale, "left");
        ca.renderTo(svg);
        assert.deepEqual(ca._tickLabelContainer.selectAll(".tick-label").data(), xScale.domain(), "tick labels render domain");
        assert.doesNotThrow(function () {
            return xScale.domain(["bar", "baz", "bam"]);
        });
        assert.deepEqual(ca._tickLabelContainer.selectAll(".tick-label").data(), xScale.domain(), "tick labels render domain");
        svg.remove();
    });

    it("requests appropriate space when the scale has no domain", function () {
        var svg = generateSVG(400, 400);
        var scale = new Plottable.Scale.Ordinal();
        var ca = new Plottable.Axis.Category(scale);
        ca._anchor(svg);
        var s = ca._requestedSpace(400, 400);
        assert.operator(s.width, ">=", 0, "it requested 0 or more width");
        assert.operator(s.height, ">=", 0, "it requested 0 or more height");
        assert.isFalse(s.wantsWidth, "it doesn't want width");
        assert.isFalse(s.wantsHeight, "it doesn't want height");
        svg.remove();
    });
});

///<reference path="../testReference.ts" />
var assert = chai.assert;

describe("Gridlines", function () {
    it("Gridlines and axis tick marks align", function () {
        var svg = generateSVG(640, 480);
        var xScale = new Plottable.Scale.Linear();
        xScale.domain([0, 10]); // manually set domain since we won't have a renderer
        var xAxis = new Plottable.Axis.Numeric(xScale, "bottom");

        var yScale = new Plottable.Scale.Linear();
        yScale.domain([0, 10]);
        var yAxis = new Plottable.Axis.Numeric(yScale, "left");

        var gridlines = new Plottable.Component.Gridlines(xScale, yScale);
        var basicTable = new Plottable.Component.Table().addComponent(0, 0, yAxis).addComponent(0, 1, gridlines).addComponent(1, 1, xAxis);

        basicTable._anchor(svg);
        basicTable._computeLayout();
        xScale.range([0, xAxis.availableWidth]); // manually set range since we don't have a renderer
        yScale.range([yAxis.availableHeight, 0]);
        basicTable._render();

        var xAxisTickMarks = xAxis.element.selectAll("." + Plottable.Abstract.Axis.TICK_MARK_CLASS)[0];
        var xGridlines = gridlines.element.select(".x-gridlines").selectAll("line")[0];
        assert.equal(xAxisTickMarks.length, xGridlines.length, "There is an x gridline for each x tick");
        for (var i = 0; i < xAxisTickMarks.length; i++) {
            var xTickMarkRect = xAxisTickMarks[i].getBoundingClientRect();
            var xGridlineRect = xGridlines[i].getBoundingClientRect();
            assert.closeTo(xTickMarkRect.left, xGridlineRect.left, 1, "x tick and gridline align");
        }

        var yAxisTickMarks = yAxis.element.selectAll("." + Plottable.Abstract.Axis.TICK_MARK_CLASS)[0];
        var yGridlines = gridlines.element.select(".y-gridlines").selectAll("line")[0];
        assert.equal(yAxisTickMarks.length, yGridlines.length, "There is an x gridline for each x tick");
        for (var j = 0; j < yAxisTickMarks.length; j++) {
            var yTickMarkRect = yAxisTickMarks[j].getBoundingClientRect();
            var yGridlineRect = yGridlines[j].getBoundingClientRect();
            assert.closeTo(yTickMarkRect.top, yGridlineRect.top, 1, "y tick and gridline align");
        }

        svg.remove();
    });

    it("Unanchored Gridlines don't throw an error when scale updates", function () {
        var xScale = new Plottable.Scale.Linear();
        var gridlines = new Plottable.Component.Gridlines(xScale, null);
        xScale.domain([0, 1]);
        // test passes if error is not thrown.
    });
});

///<reference path="../testReference.ts" />
var assert = chai.assert;

describe("Labels", function () {
    it("Standard text title label generates properly", function () {
        var svg = generateSVG(400, 80);
        var label = new Plottable.Component.TitleLabel("A CHART TITLE");
        label.renderTo(svg);

        var content = label.content;
        assert.isTrue(label.element.classed("label"), "title element has label css class");
        assert.isTrue(label.element.classed("title-label"), "title element has title-label css class");
        var textChildren = content.selectAll("text");
        assert.lengthOf(textChildren, 1, "There is one text node in the parent element");

        var text = content.select("text");
        var bbox = Plottable.Util.DOM.getBBox(text);
        assert.equal(bbox.height, label.availableHeight, "text height === label.minimumHeight()");
        assert.equal(text.node().textContent, "A CHART TITLE", "node's text content is as expected");
        svg.remove();
    });

    it("Left-rotated text is handled properly", function () {
        var svg = generateSVG(100, 400);
        var label = new Plottable.Component.AxisLabel("LEFT-ROTATED LABEL", "vertical-left");
        label.renderTo(svg);
        var content = label.content;
        var text = content.select("text");
        var textBBox = Plottable.Util.DOM.getBBox(text);
        assertBBoxInclusion(label.element.select(".bounding-box"), text);
        assert.closeTo(textBBox.height, label.availableWidth, window.Pixel_CloseTo_Requirement, "text height");
        svg.remove();
    });

    it("Right-rotated text is handled properly", function () {
        var svg = generateSVG(100, 400);
        var label = new Plottable.Component.AxisLabel("RIGHT-ROTATED LABEL", "vertical-right");
        label.renderTo(svg);
        var content = label.content;
        var text = content.select("text");
        var textBBox = Plottable.Util.DOM.getBBox(text);
        assertBBoxInclusion(label.element.select(".bounding-box"), text);
        assert.closeTo(textBBox.height, label.availableWidth, window.Pixel_CloseTo_Requirement, "text height");
        svg.remove();
    });

    it("Label text can be changed after label is created", function () {
        var svg = generateSVG(400, 80);
        var label = new Plottable.Component.TitleLabel();
        label.renderTo(svg);
        assert.equal(label.content.select("text").text(), "", "the text defaulted to empty string");
        assert.equal(label.availableHeight, 0, "rowMin is 0 for empty string");
        label.text("hello world");
        label.renderTo(svg);
        assert.equal(label.content.select("text").text(), "hello world", "the label text updated properly");
        assert.operator(label.availableHeight, ">", 0, "rowMin is > 0 for non-empty string");
        svg.remove();
    });

    // skipping because Dan is rewriting labels and the height test fails
    it.skip("Superlong text is handled in a sane fashion", function () {
        var svgWidth = 400;
        var svg = generateSVG(svgWidth, 80);
        var label = new Plottable.Component.TitleLabel("THIS LABEL IS SO LONG WHOEVER WROTE IT WAS PROBABLY DERANGED");
        label.renderTo(svg);
        var content = label.content;
        var text = content.select("text");
        var bbox = Plottable.Util.DOM.getBBox(text);
        assert.equal(bbox.height, label.availableHeight, "text height === label.minimumHeight()");
        assert.operator(bbox.width, "<=", svgWidth, "the text is not wider than the SVG width");
        svg.remove();
    });

    it("text in a tiny box is truncated to empty string", function () {
        var svg = generateSVG(10, 10);
        var label = new Plottable.Component.TitleLabel("Yeah, not gonna fit...");
        label.renderTo(svg);
        var text = label.content.select("text");
        assert.equal(text.text(), "", "text was truncated to empty string");
        svg.remove();
    });

    it("centered text in a table is positioned properly", function () {
        var svg = generateSVG(400, 400);
        var label = new Plottable.Component.TitleLabel("X");
        var t = new Plottable.Component.Table().addComponent(0, 0, label).addComponent(1, 0, new Plottable.Abstract.Component());
        t.renderTo(svg);
        var textTranslate = d3.transform(label.content.select("g").attr("transform")).translate;
        var eleTranslate = d3.transform(label.element.attr("transform")).translate;
        var textWidth = Plottable.Util.DOM.getBBox(label.content.select("text")).width;
        assert.closeTo(eleTranslate[0] + textTranslate[0] + textWidth / 2, 200, 5, "label is centered");
        svg.remove();
    });

    it("if a label text is changed to empty string, width updates to 0", function () {
        var svg = generateSVG(400, 400);
        var label = new Plottable.Component.TitleLabel("foo");
        label.renderTo(svg);
        label.text("");
        assert.equal(label.availableWidth, 0, "width updated to 0");
        svg.remove();
    });

    it("unsupported alignments and orientations are unsupported", function () {
        assert.throws(function () {
            return new Plottable.Component.Label("foo", "bar");
        }, Error, "not a valid orientation");
    });
});

///<reference path="../testReference.ts" />
var assert = chai.assert;

describe("Legends", function () {
    var svg;
    var color;
    var legend;

    beforeEach(function () {
        svg = generateSVG(400, 400);
        color = new Plottable.Scale.Color("Category10");
        legend = new Plottable.Component.Legend(color);
    });

    it("a basic legend renders", function () {
        color.domain(["foo", "bar", "baz"]);
        legend.renderTo(svg);
        var rows = legend.content.selectAll(".legend-row");
        assert.lengthOf(rows[0], 3, "there are 3 legend entries");

        rows.each(function (d, i) {
            assert.equal(d, color.domain()[i], "the data is set properly");
            var d3this = d3.select(this);
            var text = d3this.select("text").text();
            assert.equal(text, d, "the text node has correct text");
            var circle = d3this.select("circle");
            assert.equal(circle.attr("fill"), color.scale(d), "the circle's fill is set properly");
        });
        svg.remove();
    });

    it("legend domain can be updated after initialization, and height updates as well", function () {
        legend.renderTo(svg);
        legend.scale(color);
        assert.equal(legend._requestedSpace(200, 200).height, 0, "there is no requested height when domain is empty");
        color.domain(["foo", "bar"]);
        var height1 = legend._requestedSpace(400, 400).height;
        var actualHeight1 = legend.availableHeight;
        assert.operator(height1, ">", 0, "changing the domain gives a positive height");
        color.domain(["foo", "bar", "baz"]);
        assert.operator(legend._requestedSpace(400, 400).height, ">", height1, "adding to the domain increases the height requested");
        var actualHeight2 = legend.availableHeight;
        assert.operator(actualHeight1, "<", actualHeight2, "Changing the domain caused the legend to re-layout with more height");
        var numRows = legend.content.selectAll(".legend-row")[0].length;
        assert.equal(numRows, 3, "there are 3 rows");
        svg.remove();
    });

    it("a legend with many labels does not overflow vertically", function () {
        color.domain(["alpha", "beta", "gamma", "delta", "omega", "omicron", "persei", "eight"]);
        legend.renderTo(svg);

        var contentBBox = Plottable.Util.DOM.getBBox(legend.content);
        var contentBottomEdge = contentBBox.y + contentBBox.height;
        var bboxBBox = Plottable.Util.DOM.getBBox(legend.element.select(".bounding-box"));
        var bboxBottomEdge = bboxBBox.y + bboxBBox.height;

        assert.operator(contentBottomEdge, "<=", bboxBottomEdge, "content does not extend past bounding box");
        svg.remove();
    });

    it("a legend with a long label does not overflow horizontally", function () {
        color.domain(["foooboooloonoogoorooboopoo"]);
        svg.attr("width", 100);
        legend.renderTo(svg);
        var text = legend.content.select("text").text();
        assert.notEqual(text, "foooboooloonoogoorooboopoo", "the text was truncated");
        var rightEdge = legend.content.select("text").node().getBoundingClientRect().right;
        var bbox = legend.element.select(".bounding-box");
        var rightEdgeBBox = bbox.node().getBoundingClientRect().right;
        assert.operator(rightEdge, "<=", rightEdgeBBox, "the long text did not overflow the legend");
        svg.remove();
    });

    it("calling legend.render multiple times does not add more elements", function () {
        color.domain(["foo", "bar", "baz"]);
        legend.renderTo(svg);
        var numRows = legend.content.selectAll(".legend-row")[0].length;
        assert.equal(numRows, 3, "there are 3 legend rows initially");
        legend._render();
        numRows = legend.content.selectAll(".legend-row")[0].length;
        assert.equal(numRows, 3, "there are 3 legend rows after second render");
        svg.remove();
    });

    it("re-rendering the legend with a new domain will do the right thing", function () {
        color.domain(["foo", "bar", "baz"]);
        legend.renderTo(svg);
        var newDomain = ["mushu", "foo", "persei", "baz", "eight"];
        color.domain(newDomain);

        // due to how joins work, this is how the elements should be arranged by d3
        var newDomainActualOrder = ["foo", "baz", "mushu", "persei", "eight"];
        legend.content.selectAll(".legend-row").each(function (d, i) {
            assert.equal(d, newDomainActualOrder[i], "the data is set correctly");
            var text = d3.select(this).select("text").text();
            assert.equal(text, d, "the text was set properly");
            var fill = d3.select(this).select("circle").attr("fill");
            assert.equal(fill, color.scale(d), "the fill was set properly");
        });
        assert.lengthOf(legend.content.selectAll(".legend-row")[0], 5, "there are the right number of legend elements");
        svg.remove();
    });

    it("legend.scale() replaces domain", function () {
        color.domain(["foo", "bar", "baz"]);
        legend.renderTo(svg);

        var newDomain = ["a", "b", "c"];
        var newColorScale = new Plottable.Scale.Color("20");
        newColorScale.domain(newDomain);
        legend.scale(newColorScale);

        legend.content.selectAll(".legend-row").each(function (d, i) {
            assert.equal(d, newDomain[i], "the data is set correctly");
            var text = d3.select(this).select("text").text();
            assert.equal(text, d, "the text was set properly");
            var fill = d3.select(this).select("circle").attr("fill");
            assert.equal(fill, newColorScale.scale(d), "the fill was set properly");
        });

        svg.remove();
    });

    it("legend.scale() correctly reregisters listeners", function () {
        color.domain(["foo", "bar", "baz"]);
        legend.renderTo(svg);

        var tempDomain = ["a", "b", "c"];
        var newColorScale = new Plottable.Scale.Color("20");
        newColorScale.domain(tempDomain);
        legend.scale(newColorScale);

        var newDomain = ["a", "foo", "d"];
        newColorScale.domain(newDomain);
        legend.content.selectAll(".legend-row").each(function (d, i) {
            assert.equal(d, newDomain[i], "the data is set correctly");
            var text = d3.select(this).select("text").text();
            assert.equal(text, d, "the text was set properly");
            var fill = d3.select(this).select("circle").attr("fill");
            assert.equal(fill, newColorScale.scale(d), "the fill was set properly");
        });
        svg.remove();
    });

    it("icon radius is not too small or too big", function () {
        color.domain(["foo"]);
        legend.renderTo(svg);
        var style = legend.element.append("style");
        style.attr("type", "text/css");

        function verifyCircleHeight() {
            var text = legend.content.select("text");
            var circle = legend.content.select("circle");
            var textHeight = Plottable.Util.DOM.getBBox(text).height;
            var circleHeight = Plottable.Util.DOM.getBBox(circle).height;
            assert.operator(circleHeight, "<", textHeight, "icons are too big. iconHeight = " + circleHeight + " vs circleHeight = " + circleHeight);
            assert.operator(circleHeight, ">", textHeight / 2, "icons are too small. iconHeight = " + circleHeight + " vs circleHeight = " + circleHeight);
        }

        verifyCircleHeight();

        style.text(".plottable .legend text { font-size: 60px; }");
        legend._computeLayout();
        legend._render();
        verifyCircleHeight();

        style.text(".plottable .legend text { font-size: 10px; }");
        legend._computeLayout();
        legend._render();
        verifyCircleHeight();

        svg.remove();
    });

    describe("Legend toggle tests", function () {
        var toggleLegend;

        beforeEach(function () {
            toggleLegend = new Plottable.Component.Legend(color);
            toggleLegend.toggleCallback(function (d, b) {
            });
        });

        function verifyState(selection, b, msg) {
            assert.equal(selection.classed("toggled-on"), b, msg);
            assert.equal(selection.classed("toggled-off"), !b, msg);
        }

        function getSelection(datum) {
            var selection = toggleLegend.content.selectAll(".legend-row").filter(function (d, i) {
                return d === datum;
            });
            return selection;
        }

        function verifyEntry(datum, b, msg) {
            verifyState(getSelection(datum), b, msg);
        }

        function toggleEntry(datum, index) {
            getSelection(datum).on("click")(datum, index);
        }

        it("basic initialization test", function () {
            color.domain(["a", "b", "c", "d", "e"]);
            toggleLegend.renderTo(svg);
            toggleLegend.content.selectAll(".legend-row").each(function (d, i) {
                var selection = d3.select(this);
                verifyState(selection, true);
            });
            svg.remove();
        });

        it("basic toggling test", function () {
            color.domain(["a"]);
            toggleLegend.renderTo(svg);
            toggleLegend.content.selectAll(".legend-row").each(function (d, i) {
                var selection = d3.select(this);
                selection.on("click")(d, i);
                verifyState(selection, false);
                selection.on("click")(d, i);
                verifyState(selection, true);
            });
            svg.remove();
        });

        it("scale() works as intended with toggling", function () {
            var domain = ["a", "b", "c", "d", "e"];
            color.domain(domain);
            toggleLegend.renderTo(svg);
            toggleEntry("a", 0);
            toggleEntry("d", 3);
            toggleEntry("c", 2);

            var newDomain = ["r", "a", "d", "g"];
            var newColorScale = new Plottable.Scale.Color("Category10");
            newColorScale.domain(newDomain);
            toggleLegend.scale(newColorScale);

            verifyEntry("r", true);
            verifyEntry("a", false);
            verifyEntry("g", true);
            verifyEntry("d", false);

            svg.remove();
        });

        it("listeners on scale will correctly update states", function () {
            color.domain(["a", "b", "c", "d", "e"]);
            toggleLegend.renderTo(svg);
            toggleEntry("a", 0);
            toggleEntry("d", 3);
            toggleEntry("c", 2);

            color.domain(["e", "d", "b", "a", "c"]);
            verifyEntry("a", false);
            verifyEntry("b", true);
            verifyEntry("c", false);
            verifyEntry("d", false);
            verifyEntry("e", true);
            svg.remove();
        });

        it("Testing callback works correctly", function () {
            var domain = ["a", "b", "c", "d", "e"];
            color.domain(domain);
            var state = [true, true, true, true, true];

            toggleLegend.toggleCallback(function (d, b) {
                state[domain.indexOf(d)] = b;
            });
            toggleLegend.renderTo(svg);

            toggleEntry("a", 0);
            verifyEntry("a", false);
            assert.equal(state[0], false, "callback was successful");

            toggleEntry("d", 3);
            verifyEntry("d", false);
            assert.equal(state[3], false, "callback was successful");

            toggleEntry("a", 0);
            verifyEntry("a", true);
            assert.equal(state[0], true, "callback was successful");

            toggleEntry("c", 2);
            verifyEntry("c", false);
            assert.equal(state[2], false, "callback was successful");
            svg.remove();
        });

        it("Overwriting callback is successfull", function () {
            var domain = ["a"];
            color.domain(domain);
            var state = true;
            toggleLegend.renderTo(svg);

            toggleLegend.toggleCallback(function (d, b) {
                state = b;
            });

            toggleEntry("a", 0);
            assert.equal(state, false, "callback was successful");

            var count = 0;
            toggleLegend.toggleCallback(function (d, b) {
                count++;
            });

            toggleEntry("a", 0);
            assert.equal(state, false, "callback was overwritten");
            assert.equal(count, 1, "new callback was successfully called");
            svg.remove();
        });

        it("Removing callback is successful", function () {
            var domain = ["a"];
            color.domain(domain);
            var state = true;
            toggleLegend.renderTo(svg);

            toggleLegend.toggleCallback(function (d, b) {
                state = b;
            });

            toggleEntry("a", 0);
            assert.equal(state, false, "callback was successful");

            toggleLegend.toggleCallback(); // this should not remove the callback
            toggleEntry("a", 0);
            assert.equal(state, true, "callback was successful");

            toggleLegend.toggleCallback(null); // this should remove the callback
            assert.throws(function () {
                toggleEntry("a", 0);
            });
            var selection = getSelection("a");

            // should have no classes
            assert.equal(selection.classed("toggled-on"), false, "is not toggled-on");
            assert.equal(selection.classed("toggled-off"), false, "is not toggled-off");

            svg.remove();
        });
    });

    describe("Legend hover tests", function () {
        var hoverLegend;

        beforeEach(function () {
            hoverLegend = new Plottable.Component.Legend(color);
            hoverLegend.hoverCallback(function (d) {
            });
        });

        function _verifyFocus(selection, b, msg) {
            assert.equal(selection.classed("hover"), true, msg);
            assert.equal(selection.classed("focus"), b, msg);
        }

        function _verifyEmpty(selection, msg) {
            assert.equal(selection.classed("hover"), false, msg);
            assert.equal(selection.classed("focus"), false, msg);
        }

        function getSelection(datum) {
            var selection = hoverLegend.content.selectAll(".legend-row").filter(function (d, i) {
                return d === datum;
            });
            return selection;
        }

        function verifyFocus(datum, b, msg) {
            _verifyFocus(getSelection(datum), b, msg);
        }

        function verifyEmpty(datum, msg) {
            _verifyEmpty(getSelection(datum), msg);
        }

        function hoverEntry(datum, index) {
            getSelection(datum).on("mouseover")(datum, index);
        }

        function leaveEntry(datum, index) {
            getSelection(datum).on("mouseout")(datum, index);
        }

        it("basic initialization test", function () {
            color.domain(["a", "b", "c", "d", "e"]);
            hoverLegend.renderTo(svg);
            hoverLegend.content.selectAll(".legend-row").each(function (d, i) {
                verifyEmpty(d);
            });
            svg.remove();
        });

        it("basic hover test", function () {
            color.domain(["a"]);
            hoverLegend.renderTo(svg);
            hoverEntry("a", 0);
            verifyFocus("a", true);
            leaveEntry("a", 0);
            verifyEmpty("a");
            svg.remove();
        });

        it("scale() works as intended with hovering", function () {
            var domain = ["a", "b", "c", "d", "e"];
            color.domain(domain);
            hoverLegend.renderTo(svg);

            hoverEntry("a", 0);

            var newDomain = ["r", "a", "d", "g"];
            var newColorScale = new Plottable.Scale.Color("Category10");
            newColorScale.domain(newDomain);
            hoverLegend.scale(newColorScale);

            verifyFocus("r", false, "r");
            verifyFocus("a", true, "a");
            verifyFocus("g", false, "g");
            verifyFocus("d", false, "d");

            leaveEntry("a", 0);
            verifyEmpty("r");
            verifyEmpty("a");
            verifyEmpty("g");
            verifyEmpty("d");

            svg.remove();
        });

        it("listeners on scale will correctly update states", function () {
            color.domain(["a", "b", "c", "d", "e"]);
            hoverLegend.renderTo(svg);
            hoverEntry("c", 2);

            color.domain(["e", "d", "b", "a", "c"]);
            verifyFocus("a", false);
            verifyFocus("b", false);
            verifyFocus("c", true);
            verifyFocus("d", false);
            verifyFocus("e", false);
            svg.remove();
        });

        it("Testing callback works correctly", function () {
            var domain = ["a", "b", "c", "d", "e"];
            color.domain(domain);
            var focused = undefined;

            hoverLegend.hoverCallback(function (d) {
                focused = d;
            });
            hoverLegend.renderTo(svg);

            hoverEntry("a", 0);
            verifyFocus("a", true);
            assert.equal(focused, "a", "callback was successful");

            leaveEntry("a", 0);
            assert.equal(focused, undefined, "callback was successful");

            hoverEntry("d", 3);
            verifyFocus("d", true);
            assert.equal(focused, "d", "callback was successful");
            svg.remove();
        });

        it("Overwriting callback is successfull", function () {
            var domain = ["a"];
            color.domain(domain);
            var focused = undefined;
            hoverLegend.renderTo(svg);

            hoverLegend.hoverCallback(function (d) {
                focused = d;
            });

            hoverEntry("a", 0);
            assert.equal(focused, "a", "callback was successful");
            leaveEntry("a", 0);

            var count = 0;
            hoverLegend.hoverCallback(function (d) {
                count++;
            });

            hoverEntry("a", 0);
            assert.equal(focused, undefined, "old callback was not called");
            assert.equal(count, 1, "new callbcak was called");
            leaveEntry("a", 0);
            assert.equal(count, 2, "new callback was called");
            svg.remove();
        });

        it("Removing callback is successful", function () {
            var domain = ["a"];
            color.domain(domain);
            var focused = undefined;
            hoverLegend.renderTo(svg);

            hoverLegend.hoverCallback(function (d) {
                focused = d;
            });

            hoverEntry("a", 0);
            assert.equal(focused, "a", "callback was successful");

            hoverLegend.hoverCallback(); // this should not remove the callback
            leaveEntry("a", 0);
            assert.equal(focused, undefined, "callback was successful");

            hoverLegend.hoverCallback(null); // this should remove the callback
            assert.throws(function () {
                hoverEntry("a", 0);
            });
            verifyEmpty("a");

            svg.remove();
        });
    });
});

///<reference path="../../testReference.ts" />
var __extends = this.__extends || function (d, b) {
    for (var p in b) if (b.hasOwnProperty(p)) d[p] = b[p];
    function __() { this.constructor = d; }
    __.prototype = b.prototype;
    d.prototype = new __();
};
var assert = chai.assert;
var CountingPlot = (function (_super) {
    __extends(CountingPlot, _super);
    function CountingPlot(dataset) {
        _super.call(this, dataset);
        this.renders = 0;
    }
    CountingPlot.prototype._render = function () {
        ++this.renders;
        return _super.prototype._render.call(this);
    };
    return CountingPlot;
})(Plottable.Abstract.Plot);

describe("Plots", function () {
    describe("Abstract Plot", function () {
        it("Plots default correctly", function () {
            var r = new Plottable.Abstract.Plot();
            assert.isTrue(r.clipPathEnabled, "clipPathEnabled defaults to true");
        });

        it("Base Plot functionality works", function () {
            var svg = generateSVG(400, 300);
            var d1 = new Plottable.DataSource(["foo"], { cssClass: "bar" });
            var r = new Plottable.Abstract.Plot(d1);
            r._anchor(svg);
            r._computeLayout();
            var renderArea = r.content.select(".render-area");
            assert.isNotNull(renderArea.node(), "there is a render-area");
            svg.remove();
        });

        it("Allows the DataSource to be changed", function () {
            var d1 = new Plottable.DataSource(["foo"], { cssClass: "bar" });
            var r = new Plottable.Abstract.Plot(d1);
            assert.equal(d1, r.dataSource(), "returns the original");

            var d2 = new Plottable.DataSource(["bar"], { cssClass: "boo" });
            r.dataSource(d2);
            assert.equal(d2, r.dataSource(), "returns new datasource");
        });

        it("Changes DataSource listeners when the DataSource is changed", function () {
            var d1 = new Plottable.DataSource(["foo"], { cssClass: "bar" });
            var r = new CountingPlot(d1);

            assert.equal(0, r.renders, "initially hasn't rendered anything");

            d1.broadcaster.broadcast();
            assert.equal(1, r.renders, "we re-render when our datasource changes");

            r.dataSource();
            assert.equal(1, r.renders, "we shouldn't redraw when querying the datasource");

            var d2 = new Plottable.DataSource(["bar"], { cssClass: "boo" });
            r.dataSource(d2);
            assert.equal(2, r.renders, "we should redraw when we change datasource");

            d1.broadcaster.broadcast();
            assert.equal(2, r.renders, "we shouldn't listen to the old datasource");

            d2.broadcaster.broadcast();
            assert.equal(3, r.renders, "we should listen to the new datasource");
        });

        it("Updates its projectors when the DataSource is changed", function () {
            var d1 = new Plottable.DataSource([{ x: 5, y: 6 }], { cssClass: "bar" });
            var r = new Plottable.Abstract.Plot(d1);

            var xScaleCalls = 0;
            var yScaleCalls = 0;
            var xScale = new Plottable.Scale.Linear();
            var yScale = new Plottable.Scale.Linear();
            var metadataProjector = function (d, i, m) {
                return m.cssClass;
            };
            r.project("x", "x", xScale);
            r.project("y", "y", yScale);
            r.project("meta", metadataProjector);
            xScale.broadcaster.registerListener(null, function (listenable) {
                assert.equal(listenable, xScale, "Callback received the calling scale as the first argument");
                ++xScaleCalls;
            });
            yScale.broadcaster.registerListener(null, function (listenable) {
                assert.equal(listenable, yScale, "Callback received the calling scale as the first argument");
                ++yScaleCalls;
            });

            assert.equal(0, xScaleCalls, "initially hasn't made any X callbacks");
            assert.equal(0, yScaleCalls, "initially hasn't made any Y callbacks");

            d1.broadcaster.broadcast();
            assert.equal(1, xScaleCalls, "X scale was wired up to datasource correctly");
            assert.equal(1, yScaleCalls, "Y scale was wired up to datasource correctly");

            var metaProjector = r._generateAttrToProjector()["meta"];
            assert.equal(metaProjector(null, 0), "bar", "plot projector used the right metadata");

            var d2 = new Plottable.DataSource([{ x: 7, y: 8 }], { cssClass: "boo" });
            r.dataSource(d2);
            assert.equal(2, xScaleCalls, "Changing datasource fires X scale listeners (but doesn't coalesce callbacks)");
            assert.equal(2, yScaleCalls, "Changing datasource fires Y scale listeners (but doesn't coalesce callbacks)");

            d1.broadcaster.broadcast();
            assert.equal(2, xScaleCalls, "X scale was unhooked from old datasource");
            assert.equal(2, yScaleCalls, "Y scale was unhooked from old datasource");

            d2.broadcaster.broadcast();
            assert.equal(3, xScaleCalls, "X scale was hooked into new datasource");
            assert.equal(3, yScaleCalls, "Y scale was hooked into new datasource");

            metaProjector = r._generateAttrToProjector()["meta"];
            assert.equal(metaProjector(null, 0), "boo", "plot projector used the right metadata");
        });

        it("Plot automatically generates a DataSource if only data is provided", function () {
            var data = ["foo", "bar"];
            var r = new Plottable.Abstract.Plot(data);
            var dataSource = r.dataSource();
            assert.isNotNull(dataSource, "A DataSource was automatically generated");
            assert.deepEqual(dataSource.data(), data, "The generated DataSource has the correct data");
        });

        it("Plot.project works as intended", function () {
            var r = new Plottable.Abstract.Plot();
            var s = new Plottable.Scale.Linear().domain([0, 1]).range([0, 10]);
            r.project("attr", "a", s);
            var attrToProjector = r._generateAttrToProjector();
            var projector = attrToProjector["attr"];
            assert.equal(projector({ "a": 0.5 }, 0), 5, "projector works as intended");
        });

        it("Changing Plot.dataSource().data to [] causes scale to contract", function () {
            var ds1 = new Plottable.DataSource([0, 1, 2]);
            var ds2 = new Plottable.DataSource([1, 2, 3]);
            var s = new Plottable.Scale.Linear();
            var svg1 = generateSVG(100, 100);
            var svg2 = generateSVG(100, 100);
            var r1 = new Plottable.Abstract.Plot().dataSource(ds1).project("x", function (x) {
                return x;
            }, s).renderTo(svg1);
            var r2 = new Plottable.Abstract.Plot().dataSource(ds2).project("x", function (x) {
                return x;
            }, s).renderTo(svg2);
            assert.deepEqual(s.domain(), [0, 3], "Simple domain combining");
            ds1.data([]);
            assert.deepEqual(s.domain(), [1, 3], "Contracting domain due to projection becoming empty");
            svg1.remove();
            svg2.remove();
        });

        it("remove() disconnects plots from its scales", function () {
            var r = new Plottable.Abstract.Plot();
            var s = new Plottable.Scale.Linear();
            r.project("attr", "a", s);
            r.remove();
            var key2callback = s.broadcaster.key2callback;
            assert.isUndefined(key2callback.get(r), "the plot is no longer attached to the scale");
        });
    });
});

///<reference path="../../testReference.ts" />
var assert = chai.assert;

describe("Plots", function () {
    describe("LinePlot", function () {
        var svg;
        var xScale;
        var yScale;
        var xAccessor;
        var yAccessor;
        var colorAccessor;
        var simpleDataset;
        var linePlot;
        var renderArea;
        var verifier;

        // for IE, whose paths look like "M 0 500 L" instead of "M0,500L"
        var normalizePath = function (s) {
            return s.replace(/ *([A-Z]) */g, "$1").replace(/ /g, ",");
        };

        before(function () {
            svg = generateSVG(500, 500);
            verifier = new MultiTestVerifier();
            xScale = new Plottable.Scale.Linear().domain([0, 1]);
            yScale = new Plottable.Scale.Linear().domain([0, 1]);
            xAccessor = function (d) {
                return d.foo;
            };
            yAccessor = function (d) {
                return d.bar;
            };
            colorAccessor = function (d, i, m) {
                return d3.rgb(d.foo, d.bar, i).toString();
            };
            simpleDataset = new Plottable.DataSource([{ foo: 0, bar: 0 }, { foo: 1, bar: 1 }]);
            linePlot = new Plottable.Plot.Line(simpleDataset, xScale, yScale);
            linePlot.project("x", xAccessor, xScale).project("y", yAccessor, yScale).project("stroke", colorAccessor).renderTo(svg);
            renderArea = linePlot.renderArea;
        });

        beforeEach(function () {
            verifier.start();
        });

        it("draws a line correctly", function () {
            var linePath = renderArea.select(".line");
            assert.strictEqual(normalizePath(linePath.attr("d")), "M0,500L500,0", "line d was set correctly");
            var lineComputedStyle = window.getComputedStyle(linePath.node());
            assert.strictEqual(lineComputedStyle.fill, "none", "line fill renders as \"none\"");
            verifier.end();
        });

        it("attributes set appropriately from accessor", function () {
            var areaPath = renderArea.select(".line");
            assert.equal(areaPath.attr("stroke"), "#000000", "stroke set correctly");
            verifier.end();
        });

        it("attributes can be changed by projecting new accessor and re-render appropriately", function () {
            var newColorAccessor = function () {
                return "pink";
            };
            linePlot.project("stroke", newColorAccessor);
            linePlot.renderTo(svg);
            var linePath = renderArea.select(".line");
            assert.equal(linePath.attr("stroke"), "pink", "stroke changed correctly");
            verifier.end();
        });

        it("attributes can be changed by projecting attribute accessor (sets to first datum attribute)", function () {
            var data = simpleDataset.data();
            data.forEach(function (d) {
                d.stroke = "pink";
            });
            simpleDataset.data(data);
            linePlot.project("stroke", "stroke");
            var areaPath = renderArea.select(".line");
            assert.equal(areaPath.attr("stroke"), "pink", "stroke set to uniform stroke color");

            data[0].stroke = "green";
            simpleDataset.data(data);
            assert.equal(areaPath.attr("stroke"), "green", "stroke set to first datum stroke color");
            verifier.end();
        });

        after(function () {
            if (verifier.passed) {
                svg.remove();
            }
            ;
        });
    });
});

///<reference path="../../testReference.ts" />
var assert = chai.assert;

describe("Plots", function () {
    describe("AreaPlot", function () {
        var svg;
        var xScale;
        var yScale;
        var xAccessor;
        var yAccessor;
        var y0Accessor;
        var colorAccessor;
        var fillAccessor;
        var simpleDataset;
        var areaPlot;
        var renderArea;
        var verifier;

        // for IE, whose paths look like "M 0 500 L" instead of "M0,500L"
        var normalizePath = function (s) {
            return s.replace(/ *([A-Z]) */g, "$1").replace(/ /g, ",");
        };

        before(function () {
            svg = generateSVG(500, 500);
            verifier = new MultiTestVerifier();
            xScale = new Plottable.Scale.Linear().domain([0, 1]);
            yScale = new Plottable.Scale.Linear().domain([0, 1]);
            xAccessor = function (d) {
                return d.foo;
            };
            yAccessor = function (d) {
                return d.bar;
            };
            y0Accessor = function () {
                return 0;
            };
            colorAccessor = function (d, i, m) {
                return d3.rgb(d.foo, d.bar, i).toString();
            };
            fillAccessor = function () {
                return "steelblue";
            };
            simpleDataset = new Plottable.DataSource([{ foo: 0, bar: 0 }, { foo: 1, bar: 1 }]);
            areaPlot = new Plottable.Plot.Area(simpleDataset, xScale, yScale);
            areaPlot.project("x", xAccessor, xScale).project("y", yAccessor, yScale).project("y0", y0Accessor, yScale).project("fill", fillAccessor).project("stroke", colorAccessor).renderTo(svg);
            renderArea = areaPlot.renderArea;
        });

        beforeEach(function () {
            verifier.start();
        });

        it("draws area and line correctly", function () {
            var areaPath = renderArea.select(".area");
            assert.strictEqual(normalizePath(areaPath.attr("d")), "M0,500L500,0L500,500L0,500Z", "area d was set correctly");
            assert.strictEqual(areaPath.attr("fill"), "steelblue", "area fill was set correctly");
            var areaComputedStyle = window.getComputedStyle(areaPath.node());
            assert.strictEqual(areaComputedStyle.stroke, "none", "area stroke renders as \"none\"");

            var linePath = renderArea.select(".line");
            assert.strictEqual(normalizePath(linePath.attr("d")), "M0,500L500,0", "line d was set correctly");
            assert.strictEqual(linePath.attr("stroke"), "#000000", "line stroke was set correctly");
            var lineComputedStyle = window.getComputedStyle(linePath.node());
            assert.strictEqual(lineComputedStyle.fill, "none", "line fill renders as \"none\"");
            verifier.end();
        });

        it("area fill works for non-zero floor values appropriately, e.g. half the height of the line", function () {
            areaPlot.project("y0", function (d) {
                return d.bar / 2;
            }, yScale);
            areaPlot.renderTo(svg);
            renderArea = areaPlot.renderArea;
            var areaPath = renderArea.select(".area");
            assert.equal(normalizePath(areaPath.attr("d")), "M0,500L500,0L500,250L0,500Z");
            verifier.end();
        });

        after(function () {
            if (verifier.passed) {
                svg.remove();
            }
            ;
        });
    });
});

///<reference path="../../testReference.ts" />
var assert = chai.assert;

describe("Plots", function () {
    describe("Bar Plot", function () {
        describe("Vertical Bar Plot in points mode", function () {
            var verifier = new MultiTestVerifier();
            var svg;
            var dataset;
            var xScale;
            var yScale;
            var renderer;
            var SVG_WIDTH = 600;
            var SVG_HEIGHT = 400;

            before(function () {
                svg = generateSVG(SVG_WIDTH, SVG_HEIGHT);
                xScale = new Plottable.Scale.Ordinal().domain(["A", "B"]).rangeType("points");
                yScale = new Plottable.Scale.Linear();
                var data = [
                    { x: "A", y: 1 },
                    { x: "B", y: -1.5 },
                    { x: "B", y: 1 }
                ];
                dataset = new Plottable.DataSource(data);

                renderer = new Plottable.Plot.VerticalBar(dataset, xScale, yScale);
                renderer.animate(false);
                renderer.renderTo(svg);
            });

            beforeEach(function () {
                yScale.domain([-2, 2]);
                renderer.baseline(0);
                verifier.start();
            });

            it("renders correctly", function () {
                var renderArea = renderer.renderArea;
                var bars = renderArea.selectAll("rect");
                assert.lengthOf(bars[0], 3, "One bar was created per data point");
                var bar0 = d3.select(bars[0][0]);
                var bar1 = d3.select(bars[0][1]);
                assert.equal(bar0.attr("width"), "10", "bar0 width is correct");
                assert.equal(bar1.attr("width"), "10", "bar1 width is correct");
                assert.equal(bar0.attr("height"), "100", "bar0 height is correct");
                assert.equal(bar1.attr("height"), "150", "bar1 height is correct");
                assert.equal(bar0.attr("x"), "150", "bar0 x is correct");
                assert.equal(bar1.attr("x"), "450", "bar1 x is correct");
                assert.equal(bar0.attr("y"), "100", "bar0 y is correct");
                assert.equal(bar1.attr("y"), "200", "bar1 y is correct");

                var baseline = renderArea.select(".baseline");
                assert.equal(baseline.attr("y1"), "200", "the baseline is in the correct vertical position");
                assert.equal(baseline.attr("y2"), "200", "the baseline is in the correct vertical position");
                assert.equal(baseline.attr("x1"), "0", "the baseline starts at the edge of the chart");
                assert.equal(baseline.attr("x2"), SVG_WIDTH, "the baseline ends at the edge of the chart");
                verifier.end();
            });

            it("baseline value can be changed; renderer updates appropriately", function () {
                renderer.baseline(-1);

                var renderArea = renderer.renderArea;
                var bars = renderArea.selectAll("rect");
                var bar0 = d3.select(bars[0][0]);
                var bar1 = d3.select(bars[0][1]);
                assert.equal(bar0.attr("height"), "200", "bar0 height is correct");
                assert.equal(bar1.attr("height"), "50", "bar1 height is correct");
                assert.equal(bar0.attr("y"), "100", "bar0 y is correct");
                assert.equal(bar1.attr("y"), "300", "bar1 y is correct");

                var baseline = renderArea.select(".baseline");
                assert.equal(baseline.attr("y1"), "300", "the baseline is in the correct vertical position");
                assert.equal(baseline.attr("y2"), "300", "the baseline is in the correct vertical position");
                assert.equal(baseline.attr("x1"), "0", "the baseline starts at the edge of the chart");
                assert.equal(baseline.attr("x2"), SVG_WIDTH, "the baseline ends at the edge of the chart");
                verifier.end();
            });

            it("bar alignment can be changed; renderer updates appropriately", function () {
                renderer.barAlignment("center");
                var renderArea = renderer.renderArea;
                var bars = renderArea.selectAll("rect");
                var bar0 = d3.select(bars[0][0]);
                var bar1 = d3.select(bars[0][1]);
                assert.equal(bar0.attr("width"), "10", "bar0 width is correct");
                assert.equal(bar1.attr("width"), "10", "bar1 width is correct");
                assert.equal(bar0.attr("x"), "145", "bar0 x is correct");
                assert.equal(bar1.attr("x"), "445", "bar1 x is correct");

                renderer.barAlignment("right");
                renderArea = renderer.renderArea;
                bars = renderArea.selectAll("rect");
                bar0 = d3.select(bars[0][0]);
                bar1 = d3.select(bars[0][1]);
                assert.equal(bar0.attr("width"), "10", "bar0 width is correct");
                assert.equal(bar1.attr("width"), "10", "bar1 width is correct");
                assert.equal(bar0.attr("x"), "140", "bar0 x is correct");
                assert.equal(bar1.attr("x"), "440", "bar1 x is correct");

                assert.throws(function () {
                    return renderer.barAlignment("blargh");
                }, Error);
                assert.equal(renderer._barAlignmentFactor, 1, "the bad barAlignment didnt break internal state");
                verifier.end();
            });

            it("can select and deselect bars", function () {
                var selectedBar = renderer.selectBar(145, 150);

                assert.isNotNull(selectedBar, "clicked on a bar");
                assert.equal(selectedBar.data()[0], dataset.data()[0], "the data in the bar matches the datasource");
                assert.isTrue(selectedBar.classed("selected"), "the bar was classed \"selected\"");

                renderer.deselectAll();
                assert.isFalse(selectedBar.classed("selected"), "the bar is no longer selected");

                selectedBar = renderer.selectBar(-1, -1); // no bars here
                assert.isNull(selectedBar, "returns null if no bar was selected");

                selectedBar = renderer.selectBar(200, 50); // between the two bars
                assert.isNull(selectedBar, "returns null if no bar was selected");

                selectedBar = renderer.selectBar(145, 10); // above bar 0
                assert.isNull(selectedBar, "returns null if no bar was selected");

                // the bars are now (140,100),(150,300) and (440,300),(450,350) - the
                // origin is at the top left!
                selectedBar = renderer.selectBar({ min: 145, max: 445 }, { min: 150, max: 150 }, true);
                assert.isNotNull(selectedBar, "line between middle of two bars");
                assert.lengthOf(selectedBar.data(), 2, "selected 2 bars (not the negative one)");
                assert.equal(selectedBar.data()[0], dataset.data()[0], "the data in bar 0 matches the datasource");
                assert.equal(selectedBar.data()[1], dataset.data()[2], "the data in bar 1 matches the datasource");
                assert.isTrue(selectedBar.classed("selected"), "the bar was classed \"selected\"");

                selectedBar = renderer.selectBar({ min: 145, max: 445 }, { min: 150, max: 350 }, true);
                assert.isNotNull(selectedBar, "square between middle of two bars, & over the whole area");
                assert.lengthOf(selectedBar.data(), 3, "selected all the bars");
                assert.equal(selectedBar.data()[0], dataset.data()[0], "the data in bar 0 matches the datasource");
                assert.equal(selectedBar.data()[1], dataset.data()[1], "the data in bar 1 matches the datasource");
                assert.equal(selectedBar.data()[2], dataset.data()[2], "the data in bar 2 matches the datasource");
                assert.isTrue(selectedBar.classed("selected"), "the bar was classed \"selected\"");

                // the runtime parameter validation should be strict, so no strings or
                // mangled objects
                assert.throws(function () {
                    return renderer.selectBar("blargh", 150);
                }, Error);
                assert.throws(function () {
                    return renderer.selectBar({ min: 150 }, 150);
                }, Error);

                verifier.end();
            });

            it("shouldn't blow up if members called before the first render", function () {
                var brandNew = new Plottable.Plot.VerticalBar(dataset, xScale, yScale);

                assert.isNotNull(brandNew.deselectAll(), "deselects return self");
                assert.isNull(brandNew.selectBar(0, 0), "selects return empty");

                brandNew._anchor(d3.select(document.createElement("svg"))); // calls `_setup()`

                assert.isNotNull(brandNew.deselectAll(), "deselects return self after setup");
                assert.isNull(brandNew.selectBar(0, 0), "selects return empty after setup");

                verifier.end();
            });

            after(function () {
                if (verifier.passed) {
                    svg.remove();
                }
                ;
            });
        });

        describe("Horizontal Bar Plot in Points Mode", function () {
            var verifier = new MultiTestVerifier();
            var svg;
            var dataset;
            var yScale;
            var xScale;
            var renderer;
            var SVG_WIDTH = 600;
            var SVG_HEIGHT = 400;
            before(function () {
                svg = generateSVG(SVG_WIDTH, SVG_HEIGHT);
                yScale = new Plottable.Scale.Ordinal().domain(["A", "B"]).rangeType("points");
                xScale = new Plottable.Scale.Linear();

                var data = [
                    { y: "A", x: 1 },
                    { y: "B", x: -1.5 },
                    { y: "B", x: 1 }
                ];
                dataset = new Plottable.DataSource(data);

                renderer = new Plottable.Plot.HorizontalBar(dataset, xScale, yScale);
                renderer.animate(false);
                renderer.renderTo(svg);
            });

            beforeEach(function () {
                xScale.domain([-3, 3]);
                renderer.baseline(0);
                verifier.start();
            });

            it("renders correctly", function () {
                var renderArea = renderer.renderArea;
                var bars = renderArea.selectAll("rect");
                assert.lengthOf(bars[0], 3, "One bar was created per data point");
                var bar0 = d3.select(bars[0][0]);
                var bar1 = d3.select(bars[0][1]);
                assert.equal(bar0.attr("height"), "10", "bar0 height is correct");
                assert.equal(bar1.attr("height"), "10", "bar1 height is correct");
                assert.equal(bar0.attr("width"), "100", "bar0 width is correct");
                assert.equal(bar1.attr("width"), "150", "bar1 width is correct");
                assert.equal(bar0.attr("y"), "300", "bar0 y is correct");
                assert.equal(bar1.attr("y"), "100", "bar1 y is correct");
                assert.equal(bar0.attr("x"), "300", "bar0 x is correct");
                assert.equal(bar1.attr("x"), "150", "bar1 x is correct");

                var baseline = renderArea.select(".baseline");
                assert.equal(baseline.attr("x1"), "300", "the baseline is in the correct horizontal position");
                assert.equal(baseline.attr("x2"), "300", "the baseline is in the correct horizontal position");
                assert.equal(baseline.attr("y1"), "0", "the baseline starts at the top of the chart");
                assert.equal(baseline.attr("y2"), SVG_HEIGHT, "the baseline ends at the bottom of the chart");
                verifier.end();
            });

            it("baseline value can be changed; renderer updates appropriately", function () {
                renderer.baseline(-1);

                var renderArea = renderer.renderArea;
                var bars = renderArea.selectAll("rect");
                var bar0 = d3.select(bars[0][0]);
                var bar1 = d3.select(bars[0][1]);
                assert.equal(bar0.attr("width"), "200", "bar0 width is correct");
                assert.equal(bar1.attr("width"), "50", "bar1 width is correct");
                assert.equal(bar0.attr("x"), "200", "bar0 x is correct");
                assert.equal(bar1.attr("x"), "150", "bar1 x is correct");

                var baseline = renderArea.select(".baseline");
                assert.equal(baseline.attr("x1"), "200", "the baseline is in the correct horizontal position");
                assert.equal(baseline.attr("x2"), "200", "the baseline is in the correct horizontal position");
                assert.equal(baseline.attr("y1"), "0", "the baseline starts at the top of the chart");
                assert.equal(baseline.attr("y2"), SVG_HEIGHT, "the baseline ends at the bottom of the chart");
                verifier.end();
            });

            it("bar alignment can be changed; renderer updates appropriately", function () {
                renderer.barAlignment("center");
                var renderArea = renderer.renderArea;
                var bars = renderArea.selectAll("rect");
                var bar0 = d3.select(bars[0][0]);
                var bar1 = d3.select(bars[0][1]);
                assert.equal(bar0.attr("height"), "10", "bar0 height is correct");
                assert.equal(bar1.attr("height"), "10", "bar1 height is correct");
                assert.equal(bar0.attr("y"), "295", "bar0 y is correct");
                assert.equal(bar1.attr("y"), "95", "bar1 y is correct");

                renderer.barAlignment("bottom");
                renderArea = renderer.renderArea;
                bars = renderArea.selectAll("rect");
                bar0 = d3.select(bars[0][0]);
                bar1 = d3.select(bars[0][1]);
                assert.equal(bar0.attr("height"), "10", "bar0 height is correct");
                assert.equal(bar1.attr("height"), "10", "bar1 height is correct");
                assert.equal(bar0.attr("y"), "290", "bar0 y is correct");
                assert.equal(bar1.attr("y"), "90", "bar1 y is correct");

                assert.throws(function () {
                    return renderer.barAlignment("blargh");
                }, Error);

                verifier.end();
            });

            after(function () {
                if (verifier.passed) {
                    svg.remove();
                }
                ;
            });
        });

        describe("Horizontal Bar Plot in Bands mode", function () {
            var verifier = new MultiTestVerifier();
            var svg;
            var dataset;
            var yScale;
            var xScale;
            var renderer;
            var SVG_WIDTH = 600;
            var SVG_HEIGHT = 400;
            var axisWidth = 0;
            var bandWidth = 0;

            var numAttr = function (s, a) {
                return parseFloat(s.attr(a));
            };

            before(function () {
                svg = generateSVG(SVG_WIDTH, SVG_HEIGHT);
                yScale = new Plottable.Scale.Ordinal().domain(["A", "B"]);
                xScale = new Plottable.Scale.Linear();

                var data = [
                    { y: "A", x: 1 },
                    { y: "B", x: 2 }
                ];
                dataset = new Plottable.DataSource(data);

                renderer = new Plottable.Plot.HorizontalBar(dataset, xScale, yScale);
                renderer.baseline(0);
                renderer.animate(false);
                var yAxis = new Plottable.Axis.Category(yScale, "left");
                var table = new Plottable.Component.Table([[yAxis, renderer]]).renderTo(svg);
                axisWidth = yAxis.availableWidth;
                bandWidth = yScale.rangeBand();
                xScale.domainer(xScale.domainer().pad(0));
            });
            beforeEach(function () {
                verifier.start();
            });
            after(function () {
                if (verifier.passed) {
                    svg.remove();
                }
                ;
            });

            it("renders correctly", function () {
                var bars = renderer.renderArea.selectAll("rect");
                var bar0 = d3.select(bars[0][0]);
                var bar1 = d3.select(bars[0][1]);
                var bar0y = bar0.data()[0].y;
                var bar1y = bar1.data()[0].y;
                assert.closeTo(numAttr(bar0, "height"), 104, 2);
                assert.closeTo(numAttr(bar1, "height"), 104, 2);
                assert.closeTo(numAttr(bar0, "width"), (600 - axisWidth) / 2, 0.01, "width is correct for bar0");
                assert.closeTo(numAttr(bar1, "width"), 600 - axisWidth, 0.01, "width is correct for bar1");

                // check that bar is aligned on the center of the scale
                assert.closeTo(numAttr(bar0, "y") + numAttr(bar0, "height") / 2, yScale.scale(bar0y) + bandWidth / 2, 0.01, "y pos correct for bar0");
                assert.closeTo(numAttr(bar1, "y") + numAttr(bar1, "height") / 2, yScale.scale(bar1y) + bandWidth / 2, 0.01, "y pos correct for bar1");
                verifier.end();
            });

            it("width projector may be overwritten, and calling project queues rerender", function () {
                var bars = renderer.renderArea.selectAll("rect");
                var bar0 = d3.select(bars[0][0]);
                var bar1 = d3.select(bars[0][1]);
                var bar0y = bar0.data()[0].y;
                var bar1y = bar1.data()[0].y;
                renderer.project("width", 10);
                assert.closeTo(numAttr(bar0, "height"), 10, 0.01, "bar0 height");
                assert.closeTo(numAttr(bar1, "height"), 10, 0.01, "bar1 height");
                assert.closeTo(numAttr(bar0, "width"), (600 - axisWidth) / 2, 0.01, "bar0 width");
                assert.closeTo(numAttr(bar1, "width"), 600 - axisWidth, 0.01, "bar1 width");
                assert.closeTo(numAttr(bar0, "y") + numAttr(bar0, "height") / 2, yScale.scale(bar0y) + bandWidth / 2, 0.01, "bar0 ypos");
                assert.closeTo(numAttr(bar1, "y") + numAttr(bar1, "height") / 2, yScale.scale(bar1y) + bandWidth / 2, 0.01, "bar1 ypos");
                verifier.end();
            });
        });
    });
});

///<reference path="../../testReference.ts" />
var assert = chai.assert;

describe("Plots", function () {
    describe("GridPlot", function () {
        var SVG_WIDTH = 400;
        var SVG_HEIGHT = 200;
        var DATA = [
            { x: "A", y: "U", magnitude: 0 },
            { x: "B", y: "U", magnitude: 2 },
            { x: "A", y: "V", magnitude: 16 },
            { x: "B", y: "V", magnitude: 8 }
        ];

        var VERIFY_CELLS = function (cells) {
            assert.equal(cells.length, 4);

            var cellAU = d3.select(cells[0]);
            var cellBU = d3.select(cells[1]);
            var cellAV = d3.select(cells[2]);
            var cellBV = d3.select(cells[3]);

            assert.equal(cellAU.attr("height"), "100", "cell 'AU' height is correct");
            assert.equal(cellAU.attr("width"), "200", "cell 'AU' width is correct");
            assert.equal(cellAU.attr("x"), "0", "cell 'AU' x coord is correct");
            assert.equal(cellAU.attr("y"), "100", "cell 'AU' x coord is correct");
            assert.equal(cellAU.attr("fill"), "#000000", "cell 'AU' color is correct");

            assert.equal(cellBU.attr("height"), "100", "cell 'BU' height is correct");
            assert.equal(cellBU.attr("width"), "200", "cell 'BU' width is correct");
            assert.equal(cellBU.attr("x"), "200", "cell 'BU' x coord is correct");
            assert.equal(cellBU.attr("y"), "100", "cell 'BU' x coord is correct");
            assert.equal(cellBU.attr("fill"), "#212121", "cell 'BU' color is correct");

            assert.equal(cellAV.attr("height"), "100", "cell 'AV' height is correct");
            assert.equal(cellAV.attr("width"), "200", "cell 'AV' width is correct");
            assert.equal(cellAV.attr("x"), "0", "cell 'AV' x coord is correct");
            assert.equal(cellAV.attr("y"), "0", "cell 'AV' x coord is correct");
            assert.equal(cellAV.attr("fill"), "#ffffff", "cell 'AV' color is correct");

            assert.equal(cellBV.attr("height"), "100", "cell 'BV' height is correct");
            assert.equal(cellBV.attr("width"), "200", "cell 'BV' width is correct");
            assert.equal(cellBV.attr("x"), "200", "cell 'BV' x coord is correct");
            assert.equal(cellBV.attr("y"), "0", "cell 'BV' x coord is correct");
            assert.equal(cellBV.attr("fill"), "#777777", "cell 'BV' color is correct");
        };

        it("renders correctly", function () {
            var xScale = new Plottable.Scale.Ordinal();
            var yScale = new Plottable.Scale.Ordinal();
            var colorScale = new Plottable.Scale.InterpolatedColor(["black", "white"]);
            var svg = generateSVG(SVG_WIDTH, SVG_HEIGHT);
            var renderer = new Plottable.Plot.Grid(DATA, xScale, yScale, colorScale).project("fill", "magnitude", colorScale);
            renderer.renderTo(svg);
            VERIFY_CELLS(renderer.renderArea.selectAll("rect")[0]);
            svg.remove();
        });

        it("renders correctly when data is set after construction", function () {
            var xScale = new Plottable.Scale.Ordinal();
            var yScale = new Plottable.Scale.Ordinal();
            var colorScale = new Plottable.Scale.InterpolatedColor(["black", "white"]);
            var svg = generateSVG(SVG_WIDTH, SVG_HEIGHT);
            var renderer = new Plottable.Plot.Grid(null, xScale, yScale, colorScale).project("fill", "magnitude", colorScale);
            renderer.renderTo(svg);
            renderer.dataSource().data(DATA);
            VERIFY_CELLS(renderer.renderArea.selectAll("rect")[0]);
            svg.remove();
        });

        it("can invert y axis correctly", function () {
            var xScale = new Plottable.Scale.Ordinal();
            var yScale = new Plottable.Scale.Ordinal();
            var colorScale = new Plottable.Scale.InterpolatedColor(["black", "white"]);
            var svg = generateSVG(SVG_WIDTH, SVG_HEIGHT);
            var renderer = new Plottable.Plot.Grid(null, xScale, yScale, colorScale).project("fill", "magnitude");
            renderer.renderTo(svg);

            yScale.domain(["U", "V"]);
            renderer.dataSource().data(DATA);

            var cells = renderer.renderArea.selectAll("rect")[0];
            var cellAU = d3.select(cells[0]);
            var cellAV = d3.select(cells[2]);
            cellAU.attr("fill", "#000000");
            cellAU.attr("x", "0");
            cellAU.attr("y", "100");

            cellAV.attr("fill", "#ffffff");
            cellAV.attr("x", "0");
            cellAV.attr("y", "0");

            yScale.domain(["V", "U"]);
            cells = renderer.renderArea.selectAll("rect")[0];
            cellAU = d3.select(cells[0]);
            cellAV = d3.select(cells[2]);
            cellAU.attr("fill", "#000000");
            cellAU.attr("x", "0");
            cellAU.attr("y", "0");

            cellAV.attr("fill", "#ffffff");
            cellAV.attr("x", "0");
            cellAV.attr("y", "100");

            svg.remove();
        });
    });
});

///<reference path="../../testReference.ts" />
var assert = chai.assert;

describe("Plots", function () {
    describe("ScatterPlot", function () {
        it("the accessors properly access data, index, and metadata", function () {
            var svg = generateSVG(400, 400);
            var xScale = new Plottable.Scale.Linear();
            var yScale = new Plottable.Scale.Linear();
            xScale.domain([0, 400]);
            yScale.domain([400, 0]);
            var data = [{ x: 0, y: 0 }, { x: 1, y: 1 }];
            var metadata = { foo: 10, bar: 20 };
            var xAccessor = function (d, i, m) {
                return d.x + i * m.foo;
            };
            var yAccessor = function (d, i, m) {
                return m.bar;
            };
            var dataSource = new Plottable.DataSource(data, metadata);
            var renderer = new Plottable.Plot.Scatter(dataSource, xScale, yScale).project("x", xAccessor).project("y", yAccessor);
            renderer.renderTo(svg);
            var circles = renderer.renderArea.selectAll("circle");
            var c1 = d3.select(circles[0][0]);
            var c2 = d3.select(circles[0][1]);
            assert.closeTo(parseFloat(c1.attr("cx")), 0, 0.01, "first circle cx is correct");
            assert.closeTo(parseFloat(c1.attr("cy")), 20, 0.01, "first circle cy is correct");
            assert.closeTo(parseFloat(c2.attr("cx")), 11, 0.01, "second circle cx is correct");
            assert.closeTo(parseFloat(c2.attr("cy")), 20, 0.01, "second circle cy is correct");

            data = [{ x: 2, y: 2 }, { x: 4, y: 4 }];
            dataSource.data(data);
            assert.closeTo(parseFloat(c1.attr("cx")), 2, 0.01, "first circle cx is correct after data change");
            assert.closeTo(parseFloat(c1.attr("cy")), 20, 0.01, "first circle cy is correct after data change");
            assert.closeTo(parseFloat(c2.attr("cx")), 14, 0.01, "second circle cx is correct after data change");
            assert.closeTo(parseFloat(c2.attr("cy")), 20, 0.01, "second circle cy is correct after data change");

            metadata = { foo: 0, bar: 0 };
            dataSource.metadata(metadata);
            assert.closeTo(parseFloat(c1.attr("cx")), 2, 0.01, "first circle cx is correct after metadata change");
            assert.closeTo(parseFloat(c1.attr("cy")), 0, 0.01, "first circle cy is correct after metadata change");
            assert.closeTo(parseFloat(c2.attr("cx")), 4, 0.01, "second circle cx is correct after metadata change");
            assert.closeTo(parseFloat(c2.attr("cy")), 0, 0.01, "second circle cy is correct after metadata change");

            svg.remove();
        });

        describe("Example ScatterPlot with quadratic series", function () {
            var svg;
            var xScale;
            var yScale;
            var circlePlot;
            var SVG_WIDTH = 600;
            var SVG_HEIGHT = 300;
            var verifier = new MultiTestVerifier();
            var pixelAreaFull = { xMin: 0, xMax: SVG_WIDTH, yMin: 0, yMax: SVG_HEIGHT };
            var pixelAreaPart = { xMin: 200, xMax: 600, yMin: 100, yMax: 200 };
            var dataAreaFull = { xMin: 0, xMax: 9, yMin: 81, yMax: 0 };
            var dataAreaPart = { xMin: 3, xMax: 9, yMin: 54, yMax: 27 };
            var colorAccessor = function (d, i, m) {
                return d3.rgb(d.x, d.y, i).toString();
            };
            var circlesInArea;
            var quadraticDataset = makeQuadraticSeries(10);

            function getCirclePlotVerifier() {
                // creates a function that verifies that circles are drawn properly after accounting for svg transform
                // and then modifies circlesInArea to contain the number of circles that were discovered in the plot area
                circlesInArea = 0;
                var renderArea = circlePlot.renderArea;
                var renderAreaTransform = d3.transform(renderArea.attr("transform"));
                var translate = renderAreaTransform.translate;
                var scale = renderAreaTransform.scale;
                return function (datum, index) {
                    // This function takes special care to compute the position of circles after taking svg transformation
                    // into account.
                    var selection = d3.select(this);
                    var elementTransform = d3.transform(selection.attr("transform"));
                    var elementTranslate = elementTransform.translate;
                    var x = +selection.attr("cx") * scale[0] + translate[0] + elementTranslate[0];
                    var y = +selection.attr("cy") * scale[1] + translate[1] + elementTranslate[1];
                    if (0 <= x && x <= SVG_WIDTH && 0 <= y && y <= SVG_HEIGHT) {
                        circlesInArea++;
                        assert.closeTo(x, xScale.scale(datum.x), 0.01, "the scaled/translated x is correct");
                        assert.closeTo(y, yScale.scale(datum.y), 0.01, "the scaled/translated y is correct");
                        assert.equal(selection.attr("fill"), colorAccessor(datum, index, null), "fill is correct");
                    }
                    ;
                };
            }
            ;

            beforeEach(function () {
                verifier.start();
            });

            before(function () {
                svg = generateSVG(SVG_WIDTH, SVG_HEIGHT);
                xScale = new Plottable.Scale.Linear().domain([0, 9]);
                yScale = new Plottable.Scale.Linear().domain([0, 81]);
                circlePlot = new Plottable.Plot.Scatter(quadraticDataset, xScale, yScale);
                circlePlot.project("fill", colorAccessor);
                circlePlot.renderTo(svg);
            });

            it("setup is handled properly", function () {
                assert.deepEqual(xScale.range(), [0, SVG_WIDTH], "xScale range was set by the renderer");
                assert.deepEqual(yScale.range(), [SVG_HEIGHT, 0], "yScale range was set by the renderer");
                circlePlot.renderArea.selectAll("circle").each(getCirclePlotVerifier());
                assert.equal(circlesInArea, 10, "10 circles were drawn");
                verifier.end();
            });

            it("rendering is idempotent", function () {
                circlePlot._render();
                circlePlot._render();
                circlePlot.renderArea.selectAll("circle").each(getCirclePlotVerifier());
                assert.equal(circlesInArea, 10, "10 circles were drawn");
                verifier.end();
            });

            describe("after the scale has changed", function () {
                before(function () {
                    xScale.domain([0, 3]);
                    yScale.domain([0, 9]);
                    dataAreaFull = { xMin: 0, xMax: 3, yMin: 9, yMax: 0 };
                    dataAreaPart = { xMin: 1, xMax: 3, yMin: 6, yMax: 3 };
                });

                it("the circles re-rendered properly", function () {
                    var renderArea = circlePlot.renderArea;
                    var circles = renderArea.selectAll("circle");
                    circles.each(getCirclePlotVerifier());
                    assert.equal(circlesInArea, 4, "four circles were found in the render area");
                    verifier.end();
                });
            });

            after(function () {
                if (verifier.passed) {
                    svg.remove();
                }
                ;
            });
        });
    });
});

///<reference path="../testReference.ts" />
var assert = chai.assert;

describe("Broadcasters", function () {
    var b;
    var called;
    var cb;
    var listenable = { broadcaster: null };

    beforeEach(function () {
        b = new Plottable.Core.Broadcaster(listenable);
        listenable.broadcaster = b;
        called = false;
        cb = function () {
            called = true;
        };
    });
    it("listeners are called by the broadcast method", function () {
        b.registerListener(null, cb);
        b.broadcast();
        assert.isTrue(called, "callback was called");
    });

    it("same listener can only be associated with one callback", function () {
        var called2 = false;
        var cb2 = function () {
            called2 = true;
        };
        var listener = {};
        b.registerListener(listener, cb);
        b.registerListener(listener, cb2);
        b.broadcast();
        assert.isFalse(called, "first (overwritten) callback not called");
        assert.isTrue(called2, "second callback was called");
    });

    it("listeners can be deregistered", function () {
        var listener = {};
        b.registerListener(listener, cb);
        b.deregisterListener(listener);
        b.broadcast();
        assert.isFalse(called, "callback was not called after deregistering only listener");

        b.registerListener(5, cb);
        b.registerListener(6, cb);
        b.deregisterAllListeners();
        b.broadcast();
        assert.isFalse(called, "callback was not called after deregistering all listeners");

        b.registerListener(5, cb);
        b.registerListener(6, cb);
        b.deregisterListener(5);
        b.broadcast();
        assert.isTrue(called, "callback was called even after 1/2 listeners were deregistered");
    });

    it("arguments are passed through to callback", function () {
        var g2 = {};
        var g3 = "foo";
        var cb = function (a1, rest) {
            assert.equal(listenable, a1, "broadcaster passed through");
            assert.equal(g2, rest[0], "arg1 passed through");
            assert.equal(g3, rest[1], "arg2 passed through");
            called = true;
        };
        b.registerListener(null, cb);
        b.broadcast(g2, g3);
        assert.isTrue(called, "the cb was called");
    });

    it("deregistering an unregistered listener doesn't throw an error", function () {
        assert.doesNotThrow(function () {
            return b.deregisterListener({});
        });
    });
});

///<reference path="../testReference.ts" />
var assert = chai.assert;

describe("ComponentContainer", function () {
    it("_addComponent()", function () {
        var container = new Plottable.Abstract.ComponentContainer();
        var c1 = new Plottable.Abstract.Component();
        var c2 = new Plottable.Abstract.Component();
        var c3 = new Plottable.Abstract.Component();

        assert.isTrue(container._addComponent(c1), "returns true on successful adding");
        assert.deepEqual(container.components(), [c1], "component was added");

        container._addComponent(c2);
        assert.deepEqual(container.components(), [c1, c2], "can append components");

        container._addComponent(c3, true);
        assert.deepEqual(container.components(), [c3, c1, c2], "can prepend components");

        assert.isFalse(container._addComponent(null), "returns false for null arguments");
        assert.deepEqual(container.components(), [c3, c1, c2], "component list was unchanged");

        assert.isFalse(container._addComponent(c1), "returns false if adding an already-added component");
        assert.deepEqual(container.components(), [c3, c1, c2], "component list was unchanged");
    });

    it("_removeComponent()", function () {
        var container = new Plottable.Abstract.ComponentContainer();
        var c1 = new Plottable.Abstract.Component();
        var c2 = new Plottable.Abstract.Component();
        container._addComponent(c1);
        container._addComponent(c2);

        container._removeComponent(c2);
        assert.deepEqual(container.components(), [c1], "component 2 was removed");

        container._removeComponent(c2);
        assert.deepEqual(container.components(), [c1], "there are no side effects from removing already-removed components");
    });

    it("empty()", function () {
        var container = new Plottable.Abstract.ComponentContainer();
        assert.isTrue(container.empty());
        var c1 = new Plottable.Abstract.Component();
        container._addComponent(c1);
        assert.isFalse(container.empty());
    });

    it("detachAll()", function () {
        var container = new Plottable.Abstract.ComponentContainer();
        var c1 = new Plottable.Abstract.Component();
        var c2 = new Plottable.Abstract.Component();
        container._addComponent(c1);
        container._addComponent(c2);
        container.detachAll();

        assert.deepEqual(container.components(), [], "container was cleared of components");
    });

    it("components() returns a shallow copy", function () {
        var container = new Plottable.Abstract.ComponentContainer();
        var c1 = new Plottable.Abstract.Component();
        var c2 = new Plottable.Abstract.Component();
        container._addComponent(c1);
        container._addComponent(c2);

        var componentList = container.components();
        componentList.pop();
        assert.deepEqual(container.components(), [c1, c2], "internal list of components was not changed");
    });
});

///<reference path="../testReference.ts" />
var assert = chai.assert;

describe("ComponentGroups", function () {
    it("components in componentGroups overlap", function () {
        var c1 = makeFixedSizeComponent(10, 10);
        var c2 = new Plottable.Abstract.Component();
        var c3 = new Plottable.Abstract.Component();

        var cg = new Plottable.Component.Group([c1, c2, c3]);
        var svg = generateSVG(400, 400);
        cg._anchor(svg);
        c1.addBox("test-box1");
        c2.addBox("test-box2");
        c3.addBox("test-box3");
        cg._computeLayout()._render();
        var t1 = svg.select(".test-box1");
        var t2 = svg.select(".test-box2");
        var t3 = svg.select(".test-box3");
        assertWidthHeight(t1, 10, 10, "rect1 sized correctly");
        assertWidthHeight(t2, 400, 400, "rect2 sized correctly");
        assertWidthHeight(t3, 400, 400, "rect3 sized correctly");
        svg.remove();
    });

    it("components can be added before and after anchoring", function () {
        var c1 = makeFixedSizeComponent(10, 10);
        var c2 = makeFixedSizeComponent(20, 20);
        var c3 = new Plottable.Abstract.Component();

        var cg = new Plottable.Component.Group([c1]);
        var svg = generateSVG(400, 400);
        cg.merge(c2)._anchor(svg);
        c1.addBox("test-box1");
        c2.addBox("test-box2");
        cg._computeLayout()._render();
        var t1 = svg.select(".test-box1");
        var t2 = svg.select(".test-box2");
        assertWidthHeight(t1, 10, 10, "rect1 sized correctly");
        assertWidthHeight(t2, 20, 20, "rect2 sized correctly");
        cg.merge(c3);
        c3.addBox("test-box3");
        cg._computeLayout()._render();
        var t3 = svg.select(".test-box3");
        assertWidthHeight(t3, 400, 400, "rect3 sized correctly");
        svg.remove();
    });

    it("component fixity is computed appropriately", function () {
        var cg = new Plottable.Component.Group();
        var c1 = new Plottable.Abstract.Component();
        var c2 = new Plottable.Abstract.Component();

        cg.merge(c1).merge(c2);
        assert.isFalse(cg._isFixedHeight(), "height not fixed when both components unfixed");
        assert.isFalse(cg._isFixedWidth(), "width not fixed when both components unfixed");

        fixComponentSize(c1, 10, 10);
        assert.isFalse(cg._isFixedHeight(), "height not fixed when one component unfixed");
        assert.isFalse(cg._isFixedWidth(), "width not fixed when one component unfixed");

        fixComponentSize(c2, null, 10);
        assert.isTrue(cg._isFixedHeight(), "height fixed when both components fixed");
        assert.isFalse(cg._isFixedWidth(), "width unfixed when one component unfixed");
    });

    it("componentGroup subcomponents have xOffset, yOffset of 0", function () {
        var cg = new Plottable.Component.Group();
        var c1 = new Plottable.Abstract.Component();
        var c2 = new Plottable.Abstract.Component();
        cg.merge(c1).merge(c2);

        var svg = generateSVG();
        cg._anchor(svg);
        cg._computeLayout(50, 50, 350, 350);

        var cgTranslate = d3.transform(cg.element.attr("transform")).translate;
        var c1Translate = d3.transform(c1.element.attr("transform")).translate;
        var c2Translate = d3.transform(c2.element.attr("transform")).translate;
        assert.equal(cgTranslate[0], 50, "componentGroup has 50 xOffset");
        assert.equal(cgTranslate[1], 50, "componentGroup has 50 yOffset");
        assert.equal(c1Translate[0], 0, "componentGroup has 0 xOffset");
        assert.equal(c1Translate[1], 0, "componentGroup has 0 yOffset");
        assert.equal(c2Translate[0], 0, "componentGroup has 0 xOffset");
        assert.equal(c2Translate[1], 0, "componentGroup has 0 yOffset");
        svg.remove();
    });

    it("detach() and _removeComponent work correctly for componentGroup", function () {
        var c1 = new Plottable.Abstract.Component().classed("component-1", true);
        var c2 = new Plottable.Abstract.Component().classed("component-2", true);
        var cg = new Plottable.Component.Group([c1, c2]);

        var svg = generateSVG(200, 200);
        cg.renderTo(svg);

        var c1Node = svg.select(".component-1").node();
        var c2Node = svg.select(".component-2").node();

        assert.isNotNull(c1Node, "component 1 was added to the DOM");
        assert.isNotNull(c2Node, "component 2 was added to the DOM");

        c2.detach();

        c1Node = svg.select(".component-1").node();
        c2Node = svg.select(".comopnent-2").node();

        assert.isNotNull(c1Node, "component 1 is still in the DOM");
        assert.isNull(c2Node, "component 2 was removed from the DOM");

        cg.detach();
        var cgNode = svg.select(".component-group").node();
        c1Node = svg.select(".component-1").node();

        assert.isNull(cgNode, "component group was removed from the DOM");
        assert.isNull(c1Node, "componet 1 was also removed from the DOM");

        cg.renderTo(svg);
        cgNode = svg.select(".component-group").node();
        c1Node = svg.select(".component-1").node();

        assert.isNotNull(cgNode, "component group was added back to the DOM");
        assert.isNotNull(c1Node, "componet 1 was also added back to the DOM");

        svg.remove();
    });

    it("detachAll() works as expected", function () {
        var cg = new Plottable.Component.Group();
        var c1 = new Plottable.Abstract.Component();
        var c2 = new Plottable.Abstract.Component();
        var c3 = new Plottable.Abstract.Component();
        assert.isTrue(cg.empty(), "cg initially empty");
        cg.merge(c1).merge(c2).merge(c3);
        assert.isFalse(cg.empty(), "cg not empty after merging components");
        cg.detachAll();
        assert.isTrue(cg.empty(), "cg empty after detachAll()");
        assert.isFalse(c1._isAnchored, "c1 was detached");
        assert.isFalse(c2._isAnchored, "c2 was detached");
        assert.isFalse(c3._isAnchored, "c3 was detached");
        assert.lengthOf(cg.components(), 0, "cg has no components");
    });

    describe("ComponentGroup._requestedSpace works as expected", function () {
        it("_works for an empty ComponentGroup", function () {
            var cg = new Plottable.Component.Group();
            var request = cg._requestedSpace(10, 10);
            verifySpaceRequest(request, 0, 0, false, false, "");
        });

        it("works for a ComponentGroup with only proportional-size components", function () {
            var cg = new Plottable.Component.Group();
            var c1 = new Plottable.Abstract.Component();
            var c2 = new Plottable.Abstract.Component();
            cg.merge(c1).merge(c2);
            var request = cg._requestedSpace(10, 10);
            verifySpaceRequest(request, 0, 0, false, false, "");
        });

        it("works when there are fixed-size components", function () {
            var cg = new Plottable.Component.Group();
            var c1 = new Plottable.Abstract.Component();
            var c2 = new Plottable.Abstract.Component();
            var c3 = new Plottable.Abstract.Component();
            cg.merge(c1).merge(c2).merge(c3);
            fixComponentSize(c1, null, 10);
            fixComponentSize(c2, null, 50);
            var request = cg._requestedSpace(10, 10);
            verifySpaceRequest(request, 0, 50, false, true, "");
        });
    });

    describe("Component.merge works as expected", function () {
        var c1 = new Plottable.Abstract.Component();
        var c2 = new Plottable.Abstract.Component();
        var c3 = new Plottable.Abstract.Component();
        var c4 = new Plottable.Abstract.Component();

        it("Component.merge works as expected (Component.merge Component)", function () {
            var cg = c1.merge(c2);
            var innerComponents = cg._components;
            assert.lengthOf(innerComponents, 2, "There are two components");
            assert.equal(innerComponents[0], c1, "first component correct");
            assert.equal(innerComponents[1], c2, "second component correct");
        });

        it("Component.merge works as expected (Component.merge ComponentGroup)", function () {
            var cg = new Plottable.Component.Group([c2, c3, c4]);
            var cg2 = c1.merge(cg);
            assert.equal(cg, cg2, "c.merge(cg) returns cg");
            var components = cg._components;
            assert.lengthOf(components, 4, "four components");
            assert.equal(components[0], c1, "first component in front");
            assert.equal(components[1], c2, "second component is second");
        });

        it("Component.merge works as expected (ComponentGroup.merge Component)", function () {
            var cg = new Plottable.Component.Group([c1, c2, c3]);
            var cg2 = cg.merge(c4);
            assert.equal(cg, cg2, "cg.merge(c) returns cg");
            var components = cg._components;
            assert.lengthOf(components, 4, "there are four components");
            assert.equal(components[0], c1, "first is first");
            assert.equal(components[3], c4, "fourth is fourth");
        });

        it("Component.merge works as expected (ComponentGroup.merge ComponentGroup)", function () {
            var cg1 = new Plottable.Component.Group([c1, c2]);
            var cg2 = new Plottable.Component.Group([c3, c4]);
            var cg = cg1.merge(cg2);
            assert.equal(cg, cg1, "merged == cg1");
            assert.notEqual(cg, cg2, "merged != cg2");
            var components = cg._components;
            assert.lengthOf(components, 3, "there are three inner components");
            assert.equal(components[0], c1, "components are inside");
            assert.equal(components[1], c2, "components are inside");
            assert.equal(components[2], cg2, "componentGroup2 inside componentGroup1");
        });
    });
});

///<reference path="../testReference.ts" />
var assert = chai.assert;

function assertComponentXY(component, x, y, message) {
    // use <any> to examine the private variables
    var translate = d3.transform(component.element.attr("transform")).translate;
    var xActual = translate[0];
    var yActual = translate[1];
    assert.equal(xActual, x, "X: " + message);
    assert.equal(yActual, y, "Y: " + message);
}

describe("Component behavior", function () {
    var svg;
    var c;
    var SVG_WIDTH = 400;
    var SVG_HEIGHT = 300;
    beforeEach(function () {
        svg = generateSVG(SVG_WIDTH, SVG_HEIGHT);
        c = new Plottable.Abstract.Component();
    });

    describe("anchor", function () {
        it("anchoring works as expected", function () {
            c._anchor(svg);
            assert.equal(c.element.node(), svg.select("g").node(), "the component anchored to a <g> beneath the <svg>");
            assert.isTrue(svg.classed("plottable"), "<svg> was given \"plottable\" CSS class");
            svg.remove();
        });

        it("can re-anchor to a different element", function () {
            c._anchor(svg);

            var svg2 = generateSVG(SVG_WIDTH, SVG_HEIGHT);
            c._anchor(svg2);
            assert.equal(c.element.node(), svg2.select("g").node(), "the component re-achored under the second <svg>");
            assert.isTrue(svg2.classed("plottable"), "second <svg> was given \"plottable\" CSS class");

            svg.remove();
            svg2.remove();
        });
    });

    describe("computeLayout", function () {
        it("computeLayout defaults and updates intelligently", function () {
            c._anchor(svg);
            c._computeLayout();
            assert.equal(c.availableWidth, SVG_WIDTH, "computeLayout defaulted width to svg width");
            assert.equal(c.availableHeight, SVG_HEIGHT, "computeLayout defaulted height to svg height");
            assert.equal(c.xOrigin, 0, "xOrigin defaulted to 0");
            assert.equal(c.yOrigin, 0, "yOrigin defaulted to 0");

            svg.attr("width", 2 * SVG_WIDTH).attr("height", 2 * SVG_HEIGHT);
            c._computeLayout();
            assert.equal(c.availableWidth, 2 * SVG_WIDTH, "computeLayout updated width to new svg width");
            assert.equal(c.availableHeight, 2 * SVG_HEIGHT, "computeLayout updated height to new svg height");
            assert.equal(c.xOrigin, 0, "xOrigin is still 0");
            assert.equal(c.yOrigin, 0, "yOrigin is still 0");

            svg.remove();
        });

        it("computeLayout works with CSS layouts", function () {
            // Manually size parent
            var parent = d3.select(svg.node().parentNode);
            parent.style("width", "400px");
            parent.style("height", "200px");

            // Remove width/height attributes and style with CSS
            svg.attr("width", null).attr("height", null);
            c._anchor(svg);
            c._computeLayout();
            assert.equal(c.availableWidth, 400, "defaults to width of parent if width is not specified on <svg>");
            assert.equal(c.availableHeight, 200, "defaults to height of parent if width is not specified on <svg>");
            assert.equal(c.xOrigin, 0, "xOrigin defaulted to 0");
            assert.equal(c.yOrigin, 0, "yOrigin defaulted to 0");

            svg.style("width", "50%").style("height", "50%");
            c._computeLayout();

            assert.equal(c.availableWidth, 200, "computeLayout defaulted width to svg width");
            assert.equal(c.availableHeight, 100, "computeLayout defaulted height to svg height");
            assert.equal(c.xOrigin, 0, "xOrigin defaulted to 0");
            assert.equal(c.yOrigin, 0, "yOrigin defaulted to 0");

            svg.style("width", "25%").style("height", "25%");

            c._computeLayout();

            assert.equal(c.availableWidth, 100, "computeLayout updated width to new svg width");
            assert.equal(c.availableHeight, 50, "computeLayout updated height to new svg height");
            assert.equal(c.xOrigin, 0, "xOrigin is still 0");
            assert.equal(c.yOrigin, 0, "yOrigin is still 0");

            // reset test page DOM
            parent.style("width", "auto");
            parent.style("height", "auto");
            svg.remove();
        });

        it("computeLayout will not default when attached to non-root node", function () {
            var g = svg.append("g");
            c._anchor(g);
            assert.throws(function () {
                return c._computeLayout();
            }, "null arguments");
            svg.remove();
        });

        it("computeLayout throws an error when called on un-anchored component", function () {
            assert.throws(function () {
                return c._computeLayout();
            }, Error, "anchor must be called before computeLayout");
            svg.remove();
        });

        it("computeLayout uses its arguments apropriately", function () {
            var g = svg.append("g");
            var xOff = 10;
            var yOff = 20;
            var width = 100;
            var height = 200;
            c._anchor(svg);
            c._computeLayout(xOff, yOff, width, height);
            var translate = getTranslate(c.element);
            assert.deepEqual(translate, [xOff, yOff], "the element translated appropriately");
            assert.equal(c.availableWidth, width, "the width set properly");
            assert.equal(c.availableHeight, height, "the height set propery");
            svg.remove();
        });
    });

    it("subelement containers are ordered properly", function () {
        c.renderTo(svg);
        var gs = c.element.selectAll("g");
        var g0 = d3.select(gs[0][0]);
        var g1 = d3.select(gs[0][1]);
        var g2 = d3.select(gs[0][2]);
        var g3 = d3.select(gs[0][3]);
        assert.isTrue(g0.classed("background-container"), "the first g is a background container");
        assert.isTrue(g1.classed("content"), "the second g is a content container");
        assert.isTrue(g2.classed("foreground-container"), "the third g is a foreground container");
        assert.isTrue(g3.classed("box-container"), "the fourth g is a box container");
        svg.remove();
    });

    it("fixed-width component will align to the right spot", function () {
        fixComponentSize(c, 100, 100);
        c._anchor(svg);
        c._computeLayout();
        assertComponentXY(c, 0, 0, "top-left component aligns correctly");

        c.xAlign("CENTER").yAlign("CENTER");
        c._computeLayout();
        assertComponentXY(c, 150, 100, "center component aligns correctly");

        c.xAlign("RIGHT").yAlign("BOTTOM");
        c._computeLayout();
        assertComponentXY(c, 300, 200, "bottom-right component aligns correctly");
        svg.remove();
    });

    it("components can be offset relative to their alignment, and throw errors if there is insufficient space", function () {
        fixComponentSize(c, 100, 100);
        c._anchor(svg);
        c.xOffset(20).yOffset(20);
        c._computeLayout();
        assertComponentXY(c, 20, 20, "top-left component offsets correctly");

        c.xAlign("CENTER").yAlign("CENTER");
        c._computeLayout();
        assertComponentXY(c, 170, 120, "center component offsets correctly");

        c.xAlign("RIGHT").yAlign("BOTTOM");
        c._computeLayout();
        assertComponentXY(c, 320, 220, "bottom-right component offsets correctly");

        c.xOffset(0).yOffset(0);
        c._computeLayout();
        assertComponentXY(c, 300, 200, "bottom-right component offset resets");

        c.xOffset(-20).yOffset(-30);
        c._computeLayout();
        assertComponentXY(c, 280, 170, "negative offsets work properly");

        svg.remove();
    });

    it("component defaults are as expected", function () {
        var layout = c._requestedSpace(1, 1);
        assert.equal(layout.width, 0, "requested width defaults to 0");
        assert.equal(layout.height, 0, "requested height defaults to 0");
        assert.equal(layout.wantsWidth, false, "_requestedSpace().wantsWidth  defaults to false");
        assert.equal(layout.wantsHeight, false, "_requestedSpace().wantsHeight defaults to false");
        assert.equal(c._xAlignProportion, 0, "_xAlignProportion defaults to 0");
        assert.equal(c._yAlignProportion, 0, "_yAlignProportion defaults to 0");
        assert.equal(c._xOffset, 0, "xOffset defaults to 0");
        assert.equal(c._yOffset, 0, "yOffset defaults to 0");
        svg.remove();
    });

    it("clipPath works as expected", function () {
        assert.isFalse(c.clipPathEnabled, "clipPathEnabled defaults to false");
        c.clipPathEnabled = true;
        var expectedClipPathID = c._plottableID;
        c._anchor(svg);
        c._computeLayout(0, 0, 100, 100);
        c._render();
        var expectedClipPathURL = "url(#clipPath" + expectedClipPathID + ")";

        // IE 9 has clipPath like 'url("#clipPath")', must accomodate
        var normalizeClipPath = function (s) {
            return s.replace(/"/g, "");
        };
        assert.isTrue(normalizeClipPath(c.element.attr("clip-path")) === expectedClipPathURL, "the element has clip-path url attached");
        var clipRect = c.boxContainer.select(".clip-rect");
        assert.equal(clipRect.attr("width"), 100, "the clipRect has an appropriate width");
        assert.equal(clipRect.attr("height"), 100, "the clipRect has an appropriate height");
        svg.remove();
    });

    it("componentID works as expected", function () {
        var expectedID = Plottable.Abstract.PlottableObject.nextID;
        var c1 = new Plottable.Abstract.Component();
        assert.equal(c1._plottableID, expectedID, "component id on next component was as expected");
        var c2 = new Plottable.Abstract.Component();
        assert.equal(c2._plottableID, expectedID + 1, "future components increment appropriately");
        svg.remove();
    });

    it("boxes work as expected", function () {
        assert.throws(function () {
            return c.addBox("pre-anchor");
        }, Error, "Adding boxes before anchoring is currently disallowed");
        c.renderTo(svg);
        c.addBox("post-anchor");
        var e = c.element;
        var boxContainer = e.select(".box-container");
        var boxStrings = [".bounding-box", ".post-anchor"];

        boxStrings.forEach(function (s) {
            var box = boxContainer.select(s);
            assert.isNotNull(box.node(), s + " box was created and placed inside boxContainer");
            var bb = Plottable.Util.DOM.getBBox(box);
            assert.equal(bb.width, SVG_WIDTH, s + " width as expected");
            assert.equal(bb.height, SVG_HEIGHT, s + " height as expected");
        });
        svg.remove();
    });

    it("hitboxes are created iff there are registered interactions", function () {
        function verifyHitbox(component) {
            var hitBox = component.hitBox;
            assert.isNotNull(hitBox, "the hitbox was created");
            var hitBoxFill = hitBox.style("fill");
            var hitBoxFilled = hitBoxFill === "#ffffff" || hitBoxFill === "rgb(255, 255, 255)";
            assert.isTrue(hitBoxFilled, hitBoxFill + " <- this should be filled, so the hitbox will detect events");
            assert.equal(hitBox.style("opacity"), "0", "the hitBox is transparent, otherwise it would look weird");
        }

        c._anchor(svg);
        assert.isUndefined(c.hitBox, "no hitBox was created when there were no registered interactions");
        svg.remove();
        svg = generateSVG();

        c = new Plottable.Abstract.Component();
        var i = new Plottable.Abstract.Interaction(c).registerWithComponent();
        c._anchor(svg);
        verifyHitbox(c);
        svg.remove();
        svg = generateSVG();

        c = new Plottable.Abstract.Component();
        c._anchor(svg);
        i = new Plottable.Abstract.Interaction(c).registerWithComponent();
        verifyHitbox(c);
        svg.remove();
    });

    it("interaction registration works properly", function () {
        var hitBox1 = null;
        var hitBox2 = null;
        var interaction1 = { _anchor: function (hb) {
                return hitBox1 = hb.node();
            } };
        var interaction2 = { _anchor: function (hb) {
                return hitBox2 = hb.node();
            } };
        c.registerInteraction(interaction1);
        c.renderTo(svg);
        c.registerInteraction(interaction2);
        var hitNode = c.hitBox.node();
        assert.equal(hitBox1, hitNode, "hitBox1 was registerd");
        assert.equal(hitBox2, hitNode, "hitBox2 was registerd");
        svg.remove();
    });

    it("errors are thrown on bad alignments", function () {
        assert.throws(function () {
            return c.xAlign("foo");
        }, Error, "Unsupported alignment");
        assert.throws(function () {
            return c.yAlign("foo");
        }, Error, "Unsupported alignment");
        svg.remove();
    });

    it("css classing works as expected", function () {
        assert.isFalse(c.classed("CSS-PREANCHOR-KEEP"));
        c.classed("CSS-PREANCHOR-KEEP", true);
        assert.isTrue(c.classed("CSS-PREANCHOR-KEEP"));
        c.classed("CSS-PREANCHOR-REMOVE", true);
        assert.isTrue(c.classed("CSS-PREANCHOR-REMOVE"));
        c.classed("CSS-PREANCHOR-REMOVE", false);
        assert.isFalse(c.classed("CSS-PREANCHOR-REMOVE"));

        c._anchor(svg);
        assert.isTrue(c.classed("CSS-PREANCHOR-KEEP"));
        assert.isFalse(c.classed("CSS-PREANCHOR-REMOVE"));
        assert.isFalse(c.classed("CSS-POSTANCHOR"));
        c.classed("CSS-POSTANCHOR", true);
        assert.isTrue(c.classed("CSS-POSTANCHOR"));
        c.classed("CSS-POSTANCHOR", false);
        assert.isFalse(c.classed("CSS-POSTANCHOR"));
        assert.isFalse(c.classed(undefined), "returns false when classed called w/ undefined");
        assert.equal(c.classed(undefined, true), c, "returns this when classed called w/ undefined and true");
        svg.remove();
    });

    it("detach() works as expected", function () {
        var cbCalled = 0;
        var cb = function (b) {
            return cbCalled++;
        };
        var b = new Plottable.Core.Broadcaster(null);

        var c1 = new Plottable.Abstract.Component();

        b.registerListener(c1, cb);

        c1.renderTo(svg);
        b.broadcast();
        assert.equal(cbCalled, 1, "the callback was called");
        assert.isTrue(svg.node().hasChildNodes(), "the svg has children");
        c1.detach();

        b.broadcast();
        assert.equal(cbCalled, 2, "the callback is still attached to the component");
        assert.isFalse(svg.node().hasChildNodes(), "the svg has no children");

        svg.remove();
    });

    it("can't reuse component if it's been remove()-ed", function () {
        var c1 = new Plottable.Abstract.Component();
        c1.renderTo(svg);
        c1.remove();

        assert.throws(function () {
            return c1.renderTo(svg);
        }, "reuse");
        svg.remove();
    });

    it("_invalidateLayout works as expected", function () {
        var cg = new Plottable.Component.Group();
        var c = makeFixedSizeComponent(10, 10);
        cg._addComponent(c);
        cg.renderTo(svg);
        assert.equal(cg.availableHeight, 10, "availableHeight initially 10 for fixed-size component");
        assert.equal(cg.availableWidth, 10, "availableWidth initially 10 for fixed-size component");
        fixComponentSize(c, 50, 50);
        c._invalidateLayout();
        assert.equal(cg.availableHeight, 50, "invalidateLayout propagated to parent and caused resized height");
        assert.equal(cg.availableWidth, 50, "invalidateLayout propagated to parent and caused resized width");
        svg.remove();
    });

    it("components can be detached even if not anchored", function () {
        var c = new Plottable.Abstract.Component();
        c.detach(); // no error thrown
        svg.remove();
    });
});

///<reference path="../testReference.ts" />
var assert = chai.assert;

describe("DataSource", function () {
    it("Updates listeners when the data is changed", function () {
        var ds = new Plottable.DataSource();

        var newData = [1, 2, 3];

        var callbackCalled = false;
        var callback = function (listenable) {
            assert.equal(listenable, ds, "Callback received the DataSource as the first argument");
            assert.deepEqual(ds.data(), newData, "DataSource arrives with correct data");
            callbackCalled = true;
        };
        ds.broadcaster.registerListener(null, callback);

        ds.data(newData);
        assert.isTrue(callbackCalled, "callback was called when the data was changed");
    });

    it("Updates listeners when the metadata is changed", function () {
        var ds = new Plottable.DataSource();

        var newMetadata = "blargh";

        var callbackCalled = false;
        var callback = function (listenable) {
            assert.equal(listenable, ds, "Callback received the DataSource as the first argument");
            assert.deepEqual(ds.metadata(), newMetadata, "DataSource arrives with correct metadata");
            callbackCalled = true;
        };
        ds.broadcaster.registerListener(null, callback);

        ds.metadata(newMetadata);
        assert.isTrue(callbackCalled, "callback was called when the metadata was changed");
    });

    it("_getExtent works as expected", function () {
        var data = [1, 2, 3, 4, 1];
        var metadata = { foo: 11 };
        var dataSource = new Plottable.DataSource(data, metadata);
        var plot = new Plottable.Abstract.Plot(dataSource);
        var apply = function (a) {
            return Plottable.Util.Methods._applyAccessor(a, plot);
        };
        var a1 = function (d, i, m) {
            return d + i - 2;
        };
        assert.deepEqual(dataSource._getExtent(apply(a1)), [-1, 5], "extent for numerical data works properly");
        var a2 = function (d, i, m) {
            return d + m.foo;
        };
        assert.deepEqual(dataSource._getExtent(apply(a2)), [12, 15], "extent uses metadata appropriately");
        dataSource.metadata({ foo: -1 });
        assert.deepEqual(dataSource._getExtent(apply(a2)), [0, 3], "metadata change is reflected in extent results");
        var a3 = function (d, i, m) {
            return "_" + d;
        };
        assert.deepEqual(dataSource._getExtent(apply(a3)), ["_1", "_2", "_3", "_4"], "extent works properly on string domains (no repeats)");
    });
});

///<reference path="../testReference.ts" />
var assert = chai.assert;

function generateBasicTable(nRows, nCols) {
    // makes a table with exactly nRows * nCols children in a regular grid, with each
    // child being a basic component
    var table = new Plottable.Component.Table();
    var rows = [];
    var components = [];
    for (var i = 0; i < nRows; i++) {
        for (var j = 0; j < nCols; j++) {
            var r = new Plottable.Abstract.Component();
            table.addComponent(i, j, r);
            components.push(r);
        }
    }
    return { "table": table, "components": components };
}

describe("Tables", function () {
    it("tables are classed properly", function () {
        var table = new Plottable.Component.Table();
        assert.isTrue(table.classed("table"));
    });

    it("padTableToSize works properly", function () {
        var t = new Plottable.Component.Table();
        assert.deepEqual(t.rows, [], "the table rows is an empty list");
        t.padTableToSize(1, 1);
        var rows = t.rows;
        var row = rows[0];
        var firstComponent = row[0];
        assert.lengthOf(rows, 1, "there is one row");
        assert.lengthOf(row, 1, "the row has one element");
        assert.isNull(firstComponent, "the row only has a null component");

        t.padTableToSize(5, 2);
        assert.lengthOf(rows, 5, "there are five rows");
        rows.forEach(function (r) {
            return assert.lengthOf(r, 2, "there are two columsn per row");
        });
        assert.equal(rows[0][0], firstComponent, "the first component is unchanged");
    });

    it("table constructor can take a list of lists of components", function () {
        var c0 = new Plottable.Abstract.Component();
        var row1 = [null, c0];
        var row2 = [new Plottable.Abstract.Component(), null];
        var table = new Plottable.Component.Table([row1, row2]);
        assert.equal(table.rows[0][1], c0, "the component is in the right spot");
        var c1 = new Plottable.Abstract.Component();
        table.addComponent(2, 2, c1);
        assert.equal(table.rows[2][2], c1, "the inserted component went to the right spot");
    });

    it("tables can be constructed by adding components in matrix style", function () {
        var table = new Plottable.Component.Table();
        var c1 = new Plottable.Abstract.Component();
        var c2 = new Plottable.Abstract.Component();
        table.addComponent(0, 0, c1);
        table.addComponent(1, 1, c2);
        var rows = table.rows;
        assert.lengthOf(rows, 2, "there are two rows");
        assert.lengthOf(rows[0], 2, "two cols in first row");
        assert.lengthOf(rows[1], 2, "two cols in second row");
        assert.equal(rows[0][0], c1, "first component added correctly");
        assert.equal(rows[1][1], c2, "second component added correctly");
        assert.isNull(rows[0][1], "component at (0, 1) is null");
        assert.isNull(rows[1][0], "component at (1, 0) is null");
    });

    it("can't add a component where one already exists", function () {
        var c1 = new Plottable.Abstract.Component();
        var c2 = new Plottable.Abstract.Component();
        var c3 = new Plottable.Abstract.Component();
        var t = new Plottable.Component.Table();
        t.addComponent(0, 2, c1);
        t.addComponent(0, 0, c2);
        assert.throws(function () {
            return t.addComponent(0, 2, c3);
        }, Error, "component already exists");
    });

    it("addComponent works even if a component is added with a high column and low row index", function () {
        // Solves #180, a weird bug
        var t = new Plottable.Component.Table();
        var svg = generateSVG();
        t.addComponent(1, 0, new Plottable.Abstract.Component());
        t.addComponent(0, 2, new Plottable.Abstract.Component());
        t.renderTo(svg); //would throw an error without the fix (tested);
        svg.remove();
    });

    it("basic table with 2 rows 2 cols lays out properly", function () {
        var tableAndcomponents = generateBasicTable(2, 2);
        var table = tableAndcomponents.table;
        var components = tableAndcomponents.components;

        var svg = generateSVG();
        table.renderTo(svg);

        var elements = components.map(function (r) {
            return r.element;
        });
        var translates = elements.map(function (e) {
            return getTranslate(e);
        });
        assert.deepEqual(translates[0], [0, 0], "first element is centered at origin");
        assert.deepEqual(translates[1], [200, 0], "second element is located properly");
        assert.deepEqual(translates[2], [0, 200], "third element is located properly");
        assert.deepEqual(translates[3], [200, 200], "fourth element is located properly");
        var bboxes = elements.map(function (e) {
            return Plottable.Util.DOM.getBBox(e);
        });
        bboxes.forEach(function (b) {
            assert.equal(b.width, 200, "bbox is 200 pixels wide");
            assert.equal(b.height, 200, "bbox is 200 pixels tall");
        });
        svg.remove();
    });

    it("table with 2 rows 2 cols and margin/padding lays out properly", function () {
        var tableAndcomponents = generateBasicTable(2, 2);
        var table = tableAndcomponents.table;
        var components = tableAndcomponents.components;
        table.padding(5, 5);

        var svg = generateSVG(415, 415);
        table.renderTo(svg);

        var elements = components.map(function (r) {
            return r.element;
        });
        var translates = elements.map(function (e) {
            return getTranslate(e);
        });
        var bboxes = elements.map(function (e) {
            return Plottable.Util.DOM.getBBox(e);
        });
        assert.deepEqual(translates[0], [0, 0], "first element is centered properly");
        assert.deepEqual(translates[1], [210, 0], "second element is located properly");
        assert.deepEqual(translates[2], [0, 210], "third element is located properly");
        assert.deepEqual(translates[3], [210, 210], "fourth element is located properly");
        bboxes.forEach(function (b) {
            assert.equal(b.width, 205, "bbox is 205 pixels wide");
            assert.equal(b.height, 205, "bbox is 205 pixels tall");
        });
        svg.remove();
    });

    it("table with fixed-size objects on every side lays out properly", function () {
        var svg = generateSVG();
        var c4 = new Plottable.Abstract.Component();

        // [0 1 2] \\
        // [3 4 5] \\
        // [6 7 8] \\
        // give the axis-like objects a minimum
        var c1 = makeFixedSizeComponent(null, 30);
        var c7 = makeFixedSizeComponent(null, 30);
        var c3 = makeFixedSizeComponent(50, null);
        var c5 = makeFixedSizeComponent(50, null);
        var table = new Plottable.Component.Table([
            [null, c1, null],
            [c3, c4, c5],
            [null, c7, null]]);

        var components = [c1, c3, c4, c5, c7];

        table.renderTo(svg);

        var elements = components.map(function (r) {
            return r.element;
        });
        var translates = elements.map(function (e) {
            return getTranslate(e);
        });
        var bboxes = elements.map(function (e) {
            return Plottable.Util.DOM.getBBox(e);
        });

        // test the translates
        assert.deepEqual(translates[0], [50, 0], "top axis translate");
        assert.deepEqual(translates[4], [50, 370], "bottom axis translate");
        assert.deepEqual(translates[1], [0, 30], "left axis translate");
        assert.deepEqual(translates[3], [350, 30], "right axis translate");
        assert.deepEqual(translates[2], [50, 30], "plot translate");

        // test the bboxes
        assertBBoxEquivalence(bboxes[0], [300, 30], "top axis bbox");
        assertBBoxEquivalence(bboxes[4], [300, 30], "bottom axis bbox");
        assertBBoxEquivalence(bboxes[1], [50, 340], "left axis bbox");
        assertBBoxEquivalence(bboxes[3], [50, 340], "right axis bbox");
        assertBBoxEquivalence(bboxes[2], [300, 340], "plot bbox");
        svg.remove();
    });

    it("table space fixity calculates properly", function () {
        var tableAndcomponents = generateBasicTable(3, 3);
        var table = tableAndcomponents.table;
        var components = tableAndcomponents.components;
        components.forEach(function (c) {
            return fixComponentSize(c, 10, 10);
        });
        assert.isTrue(table._isFixedWidth(), "fixed width when all subcomponents fixed width");
        assert.isTrue(table._isFixedHeight(), "fixedHeight when all subcomponents fixed height");
        fixComponentSize(components[0], null, 10);
        assert.isFalse(table._isFixedWidth(), "width not fixed when some subcomponent width not fixed");
        assert.isTrue(table._isFixedHeight(), "the height is still fixed when some subcomponent width not fixed");
        fixComponentSize(components[8], 10, null);
        fixComponentSize(components[0], 10, 10);
        assert.isTrue(table._isFixedWidth(), "width fixed again once no subcomponent width not fixed");
        assert.isFalse(table._isFixedHeight(), "height unfixed now that a subcomponent has unfixed height");
    });

    it.skip("table._requestedSpace works properly", function () {
        // [0 1]
        // [2 3]
        var c0 = new Plottable.Abstract.Component();
        var c1 = makeFixedSizeComponent(50, 50);
        var c2 = makeFixedSizeComponent(20, 50);
        var c3 = makeFixedSizeComponent(20, 20);

        var table = new Plottable.Component.Table([[c0, c1], [c2, c3]]);

        var spaceRequest = table._requestedSpace(30, 30);
        verifySpaceRequest(spaceRequest, 30, 30, true, true, "1");

        spaceRequest = table._requestedSpace(50, 50);
        verifySpaceRequest(spaceRequest, 50, 50, true, true, "2");

        spaceRequest = table._requestedSpace(90, 90);
        verifySpaceRequest(spaceRequest, 70, 90, false, true, "3");

        spaceRequest = table._requestedSpace(200, 200);
        verifySpaceRequest(spaceRequest, 70, 100, false, false, "4");
    });

    describe("table.iterateLayout works properly", function () {
        // This test battery would have caught #405
        function verifyLayoutResult(result, cPS, rPS, gW, gH, wW, wH, id) {
            assert.deepEqual(result.colProportionalSpace, cPS, "colProportionalSpace:" + id);
            assert.deepEqual(result.rowProportionalSpace, rPS, "rowProportionalSpace:" + id);
            assert.deepEqual(result.guaranteedWidths, gW, "guaranteedWidths:" + id);
            assert.deepEqual(result.guaranteedHeights, gH, "guaranteedHeights:" + id);
            assert.deepEqual(result.wantsWidth, wW, "wantsWidth:" + id);
            assert.deepEqual(result.wantsHeight, wH, "wantsHeight:" + id);
        }

        var c1 = new Plottable.Abstract.Component();
        var c2 = new Plottable.Abstract.Component();
        var c3 = new Plottable.Abstract.Component();
        var c4 = new Plottable.Abstract.Component();
        var table = new Plottable.Component.Table([
            [c1, c2],
            [c3, c4]]);

        it("iterateLayout works in the easy case where there is plenty of space and everything is satisfied on first go", function () {
            fixComponentSize(c1, 50, 50);
            fixComponentSize(c4, 20, 10);
            var result = table.iterateLayout(500, 500);
            verifyLayoutResult(result, [215, 215], [220, 220], [50, 20], [50, 10], false, false, "");
        });

        it.skip("iterateLayout works in the difficult case where there is a shortage of space and layout requires iterations", function () {
            fixComponentSize(c1, 490, 50);
            var result = table.iterateLayout(500, 500);
            verifyLayoutResult(result, [0, 0], [220, 220], [480, 20], [50, 10], true, false, "");
        });

        it("iterateLayout works in the case where all components are fixed-size", function () {
            fixComponentSize(c1, 50, 50);
            fixComponentSize(c2, 50, 50);
            fixComponentSize(c3, 50, 50);
            fixComponentSize(c4, 50, 50);
            var result = table.iterateLayout(100, 100);
            verifyLayoutResult(result, [0, 0], [0, 0], [50, 50], [50, 50], false, false, "..when there's exactly enough space");

            result = table.iterateLayout(80, 80);
            verifyLayoutResult(result, [0, 0], [0, 0], [40, 40], [40, 40], true, true, "..when there's not enough space");

            result = table.iterateLayout(120, 120);

            // If there is extra space in a fixed-size table, the extra space should not be allocated to proportional space
            verifyLayoutResult(result, [0, 0], [0, 0], [50, 50], [50, 50], false, false, "..when there's extra space");
        });

        it.skip("iterateLayout works in the tricky case when components can be unsatisfied but request little space", function () {
            table = new Plottable.Component.Table([[c1, c2]]);
            fixComponentSize(c1, null, null);
            c2._requestedSpace = function (w, h) {
                return {
                    width: w >= 200 ? 200 : 0,
                    height: h >= 200 ? 200 : 0,
                    wantsWidth: w < 200,
                    wantsHeight: h < 200
                };
            };
            var result = table.iterateLayout(200, 200);
            verifyLayoutResult(result, [0, 0], [0], [0, 200], [200], false, false, "when there's sufficient space");
            result = table.iterateLayout(150, 200);
            verifyLayoutResult(result, [150, 0], [0], [0, 0], [200], true, false, "when there's insufficient space");
        });
    });

    describe("table._removeComponent works properly", function () {
        var c1 = new Plottable.Abstract.Component();
        var c2 = new Plottable.Abstract.Component();
        var c3 = new Plottable.Abstract.Component();
        var c4 = new Plottable.Abstract.Component();
        var c5 = new Plottable.Abstract.Component();
        var c6 = new Plottable.Abstract.Component();
        var table;
        it("table._removeComponent works in basic case", function () {
            table = new Plottable.Component.Table([[c1, c2], [c3, c4], [c5, c6]]);
            table._removeComponent(c4);
            assert.deepEqual(table.rows, [[c1, c2], [c3, null], [c5, c6]], "remove one element");
        });

        it("table._removeComponent does nothing when component is not found", function () {
            table = new Plottable.Component.Table([[c1, c2], [c3, c4]]);
            table._removeComponent(c5);

            assert.deepEqual(table.rows, [[c1, c2], [c3, c4]], "remove nonexistent component");
        });

        it("table._removeComponent removing component twice should have same effect as removing it once", function () {
            table = new Plottable.Component.Table([[c1, c2, c3], [c4, c5, c6]]);

            table._removeComponent(c1);
            assert.deepEqual(table.rows, [[null, c2, c3], [c4, c5, c6]], "item twice");

            table._removeComponent(c1);
            assert.deepEqual(table.rows, [[null, c2, c3], [c4, c5, c6]], "item twice");
        });

        it("table._removeComponent doesn't do anything weird when called with null", function () {
            table = new Plottable.Component.Table([[c1, null], [c2, c3]]);

            table._removeComponent(null);
            assert.deepEqual(table.rows, [[c1, null], [c2, c3]]);
        });
    });
});

///<reference path="../testReference.ts" />
var assert = chai.assert;

describe("Domainer", function () {
    var scale;
    var domainer;
    beforeEach(function () {
        scale = new Plottable.Scale.Linear();
        domainer = new Plottable.Domainer();
    });

    it("pad() works in general case", function () {
        scale.updateExtent(1, "x", [100, 200]);
        scale.domainer(new Plottable.Domainer().pad(0.2));
        assert.deepEqual(scale.domain(), [90, 210]);
    });

    it("pad() works for date scales", function () {
        var timeScale = new Plottable.Scale.Time();
        var f = d3.time.format("%x");
        var d1 = f.parse("06/02/2014");
        var d2 = f.parse("06/03/2014");
        timeScale.updateExtent(1, "x", [d1, d2]);
        timeScale.domainer(new Plottable.Domainer().pad());
        var dd1 = timeScale.domain()[0];
        var dd2 = timeScale.domain()[1];
        assert.isDefined(dd1.toDateString, "padDomain produced dates");
        assert.isNotNull(dd1.toDateString, "padDomain produced dates");
        assert.notEqual(d1.valueOf(), dd1.valueOf(), "date1 changed");
        assert.notEqual(d2.valueOf(), dd2.valueOf(), "date2 changed");
        assert.equal(dd1.valueOf(), dd1.valueOf(), "date1 is not NaN");
        assert.equal(dd2.valueOf(), dd2.valueOf(), "date2 is not NaN");
    });

    it("pad() works on log scales", function () {
        var logScale = new Plottable.Scale.Log();
        logScale.updateExtent(1, "x", [10, 100]);
        logScale.range([0, 1]);
        logScale.domainer(domainer.pad(2.0));
        assert.closeTo(logScale.domain()[0], 1, 0.001);
        assert.closeTo(logScale.domain()[1], 1000, 0.001);
        logScale.range([50, 60]);
        logScale.autoDomain();
        assert.closeTo(logScale.domain()[0], 1, 0.001);
        assert.closeTo(logScale.domain()[1], 1000, 0.001);
        logScale.range([-1, -2]);
        logScale.autoDomain();
        assert.closeTo(logScale.domain()[0], 1, 0.001);
        assert.closeTo(logScale.domain()[1], 1000, 0.001);
    });

    it("pad() defaults to [v-1, v+1] if there's only one numeric value", function () {
        domainer.pad();
        var domain = domainer.computeDomain([[5, 5]], scale);
        assert.deepEqual(domain, [4, 6]);
    });

    it("pad() defaults to [v-1 day, v+1 day] if there's only one date value", function () {
        var d = new Date(2000, 5, 5);
        var dayBefore = new Date(2000, 5, 4);
        var dayAfter = new Date(2000, 5, 6);
        var timeScale = new Plottable.Scale.Time();

        // the result of computeDomain() will be number[], but when it
        // gets fed back into timeScale, it will be adjusted back to a Date.
        // That's why I'm using updateExtent() instead of domainer.computeDomain()
        timeScale.updateExtent(1, "x", [d, d]);
        timeScale.domainer(new Plottable.Domainer().pad());
        assert.deepEqual(timeScale.domain(), [dayBefore, dayAfter]);
    });

    it("pad() only takes the last value", function () {
        domainer.pad(1000).pad(4).pad(0.1);
        var domain = domainer.computeDomain([[100, 200]], scale);
        assert.deepEqual(domain, [95, 205]);
    });

    it("pad() will pad beyond 0 by default", function () {
        domainer.pad(0.1);
        var domain = domainer.computeDomain([[0, 100]], scale);
        assert.deepEqual(domain, [-5, 105]);
    });

    it("pad() works with scales that have 0-size domain", function () {
        scale.domain([5, 5]);
        var domain = domainer.computeDomain([[0, 100]], scale);
        assert.deepEqual(domain, [0, 100]);
        domainer.pad(0.1);
        domain = domainer.computeDomain([[0, 100]], scale);
        assert.deepEqual(domain, [0, 100]);
    });

    it("paddingException(n) will not pad beyond n", function () {
        domainer.pad(0.1).addPaddingException(0, "key").addPaddingException(200);
        var domain = domainer.computeDomain([[0, 100]], scale);
        assert.deepEqual(domain, [0, 105], "padding exceptions can be added by key");
        domain = domainer.computeDomain([[-100, 0]], scale);
        assert.deepEqual(domain, [-105, 0]);
        domain = domainer.computeDomain([[0, 200]], scale);
        assert.deepEqual(domain, [0, 200]);
        domainer.removePaddingException("key");
        domain = domainer.computeDomain([[0, 200]], scale);
        assert.deepEqual(domain, [-10, 200], "paddingExceptions can be removed by key");
        domainer.removePaddingException(200);
        domain = domainer.computeDomain([[0, 200]], scale);
        assert.notEqual(domain[1], 200, "unregistered paddingExceptions can be removed using boolean argument");
    });

    it("paddingException(n) works on dates", function () {
        var a = new Date(2000, 5, 5);
        var b = new Date(2003, 0, 1);
        domainer.pad().addPaddingException(a);
        var timeScale = new Plottable.Scale.Time();
        timeScale.updateExtent(1, "x", [a, b]);
        timeScale.domainer(domainer);
        var domain = timeScale.domain();
        assert.deepEqual(domain[0], a);
        assert.isTrue(b < domain[1]);
    });

    it("include(n) works an expected", function () {
        domainer.addIncludedValue(5);
        var domain = domainer.computeDomain([[0, 10]], scale);
        assert.deepEqual(domain, [0, 10]);
        domain = domainer.computeDomain([[0, 3]], scale);
        assert.deepEqual(domain, [0, 5]);
        domain = domainer.computeDomain([[100, 200]], scale);
        assert.deepEqual(domain, [5, 200]);

        domainer.addIncludedValue(-3).addIncludedValue(0).addIncludedValue(10, "key");
        domain = domainer.computeDomain([[100, 200]], scale);
        assert.deepEqual(domain, [-3, 200]);
        domain = domainer.computeDomain([[0, 0]], scale);
        assert.deepEqual(domain, [-3, 10]);

        domainer.removeIncludedValue("key");
        domain = domainer.computeDomain([[100, 200]], scale);
        assert.deepEqual(domain, [-3, 200]);
        domain = domainer.computeDomain([[-100, -50]], scale);
        assert.deepEqual(domain, [-100, 5]);

        domainer.addIncludedValue(10);
        domain = domainer.computeDomain([[-100, -50]], scale);
        assert.deepEqual(domain, [-100, 10], "unregistered includedValues can be added");
        domainer.removeIncludedValue(10);
        domain = domainer.computeDomain([[-100, -50]], scale);
        assert.deepEqual(domain, [-100, 5], "unregistered includedValues can be removed with addOrRemove argument");
    });

    it("include(n) works on dates", function () {
        var a = new Date(2000, 5, 4);
        var b = new Date(2000, 5, 5);
        var c = new Date(2000, 5, 6);
        var d = new Date(2003, 0, 1);
        domainer.addIncludedValue(b);
        var timeScale = new Plottable.Scale.Time();
        timeScale.updateExtent(1, "x", [c, d]);
        timeScale.domainer(domainer);
        assert.deepEqual(timeScale.domain(), [b, d]);
    });

    it("exceptions are setup properly on an area plot", function () {
        var xScale = new Plottable.Scale.Linear();
        var yScale = new Plottable.Scale.Linear();
        var domainer = yScale.domainer();
        var data = [{ x: 0, y: 0, y0: 0 }, { x: 5, y: 5, y0: 5 }];
        var r = new Plottable.Plot.Area(data, xScale, yScale);
        var svg = generateSVG();
        r.project("x", "x", xScale);
        r.project("y", "y", yScale);
        r.renderTo(svg);

        function getExceptions() {
            yScale.autoDomain();
            var yDomain = yScale.domain();
            var exceptions = [];
            if (yDomain[0] === 0) {
                exceptions.push(0);
            }
            if (yDomain[1] === 5) {
                exceptions.push(5);
            }
            return exceptions;
        }

        assert.deepEqual(getExceptions(), [0], "initializing the plot adds a padding exception at 0");

        // assert.deepEqual(getExceptions(), [], "Initially there are no padding exceptions");
        r.project("y0", "y0", yScale);
        assert.deepEqual(getExceptions(), [], "projecting a non-constant y0 removes the padding exception");
        r.project("y0", 0, yScale);
        assert.deepEqual(getExceptions(), [0], "projecting constant y0 adds the exception back");
        r.project("y0", function () {
            return 5;
        }, yScale);
        assert.deepEqual(getExceptions(), [5], "projecting a different constant y0 removed the old exception and added a new one");
        r.project("y0", "y0", yScale);
        assert.deepEqual(getExceptions(), [], "projecting a non-constant y0 removes the padding exception");
        r.dataSource().data([{ x: 0, y: 0, y0: 0 }, { x: 5, y: 5, y0: 0 }]);
        assert.deepEqual(getExceptions(), [0], "changing to constant values via change in datasource adds exception");
        svg.remove();
    });
});

///<reference path="../testReference.ts" />
var assert = chai.assert;

describe("Coordinators", function () {
    describe("ScaleDomainCoordinator", function () {
        it("domains are coordinated", function () {
            var s1 = new Plottable.Scale.Linear();
            var s2 = new Plottable.Scale.Linear();
            var s3 = new Plottable.Scale.Linear();
            var dc = new Plottable.Util.ScaleDomainCoordinator([s1, s2, s3]);
            s1.domain([0, 100]);
            assert.deepEqual(s1.domain(), [0, 100]);
            assert.deepEqual(s1.domain(), s2.domain());
            assert.deepEqual(s1.domain(), s3.domain());

            s1.domain([-100, 5000]);
            assert.deepEqual(s1.domain(), [-100, 5000]);
            assert.deepEqual(s1.domain(), s2.domain());
            assert.deepEqual(s1.domain(), s3.domain());
        });
    });
});

///<reference path="../testReference.ts" />
var assert = chai.assert;

describe("Scales", function () {
    it("Scale's copy() works correctly", function () {
        var testCallback = function (broadcaster) {
            return true;
        };
        var scale = new Plottable.Scale.Linear();
        scale.broadcaster.registerListener(null, testCallback);
        var scaleCopy = scale.copy();
        assert.deepEqual(scale.domain(), scaleCopy.domain(), "Copied scale has the same domain as the original.");
        assert.deepEqual(scale.range(), scaleCopy.range(), "Copied scale has the same range as the original.");
        assert.notDeepEqual(scale.broadcaster, scaleCopy.broadcaster, "Broadcasters are not copied over");
    });

    it("Scale alerts listeners when its domain is updated", function () {
        var scale = new Plottable.Scale.Linear();
        var callbackWasCalled = false;
        var testCallback = function (listenable) {
            assert.equal(listenable, scale, "Callback received the calling scale as the first argument");
            callbackWasCalled = true;
        };
        scale.broadcaster.registerListener(null, testCallback);
        scale.domain([0, 10]);
        assert.isTrue(callbackWasCalled, "The registered callback was called");

        scale.autoDomainAutomatically = true;
        scale.updateExtent(1, "x", [0.08, 9.92]);
        callbackWasCalled = false;
        scale.domainer(new Plottable.Domainer().nice());
        assert.isTrue(callbackWasCalled, "The registered callback was called when nice() is used to set the domain");

        callbackWasCalled = false;
        scale.domainer(new Plottable.Domainer().pad());
        assert.isTrue(callbackWasCalled, "The registered callback was called when padDomain() is used to set the domain");
    });

    describe("autoranging behavior", function () {
        var data;
        var dataSource;
        var scale;
        beforeEach(function () {
            data = [{ foo: 2, bar: 1 }, { foo: 5, bar: -20 }, { foo: 0, bar: 0 }];
            dataSource = new Plottable.DataSource(data);
            scale = new Plottable.Scale.Linear();
        });

        it("scale autoDomain flag is not overwritten without explicitly setting the domain", function () {
            scale.updateExtent(1, "x", d3.extent(data, function (e) {
                return e.foo;
            }));
            scale.domainer(new Plottable.Domainer().pad().nice());
            assert.isTrue(scale.autoDomainAutomatically, "the autoDomain flag is still set after autoranginging and padding and nice-ing");
            scale.domain([0, 5]);
            assert.isFalse(scale.autoDomainAutomatically, "the autoDomain flag is false after domain explicitly set");
        });

        it("scale autorange works as expected with single dataSource", function () {
            var svg = generateSVG(100, 100);
            var renderer = new Plottable.Abstract.Plot().dataSource(dataSource).project("x", "foo", scale).renderTo(svg);
            assert.deepEqual(scale.domain(), [0, 5], "scale domain was autoranged properly");
            data.push({ foo: 100, bar: 200 });
            dataSource.data(data);
            assert.deepEqual(scale.domain(), [0, 100], "scale domain was autoranged properly");
            svg.remove();
        });

        it("scale reference counting works as expected", function () {
            var svg1 = generateSVG(100, 100);
            var svg2 = generateSVG(100, 100);
            var renderer1 = new Plottable.Abstract.Plot().dataSource(dataSource).project("x", "foo", scale);
            renderer1.renderTo(svg1);
            var renderer2 = new Plottable.Abstract.Plot().dataSource(dataSource).project("x", "foo", scale);
            renderer2.renderTo(svg2);
            var otherScale = new Plottable.Scale.Linear();
            renderer1.project("x", "foo", otherScale);
            dataSource.data([{ foo: 10 }, { foo: 11 }]);
            assert.deepEqual(scale.domain(), [10, 11], "scale was still listening to dataSource after one perspective deregistered");
            renderer2.project("x", "foo", otherScale);

            // "scale not listening to the dataSource after all perspectives removed"
            dataSource.data([{ foo: 99 }, { foo: 100 }]);
            assert.deepEqual(scale.domain(), [0, 1], "scale shows default values when all perspectives removed");
            svg1.remove();
            svg2.remove();
        });

        it("scale perspectives can be removed appropriately", function () {
            assert.isTrue(scale.autoDomainAutomatically, "autoDomain enabled1");
            scale.updateExtent(1, "x", d3.extent(data, function (e) {
                return e.foo;
            }));
            scale.updateExtent(2, "x", d3.extent(data, function (e) {
                return e.bar;
            }));
            assert.isTrue(scale.autoDomainAutomatically, "autoDomain enabled2");
            assert.deepEqual(scale.domain(), [-20, 5], "scale domain includes both perspectives");
            assert.isTrue(scale.autoDomainAutomatically, "autoDomain enabled3");
            scale.removeExtent(1, "x");
            assert.isTrue(scale.autoDomainAutomatically, "autoDomain enabled4");
            assert.deepEqual(scale.domain(), [-20, 1], "only the bar accessor is active");
            scale.updateExtent(2, "x", d3.extent(data, function (e) {
                return e.foo;
            }));
            assert.isTrue(scale.autoDomainAutomatically, "autoDomain enabled5");
            assert.deepEqual(scale.domain(), [0, 5], "the bar accessor was overwritten");
        });

        it("should resize when a plot is removed", function () {
            var svg = generateSVG(400, 400);
            var ds1 = [{ x: 0, y: 0 }, { x: 1, y: 1 }];
            var ds2 = [{ x: 1, y: 1 }, { x: 2, y: 2 }];
            var xScale = new Plottable.Scale.Linear();
            var yScale = new Plottable.Scale.Linear();
            xScale.domainer(new Plottable.Domainer());
            var xAxis = new Plottable.Axis.Numeric(xScale, "bottom");
            var yAxis = new Plottable.Axis.Numeric(yScale, "left");
            var renderAreaD1 = new Plottable.Plot.Line(ds1, xScale, yScale);
            var renderAreaD2 = new Plottable.Plot.Line(ds2, xScale, yScale);
            var renderAreas = renderAreaD1.merge(renderAreaD2);
            renderAreas.renderTo(svg);
            assert.deepEqual(xScale.domain(), [0, 2]);
            renderAreaD1.detach();
            assert.deepEqual(xScale.domain(), [1, 2], "resize on plot.detach()");
            renderAreas.merge(renderAreaD1);
            assert.deepEqual(xScale.domain(), [0, 2], "resize on plot.merge()");
            svg.remove();
        });
    });

    describe("Quantitative Scales", function () {
        it("autorange defaults to [0, 1] if no perspectives set", function () {
            var scale = new Plottable.Scale.Linear();
            scale.autoDomain();
            var d = scale.domain();
            assert.equal(d[0], 0);
            assert.equal(d[1], 1);
        });

        it("autorange defaults to [1, 10] on log scale", function () {
            var scale = new Plottable.Scale.Log();
            scale.autoDomain();
            assert.deepEqual(scale.domain(), [1, 10]);
        });

        it("domain can't include NaN or Infinity", function () {
            var scale = new Plottable.Scale.Linear();
            scale.domain([0, 1]);
            scale.domain([5, Infinity]);
            assert.deepEqual(scale.domain(), [0, 1], "Infinity containing domain was ignored");
            scale.domain([5, -Infinity]);
            assert.deepEqual(scale.domain(), [0, 1], "-Infinity containing domain was ignored");
            scale.domain([NaN, 7]);
            assert.deepEqual(scale.domain(), [0, 1], "NaN containing domain was ignored");
            scale.domain([-1, 5]);
            assert.deepEqual(scale.domain(), [-1, 5], "Regular domains still accepted");
        });
    });

    describe("Ordinal Scales", function () {
        it("defaults to \"bands\" range type", function () {
            var scale = new Plottable.Scale.Ordinal();
            assert.deepEqual(scale.rangeType(), "bands");
        });

        it("rangeBand returns 0 when in \"points\" mode", function () {
            var scale = new Plottable.Scale.Ordinal().rangeType("points");
            assert.deepEqual(scale.rangeType(), "points");
            assert.deepEqual(scale.rangeBand(), 0);
        });

        it("rangeBand is updated when domain changes in \"bands\" mode", function () {
            var scale = new Plottable.Scale.Ordinal();
            scale.rangeType("bands");
            assert.deepEqual(scale.rangeType(), "bands");
            scale.range([0, 2679]);

            scale.domain([1, 2, 3, 4]);
            assert.deepEqual(scale.rangeBand(), 399);

            scale.domain([1, 2, 3, 4, 5]);
            assert.deepEqual(scale.rangeBand(), 329);
        });

        it("rangeType triggers broadcast", function () {
            var scale = new Plottable.Scale.Ordinal();
            var callbackWasCalled = false;
            var testCallback = function (listenable) {
                assert.equal(listenable, scale, "Callback received the calling scale as the first argument");
                callbackWasCalled = true;
            };
            scale.broadcaster.registerListener(null, testCallback);
            scale.rangeType("points");
            assert.isTrue(callbackWasCalled, "The registered callback was called");
        });
    });

    it("OrdinalScale + BarPlot combo works as expected when the data is swapped", function () {
        // This unit test taken from SLATE, see SLATE-163 a fix for SLATE-102
        var xScale = new Plottable.Scale.Ordinal();
        var yScale = new Plottable.Scale.Linear();
        var dA = { x: "A", y: 2 };
        var dB = { x: "B", y: 2 };
        var dC = { x: "C", y: 2 };
        var barPlot = new Plottable.Plot.VerticalBar([dA, dB], xScale, yScale);
        var svg = generateSVG();
        assert.deepEqual(xScale.domain(), [], "before anchoring, the bar plot doesn't proxy data to the scale");
        barPlot.renderTo(svg);
        assert.deepEqual(xScale.domain(), ["A", "B"], "after anchoring, the bar plot's data is on the scale");

        function iterateDataChanges() {
            var dataChanges = [];
            for (var _i = 0; _i < (arguments.length - 0); _i++) {
                dataChanges[_i] = arguments[_i + 0];
            }
            dataChanges.forEach(function (dataChange) {
                barPlot.dataSource().data(dataChange);
            });
        }

        iterateDataChanges([], [dA, dB, dC], []);
        assert.lengthOf(xScale.domain(), 0);

        iterateDataChanges([dA], [dB]);
        assert.lengthOf(xScale.domain(), 1);
        iterateDataChanges([], [dA, dB, dC]);
        assert.lengthOf(xScale.domain(), 3);
        svg.remove();
    });

    describe("Color Scales", function () {
        it("accepts categorical string types and ordinal domain", function () {
            var scale = new Plottable.Scale.Color("10");
            scale.domain(["yes", "no", "maybe"]);
            assert.equal("#1f77b4", scale.scale("yes"));
            assert.equal("#ff7f0e", scale.scale("no"));
            assert.equal("#2ca02c", scale.scale("maybe"));
        });
    });

    describe("Interpolated Color Scales", function () {
        it("default scale uses reds and a linear scale type", function () {
            var scale = new Plottable.Scale.InterpolatedColor();
            scale.domain([0, 16]);
            assert.equal("#ffffff", scale.scale(0));
            assert.equal("#feb24c", scale.scale(8));
            assert.equal("#b10026", scale.scale(16));
        });

        it("linearly interpolates colors in L*a*b color space", function () {
            var scale = new Plottable.Scale.InterpolatedColor("reds");
            scale.domain([0, 1]);
            assert.equal("#b10026", scale.scale(1));
            assert.equal("#d9151f", scale.scale(0.9));
        });

        it("accepts array types with color hex values", function () {
            var scale = new Plottable.Scale.InterpolatedColor(["#000", "#FFF"]);
            scale.domain([0, 16]);
            assert.equal("#000000", scale.scale(0));
            assert.equal("#ffffff", scale.scale(16));
            assert.equal("#777777", scale.scale(8));
        });

        it("accepts array types with color names", function () {
            var scale = new Plottable.Scale.InterpolatedColor(["black", "white"]);
            scale.domain([0, 16]);
            assert.equal("#000000", scale.scale(0));
            assert.equal("#ffffff", scale.scale(16));
            assert.equal("#777777", scale.scale(8));
        });

        it("overflow scale values clamp to range", function () {
            var scale = new Plottable.Scale.InterpolatedColor(["black", "white"]);
            scale.domain([0, 16]);
            assert.equal("#000000", scale.scale(0));
            assert.equal("#ffffff", scale.scale(16));
            assert.equal("#000000", scale.scale(-100));
            assert.equal("#ffffff", scale.scale(100));
        });

        it("can be converted to a different range", function () {
            var scale = new Plottable.Scale.InterpolatedColor(["black", "white"]);
            scale.domain([0, 16]);
            assert.equal("#000000", scale.scale(0));
            assert.equal("#ffffff", scale.scale(16));
            scale.colorRange("reds");
            assert.equal("#b10026", scale.scale(16));
        });

        it("can be converted to a different scale type", function () {
            var scale = new Plottable.Scale.InterpolatedColor(["black", "white"]);
            scale.domain([0, 16]);
            assert.equal("#000000", scale.scale(0));
            assert.equal("#ffffff", scale.scale(16));
            assert.equal("#777777", scale.scale(8));

            scale.scaleType("log");
            assert.equal("#000000", scale.scale(0));
            assert.equal("#ffffff", scale.scale(16));
            assert.equal("#e3e3e3", scale.scale(8));
        });

        it("doesn't use a domainer", function () {
            var scale = new Plottable.Scale.InterpolatedColor(["black", "white"]);
            var startDomain = scale.domain();
            scale.domainer().pad(1.0);
            scale.autoDomain();
            assert.equal(scale.domain(), startDomain);
        });
    });
    describe("Modified Log Scale", function () {
        var scale;
        var base = 10;
        var epsilon = 0.00001;
        beforeEach(function () {
            scale = new Plottable.Scale.ModifiedLog(base);
        });

        it("is an increasing, continuous function that can go negative", function () {
            d3.range(-base * 2, base * 2, base / 20).forEach(function (x) {
                // increasing
                assert.operator(scale.scale(x - epsilon), "<", scale.scale(x));
                assert.operator(scale.scale(x), "<", scale.scale(x + epsilon));

                // continuous
                assert.closeTo(scale.scale(x - epsilon), scale.scale(x), epsilon);
                assert.closeTo(scale.scale(x), scale.scale(x + epsilon), epsilon);
            });
            assert.closeTo(scale.scale(0), 0, epsilon);
        });

        it("is close to log() for large values", function () {
            [10, 100, 23103.4, 5].forEach(function (x) {
                assert.closeTo(scale.scale(x), Math.log(x) / Math.log(10), 0.1);
            });
        });

        it("x = invert(scale(x))", function () {
            [0, 1, base, 100, 0.001, -1, -0.3, -base, base - 0.001].forEach(function (x) {
                assert.closeTo(x, scale.invert(scale.scale(x)), epsilon);
                assert.closeTo(x, scale.scale(scale.invert(x)), epsilon);
            });
        });

        it("domain defaults to [0, 1]", function () {
            scale = new Plottable.Scale.ModifiedLog(base);
            assert.deepEqual(scale.domain(), [0, 1]);
        });

        it("works with a domainer", function () {
            scale.updateExtent(1, "x", [0, base * 2]);
            var domain = scale.domain();
            scale.domainer(new Plottable.Domainer().pad(0.1));
            assert.operator(scale.domain()[0], "<", domain[0]);
            assert.operator(domain[1], "<", scale.domain()[1]);

            scale.domainer(new Plottable.Domainer().nice());
            assert.operator(scale.domain()[0], "<=", domain[0]);
            assert.operator(domain[1], "<=", scale.domain()[1]);

            scale = new Plottable.Scale.ModifiedLog(base);
            scale.domainer(new Plottable.Domainer());
            assert.deepEqual(scale.domain(), [0, 1]);
        });

        it("gives reasonable values for ticks()", function () {
            scale.updateExtent(1, "x", [0, base / 2]);
            var ticks = scale.ticks();
            assert.operator(ticks.length, ">", 0);

            scale.updateExtent(1, "x", [-base * 2, base * 2]);
            ticks = scale.ticks();
            var beforePivot = ticks.filter(function (x) {
                return x <= -base;
            });
            var afterPivot = ticks.filter(function (x) {
                return base <= x;
            });
            var betweenPivots = ticks.filter(function (x) {
                return -base < x && x < base;
            });
            assert.operator(beforePivot.length, ">", 0, "should be ticks before -base");
            assert.operator(afterPivot.length, ">", 0, "should be ticks after base");
            assert.operator(betweenPivots.length, ">", 0, "should be ticks between -base and base");
        });

        it("works on inverted domain", function () {
            scale.updateExtent(1, "x", [200, -100]);
            var range = scale.range();
            assert.closeTo(scale.scale(-100), range[1], epsilon);
            assert.closeTo(scale.scale(200), range[0], epsilon);
            var a = [-100, -10, -3, 0, 1, 3.64, 50, 60, 200];
            var b = a.map(function (x) {
                return scale.scale(x);
            });

            // should be decreasing function; reverse is sorted
            assert.deepEqual(b.slice().reverse(), b.slice().sort(function (x, y) {
                return x - y;
            }));

            var ticks = scale.ticks();
            assert.deepEqual(ticks, ticks.slice().sort(function (x, y) {
                return x - y;
            }), "ticks should be sorted");
            assert.deepEqual(ticks, Plottable.Util.Methods.uniqNumbers(ticks), "ticks should not be repeated");
            var beforePivot = ticks.filter(function (x) {
                return x <= -base;
            });
            var afterPivot = ticks.filter(function (x) {
                return base <= x;
            });
            var betweenPivots = ticks.filter(function (x) {
                return -base < x && x < base;
            });
            assert.operator(beforePivot.length, ">", 0, "should be ticks before -base");
            assert.operator(afterPivot.length, ">", 0, "should be ticks after base");
            assert.operator(betweenPivots.length, ">", 0, "should be ticks between -base and base");
        });
    });
});

///<reference path="../testReference.ts" />
var assert = chai.assert;

describe("TimeScale tests", function () {
    it("parses reasonable formats for dates", function () {
        var scale = new Plottable.Scale.Time();
        var firstDate = new Date(2014, 9, 1, 0, 0, 0, 0).valueOf();
        var secondDate = new Date(2014, 10, 1, 0, 0, 0).valueOf();

        function checkDomain(domain) {
            scale.domain(domain);
            var time1 = scale.domain()[0].valueOf();
            assert.equal(time1, firstDate, "first value of domain set correctly");
            var time2 = scale.domain()[1].valueOf();
            assert.equal(time2, secondDate, "first value of domain set correctly");
        }
        checkDomain(["10/1/2014", "11/1/2014"]);
        checkDomain(["October 1, 2014", "November 1, 2014"]);
        checkDomain(["Oct 1, 2014", "Nov 1, 2014"]);
    });

    it("tickInterval produces correct number of ticks", function () {
        var scale = new Plottable.Scale.Time();

        // 100 year span
        scale.domain([new Date(2000, 0, 1, 0, 0, 0, 0), new Date(2100, 0, 1, 0, 0, 0, 0)]);
        var ticks = scale.tickInterval(d3.time.year);
        assert.equal(ticks.length, 101, "generated correct number of ticks");

        // 1 year span
        scale.domain([new Date(2000, 0, 1, 0, 0, 0, 0), new Date(2000, 11, 31, 0, 0, 0, 0)]);
        ticks = scale.tickInterval(d3.time.month);
        assert.equal(ticks.length, 12, "generated correct number of ticks");
        ticks = scale.tickInterval(d3.time.month, 3);
        assert.equal(ticks.length, 4, "generated correct number of ticks");

        // 1 month span
        scale.domain([new Date(2000, 0, 1, 0, 0, 0, 0), new Date(2000, 1, 1, 0, 0, 0, 0)]);
        ticks = scale.tickInterval(d3.time.day);
        assert.equal(ticks.length, 32, "generated correct number of ticks");

        // 1 day span
        scale.domain([new Date(2000, 0, 1, 0, 0, 0, 0), new Date(2000, 0, 1, 23, 0, 0, 0)]);
        ticks = scale.tickInterval(d3.time.hour);
        assert.equal(ticks.length, 24, "generated correct number of ticks");

        // 1 hour span
        scale.domain([new Date(2000, 0, 1, 0, 0, 0, 0), new Date(2000, 0, 1, 1, 0, 0, 0)]);
        ticks = scale.tickInterval(d3.time.minute);
        assert.equal(ticks.length, 61, "generated correct number of ticks");
        ticks = scale.tickInterval(d3.time.minute, 10);
        assert.equal(ticks.length, 7, "generated correct number of ticks");

        // 1 minute span
        scale.domain([new Date(2000, 0, 1, 0, 0, 0, 0), new Date(2000, 0, 1, 0, 1, 0, 0)]);
        ticks = scale.tickInterval(d3.time.second);
        assert.equal(ticks.length, 61, "generated correct number of ticks");
    });
});

///<reference path="../testReference.ts" />
var assert = chai.assert;

describe("Util.DOM", function () {
    it("getBBox works properly", function () {
        var svg = generateSVG();
        var rect = svg.append("rect").attr("x", 0).attr("y", 0).attr("width", 5).attr("height", 5);
        var bb1 = Plottable.Util.DOM.getBBox(rect);
        var bb2 = rect.node().getBBox();
        assert.deepEqual(bb1, bb2);
        svg.remove();
    });

    describe("getElementWidth, getElementHeight", function () {
        it("can get a plain element's size", function () {
            var parent = getSVGParent();
            parent.style("width", "300px");
            parent.style("height", "200px");
            var parentElem = parent[0][0];

            var width = Plottable.Util.DOM.getElementWidth(parentElem);
            assert.equal(width, 300, "measured width matches set width");
            var height = Plottable.Util.DOM.getElementHeight(parentElem);
            assert.equal(height, 200, "measured height matches set height");
        });

        it("can get the svg's size", function () {
            var svg = generateSVG(450, 120);
            var svgElem = svg[0][0];

            var width = Plottable.Util.DOM.getElementWidth(svgElem);
            assert.equal(width, 450, "measured width matches set width");
            var height = Plottable.Util.DOM.getElementHeight(svgElem);
            assert.equal(height, 120, "measured height matches set height");
            svg.remove();
        });

        it("can accept multiple units and convert to pixels", function () {
            var parent = getSVGParent();
            var parentElem = parent[0][0];
            var child = parent.append("div");
            var childElem = child[0][0];

            parent.style("width", "200px");
            parent.style("height", "50px");
            assert.equal(Plottable.Util.DOM.getElementWidth(parentElem), 200, "width is correct");
            assert.equal(Plottable.Util.DOM.getElementHeight(parentElem), 50, "height is correct");

            child.style("width", "20px");
            child.style("height", "10px");
            assert.equal(Plottable.Util.DOM.getElementWidth(childElem), 20, "width is correct");
            assert.equal(Plottable.Util.DOM.getElementHeight(childElem), 10, "height is correct");

            child.style("width", "100%");
            child.style("height", "100%");
            assert.equal(Plottable.Util.DOM.getElementWidth(childElem), 200, "width is correct");
            assert.equal(Plottable.Util.DOM.getElementHeight(childElem), 50, "height is correct");

            child.style("width", "50%");
            child.style("height", "50%");
            assert.equal(Plottable.Util.DOM.getElementWidth(childElem), 100, "width is correct");
            assert.equal(Plottable.Util.DOM.getElementHeight(childElem), 25, "height is correct");

            // reset test page DOM
            parent.style("width", "auto");
            parent.style("height", "auto");
            child.remove();
        });
    });
});

///<reference path="../testReference.ts" />
var assert = chai.assert;

describe("Formatters", function () {
    describe("fixed", function () {
        it("shows exactly [precision] digits", function () {
            var fixed3 = Plottable.Formatters.fixed();
            var result = fixed3(1);
            assert.strictEqual(result, "1.000", "defaults to three decimal places");
            result = fixed3(1.234);
            assert.strictEqual(result, "1.234", "shows three decimal places");
            result = fixed3(1.2345);
            assert.strictEqual(result, "", "changed values are not shown (get turned into empty strings)");
        });

        it("precision can be changed", function () {
            var fixed2 = Plottable.Formatters.fixed(2);
            var result = fixed2(1);
            assert.strictEqual(result, "1.00", "formatter was changed to show only two decimal places");
        });

        it("can be set to show rounded values", function () {
            var fixed3 = Plottable.Formatters.fixed(3, false);
            var result = fixed3(1.2349);
            assert.strictEqual(result, "1.235", "long values are rounded correctly");
        });
    });

    describe("general", function () {
        it("formats number to show at most [precision] digits", function () {
            var general = Plottable.Formatters.general();
            var result = general(1);
            assert.strictEqual(result, "1", "shows no decimals if formatting an integer");
            result = general(1.234);
            assert.strictEqual(result, "1.234", "shows up to three decimal places");
            result = general(1.2345);
            assert.strictEqual(result, "", "(changed) values with more than three decimal places are not shown");
        });

        it("stringifies non-number values", function () {
            var general = Plottable.Formatters.general();
            var result = general("blargh");
            assert.strictEqual(result, "blargh", "string values are passed through unchanged");
            result = general(null);
            assert.strictEqual(result, "null", "non-number inputs are stringified");
        });

        it("throws an error on strange precision", function () {
            assert.throws(function () {
                var general = Plottable.Formatters.general(-1);
                var result = general(5);
            });
            assert.throws(function () {
                var general = Plottable.Formatters.general(100);
                var result = general(5);
            });
        });
    });

    describe("identity", function () {
        it("stringifies inputs", function () {
            var identity = Plottable.Formatters.identity();
            var result = identity(1);
            assert.strictEqual(result, "1", "numbers are stringified");
            result = identity(0.999999);
            assert.strictEqual(result, "0.999999", "long numbers are stringified");
            result = identity(null);
            assert.strictEqual(result, "null", "formats null");
            result = identity(undefined);
            assert.strictEqual(result, "undefined", "formats undefined");
        });
    });

    describe("currency", function () {
        it("uses reasonable defaults", function () {
            var currencyFormatter = Plottable.Formatters.currency();
            var result = currencyFormatter(1);
            assert.strictEqual(result.charAt(0), "$", "defaults to $ for currency symbol");
            var decimals = result.substring(result.indexOf(".") + 1, result.length);
            assert.strictEqual(decimals.length, 2, "defaults to 2 decimal places");
<<<<<<< HEAD

            result = currencyFormatter.format(-1);
=======
            result = currencyFormatter(-1);
>>>>>>> 4bb65240
            assert.strictEqual(result.charAt(0), "-", "prefixes negative values with \"-\"");
            assert.strictEqual(result.charAt(1), "$", "places the currency symbol after the negative sign");
        });

        it("can change the type and position of the currency symbol", function () {
            var centsFormatter = Plottable.Formatters.currency(0, "c", false);
            var result = centsFormatter(1);
            assert.strictEqual(result.charAt(result.length - 1), "c", "The specified currency symbol was appended");
        });
    });

    describe("time", function () {
        it("uses reasonable defaults", function () {
<<<<<<< HEAD
            var timeFormatter = new Plottable.Formatter.Time();

            // year, month, day, hours, minutes, seconds, milliseconds
            var result = timeFormatter.format(new Date(2000, 0, 1, 0, 0, 0, 0));
=======
            var timeFormatter = Plottable.Formatters.time();
            var result = timeFormatter(new Date(2000, 0, 1, 0, 0, 0, 0));
>>>>>>> 4bb65240
            assert.strictEqual(result, "2000", "only the year was displayed");
            result = timeFormatter(new Date(2000, 2, 1, 0, 0, 0, 0));
            assert.strictEqual(result, "Mar", "only the month was displayed");
            result = timeFormatter(new Date(2000, 2, 2, 0, 0, 0, 0));
            assert.strictEqual(result, "Thu 02", "month and date displayed");
            result = timeFormatter(new Date(2000, 2, 1, 20, 0, 0, 0));
            assert.strictEqual(result, "08 PM", "only hour was displayed");
            result = timeFormatter(new Date(2000, 2, 1, 20, 34, 0, 0));
            assert.strictEqual(result, "08:34", "hour and minute was displayed");
            result = timeFormatter(new Date(2000, 2, 1, 20, 34, 53, 0));
            assert.strictEqual(result, ":53", "seconds was displayed");
            result = timeFormatter(new Date(2000, 0, 1, 0, 0, 0, 950));
            assert.strictEqual(result, ".950", "milliseconds was displayed");
        });
    });

    describe("percentage", function () {
        it("uses reasonable defaults", function () {
            var percentFormatter = Plottable.Formatters.percentage();
            var result = percentFormatter(1);
            assert.strictEqual(result, "100%", "the value was multiplied by 100, a percent sign was appended, and no decimal places are shown by default");
        });
    });

    describe("time", function () {
        it("uses reasonable defaults", function () {
<<<<<<< HEAD
            var timeFormatter = new Plottable.Formatter.Time();

            // year, month, day, hours, minutes, seconds, milliseconds
            var result = timeFormatter.format(new Date(2000, 0, 1, 0, 0, 0, 0));
=======
            var timeFormatter = Plottable.Formatters.time();
            var result = timeFormatter(new Date(2000, 0, 1, 0, 0, 0, 0));
>>>>>>> 4bb65240
            assert.strictEqual(result, "2000", "only the year was displayed");
            result = timeFormatter(new Date(2000, 2, 1, 0, 0, 0, 0));
            assert.strictEqual(result, "Mar", "only the month was displayed");
            result = timeFormatter(new Date(2000, 2, 2, 0, 0, 0, 0));
            assert.strictEqual(result, "Thu 02", "month and date displayed");
            result = timeFormatter(new Date(2000, 2, 1, 20, 0, 0, 0));
            assert.strictEqual(result, "08 PM", "only hour was displayed");
            result = timeFormatter(new Date(2000, 2, 1, 20, 34, 0, 0));
            assert.strictEqual(result, "08:34", "hour and minute was displayed");
            result = timeFormatter(new Date(2000, 2, 1, 20, 34, 53, 0));
            assert.strictEqual(result, ":53", "seconds was displayed");
            result = timeFormatter(new Date(2000, 0, 1, 0, 0, 0, 950));
            assert.strictEqual(result, ".950", "milliseconds was displayed");
        });
    });
<<<<<<< HEAD

    describe("custom", function () {
        it("can take a custom formatting function", function () {
            var customFormatter;
            var blargify = function (d, f) {
                assert.strictEqual(f, customFormatter, "Formatter itself was supplied as second argument");
                return String(d) + "-blargh";
            };
            customFormatter = new Plottable.Formatter.Custom(blargify);
            var result = customFormatter.format(1);
            assert.strictEqual(result, "1-blargh", "it uses the custom formatting function");
        });
    });

=======
>>>>>>> 4bb65240
    describe("SISuffix", function () {
        it("shortens long numbers", function () {
            var lnFormatter = Plottable.Formatters.siSuffix();
            var result = lnFormatter(1);
            assert.strictEqual(result, "1.00", "shows 3 signifigicant figures by default");
            result = lnFormatter(Math.pow(10, 12));
            assert.operator(result.length, "<=", 5, "large number was formatted to a short string");
            result = lnFormatter(Math.pow(10, -12));
            assert.operator(result.length, "<=", 5, "small number was formatted to a short string");
        });
    });
});

///<reference path="../testReference.ts" />
var assert = chai.assert;

describe("IDCounter", function () {
    it("IDCounter works as expected", function () {
        var i = new Plottable.Util.IDCounter();
        assert.equal(i.get("f"), 0);
        assert.equal(i.increment("f"), 1);
        assert.equal(i.increment("g"), 1);
        assert.equal(i.increment("f"), 2);
        assert.equal(i.decrement("f"), 1);
        assert.equal(i.get("f"), 1);
        assert.equal(i.get("f"), 1);
        assert.equal(i.decrement(2), -1);
    });
});

///<reference path="../testReference.ts" />
var assert = chai.assert;

describe("StrictEqualityAssociativeArray", function () {
    it("StrictEqualityAssociativeArray works as expected", function () {
        var s = new Plottable.Util.StrictEqualityAssociativeArray();
        var o1 = {};
        var o2 = {};
        assert.isFalse(s.has(o1));
        assert.isFalse(s.delete(o1));
        assert.isUndefined(s.get(o1));
        assert.isFalse(s.set(o1, "foo"));
        assert.equal(s.get(o1), "foo");
        assert.isTrue(s.set(o1, "bar"));
        assert.equal(s.get(o1), "bar");
        s.set(o2, "baz");
        s.set(3, "bam");
        s.set("3", "ball");
        assert.equal(s.get(o1), "bar");
        assert.equal(s.get(o2), "baz");
        assert.equal(s.get(3), "bam");
        assert.equal(s.get("3"), "ball");
        assert.isTrue(s.delete(3));
        assert.isUndefined(s.get(3));
        assert.equal(s.get(o2), "baz");
        assert.equal(s.get("3"), "ball");
    });

    it("Array-level operations (retrieve keys, vals, and map)", function () {
        var s = new Plottable.Util.StrictEqualityAssociativeArray();
        s.set(2, "foo");
        s.set(3, "bar");
        s.set(4, "baz");
        assert.deepEqual(s.values(), ["foo", "bar", "baz"]);
        assert.deepEqual(s.keys(), [2, 3, 4]);
        assert.deepEqual(s.map(function (k, v, i) {
            return [k, v, i];
        }), [[2, "foo", 0], [3, "bar", 1], [4, "baz", 2]]);
    });
});

///<reference path="../testReference.ts" />
var assert = chai.assert;

describe("CachingCharacterMeasurer", function () {
    var g;
    var measurer;
    var svg;

    beforeEach(function () {
        svg = generateSVG(100, 100);
        g = svg.append("g");
        measurer = new Plottable.Util.Text.CachingCharacterMeasurer(g);
    });

    afterEach(function () {
        svg.remove();
    });

    it("empty string has non-zero size", function () {
        var a = measurer.measure("x x").width;
        var b = measurer.measure("xx").width;
        assert.operator(a, ">", b, "'x x' is longer than 'xx'");
    });

    it("should repopulate cache if it changes size and clear() is called", function () {
        var a = measurer.measure("x").width;
        g.style("font-size", "40px");
        var b = measurer.measure("x").width;
        assert.equal(a, b, "cached result doesn't reflect changes");
        measurer.clear();
        var c = measurer.measure("x").width;
        assert.operator(a, "<", c, "cache reset after font size changed");
    });

    it("multiple spaces take up same area as one space", function () {
        var a = measurer.measure("x x").width;
        var b = measurer.measure("x  \t \n x").width;
        assert.equal(a, b);
    });
});

///<reference path="../testReference.ts" />
var assert = chai.assert;

describe("Cache", function () {
    var callbackCalled = false;
    var f = function (s) {
        callbackCalled = true;
        return s + s;
    };
    var cache;

    beforeEach(function () {
        callbackCalled = false;
        cache = new Plottable.Util.Cache(f);
    });

    it("Doesn't call its function if it already called", function () {
        assert.equal(cache.get("hello"), "hellohello");
        assert.isTrue(callbackCalled);
        callbackCalled = false;
        assert.equal(cache.get("hello"), "hellohello");
        assert.isFalse(callbackCalled);
    });

    it("Clears its cache when .clear() is called", function () {
        var prefix = "hello";
        cache = new Plottable.Util.Cache(function (s) {
            callbackCalled = true;
            return prefix + s;
        });
        assert.equal(cache.get("world"), "helloworld");
        assert.isTrue(callbackCalled);
        callbackCalled = false;
        assert.equal(cache.get("world"), "helloworld");
        assert.isFalse(callbackCalled);
        prefix = "hola";
        cache.clear();
        assert.equal(cache.get("world"), "holaworld");
        assert.isTrue(callbackCalled);
    });

    it("Doesn't clear the cache when canonicalKey doesn't change", function () {
        cache = new Plottable.Util.Cache(f, "x");
        assert.equal(cache.get("hello"), "hellohello");
        assert.isTrue(callbackCalled);
        cache.clear();
        callbackCalled = false;
        assert.equal(cache.get("hello"), "hellohello");
        assert.isFalse(callbackCalled);
    });

    it("Clears the cache when canonicalKey changes", function () {
        var prefix = "hello";
        cache = new Plottable.Util.Cache(function (s) {
            callbackCalled = true;
            return prefix + s;
        });
        cache.get("world");
        assert.isTrue(callbackCalled);
        prefix = "hola";
        cache.clear();
        callbackCalled = false;
        cache.get("world");
        assert.isTrue(callbackCalled);
    });

    it("uses valueEq to check if it should clear", function () {
        var decider = true;
        cache = new Plottable.Util.Cache(f, "x", function (a, b) {
            return decider;
        });
        cache.get("hello");
        assert.isTrue(callbackCalled);
        cache.clear();
        callbackCalled = false;
        cache.get("hello");
        assert.isFalse(callbackCalled);
        decider = false;
        cache.clear();
        cache.get("hello");
        assert.isTrue(callbackCalled);
    });
});

///<reference path="../testReference.ts" />
var assert = chai.assert;
describe("Util.Text", function () {
    it("getTruncatedText works properly", function () {
        var svg = generateSVG();
        var textEl = svg.append("text").attr("x", 20).attr("y", 50);
        textEl.text("foobar");
        var measure = Plottable.Util.Text.getTextMeasure(textEl);
        var fullText = Plottable.Util.Text.getTruncatedText("hellom world!", 200, measure);
        assert.equal(fullText, "hellom world!", "text untruncated");
        var partialText = Plottable.Util.Text.getTruncatedText("hellom world!", 70, measure);
        assert.equal(partialText, "hello...", "text truncated");
        var tinyText = Plottable.Util.Text.getTruncatedText("hellom world!", 5, measure);
        assert.equal(tinyText, "", "empty string for tiny text");

        assert.equal(textEl.text(), "foobar", "truncate had no side effect on textEl");
        svg.remove();
    });

    it("getTextHeight works properly", function () {
        var svg = generateSVG();
        var textEl = svg.append("text").attr("x", 20).attr("y", 50);
        textEl.style("font-size", "20pt");
        textEl.text("hello, world");
        var height1 = Plottable.Util.Text.getTextHeight(textEl);
        textEl.style("font-size", "30pt");
        var height2 = Plottable.Util.Text.getTextHeight(textEl);
        assert.operator(height1, "<", height2, "measured height is greater when font size is increased");
        assert.equal(textEl.text(), "hello, world", "getTextHeight did not modify the text in the element");
        textEl.text("");
        assert.equal(Plottable.Util.Text.getTextHeight(textEl), height2, "works properly if there is no text in the element");
        assert.equal(textEl.text(), "", "getTextHeight did not modify the text in the element");
        textEl.text(" ");
        assert.equal(Plottable.Util.Text.getTextHeight(textEl), height2, "works properly if there is just a space in the element");
        assert.equal(textEl.text(), " ", "getTextHeight did not modify the text in the element");
        svg.remove();
    });

    describe("_addEllipsesToLine", function () {
        var svg;
        var measure;
        var e;

        before(function () {
            svg = generateSVG();
            measure = Plottable.Util.Text.getTextMeasure(svg);
            e = function (text, width) {
                return Plottable.Util.Text._addEllipsesToLine(text, width, measure);
            };
        });
        it("works on an empty string", function () {
            assert.equal(e("", 200), "...", "produced \"...\" with plenty of space");
        });

        it("works as expected when given no width", function () {
            assert.equal(e("this wont fit", 0), "", "returned empty string when width is 0");
        });

        it("works as expected when given only one periods worth of space", function () {
            var w = measure(".").width;
            assert.equal(e("this won't fit", w), ".", "returned a single period");
        });

        it("works as expected with plenty of space", function () {
            assert.equal(e("this will fit", 400), "this will fit...");
        });

        it("works as expected with insufficient space", function () {
            var w = measure("this won't fit").width;
            assert.equal(e("this won't fit", w), "this won't...");
        });

        it("handles spaces intelligently", function () {
            var spacey = "this            xx";
            var w = measure(spacey).width - 1;
            assert.equal(e(spacey, w), "this...");
        });

        after(function () {
            assert.lengthOf(svg.node().childNodes, 0, "this was all without side-effects");
            svg.remove();
        });
    });

    describe("writeText", function () {
        it("behaves appropriately when there is too little height and width to fit any text", function () {
            var svg = generateSVG();
            var width = 1;
            var height = 1;
            var measure = Plottable.Util.Text.getTextMeasure(svg);
            var results = Plottable.Util.Text.writeText("hello world", width, height, measure, true);
            assert.isFalse(results.textFits, "measurement mode: text doesn't fit");
            assert.equal(0, results.usedWidth, "measurement mode: no width used");
            assert.equal(0, results.usedHeight, "measurement mode: no height used");

            var writeOptions = { g: svg, xAlign: "center", yAlign: "center" };
            results = Plottable.Util.Text.writeText("hello world", width, height, measure, true, writeOptions);
            assert.isFalse(results.textFits, "write mode: text doesn't fit");
            assert.equal(0, results.usedWidth, "write mode: no width used");
            assert.equal(0, results.usedHeight, "write mode: no height used");
            assert.lengthOf(svg.selectAll("text")[0], 0, "no text was written");
            svg.remove();
        });

        it("behaves appropriately when there is plenty of width but too little height to fit text", function () {
            var svg = generateSVG();
            var width = 500;
            var height = 1;
            var measure = Plottable.Util.Text.getTextMeasure(svg);
            var results = Plottable.Util.Text.writeText("hello world", width, height, measure, true);
            assert.isFalse(results.textFits, "measurement mode: text doesn't fit");
            assert.equal(0, results.usedWidth, "measurement mode: no width used");
            assert.equal(0, results.usedHeight, "measurement mode: no height used");

            var writeOptions = { g: svg, xAlign: "center", yAlign: "center" };
            results = Plottable.Util.Text.writeText("hello world", width, height, measure, true, writeOptions);
            assert.isFalse(results.textFits, "write mode: text doesn't fit");
            assert.equal(0, results.usedWidth, "write mode: no width used");
            assert.equal(0, results.usedHeight, "write mode: no height used");
            assert.lengthOf(svg.selectAll("text")[0], 0, "no text was written");
            svg.remove();
        });
    });

    describe("getTextMeasure", function () {
        var svg;
        var t;
        var canonicalBB;
        var canonicalResult;

        before(function () {
            svg = generateSVG(200, 200);
            t = svg.append("text");
            t.text("hi there");
            canonicalBB = Plottable.Util.DOM.getBBox(t);
            canonicalResult = { width: canonicalBB.width, height: canonicalBB.height };
            t.text("bla bla bla");
        });

        it("works on empty string", function () {
            var measure = Plottable.Util.Text.getTextMeasure(t);
            var result = measure("");
            assert.deepEqual(result, { width: 0, height: 0 }, "empty string has 0 width and height");
        });
        it("works on non-empty string and has no side effects", function () {
            var measure = Plottable.Util.Text.getTextMeasure(t);
            var result2 = measure("hi there");
            assert.deepEqual(result2, canonicalResult, "measurement is as expected");
            assert.equal(t.text(), "bla bla bla", "the text was unchanged");
        });

        it("works when operating on the top svg instead of text selection, and has no side effects", function () {
            var measure2 = Plottable.Util.Text.getTextMeasure(svg);
            var result3 = measure2("hi there");
            assert.deepEqual(result3, canonicalResult, "measurement is as expected for svg measure");
            assert.lengthOf(svg.node().childNodes, 1, "no nodes were added to the svg");
        });
        after(function () {
            svg.remove();
        });
    });

    describe("writeLine", function () {
        var svg;
        var g;
        var text = "hello world ARE YOU THERE?";
        var hideResults = true;

        describe("writeLineHorizontally", function () {
            it("writes no text if there is insufficient space", function () {
                svg = generateSVG(20, 20);
                g = svg.append("g");
                var wh = Plottable.Util.Text.writeLineHorizontally(text, g, 20, 20);
                assert.equal(wh.width, 0, "no width used");
                assert.equal(wh.height, 0, "no height used");
                var textEl = g.select("text");
                assert.equal(g.text(), "", "no text written");
                svg.remove();
            });

            it("performs basic functionality and defaults to left, top", function () {
                svg = generateSVG(400, 400);
                g = svg.append("g");
                var wh = Plottable.Util.Text.writeLineHorizontally(text, g, 400, 400);
                var textEl = g.select("text");
                var bb = Plottable.Util.DOM.getBBox(textEl);
                var x = bb.x + Plottable.Util.DOM.translate(g.select("g"))[0];
                var y = bb.y + Plottable.Util.DOM.translate(g.select("g"))[1];
                if (hideResults) {
                    svg.remove();
                }
                ;
            });
            it("center, center alignment works", function () {
                svg = generateSVG(400, 400);
                g = svg.append("g");
                var wh = Plottable.Util.Text.writeLineHorizontally(text, g, 400, 400, "center", "center");
                svg.append("circle").attr({ cx: 200, cy: 200, r: 5 });
                var textEl = g.select("text");
                var bb = Plottable.Util.DOM.getBBox(textEl);
                var x = bb.x + Plottable.Util.DOM.translate(g.select("g"))[0] + bb.width / 2;
                var y = bb.y + Plottable.Util.DOM.translate(g.select("g"))[1] + bb.height / 2;

                if (hideResults) {
                    svg.remove();
                }
                ;
            });
            it("right, bottom alignment works", function () {
                svg = generateSVG(400, 400);
                g = svg.append("g");
                var wh = Plottable.Util.Text.writeLineHorizontally(text, g, 400, 400, "right", "bottom");
                var textEl = g.select("text");
                var bb = Plottable.Util.DOM.getBBox(textEl);
                var x = bb.x + Plottable.Util.DOM.translate(g.select("g"))[0] + bb.width;
                var y = bb.y + Plottable.Util.DOM.translate(g.select("g"))[1] + bb.height;

                if (hideResults) {
                    svg.remove();
                }
                ;
            });

            it("throws an error if there's too little space", function () {
                svg = generateSVG(20, 20);
                g = svg.append("g");
                if (hideResults) {
                    svg.remove();
                }
                ;
            });
        });

        describe("writeLineVertically", function () {
            it("performs basic functionality and defaults to right, left, top", function () {
                svg = generateSVG(60, 400);
                g = svg.append("g");
                var wh = Plottable.Util.Text.writeLineVertically(text, g, 60, 400);
                var bb = Plottable.Util.DOM.getBBox(g.select("g"));

                if (hideResults) {
                    svg.remove();
                }
                ;
            });
            it("right, center, center", function () {
                svg = generateSVG(60, 400);
                g = svg.append("g");
                var wh = Plottable.Util.Text.writeLineVertically("x", g, 60, 400, "center", "center", "right");
                var bb = Plottable.Util.DOM.getBBox(g.select("g"));
                if (hideResults) {
                    svg.remove();
                }
                ;
            });
            it("right, right, bottom", function () {
                svg = generateSVG(60, 400);
                g = svg.append("g");
                var wh = Plottable.Util.Text.writeLineVertically(text, g, 60, 400, "right", "bottom", "right");
                var bb = Plottable.Util.DOM.getBBox(g.select("g"));
                if (hideResults) {
                    svg.remove();
                }
                ;
            });
            it("left, left, top", function () {
                svg = generateSVG(60, 400);
                g = svg.append("g");
                var wh = Plottable.Util.Text.writeLineVertically(text, g, 60, 400, "left", "top", "left");
                var bb = Plottable.Util.DOM.getBBox(g.select("g"));
                if (hideResults) {
                    svg.remove();
                }
                ;
            });

            it("left, center, center", function () {
                svg = generateSVG(60, 400);
                g = svg.append("g");
                var wh = Plottable.Util.Text.writeLineVertically(text, g, 60, 400, "center", "center", "left");
                if (hideResults) {
                    svg.remove();
                }
                ;
            });

            it("left, right, bottom", function () {
                svg = generateSVG(60, 400);
                g = svg.append("g");
                var wh = Plottable.Util.Text.writeLineVertically(text, g, 60, 400, "right", "bottom", "left");
                if (hideResults) {
                    svg.remove();
                }
                ;
            });
        });
    });
});

///<reference path="../testReference.ts" />
var assert = chai.assert;

describe("Util.s", function () {
    it("inRange works correct", function () {
        assert.isTrue(Plottable.Util.Methods.inRange(0, -1, 1), "basic functionality works");
        assert.isTrue(Plottable.Util.Methods.inRange(0, 0, 1), "it is a closed interval");
        assert.isTrue(!Plottable.Util.Methods.inRange(0, 1, 2), "returns false when false");
    });

    it("sortedIndex works properly", function () {
        var a = [1, 2, 3, 4, 5];
        var si = Plottable.Util.OpenSource.sortedIndex;
        assert.equal(si(0, a), 0, "return 0 when val is <= arr[0]");
        assert.equal(si(6, a), a.length, "returns a.length when val >= arr[arr.length-1]");
        assert.equal(si(1.5, a), 1, "returns 1 when val is between the first and second elements");
    });

    it("accessorize works properly", function () {
        var datum = { "foo": 2, "bar": 3, "key": 4 };

        var f = function (d, i, m) {
            return d + i;
        };
        var a1 = Plottable.Util.Methods._accessorize(f);
        assert.equal(f, a1, "function passes through accessorize unchanged");

        var a2 = Plottable.Util.Methods._accessorize("key");
        assert.equal(a2(datum, 0, null), 4, "key accessor works appropriately");

        var a3 = Plottable.Util.Methods._accessorize("#aaaa");
        assert.equal(a3(datum, 0, null), "#aaaa", "strings beginning with # are returned as final value");

        var a4 = Plottable.Util.Methods._accessorize(33);
        assert.equal(a4(datum, 0, null), 33, "numbers are return as final value");

        var a5 = Plottable.Util.Methods._accessorize(datum);
        assert.equal(a5(datum, 0, null), datum, "objects are return as final value");
    });

    it("uniq works as expected", function () {
        var strings = ["foo", "bar", "foo", "foo", "baz", "bam"];
        assert.deepEqual(Plottable.Util.Methods.uniq(strings), ["foo", "bar", "baz", "bam"]);
    });

    it("objEq works as expected", function () {
        assert.isTrue(Plottable.Util.Methods.objEq({}, {}));
        assert.isTrue(Plottable.Util.Methods.objEq({ a: 5 }, { a: 5 }));
        assert.isFalse(Plottable.Util.Methods.objEq({ a: 5, b: 6 }, { a: 5 }));
        assert.isFalse(Plottable.Util.Methods.objEq({ a: 5 }, { a: 5, b: 6 }));
        assert.isTrue(Plottable.Util.Methods.objEq({ a: "hello" }, { a: "hello" }));
        assert.isFalse(Plottable.Util.Methods.objEq({ constructor: {}.constructor }, {}), "using \"constructor\" isn't hidden");
    });
});

///<reference path="../testReference.ts" />
var assert = chai.assert;

function makeFakeEvent(x, y) {
    return {
        dx: 0,
        dy: 0,
        clientX: x,
        clientY: y,
        translate: [x, y],
        scale: 1,
        sourceEvent: null,
        x: x,
        y: y,
        keyCode: 0,
        altKey: false
    };
}

function fakeDragSequence(anyedInteraction, startX, startY, endX, endY) {
    anyedInteraction._dragstart();
    d3.event = makeFakeEvent(startX, startY);
    anyedInteraction._drag();
    d3.event = makeFakeEvent(endX, endY);
    anyedInteraction._drag();
    anyedInteraction._dragend();
    d3.event = null;
}

describe("Interactions", function () {
    describe("PanZoomInteraction", function () {
        it("Pans properly", function () {
            // The only difference between pan and zoom is internal to d3
            // Simulating zoom events is painful, so panning will suffice here
            var xScale = new Plottable.Scale.Linear().domain([0, 11]);
            var yScale = new Plottable.Scale.Linear().domain([11, 0]);

            var svg = generateSVG();
            var dataset = makeLinearSeries(11);
            var renderer = new Plottable.Plot.Scatter(dataset, xScale, yScale);
            renderer.renderTo(svg);

            var xDomainBefore = xScale.domain();
            var yDomainBefore = yScale.domain();

            var interaction = new Plottable.Interaction.PanZoom(renderer, xScale, yScale);
            interaction.registerWithComponent();

            var hb = renderer.element.select(".hit-box").node();
            var dragDistancePixelX = 10;
            var dragDistancePixelY = 20;
            $(hb).simulate("drag", {
                dx: dragDistancePixelX,
                dy: dragDistancePixelY
            });

            var xDomainAfter = xScale.domain();
            var yDomainAfter = yScale.domain();

            assert.notDeepEqual(xDomainAfter, xDomainBefore, "x domain was changed by panning");
            assert.notDeepEqual(yDomainAfter, yDomainBefore, "y domain was changed by panning");

            function getSlope(scale) {
                var range = scale.range();
                var domain = scale.domain();
                return (domain[1] - domain[0]) / (range[1] - range[0]);
            }
            ;

            var expectedXDragChange = -dragDistancePixelX * getSlope(xScale);
            var expectedYDragChange = -dragDistancePixelY * getSlope(yScale);

            assert.closeTo(xDomainAfter[0] - xDomainBefore[0], expectedXDragChange, 1, "x domain changed by the correct amount");
            assert.closeTo(yDomainAfter[0] - yDomainBefore[0], expectedYDragChange, 1, "y domain changed by the correct amount");

            svg.remove();
        });
    });

    describe("XYDragBoxInteraction", function () {
        var svgWidth = 400;
        var svgHeight = 400;
        var svg;
        var dataset;
        var xScale;
        var yScale;
        var renderer;
        var interaction;

        var dragstartX = 20;
        var dragstartY = svgHeight - 100;
        var dragendX = 100;
        var dragendY = svgHeight - 20;

        before(function () {
            svg = generateSVG(svgWidth, svgHeight);
            dataset = new Plottable.DataSource(makeLinearSeries(10));
            xScale = new Plottable.Scale.Linear();
            yScale = new Plottable.Scale.Linear();
            renderer = new Plottable.Plot.Scatter(dataset, xScale, yScale);
            renderer.renderTo(svg);
            interaction = new Plottable.Interaction.XYDragBox(renderer);
            interaction.registerWithComponent();
        });

        afterEach(function () {
            interaction.dragstart(null);
            interaction.drag(null);
            interaction.dragend(null);
            interaction.clearBox();
        });

        it("All callbacks are notified with appropriate data on drag", function () {
            var timesCalled = 0;
            interaction.dragstart(function (a) {
                timesCalled++;
                var expectedStartLocation = { x: dragstartX, y: dragstartY };
                assert.deepEqual(a, expectedStartLocation, "areaCallback called with null arg on dragstart");
            });
            interaction.dragend(function (a, b) {
                timesCalled++;
                var expectedStart = {
                    x: dragstartX,
                    y: dragstartY
                };
                var expectedEnd = {
                    x: dragendX,
                    y: dragendY
                };
                assert.deepEqual(a, expectedStart, "areaCallback was passed the correct starting point");
                assert.deepEqual(b, expectedEnd, "areaCallback was passed the correct ending point");
            });

            // fake a drag event
            fakeDragSequence(interaction, dragstartX, dragstartY, dragendX, dragendY);

            assert.equal(timesCalled, 2, "drag callbacks are called twice");
        });

        it("Highlights and un-highlights areas appropriately", function () {
            fakeDragSequence(interaction, dragstartX, dragstartY, dragendX, dragendY);
            var dragBoxClass = "." + Plottable.Interaction.XYDragBox.CLASS_DRAG_BOX;
            var dragBox = renderer.foregroundContainer.select(dragBoxClass);
            assert.isNotNull(dragBox, "the dragbox was created");
            var actualStartPosition = { x: parseFloat(dragBox.attr("x")), y: parseFloat(dragBox.attr("y")) };
            var expectedStartPosition = { x: Math.min(dragstartX, dragendX), y: Math.min(dragstartY, dragendY) };
            assert.deepEqual(actualStartPosition, expectedStartPosition, "highlighted box is positioned correctly");
            assert.equal(parseFloat(dragBox.attr("width")), Math.abs(dragstartX - dragendX), "highlighted box has correct width");
            assert.equal(parseFloat(dragBox.attr("height")), Math.abs(dragstartY - dragendY), "highlighted box has correct height");

            interaction.clearBox();
            var boxGone = dragBox.attr("width") === "0" && dragBox.attr("height") === "0";
            assert.isTrue(boxGone, "highlighted box disappears when clearBox is called");
        });

        after(function () {
            svg.remove();
        });
    });

    describe("YDragBoxInteraction", function () {
        var svgWidth = 400;
        var svgHeight = 400;
        var svg;
        var dataset;
        var xScale;
        var yScale;
        var renderer;
        var interaction;

        var dragstartX = 20;
        var dragstartY = svgHeight - 100;
        var dragendX = 100;
        var dragendY = svgHeight - 20;

        before(function () {
            svg = generateSVG(svgWidth, svgHeight);
            dataset = new Plottable.DataSource(makeLinearSeries(10));
            xScale = new Plottable.Scale.Linear();
            yScale = new Plottable.Scale.Linear();
            renderer = new Plottable.Plot.Scatter(dataset, xScale, yScale);
            renderer.renderTo(svg);
            interaction = new Plottable.Interaction.YDragBox(renderer);
            interaction.registerWithComponent();
        });

        afterEach(function () {
            interaction.dragstart(null);
            interaction.drag(null);
            interaction.dragend(null);
            interaction.clearBox();
        });

        it("All callbacks are notified with appropriate data when a drag finishes", function () {
            var timesCalled = 0;
            interaction.dragstart(function (a) {
                timesCalled++;
                var expectedY = dragstartY;
                assert.deepEqual(a.y, expectedY, "areaCallback called with null arg on dragstart");
            });
            interaction.dragend(function (a, b) {
                timesCalled++;
                var expectedStartY = dragstartY;
                var expectedEndY = dragendY;
                assert.deepEqual(a.y, expectedStartY);
                assert.deepEqual(b.y, expectedEndY);
            });

            // fake a drag event
            fakeDragSequence(interaction, dragstartX, dragstartY, dragendX, dragendY);

            assert.equal(timesCalled, 2, "drag callbacks area called twice");
        });

        it("Highlights and un-highlights areas appropriately", function () {
            fakeDragSequence(interaction, dragstartX, dragstartY, dragendX, dragendY);
            var dragBoxClass = "." + Plottable.Interaction.XYDragBox.CLASS_DRAG_BOX;
            var dragBox = renderer.foregroundContainer.select(dragBoxClass);
            assert.isNotNull(dragBox, "the dragbox was created");
            var actualStartPosition = { x: parseFloat(dragBox.attr("x")), y: parseFloat(dragBox.attr("y")) };
            var expectedStartPosition = { x: 0, y: Math.min(dragstartY, dragendY) };
            assert.deepEqual(actualStartPosition, expectedStartPosition, "highlighted box is positioned correctly");
            assert.equal(parseFloat(dragBox.attr("width")), svgWidth, "highlighted box has correct width");
            assert.equal(parseFloat(dragBox.attr("height")), Math.abs(dragstartY - dragendY), "highlighted box has correct height");

            interaction.clearBox();
            var boxGone = dragBox.attr("width") === "0" && dragBox.attr("height") === "0";
            assert.isTrue(boxGone, "highlighted box disappears when clearBox is called");
        });

        after(function () {
            svg.remove();
        });
    });

    describe("KeyInteraction", function () {
        it("Triggers the callback only when the Component is moused over and appropriate key is pressed", function () {
            var svg = generateSVG(400, 400);

            // svg.attr("id", "key-interaction-test");
            var component = new Plottable.Abstract.Component();
            component.renderTo(svg);

            var code = 65;
            var ki = new Plottable.Interaction.Key(component, code);

            var callbackCalled = false;
            var callback = function () {
                callbackCalled = true;
            };

            ki.callback(callback);
            ki.registerWithComponent();

            var $hitbox = $(component.hitBox.node());

            $hitbox.simulate("keydown", { keyCode: code });
            assert.isFalse(callbackCalled, "callback is not called if component does not have mouse focus (before mouseover)");

            $hitbox.simulate("mouseover");

            $hitbox.simulate("keydown", { keyCode: code });
            assert.isTrue(callbackCalled, "callback gets called if the appropriate key is pressed while the component has mouse focus");

            callbackCalled = false;
            $hitbox.simulate("keydown", { keyCode: (code + 1) });
            assert.isFalse(callbackCalled, "callback is not called if the wrong key is pressed");

            $hitbox.simulate("mouseout");

            $hitbox.simulate("keydown", { keyCode: code });
            assert.isFalse(callbackCalled, "callback is not called if component does not have mouse focus (after mouseout)");

            svg.remove();
        });
    });
});

///<reference path="../testReference.ts" />
var assert = chai.assert;

describe("Dispatchers", function () {
    it("correctly registers for and deregisters from events", function () {
        var target = generateSVG();

        var dispatcher = new Plottable.Abstract.Dispatcher(target);
        var callbackWasCalled = false;
        dispatcher._event2Callback["click"] = function () {
            callbackWasCalled = true;
        };

        triggerFakeUIEvent("click", target);
        assert.isFalse(callbackWasCalled, "The callback is not called before the dispatcher connect()s");

        dispatcher.connect();
        triggerFakeUIEvent("click", target);
        assert.isTrue(callbackWasCalled, "The dispatcher called its callback");

        callbackWasCalled = false;
        dispatcher.disconnect();
        triggerFakeUIEvent("click", target);
        assert.isFalse(callbackWasCalled, "The callback is not called after the dispatcher disconnect()s");

        target.remove();
    });

    it("target can be changed", function () {
        var target1 = generateSVG();
        var target2 = generateSVG();

        var dispatcher = new Plottable.Abstract.Dispatcher(target1);
        var callbackWasCalled = false;
        dispatcher._event2Callback["click"] = function () {
            return callbackWasCalled = true;
        };

        dispatcher.connect();
        triggerFakeUIEvent("click", target1);
        assert.isTrue(callbackWasCalled, "The dispatcher received the event on the target");

        dispatcher.target(target2);
        callbackWasCalled = false;

        triggerFakeUIEvent("click", target1);
        assert.isFalse(callbackWasCalled, "The dispatcher did not receive the event on the old target");
        triggerFakeUIEvent("click", target2);
        assert.isTrue(callbackWasCalled, "The dispatcher received the event on the new target");

        target1.remove();
        target2.remove();
    });

    it("multiple dispatchers can be attached to the same target", function () {
        var target = generateSVG();

        var dispatcher1 = new Plottable.Abstract.Dispatcher(target);
        var called1 = false;
        dispatcher1._event2Callback["click"] = function () {
            return called1 = true;
        };
        dispatcher1.connect();

        var dispatcher2 = new Plottable.Abstract.Dispatcher(target);
        var called2 = false;
        dispatcher2._event2Callback["click"] = function () {
            return called2 = true;
        };
        dispatcher2.connect();

        triggerFakeUIEvent("click", target);
        assert.isTrue(called1, "The first dispatcher called its callback");
        assert.isTrue(called2, "The second dispatcher also called its callback");

        target.remove();
    });

    it("can't double-connect", function () {
        var target = generateSVG();

        var dispatcher = new Plottable.Abstract.Dispatcher(target);
        dispatcher.connect();
        assert.throws(function () {
            return dispatcher.connect();
        }, "connect");

        target.remove();
    });

    describe("Mouse Dispatcher", function () {
        it("passes event position to mouseover, mousemove, and mouseout callbacks", function () {
            var target = generateSVG();

            var targetX = 17;
            var targetY = 76;
            var expectedPoint = {
                x: targetX,
                y: targetY
            };

            function assertPointsClose(actual, expected, epsilon, message) {
                assert.closeTo(actual.x, expected.x, epsilon, message + " (x)");
                assert.closeTo(actual.y, expected.y, epsilon, message + " (y)");
            }
            ;

            var md = new Plottable.Dispatcher.Mouse(target);
            var mouseoverCalled = false;
            md.mouseover(function (p) {
                mouseoverCalled = true;
                assertPointsClose(p, expectedPoint, 0.5, "the mouse position was passed to the callback");
            });
            var mousemoveCalled = false;
            md.mousemove(function (p) {
                mousemoveCalled = true;
                assertPointsClose(p, expectedPoint, 0.5, "the mouse position was passed to the callback");
            });
            var mouseoutCalled = false;
            md.mouseout(function (p) {
                mouseoutCalled = true;
                assertPointsClose(p, expectedPoint, 0.5, "the mouse position was passed to the callback");
            });

            md.connect();
            triggerFakeMouseEvent("mouseover", target, targetX, targetY);
            assert.isTrue(mouseoverCalled, "mouseover callback was called");
            triggerFakeMouseEvent("mousemove", target, targetX, targetY);
            assert.isTrue(mousemoveCalled, "mousemove callback was called");
            triggerFakeMouseEvent("mouseout", target, targetX, targetY);
            assert.isTrue(mouseoutCalled, "mouseout callback was called");

            target.remove();
        });
    });
});<|MERGE_RESOLUTION|>--- conflicted
+++ resolved
@@ -650,13 +650,9 @@
         var svg = generateSVG(SVG_WIDTH, SVG_HEIGHT);
         var scale = new Plottable.Scale.Linear();
         scale.range([0, SVG_HEIGHT]);
-<<<<<<< HEAD
-
-        var formatter = new Plottable.Formatter.Fixed(2);
-
-=======
+
         var formatter = Plottable.Formatters.fixed(2);
->>>>>>> 4bb65240
+
         var numericAxis = new Plottable.Axis.Numeric(scale, "left", formatter);
         numericAxis.renderTo(svg);
 
@@ -749,22 +745,14 @@
         var scale = new Plottable.Scale.Linear();
         scale.domain([5, -5]);
         scale.range([0, SVG_HEIGHT]);
-<<<<<<< HEAD
-
-        var customFormatFunction = function (d, formatter) {
-=======
+
         var formatter = function (d) {
->>>>>>> 4bb65240
             if (d === 0) {
                 return "This is zero";
             }
             return String(d);
         };
-<<<<<<< HEAD
-        var formatter = new Plottable.Formatter.Custom(customFormatFunction, 0);
-
-=======
->>>>>>> 4bb65240
+
         var numericAxis = new Plottable.Axis.Numeric(scale, "left", formatter);
         numericAxis.renderTo(svg);
 
@@ -788,13 +776,9 @@
         var scale = new Plottable.Scale.Linear();
         scale.domain([5, -5]);
         scale.range([0, SVG_WIDTH]);
-<<<<<<< HEAD
-
-        var formatter = new Plottable.Formatter.Fixed(2);
-
-=======
+
         var formatter = Plottable.Formatters.fixed(2);
->>>>>>> 4bb65240
+
         var numericAxis = new Plottable.Axis.Numeric(scale, "bottom", formatter);
         numericAxis.renderTo(svg);
 
@@ -4535,12 +4519,8 @@
             assert.strictEqual(result.charAt(0), "$", "defaults to $ for currency symbol");
             var decimals = result.substring(result.indexOf(".") + 1, result.length);
             assert.strictEqual(decimals.length, 2, "defaults to 2 decimal places");
-<<<<<<< HEAD
-
-            result = currencyFormatter.format(-1);
-=======
+
             result = currencyFormatter(-1);
->>>>>>> 4bb65240
             assert.strictEqual(result.charAt(0), "-", "prefixes negative values with \"-\"");
             assert.strictEqual(result.charAt(1), "$", "places the currency symbol after the negative sign");
         });
@@ -4554,15 +4534,10 @@
 
     describe("time", function () {
         it("uses reasonable defaults", function () {
-<<<<<<< HEAD
-            var timeFormatter = new Plottable.Formatter.Time();
+            var timeFormatter = Plottable.Formatters.time();
 
             // year, month, day, hours, minutes, seconds, milliseconds
-            var result = timeFormatter.format(new Date(2000, 0, 1, 0, 0, 0, 0));
-=======
-            var timeFormatter = Plottable.Formatters.time();
             var result = timeFormatter(new Date(2000, 0, 1, 0, 0, 0, 0));
->>>>>>> 4bb65240
             assert.strictEqual(result, "2000", "only the year was displayed");
             result = timeFormatter(new Date(2000, 2, 1, 0, 0, 0, 0));
             assert.strictEqual(result, "Mar", "only the month was displayed");
@@ -4589,15 +4564,10 @@
 
     describe("time", function () {
         it("uses reasonable defaults", function () {
-<<<<<<< HEAD
-            var timeFormatter = new Plottable.Formatter.Time();
+            var timeFormatter = Plottable.Formatters.time();
 
             // year, month, day, hours, minutes, seconds, milliseconds
-            var result = timeFormatter.format(new Date(2000, 0, 1, 0, 0, 0, 0));
-=======
-            var timeFormatter = Plottable.Formatters.time();
             var result = timeFormatter(new Date(2000, 0, 1, 0, 0, 0, 0));
->>>>>>> 4bb65240
             assert.strictEqual(result, "2000", "only the year was displayed");
             result = timeFormatter(new Date(2000, 2, 1, 0, 0, 0, 0));
             assert.strictEqual(result, "Mar", "only the month was displayed");
@@ -4613,23 +4583,7 @@
             assert.strictEqual(result, ".950", "milliseconds was displayed");
         });
     });
-<<<<<<< HEAD
-
-    describe("custom", function () {
-        it("can take a custom formatting function", function () {
-            var customFormatter;
-            var blargify = function (d, f) {
-                assert.strictEqual(f, customFormatter, "Formatter itself was supplied as second argument");
-                return String(d) + "-blargh";
-            };
-            customFormatter = new Plottable.Formatter.Custom(blargify);
-            var result = customFormatter.format(1);
-            assert.strictEqual(result, "1-blargh", "it uses the custom formatting function");
-        });
-    });
-
-=======
->>>>>>> 4bb65240
+
     describe("SISuffix", function () {
         it("shortens long numbers", function () {
             var lnFormatter = Plottable.Formatters.siSuffix();
