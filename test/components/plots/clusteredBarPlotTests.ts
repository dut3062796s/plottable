///<reference path="../../testReference.ts" />

var assert = chai.assert;

describe("Plots", () => {
  describe("Clustered Bar Plot", () => {
    var svg: D3.Selection;
    var dataset1: Plottable.Dataset;
    var dataset2: Plottable.Dataset;
    var xScale: Plottable.Scales.Category;
    var yScale: Plottable.Scales.Linear;
    var renderer: Plottable.Plots.ClusteredBar<string, number>;
    var SVG_WIDTH = 600;
    var SVG_HEIGHT = 400;
    var axisHeight = 0;
    var bandWidth = 0;
    var originalData1: any[];
    var originalData2: any[];

    beforeEach(() => {
<<<<<<< HEAD
      svg = generateSVG(SVG_WIDTH, SVG_HEIGHT);
      xScale = new Plottable.Scales.Category();
      yScale = new Plottable.Scales.Linear().domain([0, 2]);
=======
      svg = TestMethods.generateSVG(SVG_WIDTH, SVG_HEIGHT);
      xScale = new Plottable.Scale.Category();
      yScale = new Plottable.Scale.Linear().domain([0, 2]);
>>>>>>> 318cf203

      originalData1 = [
        {x: "A", y: 1},
        {x: "B", y: 2}
      ];
      originalData2 = [
        {x: "A", y: 2},
        {x: "B", y: 1}
      ];

      var data1 = [
        {x: "A", y: 1},
        {x: "B", y: 2}
      ];
      var data2 = [
        {x: "A", y: 2},
        {x: "B", y: 1}
      ];

      dataset1 = new Plottable.Dataset(data1);
      dataset2 = new Plottable.Dataset(data2);

      renderer = new Plottable.Plots.ClusteredBar<string, number>(xScale, yScale);
      renderer.addDataset(dataset1);
      renderer.addDataset(dataset2);
      renderer.baseline(0);
      renderer.project("x", "x", xScale);
      renderer.project("y", "y", yScale);
<<<<<<< HEAD
      var xAxis = new Plottable.Axes.Category(xScale, "bottom");
      var table = new Plottable.Components.Table([[renderer], [xAxis]]).renderTo(svg);
=======
      var xAxis = new Plottable.Axis.Category(xScale, "bottom");
      new Plottable.Component.Table([[renderer], [xAxis]]).renderTo(svg);
>>>>>>> 318cf203
      axisHeight = xAxis.height();
      bandWidth = xScale.rangeBand();
    });

    it("renders correctly", () => {
      var bars = (<any> renderer)._renderArea.selectAll("rect");
      var bar0 = d3.select(bars[0][0]);
      var bar1 = d3.select(bars[0][1]);
      var bar2 = d3.select(bars[0][2]);
      var bar3 = d3.select(bars[0][3]);
      var bar0X = bar0.data()[0].x;
      var bar1X = bar1.data()[0].x;
      var bar2X = bar2.data()[0].x;
      var bar3X = bar3.data()[0].x;

      // check widths
      assert.closeTo(TestMethods.numAttr(bar0, "width"), 40, 2);
      assert.closeTo(TestMethods.numAttr(bar1, "width"), 40, 2);
      assert.closeTo(TestMethods.numAttr(bar2, "width"), 40, 2);
      assert.closeTo(TestMethods.numAttr(bar3, "width"), 40, 2);

      // check heights
      assert.closeTo(TestMethods.numAttr(bar0, "height"), (400 - axisHeight) / 2, 0.01, "height is correct for bar0");
      assert.closeTo(TestMethods.numAttr(bar1, "height"), (400 - axisHeight), 0.01, "height is correct for bar1");
      assert.closeTo(TestMethods.numAttr(bar2, "height"), (400 - axisHeight), 0.01, "height is correct for bar2");
      assert.closeTo(TestMethods.numAttr(bar3, "height"), (400 - axisHeight) / 2, 0.01, "height is correct for bar3");

      // check that clustering is correct
      var innerScale = (<any>renderer)._makeInnerScale();
      var off = innerScale.scale("_0");
      var width = xScale.rangeBand() / 2;
      assert.closeTo(TestMethods.numAttr(bar0, "x") + TestMethods.numAttr(bar0, "width") / 2, xScale.scale(bar0X) - width + off, 0.01
          , "x pos correct for bar0");
      assert.closeTo(TestMethods.numAttr(bar1, "x") + TestMethods.numAttr(bar1, "width") / 2, xScale.scale(bar1X) - width + off, 0.01
          , "x pos correct for bar1");
      assert.closeTo(TestMethods.numAttr(bar2, "x") + TestMethods.numAttr(bar2, "width") / 2, xScale.scale(bar2X) + width - off, 0.01
          , "x pos correct for bar2");
      assert.closeTo(TestMethods.numAttr(bar3, "x") + TestMethods.numAttr(bar3, "width") / 2, xScale.scale(bar3X) + width - off, 0.01
          , "x pos correct for bar3");

      assert.deepEqual(dataset1.data(), originalData1, "underlying data is not modified");
      assert.deepEqual(dataset2.data(), originalData2, "underlying data is not modified");
      svg.remove();
    });
  });

  describe("Horizontal Clustered Bar Plot", () => {
    var svg: D3.Selection;
    var dataset1: Plottable.Dataset;
    var dataset2: Plottable.Dataset;
    var yScale: Plottable.Scales.Category;
    var xScale: Plottable.Scales.Linear;
    var renderer: Plottable.Plots.ClusteredBar<number, string>;
    var SVG_WIDTH = 600;
    var SVG_HEIGHT = 400;
    var rendererWidth: number;
    var bandWidth = 0;

    beforeEach(() => {
<<<<<<< HEAD
      svg = generateSVG(SVG_WIDTH, SVG_HEIGHT);
      yScale = new Plottable.Scales.Category();
      xScale = new Plottable.Scales.Linear().domain([0, 2]);
=======
      svg = TestMethods.generateSVG(SVG_WIDTH, SVG_HEIGHT);
      yScale = new Plottable.Scale.Category();
      xScale = new Plottable.Scale.Linear().domain([0, 2]);
>>>>>>> 318cf203

      var data1 = [
        {y: "A", x: 1},
        {y: "B", x: 2}
      ];
      var data2 = [
        {y: "A", x: 2},
        {y: "B", x: 1}
      ];
      dataset1 = new Plottable.Dataset(data1);
      dataset2 = new Plottable.Dataset(data2);

      renderer = new Plottable.Plots.ClusteredBar<number, string>(xScale, yScale, false);
      renderer.addDataset(data1);
      renderer.addDataset(data2);
      renderer.baseline(0);
      renderer.project("x", "x", xScale);
      renderer.project("y", "y", yScale);
<<<<<<< HEAD
      var yAxis = new Plottable.Axes.Category(yScale, "left");
      var table = new Plottable.Components.Table([[yAxis, renderer]]).renderTo(svg);
=======
      var yAxis = new Plottable.Axis.Category(yScale, "left");
      new Plottable.Component.Table([[yAxis, renderer]]).renderTo(svg);
>>>>>>> 318cf203
      rendererWidth = renderer.width();
      bandWidth = yScale.rangeBand();
    });

    it("renders correctly", () => {
      var bars = (<any> renderer)._renderArea.selectAll("rect");
      var bar0 = d3.select(bars[0][0]);
      var bar1 = d3.select(bars[0][1]);
      var bar2 = d3.select(bars[0][2]);
      var bar3 = d3.select(bars[0][3]);

      // check widths
      assert.closeTo(TestMethods.numAttr(bar0, "height"), 26, 2, "height is correct for bar0");
      assert.closeTo(TestMethods.numAttr(bar1, "height"), 26, 2, "height is correct for bar1");
      assert.closeTo(TestMethods.numAttr(bar2, "height"), 26, 2, "height is correct for bar2");
      assert.closeTo(TestMethods.numAttr(bar3, "height"), 26, 2, "height is correct for bar3");

      // check heights
      assert.closeTo(TestMethods.numAttr(bar0, "width"), rendererWidth / 2, 0.01, "width is correct for bar0");
      assert.closeTo(TestMethods.numAttr(bar1, "width"), rendererWidth, 0.01, "width is correct for bar1");
      assert.closeTo(TestMethods.numAttr(bar2, "width"), rendererWidth, 0.01, "width is correct for bar2");
      assert.closeTo(TestMethods.numAttr(bar3, "width"), rendererWidth / 2, 0.01, "width is correct for bar3");

      var bar0Y = bar0.data()[0].y;
      var bar1Y = bar1.data()[0].y;
      var bar2Y = bar2.data()[0].y;
      var bar3Y = bar3.data()[0].y;

      // check that clustering is correct
      var innerScale = (<any>renderer)._makeInnerScale();
      var off = innerScale.scale("_0");
      var width = yScale.rangeBand() / 2;
      assert.closeTo(TestMethods.numAttr(bar0, "y") + TestMethods.numAttr(bar0, "height") / 2, yScale.scale(bar0Y) - width + off, 0.01
            , "y pos correct for bar0");
      assert.closeTo(TestMethods.numAttr(bar1, "y") + TestMethods.numAttr(bar1, "height") / 2, yScale.scale(bar1Y) - width + off, 0.01
            , "y pos correct for bar1");
      assert.closeTo(TestMethods.numAttr(bar2, "y") + TestMethods.numAttr(bar2, "height") / 2, yScale.scale(bar2Y) + width - off, 0.01
            , "y pos correct for bar2");
      assert.closeTo(TestMethods.numAttr(bar3, "y") + TestMethods.numAttr(bar3, "height") / 2, yScale.scale(bar3Y) + width - off, 0.01
            , "y pos correct for bar3");
      svg.remove();
    });
  });

  describe("Clustered Bar Plot Missing Values", () => {
    var svg: D3.Selection;
    var plot: Plottable.Plots.ClusteredBar<string, number>;

    beforeEach(() => {
      var SVG_WIDTH = 600;
      var SVG_HEIGHT = 400;
<<<<<<< HEAD
      svg = generateSVG(SVG_WIDTH, SVG_HEIGHT);
      var xScale = new Plottable.Scales.Category();
      var yScale = new Plottable.Scales.Linear();
=======
      svg = TestMethods.generateSVG(SVG_WIDTH, SVG_HEIGHT);
      var xScale = new Plottable.Scale.Category();
      var yScale = new Plottable.Scale.Linear();
>>>>>>> 318cf203

      var data1 = [{x: "A", y: 1}, {x: "B", y: 2}, {x: "C", y: 1}];
      var data2 = [{x: "A", y: 2}, {x: "B", y: 4}];
      var data3 = [{x: "B", y: 15}, {x: "C", y: 15}];

      plot = new Plottable.Plots.ClusteredBar<string, number>(xScale, yScale);
      plot.addDataset(data1);
      plot.addDataset(data2);
      plot.addDataset(data3);
      plot.baseline(0);
      plot.project("x", "x", xScale);
      plot.project("y", "y", yScale);
      var xAxis = new Plottable.Axes.Category(xScale, "bottom");
      new Plottable.Components.Table([[plot], [xAxis]]).renderTo(svg);
    });

    it("renders correctly", () => {
      var bars = (<any> plot)._renderArea.selectAll("rect");

      assert.lengthOf(bars[0], 7, "Number of bars should be equivalent to number of datum");

      var aBar0 = d3.select(bars[0][0]);
      var aBar1 = d3.select(bars[0][3]);

      var bBar0 = d3.select(bars[0][1]);
      var bBar1 = d3.select(bars[0][4]);
      var bBar2 = d3.select(bars[0][5]);

      var cBar0 = d3.select(bars[0][2]);
      var cBar1 = d3.select(bars[0][6]);

      // check bars are in domain order
      assert.operator(TestMethods.numAttr(aBar0, "x"), "<", TestMethods.numAttr(bBar0, "x"), "first dataset bars ordered correctly");
      assert.operator(TestMethods.numAttr(bBar0, "x"), "<", TestMethods.numAttr(cBar0, "x"), "first dataset bars ordered correctly");

      assert.operator(TestMethods.numAttr(aBar1, "x"), "<", TestMethods.numAttr(bBar1, "x"), "second dataset bars ordered correctly");

      assert.operator(TestMethods.numAttr(bBar2, "x"), "<", TestMethods.numAttr(cBar1, "x"), "third dataset bars ordered correctly");

      // check that clustering is correct
      assert.operator(TestMethods.numAttr(aBar0, "x"), "<", TestMethods.numAttr(aBar1, "x"), "A bars clustered in dataset order");

      assert.operator(TestMethods.numAttr(bBar0, "x"), "<", TestMethods.numAttr(bBar1, "x"), "B bars clustered in dataset order");
      assert.operator(TestMethods.numAttr(bBar1, "x"), "<", TestMethods.numAttr(bBar2, "x"), "B bars clustered in dataset order");

      assert.operator(TestMethods.numAttr(cBar0, "x"), "<", TestMethods.numAttr(cBar1, "x"), "C bars clustered in dataset order");

      svg.remove();
    });
  });

  describe("Horizontal Clustered Bar Plot Missing Values", () => {
    var svg: D3.Selection;
    var plot: Plottable.Plots.ClusteredBar<number, string>;

    beforeEach(() => {
      var SVG_WIDTH = 600;
      var SVG_HEIGHT = 400;
<<<<<<< HEAD
      svg = generateSVG(SVG_WIDTH, SVG_HEIGHT);
      var xScale = new Plottable.Scales.Linear();
      var yScale = new Plottable.Scales.Category();
=======
      svg = TestMethods.generateSVG(SVG_WIDTH, SVG_HEIGHT);
      var xScale = new Plottable.Scale.Linear();
      var yScale = new Plottable.Scale.Category();
>>>>>>> 318cf203

      var data1 = [{y: "A", x: 1}, {y: "B", x: 2}, {y: "C", x: 1}];
      var data2 = [{y: "A", x: 2}, {y: "B", x: 4}];
      var data3 = [{y: "B", x: 15}, {y: "C", x: 15}];

      plot = new Plottable.Plots.ClusteredBar(xScale, yScale, false);
      plot.addDataset(data1);
      plot.addDataset(data2);
      plot.addDataset(data3);
      plot.project("x", "x", xScale);
      plot.project("y", "y", yScale);
      plot.renderTo(svg);
    });

    it("renders correctly", () => {
      var bars = plot.getAllSelections();

      assert.strictEqual(bars.size(), 7, "Number of bars should be equivalent to number of datum");

      var aBar0 = d3.select(bars[0][0]);
      var aBar1 = d3.select(bars[0][3]);

      var bBar0 = d3.select(bars[0][1]);
      var bBar1 = d3.select(bars[0][4]);
      var bBar2 = d3.select(bars[0][5]);

      var cBar0 = d3.select(bars[0][2]);
      var cBar1 = d3.select(bars[0][6]);

      // check bars are in domain order
      assert.operator(TestMethods.numAttr(aBar0, "y"), "<", TestMethods.numAttr(bBar0, "y"), "first dataset bars ordered correctly");
      assert.operator(TestMethods.numAttr(bBar0, "y"), "<", TestMethods.numAttr(cBar0, "y"), "first dataset bars ordered correctly");

      assert.operator(TestMethods.numAttr(aBar1, "y"), "<", TestMethods.numAttr(bBar1, "y"), "second dataset bars ordered correctly");

      assert.operator(TestMethods.numAttr(bBar2, "y"), "<", TestMethods.numAttr(cBar1, "y"), "third dataset bars ordered correctly");

      // check that clustering is correct
      assert.operator(TestMethods.numAttr(aBar0, "y"), "<", TestMethods.numAttr(aBar1, "y"), "A bars clustered in dataset order");

      assert.operator(TestMethods.numAttr(bBar0, "y"), "<", TestMethods.numAttr(bBar1, "y"), "B bars clustered in dataset order");
      assert.operator(TestMethods.numAttr(bBar1, "y"), "<", TestMethods.numAttr(bBar2, "y"), "B bars clustered in dataset order");

      assert.operator(TestMethods.numAttr(cBar0, "y"), "<", TestMethods.numAttr(cBar1, "y"), "C bars clustered in dataset order");

      svg.remove();
    });
  });
});<|MERGE_RESOLUTION|>--- conflicted
+++ resolved
@@ -18,15 +18,9 @@
     var originalData2: any[];
 
     beforeEach(() => {
-<<<<<<< HEAD
-      svg = generateSVG(SVG_WIDTH, SVG_HEIGHT);
+      svg = TestMethods.generateSVG(SVG_WIDTH, SVG_HEIGHT);
       xScale = new Plottable.Scales.Category();
       yScale = new Plottable.Scales.Linear().domain([0, 2]);
-=======
-      svg = TestMethods.generateSVG(SVG_WIDTH, SVG_HEIGHT);
-      xScale = new Plottable.Scale.Category();
-      yScale = new Plottable.Scale.Linear().domain([0, 2]);
->>>>>>> 318cf203
 
       originalData1 = [
         {x: "A", y: 1},
@@ -55,13 +49,8 @@
       renderer.baseline(0);
       renderer.project("x", "x", xScale);
       renderer.project("y", "y", yScale);
-<<<<<<< HEAD
       var xAxis = new Plottable.Axes.Category(xScale, "bottom");
-      var table = new Plottable.Components.Table([[renderer], [xAxis]]).renderTo(svg);
-=======
-      var xAxis = new Plottable.Axis.Category(xScale, "bottom");
-      new Plottable.Component.Table([[renderer], [xAxis]]).renderTo(svg);
->>>>>>> 318cf203
+      new Plottable.Components.Table([[renderer], [xAxis]]).renderTo(svg);
       axisHeight = xAxis.height();
       bandWidth = xScale.rangeBand();
     });
@@ -121,15 +110,9 @@
     var bandWidth = 0;
 
     beforeEach(() => {
-<<<<<<< HEAD
-      svg = generateSVG(SVG_WIDTH, SVG_HEIGHT);
+      svg = TestMethods.generateSVG(SVG_WIDTH, SVG_HEIGHT);
       yScale = new Plottable.Scales.Category();
       xScale = new Plottable.Scales.Linear().domain([0, 2]);
-=======
-      svg = TestMethods.generateSVG(SVG_WIDTH, SVG_HEIGHT);
-      yScale = new Plottable.Scale.Category();
-      xScale = new Plottable.Scale.Linear().domain([0, 2]);
->>>>>>> 318cf203
 
       var data1 = [
         {y: "A", x: 1},
@@ -148,13 +131,8 @@
       renderer.baseline(0);
       renderer.project("x", "x", xScale);
       renderer.project("y", "y", yScale);
-<<<<<<< HEAD
       var yAxis = new Plottable.Axes.Category(yScale, "left");
-      var table = new Plottable.Components.Table([[yAxis, renderer]]).renderTo(svg);
-=======
-      var yAxis = new Plottable.Axis.Category(yScale, "left");
-      new Plottable.Component.Table([[yAxis, renderer]]).renderTo(svg);
->>>>>>> 318cf203
+      new Plottable.Components.Table([[yAxis, renderer]]).renderTo(svg);
       rendererWidth = renderer.width();
       bandWidth = yScale.rangeBand();
     });
@@ -206,15 +184,9 @@
     beforeEach(() => {
       var SVG_WIDTH = 600;
       var SVG_HEIGHT = 400;
-<<<<<<< HEAD
-      svg = generateSVG(SVG_WIDTH, SVG_HEIGHT);
+      svg = TestMethods.generateSVG(SVG_WIDTH, SVG_HEIGHT);
       var xScale = new Plottable.Scales.Category();
       var yScale = new Plottable.Scales.Linear();
-=======
-      svg = TestMethods.generateSVG(SVG_WIDTH, SVG_HEIGHT);
-      var xScale = new Plottable.Scale.Category();
-      var yScale = new Plottable.Scale.Linear();
->>>>>>> 318cf203
 
       var data1 = [{x: "A", y: 1}, {x: "B", y: 2}, {x: "C", y: 1}];
       var data2 = [{x: "A", y: 2}, {x: "B", y: 4}];
@@ -273,15 +245,9 @@
     beforeEach(() => {
       var SVG_WIDTH = 600;
       var SVG_HEIGHT = 400;
-<<<<<<< HEAD
-      svg = generateSVG(SVG_WIDTH, SVG_HEIGHT);
+      svg = TestMethods.generateSVG(SVG_WIDTH, SVG_HEIGHT);
       var xScale = new Plottable.Scales.Linear();
       var yScale = new Plottable.Scales.Category();
-=======
-      svg = TestMethods.generateSVG(SVG_WIDTH, SVG_HEIGHT);
-      var xScale = new Plottable.Scale.Linear();
-      var yScale = new Plottable.Scale.Category();
->>>>>>> 318cf203
 
       var data1 = [{y: "A", x: 1}, {y: "B", x: 2}, {y: "C", x: 1}];
       var data2 = [{y: "A", x: 2}, {y: "B", x: 4}];
