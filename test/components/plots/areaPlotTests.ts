///<reference path="../../testReference.ts" />

var assert = chai.assert;

describe("Plots", () => {
  describe("AreaPlot", () => {
    // HACKHACK #1798: beforeEach being used below
    it("renders correctly with no data", () => {
      var svg = generateSVG(400, 400);
<<<<<<< HEAD
      var xScale = new Plottable.Scale.Linear();
      var yScale = new Plottable.Scale.Linear();
      var plot = new Plottable.Plots.Area(xScale, yScale);
=======
      var xScale = new Plottable.Scales.Linear();
      var yScale = new Plottable.Scales.Linear();
      var plot = new Plottable.Plot.Area(xScale, yScale);
>>>>>>> 08fb4697
      plot.project("x", (d: any) => d.x, xScale);
      plot.project("y", (d: any) => d.y, yScale);
      assert.doesNotThrow(() => plot.renderTo(svg), Error);
      assert.strictEqual(plot.width(), 400, "was allocated width");
      assert.strictEqual(plot.height(), 400, "was allocated height");
      svg.remove();
    });
  });

  describe("AreaPlot", () => {
    var svg: D3.Selection;
    var xScale: Plottable.Scales.Linear;
    var yScale: Plottable.Scales.Linear;
    var xAccessor: any;
    var yAccessor: any;
    var y0Accessor: any;
    var colorAccessor: any;
    var fillAccessor: any;
    var twoPointData = [{foo: 0, bar: 0}, {foo: 1, bar: 1}];
    var simpleDataset: Plottable.Dataset;
    var areaPlot: Plottable.Plots.Area<number>;
    var renderArea: D3.Selection;

    before(() => {
      xScale = new Plottable.Scales.Linear().domain([0, 1]);
      yScale = new Plottable.Scales.Linear().domain([0, 1]);
      xAccessor = (d: any) => d.foo;
      yAccessor = (d: any) => d.bar;
      y0Accessor = () => 0;
      colorAccessor = (d: any, i: number, m: any) => d3.rgb(d.foo, d.bar, i).toString();
      fillAccessor = () => "steelblue";
    });

    beforeEach(() => {
      svg = generateSVG(500, 500);
      simpleDataset = new Plottable.Dataset(twoPointData);
      areaPlot = new Plottable.Plots.Area(xScale, yScale);
      areaPlot.addDataset("sd", simpleDataset)
              .project("x", xAccessor, xScale)
              .project("y", yAccessor, yScale)
              .project("y0", y0Accessor, yScale)
              .project("fill", fillAccessor)
              .project("stroke", colorAccessor)
              .renderTo(svg);
      renderArea = (<any> areaPlot)._renderArea;
    });

    it("draws area and line correctly", () => {
      var areaPath = renderArea.select(".area");
      assert.strictEqual(normalizePath(areaPath.attr("d")), "M0,500L500,0L500,500L0,500Z", "area d was set correctly");
      assert.strictEqual(areaPath.attr("fill"), "steelblue", "area fill was set correctly");
      var areaComputedStyle = window.getComputedStyle(areaPath.node());
      assert.strictEqual(areaComputedStyle.stroke, "none", "area stroke renders as \"none\"");

      var linePath = renderArea.select(".line");
      assert.strictEqual(normalizePath(linePath.attr("d")), "M0,500L500,0", "line d was set correctly");
      assert.strictEqual(linePath.attr("stroke"), "#000000", "line stroke was set correctly");
      var lineComputedStyle = window.getComputedStyle(linePath.node());
      assert.strictEqual(lineComputedStyle.fill, "none", "line fill renders as \"none\"");
      svg.remove();
    });

    it("area fill works for non-zero floor values appropriately, e.g. half the height of the line", () => {
      areaPlot.project("y0", (d: any) => d.bar / 2, yScale);
      areaPlot.renderTo(svg);
      renderArea = (<any> areaPlot)._renderArea;
      var areaPath = renderArea.select(".area");
      assert.equal(normalizePath(areaPath.attr("d")), "M0,500L500,0L500,250L0,500Z");
      svg.remove();
    });

    it("area is appended before line", () => {
      var paths = renderArea.selectAll("path")[0];
      var areaSelection = renderArea.select(".area")[0][0];
      var lineSelection = renderArea.select(".line")[0][0];
      assert.operator(paths.indexOf(areaSelection), "<", paths.indexOf(lineSelection), "area appended before line");
      svg.remove();
    });

    it("correctly handles NaN and undefined x and y values", () => {
      var areaData = [
        { foo: 0.0, bar: 0.0 },
        { foo: 0.2, bar: 0.2 },
        { foo: 0.4, bar: 0.4 },
        { foo: 0.6, bar: 0.6 },
        { foo: 0.8, bar: 0.8 }
      ];
      var expectedPath = "M0,500L100,400L100,500L0,500ZM300,200L400,100L400,500L300,500Z";
      var areaPath = renderArea.select(".area");

      var dataWithNaN = areaData.slice();
      dataWithNaN[2] = { foo: 0.4, bar: NaN };
      simpleDataset.data(dataWithNaN);

      var areaPathString = normalizePath(areaPath.attr("d"));
      assertAreaPathCloseTo(areaPathString, expectedPath, 0.1, "area d was set correctly (y=NaN case)");

      dataWithNaN[2] = { foo: NaN, bar: 0.4 };
      simpleDataset.data(dataWithNaN);

      areaPathString = normalizePath(areaPath.attr("d"));
      assertAreaPathCloseTo(areaPathString, expectedPath, 0.1, "area d was set correctly (x=NaN case)");

      var dataWithUndefined = areaData.slice();
      dataWithUndefined[2] = { foo: 0.4, bar: undefined };
      simpleDataset.data(dataWithUndefined);

      areaPathString = normalizePath(areaPath.attr("d"));
      assertAreaPathCloseTo(areaPathString, expectedPath, 0.1, "area d was set correctly (y=undefined case)");

      dataWithUndefined[2] = { foo: undefined, bar: 0.4 };
      simpleDataset.data(dataWithUndefined);

      areaPathString = normalizePath(areaPath.attr("d"));
      assertAreaPathCloseTo(areaPathString, expectedPath, 0.1, "area d was set correctly (x=undefined case)");

      svg.remove();
    });

    describe("getAllSelections()", () => {

      it("retrieves all selections with no args", () => {
        var newTwoPointData = [{ foo: 2, bar: 1 }, { foo: 3, bar: 2 }];
        areaPlot.addDataset("newTwo", new Plottable.Dataset(newTwoPointData));
        var allAreas = areaPlot.getAllSelections();
        var allAreas2 = areaPlot.getAllSelections((<any> areaPlot)._datasetKeysInOrder);
        assert.deepEqual(allAreas, allAreas2, "all areas/lines retrieved");

        assert.strictEqual(allAreas.filter(".line").size(), 2, "2 lines retrieved");
        assert.strictEqual(allAreas.filter(".area").size(), 2, "2 areas retrieved");

        svg.remove();
      });

      it("retrieves correct selections (string arg)", () => {
        var newTwoPointData = [{ foo: 2, bar: 1 }, { foo: 3, bar: 2 }];
        areaPlot.addDataset("newTwo", new Plottable.Dataset(newTwoPointData));
        var allAreas = areaPlot.getAllSelections("newTwo");
        assert.strictEqual(allAreas.size(), 2, "areas/lines retrieved");
        var selectionData = allAreas.data();
        assert.include(selectionData, newTwoPointData, "new dataset data in selection data");

        svg.remove();
      });

      it("retrieves correct selections (array arg)", () => {
        var newTwoPointData = [{ foo: 2, bar: 1 }, { foo: 3, bar: 2 }];
        areaPlot.addDataset("newTwo", new Plottable.Dataset(newTwoPointData));
        var allAreas = areaPlot.getAllSelections(["newTwo"]);
        assert.strictEqual(allAreas.size(), 2, "areas/lines retrieved");
        var selectionData = allAreas.data();
        assert.include(selectionData, newTwoPointData, "new dataset data in selection data");

        svg.remove();
      });

      it("skips invalid keys", () => {
        var newTwoPointData = [{ foo: 2, bar: 1 }, { foo: 3, bar: 2 }];
        areaPlot.addDataset("newTwo", new Plottable.Dataset(newTwoPointData));
        var allAreas = areaPlot.getAllSelections(["newTwo", "test"]);
        assert.strictEqual(allAreas.size(), 2, "areas/lines retrieved");
        var selectionData = allAreas.data();
        assert.include(selectionData, newTwoPointData, "new dataset data in selection data");

        svg.remove();
      });
    });

    it("retains original classes when class is projected", () => {
      var newClassProjector = () => "pink";
      areaPlot.project("class", newClassProjector);
      areaPlot.renderTo(svg);
      var areaPath = renderArea.select("." + Plottable.Drawers.Area.AREA_CLASS);
      assert.isTrue(areaPath.classed("pink"));
      assert.isTrue(areaPath.classed(Plottable.Drawers.Area.AREA_CLASS));
      svg.remove();
    });
  });
});<|MERGE_RESOLUTION|>--- conflicted
+++ resolved
@@ -7,15 +7,9 @@
     // HACKHACK #1798: beforeEach being used below
     it("renders correctly with no data", () => {
       var svg = generateSVG(400, 400);
-<<<<<<< HEAD
-      var xScale = new Plottable.Scale.Linear();
-      var yScale = new Plottable.Scale.Linear();
-      var plot = new Plottable.Plots.Area(xScale, yScale);
-=======
       var xScale = new Plottable.Scales.Linear();
       var yScale = new Plottable.Scales.Linear();
-      var plot = new Plottable.Plot.Area(xScale, yScale);
->>>>>>> 08fb4697
+      var plot = new Plottable.Plots.Area(xScale, yScale);
       plot.project("x", (d: any) => d.x, xScale);
       plot.project("y", (d: any) => d.y, yScale);
       assert.doesNotThrow(() => plot.renderTo(svg), Error);
