///<reference path="../../testReference.ts" />

var assert = chai.assert;

describe("Plots", () => {
  describe("Stacked Area Plot", () => {
    var svg: D3.Selection;
    var dataset1: Plottable.Dataset;
    var dataset2: Plottable.Dataset;
<<<<<<< HEAD
    var xScale: Plottable.Scale.Linear;
    var yScale: Plottable.Scale.Linear;
    var renderer: Plottable.Plots.StackedArea<number>;
=======
    var xScale: Plottable.Scales.Linear;
    var yScale: Plottable.Scales.Linear;
    var renderer: Plottable.Plot.StackedArea<number>;
>>>>>>> 08fb4697
    var SVG_WIDTH = 600;
    var SVG_HEIGHT = 400;

    beforeEach(() => {
      svg = generateSVG(SVG_WIDTH, SVG_HEIGHT);
      xScale = new Plottable.Scales.Linear().domain([1, 3]);
      yScale = new Plottable.Scales.Linear().domain([0, 4]);
      var colorScale = new Plottable.Scales.Color("10").domain(["a", "b"]);

      var data1 = [
        {x: 1, y: 1, type: "a"},
        {x: 3, y: 2, type: "a"}
      ];
      var data2 = [
        {x: 1, y: 3, type: "b"},
        {x: 3, y: 1, type: "b"}
      ];
      dataset1 = new Plottable.Dataset(data1);
      dataset2 = new Plottable.Dataset(data2);

      renderer = new Plottable.Plots.StackedArea(xScale, yScale);
      renderer.addDataset(data1);
      renderer.addDataset(data2);
      renderer.project("x", "x", xScale);
      renderer.project("y", "y", yScale);
      renderer.project("fill", "type", colorScale);
      var xAxis = new Plottable.Axes.Numeric(xScale, "bottom");
      var table = new Plottable.Components.Table([[renderer], [xAxis]]).renderTo(svg);
    });

    it("renders correctly", () => {
      var areas = (<any> renderer)._renderArea.selectAll(".area");
      var area0 = d3.select(areas[0][0]);
      var d0 = normalizePath(area0.attr("d")).split(/[a-zA-Z]/);
      var d0Ys = d0.slice(1, d0.length - 1).map((s) => parseFloat(s.split(",")[1]));
      assert.strictEqual(d0Ys.indexOf(0), -1, "bottom area never touches the top");

      var area1 = d3.select(areas[0][1]);
      var d1 = normalizePath(area1.attr("d")).split(/[a-zA-Z]/);
      var d1Ys = d1.slice(1, d1.length - 1).map((s) => parseFloat(s.split(",")[1]));
      assert.notEqual(d1Ys.indexOf(0), -1, "touches the top");

      var domain = yScale.domain();
      assert.strictEqual(0, domain[0], "domain starts at a min value at 0");
      assert.strictEqual(4, domain[1], "highest area stacking is at upper limit of yScale domain");
      svg.remove();
    });

  });

  describe("Stacked Area Plot no data", () => {
    var svg: D3.Selection;
    var renderer: Plottable.Plots.StackedArea<number>;
    var SVG_WIDTH = 600;
    var SVG_HEIGHT = 400;

    beforeEach(() => {
      svg = generateSVG(SVG_WIDTH, SVG_HEIGHT);
      var xScale = new Plottable.Scales.Linear().domain([1, 3]);
      var yScale = new Plottable.Scales.Linear().domain([0, 4]);
      var colorScale = new Plottable.Scales.Color("10");

      var data1: any[] = [
      ];
      var data2 = [
        {x: 1, y: 3, type: "b"},
        {x: 3, y: 1, type: "b"}
      ];

      renderer = new Plottable.Plots.StackedArea(xScale, yScale);
      renderer.addDataset(data1);
      renderer.addDataset(data2);
      renderer.project("fill", "type", colorScale);
      renderer.project("x", "x", xScale);
      renderer.project("y", "y", yScale);
      new Plottable.Components.Table([[renderer]]).renderTo(svg);
    });

    it("path elements rendered correctly", () => {
      var areas = (<any> renderer)._renderArea.selectAll(".area");
      var area0 = d3.select(areas[0][0]);
      assert.strictEqual(area0.attr("d"), null, "no path string on an empty dataset");

      var area1 = d3.select(areas[0][1]);
      assert.notEqual(area1.attr("d"), "", "path string has been created");
      assert.strictEqual(area1.attr("fill"), "#1f77b4", "fill attribute is correct");

      svg.remove();
    });

  });

  describe("Stacked Area Plot Stacking", () => {
    var svg: D3.Selection;
<<<<<<< HEAD
    var xScale: Plottable.Scale.Linear;
    var yScale: Plottable.Scale.Linear;
    var renderer: Plottable.Plots.StackedArea<number>;
=======
    var xScale: Plottable.Scales.Linear;
    var yScale: Plottable.Scales.Linear;
    var renderer: Plottable.Plot.StackedArea<number>;
>>>>>>> 08fb4697
    var SVG_WIDTH = 600;
    var SVG_HEIGHT = 400;

    beforeEach(() => {
      svg = generateSVG(SVG_WIDTH, SVG_HEIGHT);
      xScale = new Plottable.Scales.Linear().domain([1, 3]);
      yScale = new Plottable.Scales.Linear();
      var colorScale = new Plottable.Scales.Color("10").domain(["a", "b"]);

      var data1 = [
        {x: 1, y: 1, type: "a"},
        {x: 3, y: 2, type: "a"}
      ];
      var data2 = [
        {x: 1, y: 5, type: "b"},
        {x: 3, y: 1, type: "b"}
      ];

      renderer = new Plottable.Plots.StackedArea(xScale, yScale);
      renderer.addDataset(data1);
      renderer.addDataset(data2);
      renderer.project("fill", "type", colorScale);
      renderer.project("x", "x", xScale);
      renderer.project("y", "y", yScale);
      renderer.renderTo(svg);
    });

    it("stacks correctly on adding datasets", () => {

      assert.closeTo(0, yScale.domain()[0], 1, "0 is close to lower bound");
      assert.closeTo(6, yScale.domain()[1], 1, "6 is close to upper bound");

      var oldLowerBound = yScale.domain()[0];
      var oldUpperBound = yScale.domain()[1];
      renderer.detach();
      var data = [
        {x: 1, y: 0, type: "c"},
        {x: 3, y: 0, type: "c"}
      ];
      renderer.addDataset("a", new Plottable.Dataset(data));
      renderer.renderTo(svg);

      assert.strictEqual(oldLowerBound, yScale.domain()[0], "lower bound doesn't change with 0 added");
      assert.strictEqual(oldUpperBound, yScale.domain()[1], "upper bound doesn't change with 0 added");

      oldLowerBound = yScale.domain()[0];
      oldUpperBound = yScale.domain()[1];
      renderer.detach();
      data = [
        {x: 1, y: 10, type: "d"},
        {x: 3, y: 3, type: "d"}
      ];
      renderer.addDataset("b", new Plottable.Dataset(data));
      renderer.renderTo(svg);

      assert.closeTo(oldLowerBound, yScale.domain()[0], 2, "lower bound doesn't change on positive addition");
      assert.closeTo(oldUpperBound + 10, yScale.domain()[1], 2, "upper bound increases");

      oldUpperBound = yScale.domain()[1];
      renderer.detach();
      data = [
        {x: 1, y: 0, type: "e"},
        {x: 3, y: 1, type: "e"}
      ];
      renderer.addDataset("c", new Plottable.Dataset(data));
      renderer.renderTo(svg);

      assert.strictEqual(oldUpperBound, yScale.domain()[1], "upper bound doesn't increase since maximum doesn't increase");

      renderer.removeDataset("a");
      renderer.removeDataset("b");
      renderer.removeDataset("c");
      svg.remove();
    });

    it("stacks correctly on removing datasets", () => {
      renderer.detach();

      var data = [
        {x: 1, y: 0, type: "c"},
        {x: 3, y: 0, type: "c"}
      ];
      renderer.addDataset("a", new Plottable.Dataset(data));

      data = [
        {x: 1, y: 10, type: "d"},
        {x: 3, y: 3, type: "d"}
      ];
      renderer.addDataset("b", new Plottable.Dataset(data));

      data = [
        {x: 1, y: 0, type: "e"},
        {x: 3, y: 1, type: "e"}
      ];
      renderer.addDataset("c", new Plottable.Dataset(data));
      renderer.project("x", "x", xScale);
      renderer.project("y", "y", yScale);

      renderer.renderTo(svg);

      assert.closeTo(16, yScale.domain()[1], 2, "Initially starts with around 14 at highest extent");

      renderer.detach();
      renderer.removeDataset("a");
      renderer.renderTo(svg);

      assert.closeTo(16, yScale.domain()[1], 2, "Remains with around 14 at highest extent");

      var oldUpperBound = yScale.domain()[1];
      renderer.detach();
      renderer.removeDataset("b");
      renderer.renderTo(svg);

      assert.closeTo(oldUpperBound - 10, yScale.domain()[1], 2, "Highest extent decreases by around 10");

      oldUpperBound = yScale.domain()[1];
      renderer.detach();
      renderer.removeDataset("c");
      renderer.renderTo(svg);

      assert.strictEqual(oldUpperBound, yScale.domain()[1], "Extent doesn't change if maximum doesn't change");
      svg.remove();
    });

    it("stacks correctly on modifying a dataset", () => {
      assert.closeTo(0, yScale.domain()[0], 1, "0 is close to lower bound");
      assert.closeTo(6, yScale.domain()[1], 1, "6 is close to upper bound");

      var oldLowerBound = yScale.domain()[0];
      var oldUpperBound = yScale.domain()[1];
      renderer.detach();
      var data = [
        {x: 1, y: 0, type: "c"},
        {x: 3, y: 0, type: "c"}
      ];
      var dataset = new Plottable.Dataset(data);
      renderer.addDataset(dataset);
      renderer.project("x", "x", xScale);
      renderer.project("y", "y", yScale);
      renderer.renderTo(svg);

      assert.strictEqual(oldLowerBound, yScale.domain()[0], "lower bound doesn't change with 0 added");
      assert.strictEqual(oldUpperBound, yScale.domain()[1], "upper bound doesn't change with 0 added");

      oldLowerBound = yScale.domain()[0];
      oldUpperBound = yScale.domain()[1];
      renderer.detach();
      data = [
        {x: 1, y: 10, type: "c"},
        {x: 3, y: 3, type: "c"}
      ];
      dataset.data(data);
      renderer.renderTo(svg);

      assert.closeTo(oldLowerBound, yScale.domain()[0], 2, "lower bound doesn't change on positive addition");
      assert.closeTo(oldUpperBound + 10, yScale.domain()[1], 2, "upper bound increases");

      oldUpperBound = yScale.domain()[1];
      renderer.detach();
      data = [
        {x: 1, y: 8, type: "c"},
        {x: 3, y: 3, type: "c"}
      ];
      dataset.data(data);
      renderer.renderTo(svg);

      assert.closeTo(oldUpperBound - 2, yScale.domain()[1], 1, "upper bound decreases by 2");

      oldUpperBound = yScale.domain()[1];
      renderer.detach();
      data = [
        {x: 1, y: 8, type: "c"},
        {x: 3, y: 1, type: "c"}
      ];
      dataset.data(data);
      renderer.renderTo(svg);

      assert.strictEqual(oldUpperBound, yScale.domain()[1], "upper bound does not change");
      svg.remove();
    });

    it("warning is thrown when datasets are updated with different domains", () => {
      var flag = false;
      var oldWarn = Plottable.Utils.Methods.warn;
      (<any> Plottable.Utils.Methods).warn = (msg: string) => {
        if (msg.indexOf("domain") > -1) { flag = true; }
      };

      var missingDomainData = [
        { x: 1, y: 0, type: "c" }
      ];
      var dataset = new Plottable.Dataset(missingDomainData);
      renderer.addDataset(dataset);

      (<any> Plottable.Utils.Methods).warn = oldWarn;
      assert.isTrue(flag, "warning has been issued about differing domains");

      svg.remove();
    });
  });

  describe("Stacked Area Plot Project", () => {
    var svg: D3.Selection;
<<<<<<< HEAD
    var xScale: Plottable.Scale.Linear;
    var yScale: Plottable.Scale.Linear;
    var renderer: Plottable.Plots.StackedArea<number>;
=======
    var xScale: Plottable.Scales.Linear;
    var yScale: Plottable.Scales.Linear;
    var renderer: Plottable.Plot.StackedArea<number>;
>>>>>>> 08fb4697
    var SVG_WIDTH = 600;
    var SVG_HEIGHT = 400;

    beforeEach(() => {
      svg = generateSVG(SVG_WIDTH, SVG_HEIGHT);
      xScale = new Plottable.Scales.Linear().domain([1, 3]);
      yScale = new Plottable.Scales.Linear().domain([0, 4]);
      var colorScale = new Plottable.Scales.Color("10").domain(["a", "b"]);

      var data1 = [
        {x: 1, yTest: 1, type: "a"},
        {x: 3, yTest: 2, type: "a"}
      ];
      var data2 = [
        {x: 1, yTest: 3, type: "b"},
        {x: 3, yTest: 1, type: "b"}
      ];

      renderer = new Plottable.Plots.StackedArea(xScale, yScale);
      renderer.project("y", "yTest", yScale);
      renderer.project("x", "x", xScale);
      renderer.addDataset(data1);
      renderer.addDataset(data2);
      renderer.project("fill", "type", colorScale);
      var xAxis = new Plottable.Axes.Numeric(xScale, "bottom");
      var table = new Plottable.Components.Table([[renderer], [xAxis]]).renderTo(svg);
    });

    it("renders correctly", () => {
      var areas = (<any> renderer)._renderArea.selectAll(".area");
      var area0 = d3.select(areas[0][0]);
      var d0 = normalizePath(area0.attr("d")).split(/[a-zA-Z]/);
      var d0Ys = d0.slice(1, d0.length - 1).map((s) => parseFloat(s.split(",")[1]));
      assert.strictEqual(d0Ys.indexOf(0), -1, "bottom area never touches the top");

      var area1 = d3.select(areas[0][1]);
      var d1 = normalizePath(area1.attr("d")).split(/[a-zA-Z]/);
      var d1Ys = d1.slice(1, d1.length - 1).map((s) => parseFloat(s.split(",")[1]));
      assert.notEqual(d1Ys.indexOf(0), -1, "touches the top");

      var domain = yScale.domain();
      assert.strictEqual(0, domain[0], "domain starts at a min value at 0");
      assert.strictEqual(4, domain[1], "highest area stacking is at upper limit of yScale domain");
      svg.remove();
    });

    it("project works correctly", () => {
      renderer.project("check", "type");
      var areas = (<any> renderer)._renderArea.selectAll(".area");
      var area0 = d3.select(areas[0][0]);
      assert.strictEqual(area0.attr("check"), "a", "projector has been applied to first area");

      var area1 = d3.select(areas[0][1]);
      assert.strictEqual(area1.attr("check"), "b", "projector has been applied to second area");
      svg.remove();
    });

  });
});<|MERGE_RESOLUTION|>--- conflicted
+++ resolved
@@ -7,15 +7,9 @@
     var svg: D3.Selection;
     var dataset1: Plottable.Dataset;
     var dataset2: Plottable.Dataset;
-<<<<<<< HEAD
-    var xScale: Plottable.Scale.Linear;
-    var yScale: Plottable.Scale.Linear;
-    var renderer: Plottable.Plots.StackedArea<number>;
-=======
     var xScale: Plottable.Scales.Linear;
     var yScale: Plottable.Scales.Linear;
-    var renderer: Plottable.Plot.StackedArea<number>;
->>>>>>> 08fb4697
+    var renderer: Plottable.Plots.StackedArea<number>;
     var SVG_WIDTH = 600;
     var SVG_HEIGHT = 400;
 
@@ -110,15 +104,9 @@
 
   describe("Stacked Area Plot Stacking", () => {
     var svg: D3.Selection;
-<<<<<<< HEAD
-    var xScale: Plottable.Scale.Linear;
-    var yScale: Plottable.Scale.Linear;
-    var renderer: Plottable.Plots.StackedArea<number>;
-=======
     var xScale: Plottable.Scales.Linear;
     var yScale: Plottable.Scales.Linear;
-    var renderer: Plottable.Plot.StackedArea<number>;
->>>>>>> 08fb4697
+    var renderer: Plottable.Plots.StackedArea<number>;
     var SVG_WIDTH = 600;
     var SVG_HEIGHT = 400;
 
@@ -322,15 +310,9 @@
 
   describe("Stacked Area Plot Project", () => {
     var svg: D3.Selection;
-<<<<<<< HEAD
-    var xScale: Plottable.Scale.Linear;
-    var yScale: Plottable.Scale.Linear;
-    var renderer: Plottable.Plots.StackedArea<number>;
-=======
     var xScale: Plottable.Scales.Linear;
     var yScale: Plottable.Scales.Linear;
-    var renderer: Plottable.Plot.StackedArea<number>;
->>>>>>> 08fb4697
+    var renderer: Plottable.Plots.StackedArea<number>;
     var SVG_WIDTH = 600;
     var SVG_HEIGHT = 400;
 
