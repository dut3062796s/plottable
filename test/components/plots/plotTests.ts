///<reference path="../../testReference.ts" />

var assert = chai.assert;
class CountingPlot extends Plottable.Plot {
  public renders: number = 0;

  public _render() {
    ++this.renders;
    return super._render();
  }
}

describe("Plots", () => {
  describe("Plot", () => {

    it("Plots default correctly", () => {
      var r = new Plottable.Plot();
      assert.isTrue(r.clipPathEnabled, "clipPathEnabled defaults to true");
    });

    it("Base Plot functionality works", () => {
<<<<<<< HEAD
      var svg = generateSVG(400, 300);
      var r = new Plottable.Plot();
=======
      var svg = TestMethods.generateSVG(400, 300);
      var r = new Plottable.Plot.AbstractPlot();
>>>>>>> 318cf203
      r._anchor(svg);
      r._computeLayout();
      var renderArea = (<any> r)._content.select(".render-area");
      assert.isNotNull(renderArea.node(), "there is a render-area");
      svg.remove();
    });

    it("Changes Dataset listeners when the Dataset is changed", () => {
      var dFoo = new Plottable.Dataset(["foo"], {cssClass: "bar"});
      var dBar = new Plottable.Dataset(["bar"], {cssClass: "boo"});
      var r = new CountingPlot();
      r.addDataset("foo", dFoo);

      assert.strictEqual(1, r.renders, "initial render due to addDataset");

      dFoo.broadcaster.broadcast();
      assert.strictEqual(2, r.renders, "we re-render when our dataset changes");

      r.addDataset("bar", dBar);
      assert.strictEqual(3, r.renders, "we should redraw when we add a dataset");

      dFoo.broadcaster.broadcast();
      assert.strictEqual(4, r.renders, "we should still listen to the first dataset");

      dBar.broadcaster.broadcast();
      assert.strictEqual(5, r.renders, "we should listen to the new dataset");

      r.removeDataset("foo");
      assert.strictEqual(6, r.renders, "we re-render on dataset removal");
      dFoo.broadcaster.broadcast();
      assert.strictEqual(6, r.renders, "we don't listen to removed datasets");

    });

    it("Updates its projectors when the Dataset is changed", () => {
      var d1 = new Plottable.Dataset([{x: 5, y: 6}], {cssClass: "bar"});
      var r = new Plottable.Plot();
      r.addDataset("d1", d1);

      var xScaleCalls: number = 0;
      var yScaleCalls: number = 0;
      var xScale = new Plottable.Scales.Linear();
      var yScale = new Plottable.Scales.Linear();
      var metadataProjector = (d: any, i: number, m: any) => m.cssClass;
      r.project("x", "x", xScale);
      r.project("y", "y", yScale);
      r.project("meta", metadataProjector);
<<<<<<< HEAD
      xScale.broadcaster.registerListener("unitTest", (listenable: Plottable.Scales.Linear) => {
        assert.equal(listenable, xScale, "Callback received the calling scale as the first argument");
        ++xScaleCalls;
      });
      yScale.broadcaster.registerListener("unitTest", (listenable: Plottable.Scales.Linear) => {
        assert.equal(listenable, yScale, "Callback received the calling scale as the first argument");
=======
      xScale.broadcaster.registerListener("unitTest", (listenable: Plottable.Scale.Linear) => {
        assert.strictEqual(listenable, xScale, "Callback received the calling scale as the first argument");
        ++xScaleCalls;
      });
      yScale.broadcaster.registerListener("unitTest", (listenable: Plottable.Scale.Linear) => {
        assert.strictEqual(listenable, yScale, "Callback received the calling scale as the first argument");
>>>>>>> 318cf203
        ++yScaleCalls;
      });

      assert.strictEqual(0, xScaleCalls, "initially hasn't made any X callbacks");
      assert.strictEqual(0, yScaleCalls, "initially hasn't made any Y callbacks");

      d1.broadcaster.broadcast();
      assert.strictEqual(1, xScaleCalls, "X scale was wired up to datasource correctly");
      assert.strictEqual(1, yScaleCalls, "Y scale was wired up to datasource correctly");

      var d2 = new Plottable.Dataset([{x: 7, y: 8}], {cssClass: "boo"});
      r.removeDataset("d1");
      r.addDataset(d2);
      assert.strictEqual(3, xScaleCalls, "Changing datasource fires X scale listeners (but doesn't coalesce callbacks)");
      assert.strictEqual(3, yScaleCalls, "Changing datasource fires Y scale listeners (but doesn't coalesce callbacks)");

      d1.broadcaster.broadcast();
      assert.strictEqual(3, xScaleCalls, "X scale was unhooked from old datasource");
      assert.strictEqual(3, yScaleCalls, "Y scale was unhooked from old datasource");

      d2.broadcaster.broadcast();
      assert.strictEqual(4, xScaleCalls, "X scale was hooked into new datasource");
      assert.strictEqual(4, yScaleCalls, "Y scale was hooked into new datasource");

    });

    it("Plot automatically generates a Dataset if only data is provided", () => {
      var data = ["foo", "bar"];
      var r = new Plottable.Plot().addDataset("foo", data);
      var dataset = r.datasets()[0];
      assert.isNotNull(dataset, "A Dataset was automatically generated");
      assert.deepEqual(dataset.data(), data, "The generated Dataset has the correct data");
    });

    it("Plot.project works as intended", () => {
      var r = new Plottable.Plot();
      var s = new Plottable.Scales.Linear().domain([0, 1]).range([0, 10]);
      r.project("attr", "a", s);
      var attrToProjector = (<any> r)._generateAttrToProjector();
      var projector = attrToProjector["attr"];
      assert.strictEqual(projector({"a": 0.5}, 0, null, null), 5, "projector works as intended");
    });

    it("Changing Plot.dataset().data to [] causes scale to contract", () => {
      var ds1 = new Plottable.Dataset([0, 1, 2]);
      var ds2 = new Plottable.Dataset([1, 2, 3]);
<<<<<<< HEAD
      var s = new Plottable.Scales.Linear();
      var svg1 = generateSVG(100, 100);
      var svg2 = generateSVG(100, 100);
      var r1 = new Plottable.Plot()
                    .addDataset(ds1)
                    .project("x", (x: number) => x, s)
                    .renderTo(svg1);
      var r2 = new Plottable.Plot()
                    .addDataset(ds2)
                    .project("x", (x: number) => x, s)
                    .renderTo(svg2);
=======
      var s = new Plottable.Scale.Linear();
      var svg1 = TestMethods.generateSVG(100, 100);
      var svg2 = TestMethods.generateSVG(100, 100);
      new Plottable.Plot.AbstractPlot()
        .addDataset(ds1)
        .project("x", (x: number) => x, s)
        .renderTo(svg1);
      new Plottable.Plot.AbstractPlot()
        .addDataset(ds2)
        .project("x", (x: number) => x, s)
        .renderTo(svg2);
>>>>>>> 318cf203
      assert.deepEqual(s.domain(), [0, 3], "Simple domain combining");
      ds1.data([]);
      assert.deepEqual(s.domain(), [1, 3], "Contracting domain due to projection becoming empty");
      svg1.remove();
      svg2.remove();
    });

    it("getAllSelections() with dataset retrieval", () => {
<<<<<<< HEAD
      var svg = generateSVG(400, 400);
      var plot = new Plottable.Plot();
=======
      var svg = TestMethods.generateSVG(400, 400);
      var plot = new Plottable.Plot.AbstractPlot();
>>>>>>> 318cf203

      // Create mock drawers with already drawn items
      var mockDrawer1 = new Plottable.Drawers.AbstractDrawer("ds1");
      var renderArea1 = svg.append("g");
      renderArea1.append("circle").attr("cx", 100).attr("cy", 100).attr("r", 10);
      (<any> mockDrawer1).setup = () => (<any> mockDrawer1)._renderArea = renderArea1;
      (<any> mockDrawer1)._getSelector = () => "circle";

      var renderArea2 = svg.append("g");
      renderArea2.append("circle").attr("cx", 10).attr("cy", 10).attr("r", 10);
      var mockDrawer2 = new Plottable.Drawers.AbstractDrawer("ds2");
      (<any> mockDrawer2).setup = () => (<any> mockDrawer2)._renderArea = renderArea2;
      (<any> mockDrawer2)._getSelector = () => "circle";

      // Mock _getDrawer to return the mock drawers
      (<any> plot)._getDrawer = (key: string) => {
        if (key === "ds1") {
          return mockDrawer1;
        } else {
          return mockDrawer2;
        }
      };

      plot.addDataset("ds1", [{value: 0}, {value: 1}, {value: 2}]);
      plot.addDataset("ds2", [{value: 1}, {value: 2}, {value: 3}]);
      plot.renderTo(svg);

      var selections = plot.getAllSelections();
      assert.strictEqual(selections.size(), 2, "all circle selections gotten");

      var oneSelection = plot.getAllSelections("ds1");
      assert.strictEqual(oneSelection.size(), 1);
      assert.strictEqual(TestMethods.numAttr(oneSelection, "cx"), 100, "retrieved selection in renderArea1");

      var oneElementSelection = plot.getAllSelections(["ds2"]);
      assert.strictEqual(oneElementSelection.size(), 1);
      assert.strictEqual(TestMethods.numAttr(oneElementSelection, "cy"), 10, "retreived selection in renderArea2");

      var nonExcludedSelection = plot.getAllSelections(["ds1"], true);
      assert.strictEqual(nonExcludedSelection.size(), 1);
      assert.strictEqual(TestMethods.numAttr(nonExcludedSelection, "cy"), 10, "retreived non-excluded selection in renderArea2");
      svg.remove();
    });

    it("getAllPlotData() with dataset retrieval", () => {
<<<<<<< HEAD
      var svg = generateSVG(400, 400);
      var plot = new Plottable.Plot();
=======
      var svg = TestMethods.generateSVG(400, 400);
      var plot = new Plottable.Plot.AbstractPlot();
>>>>>>> 318cf203

      var data1 = [{value: 0}, {value: 1}, {value: 2}];
      var data2 = [{value: 0}, {value: 1}, {value: 2}];

      var data1Points = data1.map((datum: any) => { return {x: datum.value, y: 100}; });
      var data2Points = data2.map((datum: any) => { return {x: datum.value, y: 10}; });

      var data1PointConverter = (datum: any, index: number) => data1Points[index];
      var data2PointConverter = (datum: any, index: number) => data2Points[index];

      // Create mock drawers with already drawn items
      var mockDrawer1 = new Plottable.Drawers.AbstractDrawer("ds1");
      var renderArea1 = svg.append("g");
      renderArea1.append("circle").attr("cx", 100).attr("cy", 100).attr("r", 10);
      (<any> mockDrawer1).setup = () => (<any> mockDrawer1)._renderArea = renderArea1;
      (<any> mockDrawer1)._getSelector = () => "circle";
      (<any> mockDrawer1)._getPixelPoint = data1PointConverter;

      var renderArea2 = svg.append("g");
      renderArea2.append("circle").attr("cx", 10).attr("cy", 10).attr("r", 10);
      var mockDrawer2 = new Plottable.Drawers.AbstractDrawer("ds2");
      (<any> mockDrawer2).setup = () => (<any> mockDrawer2)._renderArea = renderArea2;
      (<any> mockDrawer2)._getSelector = () => "circle";
      (<any> mockDrawer2)._getPixelPoint = data2PointConverter;

      // Mock _getDrawer to return the mock drawers
      (<any> plot)._getDrawer = (key: string) => {
        if (key === "ds1") {
          return mockDrawer1;
        } else {
          return mockDrawer2;
        }
      };

      plot.addDataset("ds1", data1);
      plot.addDataset("ds2", data2);
      plot.renderTo(svg);

      var allPlotData = plot.getAllPlotData();
      assert.strictEqual(allPlotData.selection.size(), 2, "all circle selections gotten");
      assert.includeMembers(allPlotData.data, data1, "includes data1 members");
      assert.includeMembers(allPlotData.data, data2, "includes data2 members");
      assert.includeMembers(allPlotData.pixelPoints, data1.map(data1PointConverter), "includes data1 points");
      assert.includeMembers(allPlotData.pixelPoints, data2.map(data2PointConverter), "includes data2 points");

      var singlePlotData = plot.getAllPlotData("ds1");
      var oneSelection = singlePlotData.selection;
      assert.strictEqual(oneSelection.size(), 1);
      assert.strictEqual(TestMethods.numAttr(oneSelection, "cx"), 100, "retrieved selection in renderArea1");
      assert.includeMembers(singlePlotData.data, data1, "includes data1 members");
      assert.includeMembers(singlePlotData.pixelPoints, data1.map(data1PointConverter), "includes data1 points");

      var oneElementPlotData = plot.getAllPlotData(["ds2"]);
      var oneElementSelection = oneElementPlotData.selection;
      assert.strictEqual(oneElementSelection.size(), 1);
      assert.strictEqual(TestMethods.numAttr(oneElementSelection, "cy"), 10, "retreieved selection in renderArea2");
      assert.includeMembers(oneElementPlotData.data, data2, "includes data2 members");
      assert.includeMembers(oneElementPlotData.pixelPoints, data2.map(data2PointConverter), "includes data2 points");
      svg.remove();
    });

    it("getAllPlotData() with NaN pixel points", () => {
<<<<<<< HEAD
      var svg = generateSVG(400, 400);
      var plot = new Plottable.Plot();
=======
      var svg = TestMethods.generateSVG(400, 400);
      var plot = new Plottable.Plot.AbstractPlot();
>>>>>>> 318cf203

      var data = [{value: NaN}, {value: 1}, {value: 2}];

      var dataPoints = data.map((datum: any) => { return {x: datum.value, y: 10}; });

      var dataPointConverter = (datum: any, index: number) => dataPoints[index];

      // Create mock drawer with already drawn items
      var mockDrawer = new Plottable.Drawers.AbstractDrawer("ds");
      var renderArea = svg.append("g");
      var circles = renderArea.selectAll("circles").data(data);
      circles.enter().append("circle").attr("cx", 100).attr("cy", 100).attr("r", 10);
      circles.exit().remove();
      (<any> mockDrawer).setup = () => (<any> mockDrawer)._renderArea = renderArea;
      (<any> mockDrawer)._getSelector = () => "circle";
      (<any> mockDrawer)._getPixelPoint = dataPointConverter;

      // Mock _getDrawer to return the mock drawer
      (<any> plot)._getDrawer = () => mockDrawer;

      plot.addDataset("ds", data);
      plot.renderTo(svg);

      var oneElementPlotData = plot.getAllPlotData();
      var oneElementSelection = oneElementPlotData.selection;
      assert.strictEqual(oneElementSelection.size(), 2, "finds all selections that do not have NaN pixelPoint");
      assert.lengthOf(oneElementPlotData.pixelPoints, 2, "returns pixelPoints except ones with NaN");
      assert.lengthOf(oneElementPlotData.data, 2, "finds data that do not have NaN pixelPoint");

      oneElementPlotData.pixelPoints.forEach((pixelPoint) => {
        assert.isNumber(pixelPoint.x, "pixelPoint X cannot be NaN");
        assert.isNumber(pixelPoint.y, "pixelPoint Y cannot be NaN");
      });
      svg.remove();
    });

    it("getClosestPlotData", () => {
<<<<<<< HEAD
      var svg = generateSVG(400, 400);
      var plot = new Plottable.Plot();
=======
      var svg = TestMethods.generateSVG(400, 400);
      var plot = new Plottable.Plot.AbstractPlot();
>>>>>>> 318cf203

      var data1 = [{value: 0}, {value: 1}, {value: 2}];
      var data2 = [{value: 0}, {value: 1}, {value: 2}];

      var data1Points = data1.map((datum: any) => { return {x: datum.value, y: 100}; });
      var data2Points = data2.map((datum: any) => { return {x: datum.value, y: 10}; });

      var data1PointConverter = (datum: any, index: number) => data1Points[index];
      var data2PointConverter = (datum: any, index: number) => data2Points[index];

      // Create mock drawers with already drawn items
      var mockDrawer1 = new Plottable.Drawers.AbstractDrawer("ds1");
      var renderArea1 = svg.append("g");
      renderArea1.append("circle").attr("cx", 100).attr("cy", 100).attr("r", 10);
      (<any> mockDrawer1).setup = () => (<any> mockDrawer1)._renderArea = renderArea1;
      (<any> mockDrawer1)._getSelector = () => "circle";
      (<any> mockDrawer1)._getPixelPoint = data1PointConverter;

      var renderArea2 = svg.append("g");
      renderArea2.append("circle").attr("cx", 10).attr("cy", 10).attr("r", 10);
      var mockDrawer2 = new Plottable.Drawers.AbstractDrawer("ds2");
      (<any> mockDrawer2).setup = () => (<any> mockDrawer2)._renderArea = renderArea2;
      (<any> mockDrawer2)._getSelector = () => "circle";
      (<any> mockDrawer2)._getPixelPoint = data2PointConverter;

      // Mock _getDrawer to return the mock drawers
      (<any> plot)._getDrawer = (key: string) => {
        if (key === "ds1") {
          return mockDrawer1;
        } else {
          return mockDrawer2;
        }
      };

      plot.addDataset("ds1", data1);
      plot.addDataset("ds2", data2);
      plot.renderTo(svg);

      var queryPoint = {x: 1, y: 11};
      var closestPlotData = plot.getClosestPlotData(queryPoint);
      assert.deepEqual(closestPlotData.pixelPoints, [{x: 1, y: 10}], "retrieves the closest point across datasets");

      svg.remove();
    });

    describe("Dataset removal", () => {
      var plot: Plottable.Plot;
      var d1: Plottable.Dataset;
      var d2: Plottable.Dataset;

      beforeEach(() => {
        plot = new Plottable.Plot();
        d1 = new Plottable.Dataset();
        d2 = new Plottable.Dataset();
        plot.addDataset("foo", d1);
        plot.addDataset("bar", d2);
        assert.deepEqual(plot.datasets(), [d1, d2], "datasets as expected");
      });

      it("removeDataset can work on keys", () => {
        plot.removeDataset("bar");
        assert.deepEqual(plot.datasets(), [d1], "second dataset removed");
        plot.removeDataset("foo");
        assert.deepEqual(plot.datasets(), [], "all datasets removed");
      });

      it("removeDataset can work on datasets", () => {
        plot.removeDataset(d2);
        assert.deepEqual(plot.datasets(), [d1], "second dataset removed");
        plot.removeDataset(d1);
        assert.deepEqual(plot.datasets(), [], "all datasets removed");
      });

      it("removeDataset ignores inputs that do not correspond to a dataset", () => {
        var d3 = new Plottable.Dataset();
        plot.removeDataset(d3);
        plot.removeDataset("bad key");
        assert.deepEqual(plot.datasets(), [d1, d2], "datasets as expected");
      });

      it("removeDataset functions on inputs that are data arrays, not datasets", () => {
        var a1 = ["foo", "bar"];
        var a2 = [1, 2, 3];
        plot.addDataset(a1);
        plot.addDataset(a2);
        assert.lengthOf(plot.datasets(), 4, "there are four datasets");
        assert.strictEqual(plot.datasets()[3].data(), a2, "second array dataset correct");
        assert.strictEqual(plot.datasets()[2].data(), a1, "first array dataset correct");
        plot.removeDataset(a2);
        plot.removeDataset(a1);
        assert.deepEqual(plot.datasets(), [d1, d2], "datasets as expected");
      });

      it("removeDataset behaves appropriately when the key 'undefined' is used", () => {
        var a = [1, 2, 3];
        plot.addDataset("undefined", a);
        assert.lengthOf(plot.datasets(), 3, "there are three datasets initially");
        plot.removeDataset("foofoofoofoofoofoofoofoo");
        assert.lengthOf(plot.datasets(), 3, "there are three datasets after bad key removal");
        plot.removeDataset(undefined);
        assert.lengthOf(plot.datasets(), 3, "there are three datasets after removing `undefined`");
        plot.removeDataset([94, 93, 92]);
        assert.lengthOf(plot.datasets(), 3, "there are three datasets after removing random dataset");
        plot.removeDataset("undefined");
        assert.lengthOf(plot.datasets(), 2, "the dataset called 'undefined' could be removed");
      });
    });

    it("remove() disconnects plots from its scales", () => {
      var r = new Plottable.Plot();
      var s = new Plottable.Scales.Linear();
      r.project("attr", "a", s);
      r.remove();
      var key2callback = (<any> s).broadcaster._key2callback;
      assert.isUndefined(key2callback.get(r), "the plot is no longer attached to the scale");
    });

    it("extent registration works as intended", () => {
      var scale1 = new Plottable.Scales.Linear();
      var scale2 = new Plottable.Scales.Linear();

      var d1 = new Plottable.Dataset([1, 2, 3]);
      var d2 = new Plottable.Dataset([4, 99, 999]);
      var d3 = new Plottable.Dataset([-1, -2, -3]);

      var id = (d: number) => d;
<<<<<<< HEAD
      var plot1 = new Plottable.Plot();
      var plot2 = new Plottable.Plot();
      var svg = generateSVG(400, 400);
=======
      var plot1 = new Plottable.Plot.AbstractPlot();
      var plot2 = new Plottable.Plot.AbstractPlot();
      var svg = TestMethods.generateSVG(400, 400);
>>>>>>> 318cf203
      plot1.attr("null", id, scale1);
      plot2.attr("null", id, scale1);
      plot1.renderTo(svg);
      plot2.renderTo(svg);

      function assertDomainIsClose(actualDomain: number[], expectedDomain: number[], msg: string) {
        // to avoid floating point issues:/
        assert.closeTo(actualDomain[0], expectedDomain[0], 0.01, msg);
        assert.closeTo(actualDomain[1], expectedDomain[1], 0.01, msg);
      }

      plot1.addDataset(d1);
      assertDomainIsClose(scale1.domain(), [1, 3], "scale includes plot1 projected data");

      plot2.addDataset(d2);
      assertDomainIsClose(scale1.domain(), [1, 999], "scale extent includes plot1 and plot2");

      plot2.addDataset(d3);
      assertDomainIsClose(scale1.domain(), [-3, 999], "extent widens further if we add more data to plot2");

      plot2.removeDataset(d3);
      assertDomainIsClose(scale1.domain(), [1, 999], "extent shrinks if we remove dataset");

      plot2.attr("null", id, scale2);
      assertDomainIsClose(scale1.domain(), [1, 3], "extent shrinks further if we project plot2 away");

      svg.remove();
    });

    it("additionalPaint timing works properly", () => {
      var animator = new Plottable.Animators.Base().delay(10).duration(10).maxIterativeDelay(0);
      var x = new Plottable.Scales.Linear();
      var y = new Plottable.Scales.Linear();
      var plot = new Plottable.Plots.Bar(x, y).addDataset([]).animate(true);
      var recordedTime: number = -1;
      var additionalPaint = (x: number) => {
        recordedTime = Math.max(x, recordedTime);
      };
      (<any> plot)._additionalPaint = additionalPaint;
      plot.animator("bars", animator);
      var svg = TestMethods.generateSVG();
      plot.project("x", "x", x);
      plot.project("y", "y", y);
      plot.renderTo(svg);
      svg.remove();
      assert.strictEqual(recordedTime, 20, "additionalPaint passed appropriate time argument");
    });

    it("extent calculation done in correct dataset order", () => {
<<<<<<< HEAD
      var animator = new Plottable.Animators.Base().delay(10).duration(10).maxIterativeDelay(0);
      var CategoryScale = new Plottable.Scales.Category();
=======
      var CategoryScale = new Plottable.Scale.Category();
>>>>>>> 318cf203
      var dataset1 = [{key: "A"}];
      var dataset2 = [{key: "B"}];
      var plot = new Plottable.Plot()
                                   .addDataset("b", dataset2)
                                   .addDataset("a", dataset1);
      plot.project("key", "key", CategoryScale);

      plot.datasetOrder(["a", "b"]);

      var svg = TestMethods.generateSVG();
      plot.renderTo(svg);

      assert.deepEqual(CategoryScale.domain(), ["A", "B"], "extent is in the right order");
      svg.remove();
    });
  });

  describe("XY Plot", () => {
    var svg: D3.Selection;
    var xScale: Plottable.Scales.Linear;
    var yScale: Plottable.Scales.Linear;
    var xAccessor: any;
    var yAccessor: any;
    var simpleDataset: Plottable.Dataset;
    var plot: Plottable.XYPlot<number, number>;

    before(() => {
      xAccessor = (d: any, i: number, u: any) => d.a + u.foo;
      yAccessor = (d: any, i: number, u: any) => d.b + u.foo;
    });

    beforeEach(() => {
      svg = TestMethods.generateSVG(500, 500);
      simpleDataset = new Plottable.Dataset([{a: -5, b: 6}, {a: -2, b: 2}, {a: 2, b: -2}, {a: 5, b: -6}], {foo: 0});
      xScale = new Plottable.Scales.Linear();
      yScale = new Plottable.Scales.Linear();
      plot = new Plottable.XYPlot(xScale, yScale);
      plot.addDataset(simpleDataset)
          .project("x", xAccessor, xScale)
          .project("y", yAccessor, yScale)
          .renderTo(svg);
    });

    it("plot auto domain scale to visible points", () => {
      xScale.domain([-3, 3]);
      assert.deepEqual(yScale.domain(), [-7, 7], "domain has not been adjusted to visible points");
      plot.automaticallyAdjustYScaleOverVisiblePoints(true);
      assert.deepEqual(yScale.domain(), [-2.5, 2.5], "domain has been adjusted to visible points");
      plot.automaticallyAdjustYScaleOverVisiblePoints(false);
      plot.automaticallyAdjustXScaleOverVisiblePoints(true);
      yScale.domain([-6, 6]);
      assert.deepEqual(xScale.domain(), [-6, 6], "domain has been adjusted to visible points");
      svg.remove();
    });

    it("no visible points", () => {
      plot.automaticallyAdjustYScaleOverVisiblePoints(true);
      xScale.domain([-0.5, 0.5]);
      assert.deepEqual(yScale.domain(), [-7, 7], "domain has been not been adjusted");
      svg.remove();
    });

    it("automaticallyAdjustYScaleOverVisiblePoints disables autoDomain", () => {
      xScale.domain([-2, 2]);
      plot.automaticallyAdjustYScaleOverVisiblePoints(true);
      plot.renderTo(svg);
      assert.deepEqual(yScale.domain(), [-2.5, 2.5], "domain has been been adjusted");
      svg.remove();
    });

    it("show all data", () => {
      plot.automaticallyAdjustYScaleOverVisiblePoints(true);
      xScale.domain([-0.5, 0.5]);
      plot.showAllData();
      assert.deepEqual(yScale.domain(), [-7, 7], "domain has been adjusted to show all data");
      assert.deepEqual(xScale.domain(), [-6, 6], "domain has been adjusted to show all data");
      svg.remove();
    });

    it("show all data without auto adjust domain", () => {
      plot.automaticallyAdjustYScaleOverVisiblePoints(true);
      xScale.domain([-0.5, 0.5]);
      plot.automaticallyAdjustYScaleOverVisiblePoints(false);
      plot.showAllData();
      assert.deepEqual(yScale.domain(), [-7, 7], "domain has been adjusted to show all data");
      assert.deepEqual(xScale.domain(), [-6, 6], "domain has been adjusted to show all data");
      svg.remove();
    });

    it("no cycle in auto domain on plot", () => {
      var zScale = new Plottable.Scales.Linear().domain([-10, 10]);
      plot.automaticallyAdjustYScaleOverVisiblePoints(true);
      var plot2 = new Plottable.XYPlot(zScale, yScale)
                                    .automaticallyAdjustXScaleOverVisiblePoints(true)
                                    .project("x", xAccessor, zScale)
                                    .project("y", yAccessor, yScale)
                                    .addDataset(simpleDataset);
      var plot3 = new Plottable.XYPlot(zScale, xScale)
                                    .automaticallyAdjustYScaleOverVisiblePoints(true)
                                    .project("x", xAccessor, zScale)
                                    .project("y", yAccessor, xScale)
                                    .addDataset(simpleDataset);
      plot2.renderTo(svg);
      plot3.renderTo(svg);

      xScale.domain([-2, 2]);
      assert.deepEqual(yScale.domain(), [-2.5, 2.5], "y domain is adjusted by x domain using custom algorithm and domainer");
      assert.deepEqual(zScale.domain(), [-2.5, 2.5], "z domain is adjusted by y domain using custom algorithm and domainer");
      assert.deepEqual(xScale.domain(), [-2, 2],     "x domain is not adjusted using custom algorithm and domainer");

      svg.remove();
    });

    it("listeners are deregistered after removal", () => {
      plot.automaticallyAdjustYScaleOverVisiblePoints(true);
      plot.remove();
      var key2callback = (<any> xScale).broadcaster._key2callback;
      assert.isUndefined(key2callback.get("yDomainAdjustment" + plot.getID()), "the plot is no longer attached to the xScale");
      key2callback = (<any> yScale).broadcaster._key2callback;
      assert.isUndefined(key2callback.get("xDomainAdjustment" + plot.getID()), "the plot is no longer attached to the yScale");
      svg.remove();
    });

    it("listeners are deregistered for changed scale", () => {
      plot.automaticallyAdjustYScaleOverVisiblePoints(true);
      var newScale = new Plottable.Scales.Linear().domain([-10, 10]);
      plot.project("x", xAccessor, newScale);
      xScale.domain([-2, 2]);
      assert.deepEqual(yScale.domain(), [-7, 7], "replaced xScale didn't adjust yScale");
      svg.remove();
    });

  });
});<|MERGE_RESOLUTION|>--- conflicted
+++ resolved
@@ -19,13 +19,8 @@
     });
 
     it("Base Plot functionality works", () => {
-<<<<<<< HEAD
-      var svg = generateSVG(400, 300);
+      var svg = TestMethods.generateSVG(400, 300);
       var r = new Plottable.Plot();
-=======
-      var svg = TestMethods.generateSVG(400, 300);
-      var r = new Plottable.Plot.AbstractPlot();
->>>>>>> 318cf203
       r._anchor(svg);
       r._computeLayout();
       var renderArea = (<any> r)._content.select(".render-area");
@@ -73,21 +68,12 @@
       r.project("x", "x", xScale);
       r.project("y", "y", yScale);
       r.project("meta", metadataProjector);
-<<<<<<< HEAD
       xScale.broadcaster.registerListener("unitTest", (listenable: Plottable.Scales.Linear) => {
-        assert.equal(listenable, xScale, "Callback received the calling scale as the first argument");
-        ++xScaleCalls;
-      });
-      yScale.broadcaster.registerListener("unitTest", (listenable: Plottable.Scales.Linear) => {
-        assert.equal(listenable, yScale, "Callback received the calling scale as the first argument");
-=======
-      xScale.broadcaster.registerListener("unitTest", (listenable: Plottable.Scale.Linear) => {
         assert.strictEqual(listenable, xScale, "Callback received the calling scale as the first argument");
         ++xScaleCalls;
       });
-      yScale.broadcaster.registerListener("unitTest", (listenable: Plottable.Scale.Linear) => {
+      yScale.broadcaster.registerListener("unitTest", (listenable: Plottable.Scales.Linear) => {
         assert.strictEqual(listenable, yScale, "Callback received the calling scale as the first argument");
->>>>>>> 318cf203
         ++yScaleCalls;
       });
 
@@ -134,31 +120,17 @@
     it("Changing Plot.dataset().data to [] causes scale to contract", () => {
       var ds1 = new Plottable.Dataset([0, 1, 2]);
       var ds2 = new Plottable.Dataset([1, 2, 3]);
-<<<<<<< HEAD
       var s = new Plottable.Scales.Linear();
-      var svg1 = generateSVG(100, 100);
-      var svg2 = generateSVG(100, 100);
-      var r1 = new Plottable.Plot()
-                    .addDataset(ds1)
-                    .project("x", (x: number) => x, s)
-                    .renderTo(svg1);
-      var r2 = new Plottable.Plot()
-                    .addDataset(ds2)
-                    .project("x", (x: number) => x, s)
-                    .renderTo(svg2);
-=======
-      var s = new Plottable.Scale.Linear();
       var svg1 = TestMethods.generateSVG(100, 100);
       var svg2 = TestMethods.generateSVG(100, 100);
-      new Plottable.Plot.AbstractPlot()
+      new Plottable.Plot()
         .addDataset(ds1)
         .project("x", (x: number) => x, s)
         .renderTo(svg1);
-      new Plottable.Plot.AbstractPlot()
+      new Plottable.Plot()
         .addDataset(ds2)
         .project("x", (x: number) => x, s)
         .renderTo(svg2);
->>>>>>> 318cf203
       assert.deepEqual(s.domain(), [0, 3], "Simple domain combining");
       ds1.data([]);
       assert.deepEqual(s.domain(), [1, 3], "Contracting domain due to projection becoming empty");
@@ -167,13 +139,8 @@
     });
 
     it("getAllSelections() with dataset retrieval", () => {
-<<<<<<< HEAD
-      var svg = generateSVG(400, 400);
+      var svg = TestMethods.generateSVG(400, 400);
       var plot = new Plottable.Plot();
-=======
-      var svg = TestMethods.generateSVG(400, 400);
-      var plot = new Plottable.Plot.AbstractPlot();
->>>>>>> 318cf203
 
       // Create mock drawers with already drawn items
       var mockDrawer1 = new Plottable.Drawers.AbstractDrawer("ds1");
@@ -219,13 +186,8 @@
     });
 
     it("getAllPlotData() with dataset retrieval", () => {
-<<<<<<< HEAD
-      var svg = generateSVG(400, 400);
+      var svg = TestMethods.generateSVG(400, 400);
       var plot = new Plottable.Plot();
-=======
-      var svg = TestMethods.generateSVG(400, 400);
-      var plot = new Plottable.Plot.AbstractPlot();
->>>>>>> 318cf203
 
       var data1 = [{value: 0}, {value: 1}, {value: 2}];
       var data2 = [{value: 0}, {value: 1}, {value: 2}];
@@ -288,13 +250,8 @@
     });
 
     it("getAllPlotData() with NaN pixel points", () => {
-<<<<<<< HEAD
-      var svg = generateSVG(400, 400);
+      var svg = TestMethods.generateSVG(400, 400);
       var plot = new Plottable.Plot();
-=======
-      var svg = TestMethods.generateSVG(400, 400);
-      var plot = new Plottable.Plot.AbstractPlot();
->>>>>>> 318cf203
 
       var data = [{value: NaN}, {value: 1}, {value: 2}];
 
@@ -332,13 +289,8 @@
     });
 
     it("getClosestPlotData", () => {
-<<<<<<< HEAD
-      var svg = generateSVG(400, 400);
+      var svg = TestMethods.generateSVG(400, 400);
       var plot = new Plottable.Plot();
-=======
-      var svg = TestMethods.generateSVG(400, 400);
-      var plot = new Plottable.Plot.AbstractPlot();
->>>>>>> 318cf203
 
       var data1 = [{value: 0}, {value: 1}, {value: 2}];
       var data2 = [{value: 0}, {value: 1}, {value: 2}];
@@ -465,15 +417,9 @@
       var d3 = new Plottable.Dataset([-1, -2, -3]);
 
       var id = (d: number) => d;
-<<<<<<< HEAD
       var plot1 = new Plottable.Plot();
       var plot2 = new Plottable.Plot();
-      var svg = generateSVG(400, 400);
-=======
-      var plot1 = new Plottable.Plot.AbstractPlot();
-      var plot2 = new Plottable.Plot.AbstractPlot();
       var svg = TestMethods.generateSVG(400, 400);
->>>>>>> 318cf203
       plot1.attr("null", id, scale1);
       plot2.attr("null", id, scale1);
       plot1.renderTo(svg);
@@ -523,25 +469,20 @@
     });
 
     it("extent calculation done in correct dataset order", () => {
-<<<<<<< HEAD
-      var animator = new Plottable.Animators.Base().delay(10).duration(10).maxIterativeDelay(0);
-      var CategoryScale = new Plottable.Scales.Category();
-=======
-      var CategoryScale = new Plottable.Scale.Category();
->>>>>>> 318cf203
+      var categoryScale = new Plottable.Scales.Category();
       var dataset1 = [{key: "A"}];
       var dataset2 = [{key: "B"}];
       var plot = new Plottable.Plot()
                                    .addDataset("b", dataset2)
                                    .addDataset("a", dataset1);
-      plot.project("key", "key", CategoryScale);
+      plot.project("key", "key", categoryScale);
 
       plot.datasetOrder(["a", "b"]);
 
       var svg = TestMethods.generateSVG();
       plot.renderTo(svg);
 
-      assert.deepEqual(CategoryScale.domain(), ["A", "B"], "extent is in the right order");
+      assert.deepEqual(categoryScale.domain(), ["A", "B"], "extent is in the right order");
       svg.remove();
     });
   });
