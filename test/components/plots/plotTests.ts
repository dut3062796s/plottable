///<reference path="../../testReference.ts" />

var assert = chai.assert;
class CountingPlot extends Plottable.Plots.AbstractPlot {
  public renders: number = 0;

  public _render() {
    ++this.renders;
    return super._render();
  }
}

describe("Plots", () => {
  describe("Abstract Plot", () => {

    it("Plots default correctly", () => {
      var r = new Plottable.Plots.AbstractPlot();
      assert.isTrue(r.clipPathEnabled, "clipPathEnabled defaults to true");
    });

    it("Base Plot functionality works", () => {
      var svg = generateSVG(400, 300);
      var r = new Plottable.Plots.AbstractPlot();
      r._anchor(svg);
      r._computeLayout();
      var renderArea = (<any> r)._content.select(".render-area");
      assert.isNotNull(renderArea.node(), "there is a render-area");
      svg.remove();
    });

    it("Changes Dataset listeners when the Dataset is changed", () => {
      var dFoo = new Plottable.Dataset(["foo"], {cssClass: "bar"});
      var dBar = new Plottable.Dataset(["bar"], {cssClass: "boo"});
      var r = new CountingPlot();
      r.addDataset("foo", dFoo);

      assert.equal(1, r.renders, "initial render due to addDataset");

      dFoo.broadcaster.broadcast();
      assert.equal(2, r.renders, "we re-render when our dataset changes");


      r.addDataset("bar", dBar);
      assert.equal(3, r.renders, "we should redraw when we add a dataset");

      dFoo.broadcaster.broadcast();
      assert.equal(4, r.renders, "we should still listen to the first dataset");

      dBar.broadcaster.broadcast();
      assert.equal(5, r.renders, "we should listen to the new dataset");

      r.removeDataset("foo");
      assert.equal(6, r.renders, "we re-render on dataset removal");
      dFoo.broadcaster.broadcast();
      assert.equal(6, r.renders, "we don't listen to removed datasets");

    });

    it("Updates its projectors when the Dataset is changed", () => {
      var d1 = new Plottable.Dataset([{x: 5, y: 6}], {cssClass: "bar"});
      var r = new Plottable.Plots.AbstractPlot();
      r.addDataset("d1", d1);

      var xScaleCalls: number = 0;
      var yScaleCalls: number = 0;
      var xScale = new Plottable.Scales.Linear();
      var yScale = new Plottable.Scales.Linear();
      var metadataProjector = (d: any, i: number, m: any) => m.cssClass;
      r.project("x", "x", xScale);
      r.project("y", "y", yScale);
      r.project("meta", metadataProjector);
      xScale.broadcaster.registerListener("unitTest", (listenable: Plottable.Scales.Linear) => {
        assert.equal(listenable, xScale, "Callback received the calling scale as the first argument");
        ++xScaleCalls;
      });
      yScale.broadcaster.registerListener("unitTest", (listenable: Plottable.Scales.Linear) => {
        assert.equal(listenable, yScale, "Callback received the calling scale as the first argument");
        ++yScaleCalls;
      });

      assert.equal(0, xScaleCalls, "initially hasn't made any X callbacks");
      assert.equal(0, yScaleCalls, "initially hasn't made any Y callbacks");

      d1.broadcaster.broadcast();
      assert.equal(1, xScaleCalls, "X scale was wired up to datasource correctly");
      assert.equal(1, yScaleCalls, "Y scale was wired up to datasource correctly");

      var d2 = new Plottable.Dataset([{x: 7, y: 8}], {cssClass: "boo"});
      r.removeDataset("d1");
      r.addDataset(d2);
      assert.equal(3, xScaleCalls, "Changing datasource fires X scale listeners (but doesn't coalesce callbacks)");
      assert.equal(3, yScaleCalls, "Changing datasource fires Y scale listeners (but doesn't coalesce callbacks)");

      d1.broadcaster.broadcast();
      assert.equal(3, xScaleCalls, "X scale was unhooked from old datasource");
      assert.equal(3, yScaleCalls, "Y scale was unhooked from old datasource");

      d2.broadcaster.broadcast();
      assert.equal(4, xScaleCalls, "X scale was hooked into new datasource");
      assert.equal(4, yScaleCalls, "Y scale was hooked into new datasource");

    });

    it("Plot automatically generates a Dataset if only data is provided", () => {
      var data = ["foo", "bar"];
      var r = new Plottable.Plots.AbstractPlot().addDataset("foo", data);
      var dataset = r.datasets()[0];
      assert.isNotNull(dataset, "A Dataset was automatically generated");
      assert.deepEqual(dataset.data(), data, "The generated Dataset has the correct data");
    });

    it("Plot.project works as intended", () => {
<<<<<<< HEAD
      var r = new Plottable.Plots.AbstractPlot();
      var s = new Plottable.Scale.Linear().domain([0, 1]).range([0, 10]);
=======
      var r = new Plottable.Plot.AbstractPlot();
      var s = new Plottable.Scales.Linear().domain([0, 1]).range([0, 10]);
>>>>>>> 08fb4697
      r.project("attr", "a", s);
      var attrToProjector = (<any> r)._generateAttrToProjector();
      var projector = attrToProjector["attr"];
      assert.equal(projector({"a": 0.5}, 0, null, null), 5, "projector works as intended");
    });

    it("Changing Plot.dataset().data to [] causes scale to contract", () => {
      var ds1 = new Plottable.Dataset([0, 1, 2]);
      var ds2 = new Plottable.Dataset([1, 2, 3]);
      var s = new Plottable.Scales.Linear();
      var svg1 = generateSVG(100, 100);
      var svg2 = generateSVG(100, 100);
      var r1 = new Plottable.Plots.AbstractPlot()
                    .addDataset(ds1)
                    .project("x", (x: number) => x, s)
                    .renderTo(svg1);
      var r2 = new Plottable.Plots.AbstractPlot()
                    .addDataset(ds2)
                    .project("x", (x: number) => x, s)
                    .renderTo(svg2);
      assert.deepEqual(s.domain(), [0, 3], "Simple domain combining");
      ds1.data([]);
      assert.deepEqual(s.domain(), [1, 3], "Contracting domain due to projection becoming empty");
      svg1.remove();
      svg2.remove();
    });

    it("getAllSelections() with dataset retrieval", () => {
      var svg = generateSVG(400, 400);
      var plot = new Plottable.Plots.AbstractPlot();

      // Create mock drawers with already drawn items
      var mockDrawer1 = new Plottable.Drawers.AbstractDrawer("ds1");
      var renderArea1 = svg.append("g");
      renderArea1.append("circle").attr("cx", 100).attr("cy", 100).attr("r", 10);
      (<any> mockDrawer1).setup = () => (<any> mockDrawer1)._renderArea = renderArea1;
      (<any> mockDrawer1)._getSelector = () => "circle";

      var renderArea2 = svg.append("g");
      renderArea2.append("circle").attr("cx", 10).attr("cy", 10).attr("r", 10);
      var mockDrawer2 = new Plottable.Drawers.AbstractDrawer("ds2");
      (<any> mockDrawer2).setup = () => (<any> mockDrawer2)._renderArea = renderArea2;
      (<any> mockDrawer2)._getSelector = () => "circle";

      // Mock _getDrawer to return the mock drawers
      (<any> plot)._getDrawer = (key: string) => {
        if (key === "ds1") {
          return mockDrawer1;
        } else {
          return mockDrawer2;
        }
      };

      plot.addDataset("ds1", [{value: 0}, {value: 1}, {value: 2}]);
      plot.addDataset("ds2", [{value: 1}, {value: 2}, {value: 3}]);
      plot.renderTo(svg);

      var selections = plot.getAllSelections();
      assert.strictEqual(selections.size(), 2, "all circle selections gotten");

      var oneSelection = plot.getAllSelections("ds1");
      assert.strictEqual(oneSelection.size(), 1);
      assert.strictEqual(numAttr(oneSelection, "cx"), 100, "retrieved selection in renderArea1");

      var oneElementSelection = plot.getAllSelections(["ds2"]);
      assert.strictEqual(oneElementSelection.size(), 1);
      assert.strictEqual(numAttr(oneElementSelection, "cy"), 10, "retreived selection in renderArea2");

      var nonExcludedSelection = plot.getAllSelections(["ds1"], true);
      assert.strictEqual(nonExcludedSelection.size(), 1);
      assert.strictEqual(numAttr(nonExcludedSelection, "cy"), 10, "retreived non-excluded selection in renderArea2");
      svg.remove();
    });

    it("getAllPlotData() with dataset retrieval", () => {
      var svg = generateSVG(400, 400);
      var plot = new Plottable.Plots.AbstractPlot();

      var data1 = [{value: 0}, {value: 1}, {value: 2}];
      var data2 = [{value: 0}, {value: 1}, {value: 2}];

      var data1Points = data1.map((datum: any) => { return {x: datum.value, y: 100}; });
      var data2Points = data2.map((datum: any) => { return {x: datum.value, y: 10}; });

      var data1PointConverter = (datum: any, index: number) => data1Points[index];
      var data2PointConverter = (datum: any, index: number) => data2Points[index];

      // Create mock drawers with already drawn items
      var mockDrawer1 = new Plottable.Drawers.AbstractDrawer("ds1");
      var renderArea1 = svg.append("g");
      renderArea1.append("circle").attr("cx", 100).attr("cy", 100).attr("r", 10);
      (<any> mockDrawer1).setup = () => (<any> mockDrawer1)._renderArea = renderArea1;
      (<any> mockDrawer1)._getSelector = () => "circle";
      (<any> mockDrawer1)._getPixelPoint = data1PointConverter;

      var renderArea2 = svg.append("g");
      renderArea2.append("circle").attr("cx", 10).attr("cy", 10).attr("r", 10);
      var mockDrawer2 = new Plottable.Drawers.AbstractDrawer("ds2");
      (<any> mockDrawer2).setup = () => (<any> mockDrawer2)._renderArea = renderArea2;
      (<any> mockDrawer2)._getSelector = () => "circle";
      (<any> mockDrawer2)._getPixelPoint = data2PointConverter;

      // Mock _getDrawer to return the mock drawers
      (<any> plot)._getDrawer = (key: string) => {
        if (key === "ds1") {
          return mockDrawer1;
        } else {
          return mockDrawer2;
        }
      };

      plot.addDataset("ds1", data1);
      plot.addDataset("ds2", data2);
      plot.renderTo(svg);

      var allPlotData = plot.getAllPlotData();
      assert.strictEqual(allPlotData.selection.size(), 2, "all circle selections gotten");
      assert.includeMembers(allPlotData.data, data1, "includes data1 members");
      assert.includeMembers(allPlotData.data, data2, "includes data2 members");
      assert.includeMembers(allPlotData.pixelPoints, data1.map(data1PointConverter), "includes data1 points");
      assert.includeMembers(allPlotData.pixelPoints, data2.map(data2PointConverter), "includes data2 points");

      var singlePlotData = plot.getAllPlotData("ds1");
      var oneSelection = singlePlotData.selection;
      assert.strictEqual(oneSelection.size(), 1);
      assert.strictEqual(numAttr(oneSelection, "cx"), 100, "retrieved selection in renderArea1");
      assert.includeMembers(singlePlotData.data, data1, "includes data1 members");
      assert.includeMembers(singlePlotData.pixelPoints, data1.map(data1PointConverter), "includes data1 points");

      var oneElementPlotData = plot.getAllPlotData(["ds2"]);
      var oneElementSelection = oneElementPlotData.selection;
      assert.strictEqual(oneElementSelection.size(), 1);
      assert.strictEqual(numAttr(oneElementSelection, "cy"), 10, "retreieved selection in renderArea2");
      assert.includeMembers(oneElementPlotData.data, data2, "includes data2 members");
      assert.includeMembers(oneElementPlotData.pixelPoints, data2.map(data2PointConverter), "includes data2 points");
      svg.remove();
    });

    it("getAllPlotData() with NaN pixel points", () => {
      var svg = generateSVG(400, 400);
      var plot = new Plottable.Plots.AbstractPlot();

      var data = [{value: NaN}, {value: 1}, {value: 2}];

      var dataPoints = data.map((datum: any) => { return {x: datum.value, y: 10}; });

      var dataPointConverter = (datum: any, index: number) => dataPoints[index];

      // Create mock drawer with already drawn items
      var mockDrawer = new Plottable.Drawers.AbstractDrawer("ds");
      var renderArea = svg.append("g");
      var circles = renderArea.selectAll("circles").data(data);
      circles.enter().append("circle").attr("cx", 100).attr("cy", 100).attr("r", 10);
      circles.exit().remove();
      (<any> mockDrawer).setup = () => (<any> mockDrawer)._renderArea = renderArea;
      (<any> mockDrawer)._getSelector = () => "circle";
      (<any> mockDrawer)._getPixelPoint = dataPointConverter;

      // Mock _getDrawer to return the mock drawer
      (<any> plot)._getDrawer = () => mockDrawer;

      plot.addDataset("ds", data);
      plot.renderTo(svg);

      var oneElementPlotData = plot.getAllPlotData();
      var oneElementSelection = oneElementPlotData.selection;
      assert.strictEqual(oneElementSelection.size(), 2, "finds all selections that do not have NaN pixelPoint");
      assert.lengthOf(oneElementPlotData.pixelPoints, 2, "returns pixelPoints except ones with NaN");
      assert.lengthOf(oneElementPlotData.data, 2, "finds data that do not have NaN pixelPoint");

      oneElementPlotData.pixelPoints.forEach((pixelPoint) => {
        assert.isNumber(pixelPoint.x, "pixelPoint X cannot be NaN");
        assert.isNumber(pixelPoint.y, "pixelPoint Y cannot be NaN");
      });
      svg.remove();
    });

    it("getClosestPlotData", () => {
      var svg = generateSVG(400, 400);
      var plot = new Plottable.Plots.AbstractPlot();

      var data1 = [{value: 0}, {value: 1}, {value: 2}];
      var data2 = [{value: 0}, {value: 1}, {value: 2}];

      var data1Points = data1.map((datum: any) => { return {x: datum.value, y: 100}; });
      var data2Points = data2.map((datum: any) => { return {x: datum.value, y: 10}; });

      var data1PointConverter = (datum: any, index: number) => data1Points[index];
      var data2PointConverter = (datum: any, index: number) => data2Points[index];

      // Create mock drawers with already drawn items
      var mockDrawer1 = new Plottable.Drawers.AbstractDrawer("ds1");
      var renderArea1 = svg.append("g");
      renderArea1.append("circle").attr("cx", 100).attr("cy", 100).attr("r", 10);
      (<any> mockDrawer1).setup = () => (<any> mockDrawer1)._renderArea = renderArea1;
      (<any> mockDrawer1)._getSelector = () => "circle";
      (<any> mockDrawer1)._getPixelPoint = data1PointConverter;

      var renderArea2 = svg.append("g");
      renderArea2.append("circle").attr("cx", 10).attr("cy", 10).attr("r", 10);
      var mockDrawer2 = new Plottable.Drawers.AbstractDrawer("ds2");
      (<any> mockDrawer2).setup = () => (<any> mockDrawer2)._renderArea = renderArea2;
      (<any> mockDrawer2)._getSelector = () => "circle";
      (<any> mockDrawer2)._getPixelPoint = data2PointConverter;

      // Mock _getDrawer to return the mock drawers
      (<any> plot)._getDrawer = (key: string) => {
        if (key === "ds1") {
          return mockDrawer1;
        } else {
          return mockDrawer2;
        }
      };

      plot.addDataset("ds1", data1);
      plot.addDataset("ds2", data2);
      plot.renderTo(svg);

      var queryPoint = {x: 1, y: 11};
      var closestPlotData = plot.getClosestPlotData(queryPoint);
      assert.deepEqual(closestPlotData.pixelPoints, [{x: 1, y: 10}], "retrieves the closest point across datasets");

      svg.remove();
    });

    describe("Dataset removal", () => {
      var plot: Plottable.Plots.AbstractPlot;
      var d1: Plottable.Dataset;
      var d2: Plottable.Dataset;

      beforeEach(() => {
        plot = new Plottable.Plots.AbstractPlot();
        d1 = new Plottable.Dataset();
        d2 = new Plottable.Dataset();
        plot.addDataset("foo", d1);
        plot.addDataset("bar", d2);
        assert.deepEqual(plot.datasets(), [d1, d2], "datasets as expected");
      });

      it("removeDataset can work on keys", () => {
        plot.removeDataset("bar");
        assert.deepEqual(plot.datasets(), [d1], "second dataset removed");
        plot.removeDataset("foo");
        assert.deepEqual(plot.datasets(), [], "all datasets removed");
      });

      it("removeDataset can work on datasets", () => {
        plot.removeDataset(d2);
        assert.deepEqual(plot.datasets(), [d1], "second dataset removed");
        plot.removeDataset(d1);
        assert.deepEqual(plot.datasets(), [], "all datasets removed");
      });

      it("removeDataset ignores inputs that do not correspond to a dataset", () => {
        var d3 = new Plottable.Dataset();
        plot.removeDataset(d3);
        plot.removeDataset("bad key");
        assert.deepEqual(plot.datasets(), [d1, d2], "datasets as expected");
      });

      it("removeDataset functions on inputs that are data arrays, not datasets", () => {
        var a1 = ["foo", "bar"];
        var a2 = [1, 2, 3];
        plot.addDataset(a1);
        plot.addDataset(a2);
        assert.lengthOf(plot.datasets(), 4, "there are four datasets");
        assert.equal(plot.datasets()[3].data(), a2, "second array dataset correct");
        assert.equal(plot.datasets()[2].data(), a1, "first array dataset correct");
        plot.removeDataset(a2);
        plot.removeDataset(a1);
        assert.deepEqual(plot.datasets(), [d1, d2], "datasets as expected");
      });

      it("removeDataset behaves appropriately when the key 'undefined' is used", () => {
        var a = [1, 2, 3];
        plot.addDataset("undefined", a);
        assert.lengthOf(plot.datasets(), 3, "there are three datasets initially");
        plot.removeDataset("foofoofoofoofoofoofoofoo");
        assert.lengthOf(plot.datasets(), 3, "there are three datasets after bad key removal");
        plot.removeDataset(undefined);
        assert.lengthOf(plot.datasets(), 3, "there are three datasets after removing `undefined`");
        plot.removeDataset([94, 93, 92]);
        assert.lengthOf(plot.datasets(), 3, "there are three datasets after removing random dataset");
        plot.removeDataset("undefined");
        assert.lengthOf(plot.datasets(), 2, "the dataset called 'undefined' could be removed");
      });
    });

    it("remove() disconnects plots from its scales", () => {
<<<<<<< HEAD
      var r = new Plottable.Plots.AbstractPlot();
      var s = new Plottable.Scale.Linear();
=======
      var r = new Plottable.Plot.AbstractPlot();
      var s = new Plottable.Scales.Linear();
>>>>>>> 08fb4697
      r.project("attr", "a", s);
      r.remove();
      var key2callback = (<any> s).broadcaster._key2callback;
      assert.isUndefined(key2callback.get(r), "the plot is no longer attached to the scale");
    });

    it("extent registration works as intended", () => {
      var scale1 = new Plottable.Scales.Linear();
      var scale2 = new Plottable.Scales.Linear();

      var d1 = new Plottable.Dataset([1, 2, 3]);
      var d2 = new Plottable.Dataset([4, 99, 999]);
      var d3 = new Plottable.Dataset([-1, -2, -3]);

      var id = (d: number) => d;
      var plot1 = new Plottable.Plots.AbstractPlot();
      var plot2 = new Plottable.Plots.AbstractPlot();
      var svg = generateSVG(400, 400);
      plot1.attr("null", id, scale1);
      plot2.attr("null", id, scale1);
      plot1.renderTo(svg);
      plot2.renderTo(svg);

      function assertDomainIsClose(actualDomain: number[], expectedDomain: number[], msg: string) {
        // to avoid floating point issues :/
        assert.closeTo(actualDomain[0], expectedDomain[0], 0.01, msg);
        assert.closeTo(actualDomain[1], expectedDomain[1], 0.01, msg);
      }

      plot1.addDataset(d1);
      assertDomainIsClose(scale1.domain(), [1, 3], "scale includes plot1 projected data");

      plot2.addDataset(d2);
      assertDomainIsClose(scale1.domain(), [1, 999], "scale extent includes plot1 and plot2");

      plot2.addDataset(d3);
      assertDomainIsClose(scale1.domain(), [-3, 999], "extent widens further if we add more data to plot2");

      plot2.removeDataset(d3);
      assertDomainIsClose(scale1.domain(), [1, 999], "extent shrinks if we remove dataset");

      plot2.attr("null", id, scale2);
      assertDomainIsClose(scale1.domain(), [1, 3], "extent shrinks further if we project plot2 away");

      svg.remove();
    });

    it("additionalPaint timing works properly", () => {
<<<<<<< HEAD
      var animator = new Plottable.Animators.Base().delay(10).duration(10).maxIterativeDelay(0);
      var x = new Plottable.Scale.Linear();
      var y = new Plottable.Scale.Linear();
      var plot = new Plottable.Plots.Bar(x, y).addDataset([]).animate(true);
=======
      var animator = new Plottable.Animator.Base().delay(10).duration(10).maxIterativeDelay(0);
      var x = new Plottable.Scales.Linear();
      var y = new Plottable.Scales.Linear();
      var plot = new Plottable.Plot.Bar(x, y).addDataset([]).animate(true);
>>>>>>> 08fb4697
      var recordedTime: number = -1;
      var additionalPaint = (x: number) => {
        recordedTime = Math.max(x, recordedTime);
      };
      (<any> plot)._additionalPaint = additionalPaint;
      plot.animator("bars", animator);
      var svg = generateSVG();
      plot.project("x", "x", x);
      plot.project("y", "y", y);
      plot.renderTo(svg);
      svg.remove();
      assert.equal(recordedTime, 20, "additionalPaint passed appropriate time argument");
    });

    it("extent calculation done in correct dataset order", () => {
<<<<<<< HEAD
      var animator = new Plottable.Animators.Base().delay(10).duration(10).maxIterativeDelay(0);
      var CategoryScale = new Plottable.Scale.Category();
=======
      var animator = new Plottable.Animator.Base().delay(10).duration(10).maxIterativeDelay(0);
      var CategoryScale = new Plottable.Scales.Category();
>>>>>>> 08fb4697
      var dataset1 = [{key: "A"}];
      var dataset2 = [{key: "B"}];
      var plot = new Plottable.Plots.AbstractPlot()
                                   .addDataset("b", dataset2)
                                   .addDataset("a", dataset1);
      plot.project("key", "key", CategoryScale);

      plot.datasetOrder(["a", "b"]);

      var svg = generateSVG();
      plot.renderTo(svg);

      assert.deepEqual(CategoryScale.domain(), ["A", "B"], "extent is in the right order");
      svg.remove();
    });
  });

  describe("Abstract XY Plot", () => {
    var svg: D3.Selection;
    var xScale: Plottable.Scales.Linear;
    var yScale: Plottable.Scales.Linear;
    var xAccessor: any;
    var yAccessor: any;
    var simpleDataset: Plottable.Dataset;
    var plot: Plottable.Plots.AbstractXYPlot<number, number>;

    before(() => {
      xAccessor = (d: any, i: number, u: any) => d.a + u.foo;
      yAccessor = (d: any, i: number, u: any) => d.b + u.foo;
    });

    beforeEach(() => {
      svg = generateSVG(500, 500);
      simpleDataset = new Plottable.Dataset([{a: -5, b: 6}, {a: -2, b: 2}, {a: 2, b: -2}, {a: 5, b: -6}], {foo: 0});
<<<<<<< HEAD
      xScale = new Plottable.Scale.Linear();
      yScale = new Plottable.Scale.Linear();
      plot = new Plottable.Plots.AbstractXYPlot(xScale, yScale);
=======
      xScale = new Plottable.Scales.Linear();
      yScale = new Plottable.Scales.Linear();
      plot = new Plottable.Plot.AbstractXYPlot(xScale, yScale);
>>>>>>> 08fb4697
      plot.addDataset(simpleDataset)
          .project("x", xAccessor, xScale)
          .project("y", yAccessor, yScale)
          .renderTo(svg);
    });

    it("plot auto domain scale to visible points", () => {
      xScale.domain([-3, 3]);
      assert.deepEqual(yScale.domain(), [-7, 7], "domain has not been adjusted to visible points");
      plot.automaticallyAdjustYScaleOverVisiblePoints(true);
      assert.deepEqual(yScale.domain(), [-2.5, 2.5], "domain has been adjusted to visible points");
      plot.automaticallyAdjustYScaleOverVisiblePoints(false);
      plot.automaticallyAdjustXScaleOverVisiblePoints(true);
      yScale.domain([-6, 6]);
      assert.deepEqual(xScale.domain(), [-6, 6], "domain has been adjusted to visible points");
      svg.remove();
    });

    it("no visible points", () => {
      plot.automaticallyAdjustYScaleOverVisiblePoints(true);
      xScale.domain([-0.5, 0.5]);
      assert.deepEqual(yScale.domain(), [-7, 7], "domain has been not been adjusted");
      svg.remove();
    });

    it("automaticallyAdjustYScaleOverVisiblePoints disables autoDomain", () => {
      xScale.domain([-2, 2]);
      plot.automaticallyAdjustYScaleOverVisiblePoints(true);
      plot.renderTo(svg);
      assert.deepEqual(yScale.domain(), [-2.5, 2.5], "domain has been been adjusted");
      svg.remove();
    });

    it("show all data", () => {
      plot.automaticallyAdjustYScaleOverVisiblePoints(true);
      xScale.domain([-0.5, 0.5]);
      plot.showAllData();
      assert.deepEqual(yScale.domain(), [-7, 7], "domain has been adjusted to show all data");
      assert.deepEqual(xScale.domain(), [-6, 6], "domain has been adjusted to show all data");
      svg.remove();
    });

    it("show all data without auto adjust domain", () => {
      plot.automaticallyAdjustYScaleOverVisiblePoints(true);
      xScale.domain([-0.5, 0.5]);
      plot.automaticallyAdjustYScaleOverVisiblePoints(false);
      plot.showAllData();
      assert.deepEqual(yScale.domain(), [-7, 7], "domain has been adjusted to show all data");
      assert.deepEqual(xScale.domain(), [-6, 6], "domain has been adjusted to show all data");
      svg.remove();
    });

    it("no cycle in auto domain on plot", () => {
      var zScale = new Plottable.Scales.Linear().domain([-10, 10]);
      plot.automaticallyAdjustYScaleOverVisiblePoints(true);
      var plot2 = new Plottable.Plots.AbstractXYPlot(zScale, yScale)
                                    .automaticallyAdjustXScaleOverVisiblePoints(true)
                                    .project("x", xAccessor, zScale)
                                    .project("y", yAccessor, yScale)
                                    .addDataset(simpleDataset);
      var plot3 = new Plottable.Plots.AbstractXYPlot(zScale, xScale)
                                    .automaticallyAdjustYScaleOverVisiblePoints(true)
                                    .project("x", xAccessor, zScale)
                                    .project("y", yAccessor, xScale)
                                    .addDataset(simpleDataset);
      plot2.renderTo(svg);
      plot3.renderTo(svg);

      xScale.domain([-2, 2]);
      assert.deepEqual(yScale.domain(), [-2.5, 2.5], "y domain is adjusted by x domain using custom algorithm and domainer");
      assert.deepEqual(zScale.domain(), [-2.5, 2.5], "z domain is adjusted by y domain using custom algorithm and domainer");
      assert.deepEqual(xScale.domain(), [-2, 2],     "x domain is not adjusted using custom algorithm and domainer");

      svg.remove();
    });

    it("listeners are deregistered after removal", () => {
      plot.automaticallyAdjustYScaleOverVisiblePoints(true);
      plot.remove();
      var key2callback = (<any> xScale).broadcaster._key2callback;
      assert.isUndefined(key2callback.get("yDomainAdjustment" + plot.getID()), "the plot is no longer attached to the xScale");
      key2callback = (<any> yScale).broadcaster._key2callback;
      assert.isUndefined(key2callback.get("xDomainAdjustment" + plot.getID()), "the plot is no longer attached to the yScale");
      svg.remove();
    });

    it("listeners are deregistered for changed scale", () => {
      plot.automaticallyAdjustYScaleOverVisiblePoints(true);
      var newScale = new Plottable.Scales.Linear().domain([-10, 10]);
      plot.project("x", xAccessor, newScale);
      xScale.domain([-2, 2]);
      assert.deepEqual(yScale.domain(), [-7, 7], "replaced xScale didn't adjust yScale");
      svg.remove();
    });

  });
});<|MERGE_RESOLUTION|>--- conflicted
+++ resolved
@@ -110,13 +110,8 @@
     });
 
     it("Plot.project works as intended", () => {
-<<<<<<< HEAD
       var r = new Plottable.Plots.AbstractPlot();
-      var s = new Plottable.Scale.Linear().domain([0, 1]).range([0, 10]);
-=======
-      var r = new Plottable.Plot.AbstractPlot();
       var s = new Plottable.Scales.Linear().domain([0, 1]).range([0, 10]);
->>>>>>> 08fb4697
       r.project("attr", "a", s);
       var attrToProjector = (<any> r)._generateAttrToProjector();
       var projector = attrToProjector["attr"];
@@ -406,13 +401,8 @@
     });
 
     it("remove() disconnects plots from its scales", () => {
-<<<<<<< HEAD
       var r = new Plottable.Plots.AbstractPlot();
-      var s = new Plottable.Scale.Linear();
-=======
-      var r = new Plottable.Plot.AbstractPlot();
       var s = new Plottable.Scales.Linear();
->>>>>>> 08fb4697
       r.project("attr", "a", s);
       r.remove();
       var key2callback = (<any> s).broadcaster._key2callback;
@@ -461,17 +451,10 @@
     });
 
     it("additionalPaint timing works properly", () => {
-<<<<<<< HEAD
       var animator = new Plottable.Animators.Base().delay(10).duration(10).maxIterativeDelay(0);
-      var x = new Plottable.Scale.Linear();
-      var y = new Plottable.Scale.Linear();
-      var plot = new Plottable.Plots.Bar(x, y).addDataset([]).animate(true);
-=======
-      var animator = new Plottable.Animator.Base().delay(10).duration(10).maxIterativeDelay(0);
       var x = new Plottable.Scales.Linear();
       var y = new Plottable.Scales.Linear();
-      var plot = new Plottable.Plot.Bar(x, y).addDataset([]).animate(true);
->>>>>>> 08fb4697
+      var plot = new Plottable.Plots.Bar(x, y).addDataset([]).animate(true);
       var recordedTime: number = -1;
       var additionalPaint = (x: number) => {
         recordedTime = Math.max(x, recordedTime);
@@ -487,13 +470,8 @@
     });
 
     it("extent calculation done in correct dataset order", () => {
-<<<<<<< HEAD
       var animator = new Plottable.Animators.Base().delay(10).duration(10).maxIterativeDelay(0);
-      var CategoryScale = new Plottable.Scale.Category();
-=======
-      var animator = new Plottable.Animator.Base().delay(10).duration(10).maxIterativeDelay(0);
       var CategoryScale = new Plottable.Scales.Category();
->>>>>>> 08fb4697
       var dataset1 = [{key: "A"}];
       var dataset2 = [{key: "B"}];
       var plot = new Plottable.Plots.AbstractPlot()
@@ -528,15 +506,9 @@
     beforeEach(() => {
       svg = generateSVG(500, 500);
       simpleDataset = new Plottable.Dataset([{a: -5, b: 6}, {a: -2, b: 2}, {a: 2, b: -2}, {a: 5, b: -6}], {foo: 0});
-<<<<<<< HEAD
-      xScale = new Plottable.Scale.Linear();
-      yScale = new Plottable.Scale.Linear();
-      plot = new Plottable.Plots.AbstractXYPlot(xScale, yScale);
-=======
       xScale = new Plottable.Scales.Linear();
       yScale = new Plottable.Scales.Linear();
-      plot = new Plottable.Plot.AbstractXYPlot(xScale, yScale);
->>>>>>> 08fb4697
+      plot = new Plottable.Plots.AbstractXYPlot(xScale, yScale);
       plot.addDataset(simpleDataset)
           .project("x", xAccessor, xScale)
           .project("y", yAccessor, yScale)
