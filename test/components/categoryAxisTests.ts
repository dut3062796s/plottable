///<reference path="../testReference.ts" />

var assert = chai.assert;
describe("Category Axes", () => {
  it("re-renders appropriately when data is changed", () => {
<<<<<<< HEAD
    var svg = generateSVG(400, 400);
    var xScale = new Plottable.Scales.Category().domain(["foo", "bar", "baz"]).range([400, 0]);
    var ca = new Plottable.Axes.Category(xScale, "left");
=======
    var svg = TestMethods.generateSVG(400, 400);
    var xScale = new Plottable.Scale.Category().domain(["foo", "bar", "baz"]).range([400, 0]);
    var ca = new Plottable.Axis.Category(xScale, "left");
>>>>>>> 318cf203
    ca.renderTo(svg);
    assert.deepEqual((<any> ca)._tickLabelContainer.selectAll(".tick-label").data(), xScale.domain(), "tick labels render domain");
    assert.doesNotThrow(() => xScale.domain(["bar", "baz", "bam"]));
    assert.deepEqual((<any> ca)._tickLabelContainer.selectAll(".tick-label").data(), xScale.domain(), "tick labels render domain");
    svg.remove();
  });

  it("requests appropriate space when the scale has no domain", () => {
<<<<<<< HEAD
    var svg = generateSVG(400, 400);
    var scale = new Plottable.Scales.Category();
    var ca = new Plottable.Axes.Category(scale);
=======
    var svg = TestMethods.generateSVG(400, 400);
    var scale = new Plottable.Scale.Category();
    var ca = new Plottable.Axis.Category(scale);
>>>>>>> 318cf203
    ca._anchor(svg);
    var s = ca._requestedSpace(400, 400);
    assert.operator(s.width, ">=", 0, "it requested 0 or more width");
    assert.operator(s.height, ">=", 0, "it requested 0 or more height");
    assert.isFalse(s.wantsWidth, "it doesn't want width");
    assert.isFalse(s.wantsHeight, "it doesn't want height");
    svg.remove();
  });

  it("doesnt blow up for non-string data", () => {
    var svg = TestMethods.generateSVG(1000, 400);
    var domain: any[] = [null, undefined, true, 2, "foo"];
    var scale = new Plottable.Scales.Category().domain(domain);
    var axis = new Plottable.Axes.Category(scale);
    axis.renderTo(svg);
    var texts = svg.selectAll("text")[0].map((s: any) => d3.select(s).text());
    assert.deepEqual(texts, ["null", "undefined", "true", "2", "foo"]);
    svg.remove();
  });

  it("uses the formatter if supplied", () => {
    var svg = TestMethods.generateSVG(400, 400);
    var domain = ["Air", "Bi", "Sea"];
    var scale = new Plottable.Scales.Category().domain(domain);
    var axis = new Plottable.Axes.Category(scale, "bottom");
    var addPlane = (l: string) => l + "plane";
    axis.formatter(addPlane);
    axis.renderTo(svg);
    var expectedTexts = domain.map(addPlane);
    svg.selectAll("text").each(function(d, i) {
      var actualText = d3.select(this).text();
      assert.strictEqual(actualText, expectedTexts[i], "formatter was applied");
    });
    svg.remove();
  });

  it("width accounts for gutter. ticklength, and padding on vertical axes", () => {
<<<<<<< HEAD
    var svg = generateSVG(400, 400);
    var xScale = new Plottable.Scales.Category().domain(["foo", "bar", "baz"]).range([400, 0]);
    var ca = new Plottable.Axes.Category(xScale, "left");
=======
    var svg = TestMethods.generateSVG(400, 400);
    var xScale = new Plottable.Scale.Category().domain(["foo", "bar", "baz"]).range([400, 0]);
    var ca = new Plottable.Axis.Category(xScale, "left");
>>>>>>> 318cf203
    ca.renderTo(svg);

    var axisWidth = ca.width();
    ca.tickLabelPadding(ca.tickLabelPadding() + 5);
    assert.closeTo(ca.width(), axisWidth + 5, 2, "increasing tickLabelPadding increases width");

    axisWidth = ca.width();
    ca.gutter(ca.gutter() + 5);
    assert.closeTo(ca.width(), axisWidth + 5, 2, "increasing gutter increases width");

    axisWidth = ca.width();
    ca.tickLength(ca.tickLength() + 5);
    assert.closeTo(ca.width(), axisWidth + 5, 2, "increasing tickLength increases width");

    svg.remove();
  });

  it("height accounts for gutter. ticklength, and padding on horizontal axes", () => {
<<<<<<< HEAD
    var svg = generateSVG(400, 400);
    var xScale = new Plottable.Scales.Category().domain(["foo", "bar", "baz"]).range([400, 0]);
    var ca = new Plottable.Axes.Category(xScale, "bottom");
=======
    var svg = TestMethods.generateSVG(400, 400);
    var xScale = new Plottable.Scale.Category().domain(["foo", "bar", "baz"]).range([400, 0]);
    var ca = new Plottable.Axis.Category(xScale, "bottom");
>>>>>>> 318cf203
    ca.renderTo(svg);

    var axisHeight = ca.height();
    ca.tickLabelPadding(ca.tickLabelPadding() + 5);
    assert.closeTo(ca.height(), axisHeight + 5, 2, "increasing tickLabelPadding increases height");

    axisHeight = ca.height();
    ca.gutter(ca.gutter() + 5);
    assert.closeTo(ca.height(), axisHeight + 5, 2, "increasing gutter increases height");

    axisHeight = ca.height();
    ca.tickLength(ca.tickLength() + 5);
    assert.closeTo(ca.height(), axisHeight + 5, 2, "increasing ticklength increases height");

    svg.remove();
  });

  it("vertically aligns short words properly", () => {
    var SVG_WIDTH = 400;
    var svg = TestMethods.generateSVG(SVG_WIDTH, 100);
    var years = ["2000", "2001", "2002", "2003"];
    var scale = new Plottable.Scales.Category().domain(years).range([0, SVG_WIDTH]);
    var axis = new Plottable.Axes.Category(scale, "bottom");
    axis.renderTo(svg);

    var ticks = (<any> axis)._content.selectAll("text");
    var text = ticks[0].map((d: any) => d3.select(d).text());
    assert.deepEqual(text, years, "text displayed correctly when horizontal");

    axis.tickLabelAngle(90);
    text = ticks[0].map((d: any) => d3.select(d).text());
    assert.deepEqual(text, years, "text displayed correctly when horizontal");
    assert.include((<any>axis)._content.selectAll(".text-area").attr("transform"), 90, "the ticks were rotated right");

    axis.tickLabelAngle(0);
    text = ticks[0].map((d: any) => d3.select(d).text());
    assert.deepEqual(text, years, "text displayed correctly when horizontal");
    assert.include((<any>axis)._content.selectAll(".text-area").attr("transform"), 0, "the ticks were rotated right");

    axis.tickLabelAngle(-90);
    text = ticks[0].map((d: any) => d3.select(d).text());
    assert.deepEqual(text, years, "text displayed correctly when horizontal");
    assert.include((<any>axis)._content.selectAll(".text-area").attr("transform"), -90, "the ticks were rotated left");

    svg.remove();
  });

  it("axis should request more space if there's not enough space to fit the text", () => {
    var svg = TestMethods.generateSVG(300, 300);
    var years = ["2000", "2001", "2002", "2003"];
    var scale = new Plottable.Scales.Category().domain(years);
    var axis = new Plottable.Axes.Category(scale, "bottom");
    axis.renderTo(svg);
    var requestedSpace = axis._requestedSpace(300, 10);
    assert.isTrue(requestedSpace.wantsHeight, "axis should ask for more space (horizontal orientation)");
    axis.orient("left");
    requestedSpace = axis._requestedSpace(10, 300);
    assert.isTrue(requestedSpace.wantsWidth, "axis should ask for more space (vertical orientation)");

    svg.remove();
  });

  it("axis labels respect tick labels", () => {

    function verifyTickLabelOverlaps(tickLabels: D3.Selection, tickMarks: D3.Selection) {
        for (var i = 0; i < tickLabels[0].length; i++) {
          var tickLabelBox = tickLabels[0][i].getBoundingClientRect();
          var tickMarkBox = tickMarks[0][i].getBoundingClientRect();
          assert.isFalse(Plottable.Utils.DOM.boxesOverlap(tickLabelBox, tickMarkBox), "tick label and box do not overlap");
        }
    }

<<<<<<< HEAD
    var svg = generateSVG(400, 300);
    var yScale = new Plottable.Scales.Category();
    var axis = new Plottable.Axes.Category(yScale, "left");
=======
    var svg = TestMethods.generateSVG(400, 300);
    var yScale = new Plottable.Scale.Category();
    var axis = new Plottable.Axis.Category(yScale, "left");
>>>>>>> 318cf203
    yScale.domain(["A", "B", "C"]);
    axis.renderTo(svg);

    var tickLabels = (<any> axis)._content.selectAll(".tick-label");
    var tickMarks = (<any> axis)._content.selectAll(".tick-mark");
    verifyTickLabelOverlaps(tickLabels, tickMarks);
    axis.orient("right");
    verifyTickLabelOverlaps(tickLabels, tickMarks);
    svg.remove();
  });

  it("axis should request more space when rotated than not rotated", () => {
    var svg = TestMethods.generateSVG(300, 300);
    var labels = ["label1", "label2", "label100"];
    var scale = new Plottable.Scales.Category().domain(labels);
    var axis = new Plottable.Axes.Category(scale, "bottom");
    axis.renderTo(svg);

    var requestedSpace = axis._requestedSpace(300, 50);
    var flatHeight = requestedSpace.height;

    axis.tickLabelAngle(-90);
    requestedSpace = axis._requestedSpace(300, 50);
    assert.isTrue(flatHeight < requestedSpace.height, "axis should request more height when tick labels are rotated");

    svg.remove();
  });
});<|MERGE_RESOLUTION|>--- conflicted
+++ resolved
@@ -3,15 +3,9 @@
 var assert = chai.assert;
 describe("Category Axes", () => {
   it("re-renders appropriately when data is changed", () => {
-<<<<<<< HEAD
-    var svg = generateSVG(400, 400);
+    var svg = TestMethods.generateSVG(400, 400);
     var xScale = new Plottable.Scales.Category().domain(["foo", "bar", "baz"]).range([400, 0]);
     var ca = new Plottable.Axes.Category(xScale, "left");
-=======
-    var svg = TestMethods.generateSVG(400, 400);
-    var xScale = new Plottable.Scale.Category().domain(["foo", "bar", "baz"]).range([400, 0]);
-    var ca = new Plottable.Axis.Category(xScale, "left");
->>>>>>> 318cf203
     ca.renderTo(svg);
     assert.deepEqual((<any> ca)._tickLabelContainer.selectAll(".tick-label").data(), xScale.domain(), "tick labels render domain");
     assert.doesNotThrow(() => xScale.domain(["bar", "baz", "bam"]));
@@ -20,15 +14,9 @@
   });
 
   it("requests appropriate space when the scale has no domain", () => {
-<<<<<<< HEAD
-    var svg = generateSVG(400, 400);
+    var svg = TestMethods.generateSVG(400, 400);
     var scale = new Plottable.Scales.Category();
     var ca = new Plottable.Axes.Category(scale);
-=======
-    var svg = TestMethods.generateSVG(400, 400);
-    var scale = new Plottable.Scale.Category();
-    var ca = new Plottable.Axis.Category(scale);
->>>>>>> 318cf203
     ca._anchor(svg);
     var s = ca._requestedSpace(400, 400);
     assert.operator(s.width, ">=", 0, "it requested 0 or more width");
@@ -66,15 +54,9 @@
   });
 
   it("width accounts for gutter. ticklength, and padding on vertical axes", () => {
-<<<<<<< HEAD
-    var svg = generateSVG(400, 400);
+    var svg = TestMethods.generateSVG(400, 400);
     var xScale = new Plottable.Scales.Category().domain(["foo", "bar", "baz"]).range([400, 0]);
     var ca = new Plottable.Axes.Category(xScale, "left");
-=======
-    var svg = TestMethods.generateSVG(400, 400);
-    var xScale = new Plottable.Scale.Category().domain(["foo", "bar", "baz"]).range([400, 0]);
-    var ca = new Plottable.Axis.Category(xScale, "left");
->>>>>>> 318cf203
     ca.renderTo(svg);
 
     var axisWidth = ca.width();
@@ -93,15 +75,9 @@
   });
 
   it("height accounts for gutter. ticklength, and padding on horizontal axes", () => {
-<<<<<<< HEAD
-    var svg = generateSVG(400, 400);
+    var svg = TestMethods.generateSVG(400, 400);
     var xScale = new Plottable.Scales.Category().domain(["foo", "bar", "baz"]).range([400, 0]);
     var ca = new Plottable.Axes.Category(xScale, "bottom");
-=======
-    var svg = TestMethods.generateSVG(400, 400);
-    var xScale = new Plottable.Scale.Category().domain(["foo", "bar", "baz"]).range([400, 0]);
-    var ca = new Plottable.Axis.Category(xScale, "bottom");
->>>>>>> 318cf203
     ca.renderTo(svg);
 
     var axisHeight = ca.height();
@@ -174,15 +150,9 @@
         }
     }
 
-<<<<<<< HEAD
-    var svg = generateSVG(400, 300);
+    var svg = TestMethods.generateSVG(400, 300);
     var yScale = new Plottable.Scales.Category();
     var axis = new Plottable.Axes.Category(yScale, "left");
-=======
-    var svg = TestMethods.generateSVG(400, 300);
-    var yScale = new Plottable.Scale.Category();
-    var axis = new Plottable.Axis.Category(yScale, "left");
->>>>>>> 318cf203
     yScale.domain(["A", "B", "C"]);
     axis.renderTo(svg);
 
