--- conflicted
+++ resolved
@@ -11,15 +11,9 @@
   var rowSelector = "." + Plottable.Components.Legend.LEGEND_ROW_CLASS;
 
   beforeEach(() => {
-<<<<<<< HEAD
-    svg = generateSVG(400, 400);
+    svg = TestMethods.generateSVG(400, 400);
     color = new Plottable.Scales.Color();
     legend = new Plottable.Components.Legend(color);
-=======
-    svg = TestMethods.generateSVG(400, 400);
-    color = new Plottable.Scale.Color();
-    legend = new Plottable.Component.Legend(color);
->>>>>>> 318cf203
   });
 
   it("a basic legend renders", () => {
@@ -32,15 +26,9 @@
       assert.strictEqual(d, color.domain()[i], "the data is set properly");
       var d3this = d3.select(this);
       var text = d3this.select("text").text();
-<<<<<<< HEAD
-      assert.equal(text, d, "the text node has correct text");
+      assert.strictEqual(text, d, "the text node has correct text");
       var symbol = d3this.select("." + Plottable.Components.Legend.LEGEND_SYMBOL_CLASS);
-      assert.equal(symbol.attr("fill"), color.scale(d), "the symbol's fill is set properly");
-=======
-      assert.strictEqual(text, d, "the text node has correct text");
-      var symbol = d3this.select("." + Plottable.Component.Legend.LEGEND_SYMBOL_CLASS);
       assert.strictEqual(symbol.attr("fill"), color.scale(d), "the symbol's fill is set properly");
->>>>>>> 318cf203
     });
     svg.remove();
   });
@@ -109,15 +97,9 @@
     (<any> legend)._content.selectAll(entrySelector).each(function(d: any, i: number) {
       assert.strictEqual(d, newDomain[i], "the data is set correctly");
       var text = d3.select(this).select("text").text();
-<<<<<<< HEAD
-      assert.equal(text, d, "the text was set properly");
+      assert.strictEqual(text, d, "the text was set properly");
       var fill = d3.select(this).select("." + Plottable.Components.Legend.LEGEND_SYMBOL_CLASS).attr("fill");
-      assert.equal(fill, color.scale(d), "the fill was set properly");
-=======
-      assert.strictEqual(text, d, "the text was set properly");
-      var fill = d3.select(this).select("." + Plottable.Component.Legend.LEGEND_SYMBOL_CLASS).attr("fill");
       assert.strictEqual(fill, color.scale(d), "the fill was set properly");
->>>>>>> 318cf203
     });
     assert.lengthOf((<any> legend)._content.selectAll(rowSelector)[0], 5, "there are the right number of legend elements");
     svg.remove();
@@ -135,15 +117,9 @@
     (<any> legend)._content.selectAll(entrySelector).each(function(d: any, i: number) {
       assert.strictEqual(d, newDomain[i], "the data is set correctly");
       var text = d3.select(this).select("text").text();
-<<<<<<< HEAD
-      assert.equal(text, d, "the text was set properly");
+      assert.strictEqual(text, d, "the text was set properly");
       var fill = d3.select(this).select("." + Plottable.Components.Legend.LEGEND_SYMBOL_CLASS).attr("fill");
-      assert.equal(fill, newColorScale.scale(d), "the fill was set properly");
-=======
-      assert.strictEqual(text, d, "the text was set properly");
-      var fill = d3.select(this).select("." + Plottable.Component.Legend.LEGEND_SYMBOL_CLASS).attr("fill");
       assert.strictEqual(fill, newColorScale.scale(d), "the fill was set properly");
->>>>>>> 318cf203
     });
 
     svg.remove();
@@ -163,15 +139,9 @@
     (<any> legend)._content.selectAll(entrySelector).each(function(d: any, i: number) {
       assert.strictEqual(d, newDomain[i], "the data is set correctly");
       var text = d3.select(this).select("text").text();
-<<<<<<< HEAD
-      assert.equal(text, d, "the text was set properly");
+      assert.strictEqual(text, d, "the text was set properly");
       var fill = d3.select(this).select("." + Plottable.Components.Legend.LEGEND_SYMBOL_CLASS).attr("fill");
-      assert.equal(fill, newColorScale.scale(d), "the fill was set properly");
-=======
-      assert.strictEqual(text, d, "the text was set properly");
-      var fill = d3.select(this).select("." + Plottable.Component.Legend.LEGEND_SYMBOL_CLASS).attr("fill");
       assert.strictEqual(fill, newColorScale.scale(d), "the fill was set properly");
->>>>>>> 318cf203
     });
     svg.remove();
   });
