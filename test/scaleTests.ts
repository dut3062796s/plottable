--- conflicted
+++ resolved
@@ -171,8 +171,6 @@
     });
   });
 
-<<<<<<< HEAD
-=======
   describe("Ordinal Scales", () => {
     it("defaults to \"points\" range type", () => {
       var scale = new Plottable.OrdinalScale();
@@ -198,6 +196,4 @@
       assert.deepEqual(scale.rangeBand(), 329);
     });
   });
-
->>>>>>> 76c64c9e
 });