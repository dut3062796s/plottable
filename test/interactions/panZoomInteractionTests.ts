///<reference path="../testReference.ts" />

describe("Interactions", () => {
  describe("PanZoomInteraction", () => {
    let svg: d3.Selection<void>;
    let SVG_WIDTH = 400;
    let SVG_HEIGHT = 500;

    let component: Plottable.Component;
    let eventTarget: d3.Selection<void>;

    let xScale: Plottable.QuantitativeScale<number>;
    let yScale: Plottable.QuantitativeScale<number>;
    let panZoomInteraction: Plottable.Interactions.PanZoom;

    beforeEach(() => {
      svg = TestMethods.generateSVG(SVG_WIDTH, SVG_HEIGHT);

<<<<<<< HEAD
      component = new Plottable.Component();
=======
      let component = new Plottable.Component();
>>>>>>> f944e547
      component.renderTo(svg);

      xScale = new Plottable.Scales.Linear();
      xScale.domain([0, SVG_WIDTH / 2]).range([0, SVG_WIDTH]);
      yScale = new Plottable.Scales.Linear();
      yScale.domain([0, SVG_HEIGHT / 2]).range([0, SVG_HEIGHT]);
      panZoomInteraction = new Plottable.Interactions.PanZoom();
      panZoomInteraction.addXScale(xScale);
      panZoomInteraction.addYScale(yScale);
      panZoomInteraction.attachTo(component);

      eventTarget = component.background();
    });

    describe("Panning", () => {

      it("dragging a certain amount will translate the scale correctly (mouse)", () => {
        let startPoint = { x: SVG_WIDTH / 4, y: SVG_HEIGHT / 4 };
        let endPoint = { x: SVG_WIDTH / 2, y: SVG_HEIGHT * 3 / 4 };
        TestMethods.triggerFakeMouseEvent("mousedown", eventTarget, startPoint.x, startPoint.y);
        TestMethods.triggerFakeMouseEvent("mousemove", eventTarget, endPoint.x, endPoint.y);
        TestMethods.triggerFakeMouseEvent("mouseend", eventTarget, endPoint.x, endPoint.y);
        assert.deepEqual(xScale.domain(), [-SVG_WIDTH / 8, SVG_WIDTH * 3 / 8], "xScale pans to the correct domain via drag (mouse)");
        assert.deepEqual(yScale.domain(), [-SVG_HEIGHT / 4, SVG_HEIGHT / 4], "yScale pans to the correct domain via drag (mouse)");
        svg.remove();
      });

      it("dragging to outside the component will translate the scale correctly (mouse)", () => {
        let startPoint = { x: SVG_WIDTH / 2, y: SVG_HEIGHT / 2 };
        let endPoint = { x: -SVG_WIDTH / 2, y: -SVG_HEIGHT / 2 };
        TestMethods.triggerFakeMouseEvent("mousedown", eventTarget, startPoint.x, startPoint.y);
        TestMethods.triggerFakeMouseEvent("mousemove", eventTarget, endPoint.x, endPoint.y);
        TestMethods.triggerFakeMouseEvent("mouseend", eventTarget, endPoint.x, endPoint.y);
        assert.deepEqual(xScale.domain(), [SVG_WIDTH / 2, SVG_WIDTH], "xScale pans to the correct domain via drag (mouse)");
        assert.deepEqual(yScale.domain(), [SVG_HEIGHT / 2, SVG_HEIGHT], "yScale pans to the correct domain via drag (mouse)");
        svg.remove();
      });

      it("dragging a certain amount will translate multiple scales correctly (mouse)", () => {
        let xScale2 = new Plottable.Scales.Linear();
        xScale2.domain([0, 2 * SVG_WIDTH]).range([0, SVG_WIDTH]);
        panZoomInteraction.addXScale(xScale2);
        let startPoint = { x: SVG_WIDTH / 2, y: SVG_HEIGHT / 2 };
        let endPoint = { x: -SVG_WIDTH / 2, y: -SVG_HEIGHT / 2 };
        TestMethods.triggerFakeMouseEvent("mousedown", eventTarget, startPoint.x, startPoint.y);
        TestMethods.triggerFakeMouseEvent("mousemove", eventTarget, endPoint.x, endPoint.y);
        TestMethods.triggerFakeMouseEvent("mouseend", eventTarget, endPoint.x, endPoint.y);
        assert.deepEqual(xScale.domain(), [SVG_WIDTH / 2, SVG_WIDTH], "xScale pans to the correct domain via drag (mouse)");
        assert.deepEqual(xScale2.domain(), [SVG_WIDTH * 2, SVG_WIDTH * 4], "xScale2 pans to the correct domain via drag (mouse)");
        svg.remove();
      });

      it("dragging a certain amount will translate the scale correctly (touch)", () => {
        // HACKHACK PhantomJS doesn't implement fake creation of WheelEvents
        // https://github.com/ariya/phantomjs/issues/11289
        if ( window.PHANTOMJS ) {
          svg.remove();
          return;
        }

        let startPoint = { x: SVG_WIDTH / 4, y: SVG_HEIGHT / 4 };
        let endPoint = { x: SVG_WIDTH / 2, y: SVG_HEIGHT * 3 / 4 };
        TestMethods.triggerFakeTouchEvent("touchstart", eventTarget, [startPoint]);
        TestMethods.triggerFakeTouchEvent("touchmove", eventTarget, [endPoint]);
        TestMethods.triggerFakeTouchEvent("touchend", eventTarget, [endPoint]);
        assert.deepEqual(xScale.domain(), [-SVG_WIDTH / 8, SVG_WIDTH * 3 / 8], "xScale pans to the correct domain via drag (touch)");
        assert.deepEqual(yScale.domain(), [-SVG_HEIGHT / 4, SVG_HEIGHT / 4], "yScale pans to the correct domain via drag (touch)");
        svg.remove();
      });

      it("dragging to outside the component will translate the scale correctly (touch)", () => {
        let startPoint = { x: SVG_WIDTH / 2, y: SVG_HEIGHT / 2 };
        let endPoint = { x: -SVG_WIDTH / 2, y: -SVG_HEIGHT / 2 };
        TestMethods.triggerFakeTouchEvent("touchstart", eventTarget, [startPoint]);
        TestMethods.triggerFakeTouchEvent("touchmove", eventTarget, [endPoint]);
        TestMethods.triggerFakeTouchEvent("touchend", eventTarget, [endPoint]);
        assert.deepEqual(xScale.domain(), [SVG_WIDTH / 2, SVG_WIDTH], "xScale pans to the correct domain via drag (touch)");
        assert.deepEqual(yScale.domain(), [SVG_HEIGHT / 2, SVG_HEIGHT], "yScale pans to the correct domain via drag (touch)");
        svg.remove();
      });

      it("dragging a certain amount will translate multiple scales correctly (touch)", () => {
        let xScale2 = new Plottable.Scales.Linear();
        xScale2.domain([0, 2 * SVG_WIDTH]).range([0, SVG_WIDTH]);
        panZoomInteraction.addXScale(xScale2);
        let startPoint = { x: SVG_WIDTH / 2, y: SVG_HEIGHT / 2 };
        let endPoint = { x: -SVG_WIDTH / 2, y: -SVG_HEIGHT / 2 };
        TestMethods.triggerFakeTouchEvent("touchstart", eventTarget, [startPoint]);
        TestMethods.triggerFakeTouchEvent("touchmove", eventTarget, [endPoint]);
        TestMethods.triggerFakeTouchEvent("touchend", eventTarget, [endPoint]);
        assert.deepEqual(xScale.domain(), [SVG_WIDTH / 2, SVG_WIDTH], "xScale pans to the correct domain via drag (touch)");
        assert.deepEqual(xScale2.domain(), [SVG_WIDTH * 2, SVG_WIDTH * 4], "xScale2 pans to the correct domain via drag (touch)");
        svg.remove();
      });

    });

    it("mousewheeling a certain amount will magnify the scale correctly", () => {
      // HACKHACK PhantomJS doesn't implement fake creation of WheelEvents
      // https://github.com/ariya/phantomjs/issues/11289
      if ( window.PHANTOMJS ) {
        svg.remove();
        return;
      }

      let scrollPoint = { x: SVG_WIDTH / 4, y: SVG_HEIGHT / 4 };
      let deltaY = 500;

      TestMethods.triggerFakeWheelEvent( "wheel", svg, scrollPoint.x, scrollPoint.y, deltaY );

      assert.deepEqual(xScale.domain(), [-SVG_WIDTH / 8, SVG_WIDTH * 7 / 8], "xScale zooms to the correct domain via scroll");
      assert.deepEqual(yScale.domain(), [-SVG_HEIGHT / 8, SVG_HEIGHT * 7 / 8], "yScale zooms to the correct domain via scroll");
      svg.remove();
    });

    it("mousewheeling a certain amount will magnify multiple scales correctly", () => {
      // HACKHACK PhantomJS doesn't implement fake creation of WheelEvents
      // https://github.com/ariya/phantomjs/issues/11289
      if ( window.PHANTOMJS ) {
        svg.remove();
        return;
      }
      let xScale2 = new Plottable.Scales.Linear();
      xScale2.domain([0, 2 * SVG_WIDTH]).range([0, SVG_WIDTH]);
      panZoomInteraction.addXScale(xScale2);

      let scrollPoint = { x: SVG_WIDTH / 4, y: SVG_HEIGHT / 4 };
      let deltaY = 500;

      TestMethods.triggerFakeWheelEvent( "wheel", svg, scrollPoint.x, scrollPoint.y, deltaY );

      assert.deepEqual(xScale.domain(), [-SVG_WIDTH / 8, SVG_WIDTH * 7 / 8], "xScale zooms to the correct domain via scroll");
      assert.deepEqual(xScale2.domain(), [-SVG_WIDTH / 2, SVG_WIDTH * 7 / 2], "xScale2 zooms to the correct domain via scroll");
      svg.remove();
    });

    it("pinching a certain amount will magnify the scale correctly", () => {
      let startPoint = { x: SVG_WIDTH / 4, y: SVG_HEIGHT / 4 };
      let startPoint2 = { x: SVG_WIDTH / 2, y: SVG_HEIGHT / 2 };
      TestMethods.triggerFakeTouchEvent( "touchstart", eventTarget, [startPoint, startPoint2], [0, 1] );

      let endPoint = { x: SVG_WIDTH * 3 / 4, y: SVG_HEIGHT * 3 / 4 };
      TestMethods.triggerFakeTouchEvent("touchmove", eventTarget, [endPoint], [1] );
      TestMethods.triggerFakeTouchEvent("touchend", eventTarget, [endPoint], [1] );
      assert.deepEqual(xScale.domain(), [SVG_WIDTH / 16, SVG_WIDTH * 5 / 16], "xScale transforms to the correct domain via pinch");
      assert.deepEqual(yScale.domain(), [SVG_HEIGHT / 16, SVG_HEIGHT * 5 / 16], "yScale transforms to the correct domain via pinch");
      svg.remove();
    });

    it("pinching a certain amount will magnify multiple scales correctly", () => {
      let xScale2 = new Plottable.Scales.Linear();
      xScale2.domain([0, 2 * SVG_WIDTH]).range([0, SVG_WIDTH]);
      panZoomInteraction.addXScale(xScale2);
      let startPoint = { x: SVG_WIDTH / 4, y: SVG_HEIGHT / 4 };
      let startPoint2 = { x: SVG_WIDTH / 2, y: SVG_HEIGHT / 2 };
      TestMethods.triggerFakeTouchEvent( "touchstart", eventTarget, [startPoint, startPoint2], [0, 1] );

      let endPoint = { x: SVG_WIDTH * 3 / 4, y: SVG_HEIGHT * 3 / 4 };
      TestMethods.triggerFakeTouchEvent("touchmove", eventTarget, [endPoint], [1] );
      TestMethods.triggerFakeTouchEvent("touchend", eventTarget, [endPoint], [1] );
      assert.deepEqual(xScale.domain(), [SVG_WIDTH / 16, SVG_WIDTH * 5 / 16], "xScale transforms to the correct domain via pinch");
      assert.deepEqual(xScale2.domain(), [SVG_WIDTH / 4, SVG_WIDTH * 5 / 4], "xScale2 transforms to the correct domain via pinch");
      svg.remove();
    });

    it("pinching inside one component does not affect another component", () => {
      let component2 = new Plottable.Component();
      let table = new Plottable.Components.Table([[component], [component2]]);
      table.renderTo(svg);
      let xScale2 = new Plottable.Scales.Linear();
      const initialDomain = [0, SVG_WIDTH / 2];
      xScale2.domain(initialDomain).range([0, SVG_WIDTH]);
      let panZoomInteraction2 = new Plottable.Interactions.PanZoom();
      panZoomInteraction2.addXScale(xScale2);
      panZoomInteraction2.attachTo(component2);

      let startPoint = { x: SVG_WIDTH / 4, y: SVG_HEIGHT / 2 };
      let startPoint2 = { x: SVG_WIDTH / 2, y: SVG_HEIGHT / 2 };
      TestMethods.triggerFakeTouchEvent( "touchstart", eventTarget, [startPoint, startPoint2], [0, 1] );

      let endPoint = { x: SVG_WIDTH * 3 / 4, y: SVG_HEIGHT / 2 };
      TestMethods.triggerFakeTouchEvent("touchmove", eventTarget, [endPoint], [1] );
      TestMethods.triggerFakeTouchEvent("touchend", eventTarget, [endPoint], [1] );
      assert.deepEqual(xScale.domain(), [SVG_WIDTH / 16, SVG_WIDTH * 5 / 16], "xScale inside target component transforms via pinch");
      assert.deepEqual(xScale2.domain(), initialDomain, "xScale outside of target component does not transform via pinch");
      svg.remove();
    });

    it("Setting the xScales in batch is the same as adding one at a time", () => {
      let xScale2 = new Plottable.Scales.Linear();
      panZoomInteraction.addXScale(xScale2);
      let xScales = panZoomInteraction.xScales();
      panZoomInteraction.xScales([xScale, xScale2]);
      assert.deepEqual(xScales, panZoomInteraction.xScales(), "Setting and adding x scales result in the same behavior");
      svg.remove();
    });

    it("Setting the yScales in batch is the same as adding one at a time", () => {
      let yScale2 = new Plottable.Scales.Linear();
      panZoomInteraction.addYScale(yScale2);
      let yScales = panZoomInteraction.yScales();
      panZoomInteraction.yScales([yScale, yScale2]);
      assert.deepEqual(yScales, panZoomInteraction.yScales(), "Setting and adding y scales result in the same behavior");
      svg.remove();
    });

    it("Adding an already existent xScale does nothing", () => {
      let oldXScaleNumber = panZoomInteraction.xScales().length;
      panZoomInteraction.addXScale(panZoomInteraction.xScales()[0]);
      assert.lengthOf(panZoomInteraction.xScales(), oldXScaleNumber, "Number of x scales is maintained");
      svg.remove();
    });

    it("Adding an already existent yScale does nothing", () => {
      let oldYScaleNumber = panZoomInteraction.yScales().length;
      panZoomInteraction.addYScale(panZoomInteraction.yScales()[0]);
      assert.lengthOf(panZoomInteraction.yScales(), oldYScaleNumber, "Number of y scales is maintained");
      svg.remove();
    });

    describe("minDomainExtent", () => {

      let minimumDomainExtent: number;

      beforeEach(() => {
        minimumDomainExtent = SVG_WIDTH / 4;
        panZoomInteraction.minDomainExtent(xScale, minimumDomainExtent);
      });

      it("Rejects negative extents", () => {
        assert.throws(() => panZoomInteraction.minDomainExtent(xScale, -1), Error);
        svg.remove();
      });

      it("can't be larger than maxDomainExtent() for the same Scale", () => {
        let maximumDomainExtent = minimumDomainExtent * 2;
        panZoomInteraction.maxDomainExtent(xScale, maximumDomainExtent);
        let tooBigMinimumDomainExtent = maximumDomainExtent * 2;
        assert.throws(() => panZoomInteraction.minDomainExtent(xScale, tooBigMinimumDomainExtent), Error);
        svg.remove();
      });

      it("Mousewheeling in cannot go beyond the specified domainExtent", () => {
        // HACKHACK PhantomJS doesn't implement fake creation of WheelEvents
        // https://github.com/ariya/phantomjs/issues/11289
        if ( window.PHANTOMJS ) {
          svg.remove();
          return;
        }

        let scrollPoint = { x: SVG_WIDTH / 4, y: SVG_HEIGHT / 4 };
        let deltaY = -3000;

        TestMethods.triggerFakeWheelEvent("wheel", svg, scrollPoint.x, scrollPoint.y, deltaY );
        let domainExtent = Math.abs(xScale.domain()[1] - xScale.domain()[0]);
        assert.strictEqual(domainExtent, minimumDomainExtent, "xScale zooms to the correct domain via scroll");
        svg.remove();
      });

      it("Pinching in cannot go beyond the specified domainExtent", () => {
        let startPoint = { x: SVG_WIDTH / 4, y: SVG_HEIGHT / 4 };
        let startPoint2 = { x: SVG_WIDTH / 2, y: SVG_HEIGHT / 2 };
        TestMethods.triggerFakeTouchEvent( "touchstart", eventTarget, [startPoint, startPoint2], [0, 1] );

        let endPoint = { x: SVG_WIDTH, y: SVG_HEIGHT};
        TestMethods.triggerFakeTouchEvent("touchmove", eventTarget, [endPoint], [1] );
        TestMethods.triggerFakeTouchEvent("touchend", eventTarget, [endPoint], [1] );
        let domainExtent = Math.abs(xScale.domain()[1] - xScale.domain()[0]);
        assert.strictEqual(domainExtent, minimumDomainExtent, "xScale zooms to the correct domain via pinch");
        svg.remove();
      });

    });

    describe("maxDomainExtent", () => {
      let maximumDomainExtent: number;

      beforeEach(() => {
        maximumDomainExtent = SVG_WIDTH;
        panZoomInteraction.maxDomainExtent(xScale, maximumDomainExtent);
      });

      it("Rejects non-positive extents", () => {
        assert.throws(() => panZoomInteraction.maxDomainExtent(xScale, -1), Error);
        assert.throws(() => panZoomInteraction.maxDomainExtent(xScale, 0), Error);
        svg.remove();
      });

      it("can't be smaller than minDomainExtent() for the same Scale", () => {
        let minimumDomainExtent = maximumDomainExtent / 2;
        panZoomInteraction.minDomainExtent(xScale, minimumDomainExtent);
        let tooSmallMaximumDomainExtent = minimumDomainExtent / 2;
        assert.throws(() => panZoomInteraction.maxDomainExtent(xScale, tooSmallMaximumDomainExtent), Error);
        svg.remove();
      });

      it("Mousewheeling out cannot go beyond the specified domainExtent", () => {
        // HACKHACK PhantomJS doesn't implement fake creation of WheelEvents
        // https://github.com/ariya/phantomjs/issues/11289
        if ( window.PHANTOMJS ) {
          svg.remove();
          return;
        }

        let scrollPoint = { x: SVG_WIDTH / 4, y: SVG_HEIGHT / 4 };
        let deltaY = 3000;

        TestMethods.triggerFakeWheelEvent("wheel", svg, scrollPoint.x, scrollPoint.y, deltaY );
        let domainExtent = Math.abs(xScale.domain()[1] - xScale.domain()[0]);
        assert.strictEqual(domainExtent, maximumDomainExtent, "xScale zooms to the correct domain via scroll");
        svg.remove();
      });

      it("Pinching in cannot go beyond the specified domainExtent", () => {
        let startPoint = { x: SVG_WIDTH / 4, y: SVG_HEIGHT / 4 };
        let startPoint2 = { x: SVG_WIDTH / 2, y: SVG_HEIGHT / 2 };
        TestMethods.triggerFakeTouchEvent( "touchstart", eventTarget, [startPoint, startPoint2], [0, 1] );

        let endPoint = { x: 5 * SVG_WIDTH / 16, y: 5 * SVG_HEIGHT / 16 };
        TestMethods.triggerFakeTouchEvent("touchmove", eventTarget, [endPoint], [1] );
        TestMethods.triggerFakeTouchEvent("touchend", eventTarget, [endPoint], [1] );
        let domainExtent = Math.abs(xScale.domain()[1] - xScale.domain()[0]);
        assert.strictEqual(domainExtent, maximumDomainExtent, "xScale zooms to the correct domain via pinch");
        svg.remove();
      });

    });

  });
});<|MERGE_RESOLUTION|>--- conflicted
+++ resolved
@@ -16,11 +16,7 @@
     beforeEach(() => {
       svg = TestMethods.generateSVG(SVG_WIDTH, SVG_HEIGHT);
 
-<<<<<<< HEAD
       component = new Plottable.Component();
-=======
-      let component = new Plottable.Component();
->>>>>>> f944e547
       component.renderTo(svg);
 
       xScale = new Plottable.Scales.Linear();
