import { SimpleSelection } from "../../src/core/interfaces";
import * as d3 from "d3";

import { assert } from "chai";

import * as Plottable from "../../src";

import * as TestMethods from "../testMethods";

describe("Interactions", () => {
  describe("Drag Interaction", () => {
    const SVG_WIDTH = 400;
    const SVG_HEIGHT = 400;

    const startPoint = {
      x: SVG_WIDTH / 4,
      y: SVG_HEIGHT / 4,
    };
    const endPoint = {
      x: SVG_WIDTH / 2,
      y: SVG_HEIGHT / 2,
    };
    const positiveOutsidePoint = {
      x: SVG_WIDTH * 1.5,
      y: SVG_HEIGHT * 1.5,
    };
    const negativeOutsidePoint = {
      x: -SVG_WIDTH / 2,
      y: -SVG_HEIGHT / 2,
    };

<<<<<<< HEAD
    let svg: d3.Selection<void>;
    let component: Plottable.SVGComponent;
=======
    let svg: SimpleSelection<void>;
    let component: Plottable.Component;
>>>>>>> ad21cfde
    let dragInteraction: Plottable.Interactions.Drag;

    interface DragTestCallback {
      lastStartPoint: Plottable.Point;
      lastEndPoint: Plottable.Point;
      called: boolean;
      reset: () => void;
      (startPoint: Plottable.Point, endPoint: Plottable.Point): void;
    }

    function makeDragCallback() {
      let callback = <DragTestCallback> function(start: Plottable.Point, end: Plottable.Point) {
        callback.lastStartPoint = start;
        callback.lastEndPoint = end;
        callback.called = true;
      };
      callback.called = false;
      callback.reset = () => {
        callback.lastStartPoint = undefined;
        callback.lastStartPoint = undefined;
        callback.called = false;
      };
      return callback;
    }

    function triggerFakeDragStart(point: Plottable.Point, mode = TestMethods.InteractionMode.Mouse) {
      TestMethods.triggerFakeInteractionEvent(mode, TestMethods.InteractionType.Start, component.background(), point.x, point.y);
    }

    function triggerFakeDragMove(start: Plottable.Point, end: Plottable.Point, mode = TestMethods.InteractionMode.Mouse) {
      TestMethods.triggerFakeInteractionEvent(mode, TestMethods.InteractionType.Start, component.background(), start.x, start.y);
      TestMethods.triggerFakeInteractionEvent(mode, TestMethods.InteractionType.Move, component.background(), end.x, end.y);
    }

    function triggerFakeDragEnd(start: Plottable.Point, end: Plottable.Point, mode = TestMethods.InteractionMode.Mouse) {
      TestMethods.triggerFakeInteractionEvent(mode, TestMethods.InteractionType.Start, component.background(), start.x, start.y);
      TestMethods.triggerFakeInteractionEvent(mode, TestMethods.InteractionType.End, component.background(), end.x, end.y);
    }

    beforeEach(() => {
      svg = TestMethods.generateSVG(SVG_WIDTH, SVG_HEIGHT);
      component = new Plottable.SVGComponent();
      component.renderTo(svg);

      dragInteraction = new Plottable.Interactions.Drag();
      dragInteraction.attachTo(component);
    });

    afterEach(function() {
      if (this.currentTest.state === "passed") {
        svg.remove();
      }
    });

    describe("registering and dergistering callbacks", () => {
      ["DragStart", "Drag", "DragEnd"].forEach((eventName) => {
        function register(callback: Plottable.DragCallback) {
          switch (eventName) {
            case "DragStart":
              return dragInteraction.onDragStart(callback);
            case "Drag":
              return dragInteraction.onDrag(callback);
            case "DragEnd":
              return dragInteraction.onDragEnd(callback);
            default:
              throw new Error(`unrecognized event type "${eventName}"`);
          }
        }

        function deregister(callback: Plottable.DragCallback) {
          switch (eventName) {
            case "DragStart":
              return dragInteraction.offDragStart(callback);
            case "Drag":
              return dragInteraction.offDrag(callback);
            case "DragEnd":
              return dragInteraction.offDragEnd(callback);
            default:
              throw new Error(`unrecognized event type "${eventName}"`);
          }
        }

        function triggerAppropriateFakeEvent(start: Plottable.Point, end: Plottable.Point) {
          switch (eventName) {
            case "DragStart":
              triggerFakeDragStart(start);
              break;
            case "Drag":
              triggerFakeDragMove(start, end);
              break;
            case "DragEnd":
              triggerFakeDragEnd(start, end);
              break;
            default:
              throw new Error(`unrecognized event type "${eventName}"`);
          }
        }

        describe(`for ${eventName}`, () => {
          it(`registers callback using on${eventName}`, () => {
            const callback = makeDragCallback();
            assert.strictEqual(register(callback), dragInteraction, "registration returns the calling Interaction");

            triggerAppropriateFakeEvent(startPoint, endPoint);
            assert.isTrue(callback.called, "Interaction correctly triggers the callback");
          });

          it(`deregisters callback using off${eventName}`, () => {
            const callback = makeDragCallback();
            register(callback);
            assert.strictEqual(deregister(callback), dragInteraction, "deregistration returns the calling Interaction");

            triggerAppropriateFakeEvent(startPoint, endPoint);
            assert.isFalse(callback.called, "callback should be disconnected from the Interaction");
          });

          it(`can register multiple on${eventName} callbacks`, () => {
            const callback1 = makeDragCallback();
            const callback2 = makeDragCallback();
            register(callback1);
            register(callback2);

            triggerAppropriateFakeEvent(startPoint, endPoint);
            assert.isTrue(callback1.called, "Interaction should trigger the first callback");
            assert.isTrue(callback2.called, "Interaction should trigger the second callback");
          });

          it(`can deregister a on${eventName} callback without affecting the other ones`, () => {
            const callback1 = makeDragCallback();
            const callback2 = makeDragCallback();
            register(callback1);
            register(callback2);
            deregister(callback1);

            triggerAppropriateFakeEvent(startPoint, endPoint);
            assert.isFalse(callback1.called, "Callback1 should be disconnected from the Interaction");
            assert.isTrue(callback2.called, "Callback2 should still exist on the Interaction");
          });
        });
      });
    });

    describe("invoking callbacks", () => {
      describe("for DragStart", () => {
        [TestMethods.InteractionMode.Mouse, TestMethods.InteractionMode.Touch].forEach((mode) => {
          describe(`with ${TestMethods.InteractionMode[mode]} events`, () => {
            let callback: DragTestCallback;

            beforeEach(() => {
              callback = makeDragCallback();
              dragInteraction.onDragStart(callback);
            });

            it("invokes onDragStart callback on start event", () => {
              triggerFakeDragStart(startPoint, mode);
              assert.isTrue(callback.called, "callback was called on beginning drag");
              assert.deepEqual(callback.lastStartPoint, startPoint, "was passed the correct point");
            });

            it("does not invoke callback if drag starts outside Component", () => {
              triggerFakeDragStart(positiveOutsidePoint, mode);
              assert.isFalse(callback.called, "does not trigger callback if drag starts outside the Component (positive)");
              triggerFakeDragStart(negativeOutsidePoint, mode);
              assert.isFalse(callback.called, "does not trigger callback if drag starts outside the Component (negative)");
            });

            if (mode === TestMethods.InteractionMode.Mouse) {
              it("does not invoke onDragStart on right click", () => {
                TestMethods.triggerFakeMouseEvent("mousedown", component.background(), startPoint.x, startPoint.y, 2);
                assert.isFalse(callback.called, "callback is not called on right-click");
              });
            }
          });
        });
      });

      describe("for Drag", () => {
        let callback: DragTestCallback;

        beforeEach(() => {
          callback = makeDragCallback();
          dragInteraction.onDrag(callback);
        });

        [TestMethods.InteractionMode.Mouse, TestMethods.InteractionMode.Touch].forEach((mode: TestMethods.InteractionMode) => {
          it("passes correct start and end point on drag for " + TestMethods.InteractionMode[mode], () => {
            triggerFakeDragMove(startPoint, endPoint);
            assert.isTrue(callback.called, "callback was called on dragging");
            assert.deepEqual(callback.lastStartPoint, startPoint, "was passed the correct starting point");
            assert.deepEqual(callback.lastEndPoint, endPoint, "was passed the correct current point");
          });
        });

        it("does not continue dragging once the touch is cancelled", () => {
          let target = component.background();
          const tenFromEndPoint = {
            x: endPoint.x - 10,
            y: endPoint.y - 10,
          };
          TestMethods.triggerFakeTouchEvent("touchstart", target, [startPoint]);
          TestMethods.triggerFakeTouchEvent("touchmove", target, [tenFromEndPoint]);
          TestMethods.triggerFakeTouchEvent("touchcancel", target, [tenFromEndPoint]);
          TestMethods.triggerFakeTouchEvent("touchend", target, [endPoint]);
          assert.isTrue(callback.called, "the callback is called");
          assert.deepEqual(callback.lastStartPoint, startPoint, "start point is correct");
          assert.deepEqual(callback.lastEndPoint, tenFromEndPoint, "end point is last known location when cancelled");
        });
      });

      describe("for DragEnd", () => {
        let callback: DragTestCallback;

        beforeEach(() => {
          callback = makeDragCallback();
          dragInteraction.onDragEnd(callback);
        });

        [TestMethods.InteractionMode.Mouse, TestMethods.InteractionMode.Touch].forEach((mode: TestMethods.InteractionMode) => {
          it(`passes correct start and end point on drag ending for ${TestMethods.InteractionMode[mode]}`, () => {
            triggerFakeDragEnd(startPoint, endPoint);

            assert.isTrue(callback.called, "callback was called on drag ending");
            assert.deepEqual(callback.lastStartPoint, startPoint, "was passed the correct starting point");
            assert.deepEqual(callback.lastEndPoint, endPoint, "was passed the correct current point");
          });

          it(`supports multiple start/move/end drag callbacks at the same time for ${TestMethods.InteractionMode[mode]}`, () => {
            const startCallback = makeDragCallback();
            const moveCallback = makeDragCallback();
            const endCallback = makeDragCallback();

            dragInteraction.onDragStart(startCallback);
            dragInteraction.onDrag(moveCallback);
            dragInteraction.onDragEnd(endCallback);

            TestMethods.triggerFakeInteractionEvent(mode,
                                                    TestMethods.InteractionType.Start,
                                                    component.background(),
                                                    startPoint.x,
                                                    startPoint.y);
            assert.isTrue(startCallback.called, "callback for drag start was called");

            TestMethods.triggerFakeInteractionEvent(mode,
                                                    TestMethods.InteractionType.Move,
                                                    component.background(),
                                                    endPoint.x,
                                                    endPoint.y);
            assert.isTrue(moveCallback.called, "callback for drag was called");

            TestMethods.triggerFakeInteractionEvent(mode,
                                                    TestMethods.InteractionType.End,
                                                    component.background(),
                                                    endPoint.x,
                                                    endPoint.y);
            assert.isTrue(endCallback.called, "callback for drag end was called");
          });
        });

        it("does not call callback on mouseup from the right-click button", () => {
            TestMethods.triggerFakeMouseEvent("mousedown", component.background(), startPoint.x, startPoint.y);
            TestMethods.triggerFakeMouseEvent("mouseup", component.background(), endPoint.x, endPoint.y, 2);
            assert.isFalse(callback.called, "callback was not called on mouseup from the right-click button");
            // end the drag
            TestMethods.triggerFakeMouseEvent("mouseup", component.background(), endPoint.x, endPoint.y);
        });
      });
    });

    describe("constrainedToComponent", () => {
      it("is true by default", () => {
        assert.isTrue(dragInteraction.constrainedToComponent(), "constrains by default");
      });

      it("can be set to false", () => {
        assert.strictEqual(dragInteraction.constrainedToComponent(false), dragInteraction, "setter returns calling Drag Interaction");
        assert.isFalse(dragInteraction.constrainedToComponent(), "constrains set to false");
      });

      [TestMethods.InteractionMode.Mouse, TestMethods.InteractionMode.Touch].forEach((mode) => {
        describe(`invoking callbacks with ${TestMethods.InteractionMode[mode]} events when not constrained`, () => {
          let callback: DragTestCallback;

          beforeEach(() => {
            callback = makeDragCallback();
            dragInteraction.constrainedToComponent(false);
            dragInteraction.onDrag(callback);
            dragInteraction.onDragEnd(callback);
          });

          it("does not constrain dragging for onDrag outside Component in positive direction", () => {
            triggerFakeDragMove(startPoint, positiveOutsidePoint);
            assert.deepEqual(callback.lastEndPoint, positiveOutsidePoint, "was passed the correct end point");
          });

          it("does not constrain dragging for onDrag outside Component in negative direction", () => {
            triggerFakeDragMove(startPoint, negativeOutsidePoint);
            assert.deepEqual(callback.lastEndPoint, negativeOutsidePoint, "was passed the correct end point");
          });

          it("does not constrain dragging for onDragEnd outside Component in positive direction", () => {
            triggerFakeDragEnd(startPoint, positiveOutsidePoint);
            assert.deepEqual(callback.lastEndPoint, positiveOutsidePoint, "was passed the correct end point");
          });

          it("does not constrain dragging for onDragEnd outside Component in negative direction", () => {
            triggerFakeDragEnd(startPoint, negativeOutsidePoint);
            assert.deepEqual(callback.lastEndPoint, negativeOutsidePoint, "was passed the correct end point");
          });
        });

        describe(`invoking callbacks with ${TestMethods.InteractionMode[mode]} events when constrained`, () => {
          const constrainedPos = { x: SVG_WIDTH, y: SVG_HEIGHT };
          const constrainedNeg = { x: 0, y: 0 };

          let callback: DragTestCallback;

          beforeEach(() => {
            callback = makeDragCallback();
            dragInteraction.onDrag(callback);
            dragInteraction.onDragEnd(callback);
          });

          it("constrains dragging for onDrag outside Component in positive direction", () => {
            triggerFakeDragMove(startPoint, positiveOutsidePoint);
            assert.deepEqual(callback.lastEndPoint, constrainedPos, "was passed the correct end point");
          });

          it("constrains dragging for onDrag outside Component in negative direction", () => {
            triggerFakeDragMove(startPoint, negativeOutsidePoint);
            assert.deepEqual(callback.lastEndPoint, constrainedNeg, "was passed the correct end point");
          });

          it("constrains dragging for onDragEnd outside Component in positive direction", () => {
            triggerFakeDragEnd(startPoint, positiveOutsidePoint);
            assert.deepEqual(callback.lastEndPoint, constrainedPos, "was passed the correct end point");
          });

          it("constrains dragging for onDragEnd outside Component in negative direction", () => {
            triggerFakeDragEnd(startPoint, negativeOutsidePoint);
            assert.deepEqual(callback.lastEndPoint, constrainedNeg, "was passed the correct end point");
          });
        });
      });
    });
  });
});<|MERGE_RESOLUTION|>--- conflicted
+++ resolved
@@ -29,13 +29,8 @@
       y: -SVG_HEIGHT / 2,
     };
 
-<<<<<<< HEAD
-    let svg: d3.Selection<void>;
     let component: Plottable.SVGComponent;
-=======
     let svg: SimpleSelection<void>;
-    let component: Plottable.Component;
->>>>>>> ad21cfde
     let dragInteraction: Plottable.Interactions.Drag;
 
     interface DragTestCallback {
