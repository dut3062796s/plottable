///<reference path="testReference.ts" />

module Mocks {
  export class FixedSizeComponent extends Plottable.Component {
    public fixedWidth: number;
    public fixedHeight: number;

    constructor(width = 0, height = 0) {
      super();
      this.fixedWidth = width;
      this.fixedHeight = height;
      this._fixedWidthFlag = true;
      this._fixedHeightFlag = true;
    }

    public _requestedSpace(availableWidth: number, availableHeight: number): Plottable._SpaceRequest {
      return {
<<<<<<< HEAD
        minWidth:  this.fixedWidth,
        minHeight: this.fixedHeight
=======
        width:  this.fixedWidth,
        height: this.fixedHeight,
        wantsWidth: availableWidth < this.fixedWidth,
        wantsHeight: availableHeight < this.fixedHeight
>>>>>>> cbe3da06
      };
    }
  }
}<|MERGE_RESOLUTION|>--- conflicted
+++ resolved
@@ -15,15 +15,8 @@
 
     public _requestedSpace(availableWidth: number, availableHeight: number): Plottable._SpaceRequest {
       return {
-<<<<<<< HEAD
-        minWidth:  this.fixedWidth,
+        minWidth: this.fixedWidth,
         minHeight: this.fixedHeight
-=======
-        width:  this.fixedWidth,
-        height: this.fixedHeight,
-        wantsWidth: availableWidth < this.fixedWidth,
-        wantsHeight: availableHeight < this.fixedHeight
->>>>>>> cbe3da06
       };
     }
   }
