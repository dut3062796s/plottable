--- conflicted
+++ resolved
@@ -19,13 +19,8 @@
   it("Scale alerts listeners when its domain is updated", () => {
     var scale = new Plottable.Scales.Linear();
     var callbackWasCalled = false;
-<<<<<<< HEAD
     var testCallback = (listenable: Plottable.Scales.Linear) => {
-      assert.equal(listenable, scale, "Callback received the calling scale as the first argument");
-=======
-    var testCallback = (listenable: Plottable.Scale.Linear) => {
       assert.strictEqual(listenable, scale, "Callback received the calling scale as the first argument");
->>>>>>> 318cf203
       callbackWasCalled = true;
     };
     scale.broadcaster.registerListener(null, testCallback);
@@ -63,19 +58,11 @@
     });
 
     it("scale autorange works as expected with single dataset", () => {
-<<<<<<< HEAD
-      var svg = generateSVG(100, 100);
-      var renderer = new Plottable.Plot()
-                        .addDataset(dataset)
-                        .project("x", "foo", scale)
-                        .renderTo(svg);
-=======
       var svg = TestMethods.generateSVG(100, 100);
-      new Plottable.Plot.AbstractPlot()
+      new Plottable.Plot()
         .addDataset(dataset)
         .project("x", "foo", scale)
         .renderTo(svg);
->>>>>>> 318cf203
       assert.deepEqual(scale.domain(), [0, 5], "scale domain was autoranged properly");
       data.push({foo: 100, bar: 200});
       dataset.data(data);
@@ -84,15 +71,9 @@
     });
 
     it("scale reference counting works as expected", () => {
-<<<<<<< HEAD
-      var svg1 = generateSVG(100, 100);
-      var svg2 = generateSVG(100, 100);
-      var renderer1 = new Plottable.Plot()
-=======
       var svg1 = TestMethods.generateSVG(100, 100);
       var svg2 = TestMethods.generateSVG(100, 100);
-      var renderer1 = new Plottable.Plot.AbstractPlot()
->>>>>>> 318cf203
+      var renderer1 = new Plottable.Plot()
                           .addDataset(dataset)
                           .project("x", "foo", scale);
       renderer1.renderTo(svg1);
@@ -136,13 +117,7 @@
       var xScale = new Plottable.Scales.Linear();
       var yScale = new Plottable.Scales.Linear();
       xScale.domainer(new Plottable.Domainer());
-<<<<<<< HEAD
-      var xAxis = new Plottable.Axes.Numeric(xScale, "bottom");
-      var yAxis = new Plottable.Axes.Numeric(yScale, "left");
       var renderAreaD1 = new Plottable.Plots.Line(xScale, yScale);
-=======
-      var renderAreaD1 = new Plottable.Plot.Line(xScale, yScale);
->>>>>>> 318cf203
       renderAreaD1.addDataset(ds1);
       renderAreaD1.project("x", "x", xScale);
       renderAreaD1.project("y", "y", yScale);
