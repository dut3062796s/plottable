///<reference path="../testReference.ts" />

describe("Drawers", () => {
  describe("Line Drawer", () => {
    it("getPixelPoint", () => {
      var svg = generateSVG(300, 300);
      var data = [{a: 12, b: 10}, {a: 13, b: 24}, {a: 14, b: 21}, {a: 15, b: 14}];
<<<<<<< HEAD
      var xScale = new Plottable.Scale.Linear();
      var yScale = new Plottable.Scale.Linear();
      var linePlot = new Plottable.Plots.Line(xScale, yScale);
=======
      var xScale = new Plottable.Scales.Linear();
      var yScale = new Plottable.Scales.Linear();
      var linePlot = new Plottable.Plot.Line(xScale, yScale);
>>>>>>> 08fb4697

      var drawer = new Plottable.Drawers.Line("one");
      (<any> linePlot)._getDrawer = () => drawer;

      linePlot.addDataset("one", data);
      linePlot.project("x", "a", xScale);
      linePlot.project("y", "b", yScale);
      linePlot.renderTo(svg);

      data.forEach((datum: any, index: number) => {
        var pixelPoint = drawer._getPixelPoint(datum, index);
        assert.closeTo(pixelPoint.x, xScale.scale(datum.a), 1, "x coordinate correct for index " + index);
        assert.closeTo(pixelPoint.y, yScale.scale(datum.b), 1, "y coordinate correct for index " + index);
      });

      svg.remove();
    });

    it("getSelection", () => {
      var svg = generateSVG(300, 300);
      var data = [{a: 12, b: 10}, {a: 13, b: 24}, {a: 14, b: 21}, {a: 15, b: 14}];
<<<<<<< HEAD
      var xScale = new Plottable.Scale.Linear();
      var yScale = new Plottable.Scale.Linear();
      var linePlot = new Plottable.Plots.Line(xScale, yScale);
=======
      var xScale = new Plottable.Scales.Linear();
      var yScale = new Plottable.Scales.Linear();
      var linePlot = new Plottable.Plot.Line(xScale, yScale);
>>>>>>> 08fb4697

      var drawer = new Plottable.Drawers.Line("one");
      (<any> linePlot)._getDrawer = () => drawer;

      linePlot.addDataset("one", data);
      linePlot.project("x", "a", xScale);
      linePlot.project("y", "b", yScale);
      linePlot.renderTo(svg);

      var lineSelection = linePlot.getAllSelections();
      data.forEach((datum: any, index: number) => {
        var selection = drawer._getSelection(index);
        assert.strictEqual(selection.node(), lineSelection.node(), "line selection retrieved");
      });

      svg.remove();
    });
  });
});<|MERGE_RESOLUTION|>--- conflicted
+++ resolved
@@ -5,15 +5,9 @@
     it("getPixelPoint", () => {
       var svg = generateSVG(300, 300);
       var data = [{a: 12, b: 10}, {a: 13, b: 24}, {a: 14, b: 21}, {a: 15, b: 14}];
-<<<<<<< HEAD
-      var xScale = new Plottable.Scale.Linear();
-      var yScale = new Plottable.Scale.Linear();
-      var linePlot = new Plottable.Plots.Line(xScale, yScale);
-=======
       var xScale = new Plottable.Scales.Linear();
       var yScale = new Plottable.Scales.Linear();
-      var linePlot = new Plottable.Plot.Line(xScale, yScale);
->>>>>>> 08fb4697
+      var linePlot = new Plottable.Plots.Line(xScale, yScale);
 
       var drawer = new Plottable.Drawers.Line("one");
       (<any> linePlot)._getDrawer = () => drawer;
@@ -35,15 +29,9 @@
     it("getSelection", () => {
       var svg = generateSVG(300, 300);
       var data = [{a: 12, b: 10}, {a: 13, b: 24}, {a: 14, b: 21}, {a: 15, b: 14}];
-<<<<<<< HEAD
-      var xScale = new Plottable.Scale.Linear();
-      var yScale = new Plottable.Scale.Linear();
-      var linePlot = new Plottable.Plots.Line(xScale, yScale);
-=======
       var xScale = new Plottable.Scales.Linear();
       var yScale = new Plottable.Scales.Linear();
-      var linePlot = new Plottable.Plot.Line(xScale, yScale);
->>>>>>> 08fb4697
+      var linePlot = new Plottable.Plots.Line(xScale, yScale);
 
       var drawer = new Plottable.Drawers.Line("one");
       (<any> linePlot)._getDrawer = () => drawer;
