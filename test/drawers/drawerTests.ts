--- conflicted
+++ resolved
@@ -90,13 +90,8 @@
     });
 
     it("_getSelection", () => {
-<<<<<<< HEAD
-      var svg = generateSVG(300, 300);
+      var svg = TestMethods.generateSVG(300, 300);
       var drawer = new Plottable.Drawers.AbstractDrawer("test");
-=======
-      var svg = TestMethods.generateSVG(300, 300);
-      var drawer = new Plottable._Drawer.AbstractDrawer("test");
->>>>>>> 318cf203
       drawer.setup(svg.append("g"));
       (<any> drawer)._getSelector = () => "circle";
       var data = [{one: 2, two: 1}, {one: 33, two: 21}, {one: 11, two: 10}];
