--- conflicted
+++ resolved
@@ -611,9 +611,9 @@
 
 declare module Plottable {
     module Util {
-        class ScaleDomainCoordinator<D, R> {
-            constructor(scales: Plottable.Abstract.Scale<D, R>[]);
-            rescale(scale: Plottable.Abstract.Scale<D, R>): void;
+        class ScaleDomainCoordinator<D> {
+            constructor(scales: Plottable.Abstract.Scale<D, any>[]);
+            rescale(scale: Plottable.Abstract.Scale<D, any>): void;
         }
     }
 }
@@ -892,7 +892,7 @@
 declare module Plottable {
     module Plot {
         class StackedArea extends Plottable.Abstract.Stacked {
-            constructor(xScale: Plottable.Abstract.QuantitativeScale, yScale: Plottable.Abstract.QuantitativeScale);
+            constructor(xScale: Plottable.Abstract.QuantitativeScale<any>, yScale: Plottable.Abstract.QuantitativeScale<any>);
         }
     }
 }
@@ -902,10 +902,6 @@
     module Plot {
         class StackedBar extends Plottable.Abstract.NewStyleBarPlot {
             stackedData: any[][];
-<<<<<<< HEAD
-=======
-            constructor(xScale?: Plottable.Abstract.Scale<any, number>, yScale?: Plottable.Abstract.QuantitativeScale<number>);
->>>>>>> edab20f7
         }
     }
 }
