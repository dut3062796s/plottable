--- conflicted
+++ resolved
@@ -743,9 +743,8 @@
         */
         public hideCutOffTickLabels(): Axis;
         private rescale();
-<<<<<<< HEAD
-        public scale(): Plottable.Scale;
-        public scale(newScale: Plottable.Scale): Axis;
+        public scale(): Scale;
+        public scale(newScale: Scale): Axis;
         /**
         * Sets or gets the tick label position relative to the tick marks.
         * The exact consequences of particular tick label positionings depends on the subclass implementation.
@@ -755,10 +754,6 @@
         */
         public tickLabelPosition(): string;
         public tickLabelPosition(position: string): Axis;
-=======
-        public scale(): Scale;
-        public scale(newScale: Scale): Axis;
->>>>>>> 365f8499
         public orient(): string;
         public orient(newOrient: string): Axis;
         public ticks(): any[];
@@ -786,8 +781,7 @@
         * @param {string} orientation The orientation of the Axis (top/bottom)
         * @param {any} [formatter] a D3 formatter
         */
-<<<<<<< HEAD
-        constructor(scale: Plottable.Scale, orientation: string, formatter?: any);
+        constructor(scale: Scale, orientation: string, formatter?: any);
         /**
         * Sets or gets the tick label position relative to the tick marks.
         *
@@ -797,9 +791,6 @@
         public tickLabelPosition(): string;
         public tickLabelPosition(position: string): XAxis;
         public render(): XAxis;
-=======
-        constructor(scale: Scale, orientation: string, formatter?: any);
->>>>>>> 365f8499
     }
     class YAxis extends Axis {
         /**
@@ -810,8 +801,7 @@
         * @param {string} orientation The orientation of the Axis (left/right)
         * @param {any} [formatter] a D3 formatter
         */
-<<<<<<< HEAD
-        constructor(scale: Plottable.Scale, orientation: string, formatter?: any);
+        constructor(scale: Scale, orientation: string, formatter?: any);
         /**
         * Sets or gets the tick label position relative to the tick marks.
         *
@@ -821,9 +811,6 @@
         public tickLabelPosition(): string;
         public tickLabelPosition(position: string): YAxis;
         public render(): YAxis;
-=======
-        constructor(scale: Scale, orientation: string, formatter?: any);
->>>>>>> 365f8499
     }
 }
 declare module Plottable {
