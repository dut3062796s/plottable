
declare module Plottable {
    module Utils {
        module Methods {
            /**
             * Checks if x is between a and b.
             *
             * @param {number} x The value to test if in range
             * @param {number} a The beginning of the (inclusive) range
             * @param {number} b The ending of the (inclusive) range
             * @return {boolean} Whether x is in [a, b]
             */
            function inRange(x: number, a: number, b: number): boolean;
            /**
             * Clamps x to the range [min, max].
             *
             * @param {number} x The value to be clamped.
             * @param {number} min The minimum value.
             * @param {number} max The maximum value.
             * @return {number} A clamped value in the range [min, max].
             */
            function clamp(x: number, min: number, max: number): number;
            /** Print a warning message to the console, if it is available.
             *
             * @param {string} The warnings to print
             */
            function warn(warning: string): void;
            /**
             * Takes two arrays of numbers and adds them together
             *
             * @param {number[]} alist The first array of numbers
             * @param {number[]} blist The second array of numbers
             * @return {number[]} An array of numbers where x[i] = alist[i] + blist[i]
             */
            function addArrays(alist: number[], blist: number[]): number[];
            /**
             * Takes two sets and returns the intersection
             *
             * Due to the fact that D3.Sets store strings internally, return type is always a string set
             *
             * @param {D3.Set<T>} set1 The first set
             * @param {D3.Set<T>} set2 The second set
             * @return {D3.Set<string>} A set that contains elements that appear in both set1 and set2
             */
            function intersection<T>(set1: D3.Set<T>, set2: D3.Set<T>): D3.Set<string>;
            /**
             * Takes two sets and returns the union
             *
             * Due to the fact that D3.Sets store strings internally, return type is always a string set
             *
             * @param {D3.Set<T>} set1 The first set
             * @param {D3.Set<T>} set2 The second set
             * @return {D3.Set<string>} A set that contains elements that appear in either set1 or set2
             */
            function union<T>(set1: D3.Set<T>, set2: D3.Set<T>): D3.Set<string>;
            /**
             * Populates a map from an array of keys and a transformation function.
             *
             * @param {string[]} keys The array of keys.
             * @param {(string, number) => T} transform A transformation function to apply to the keys.
             * @return {D3.Map<T>} A map mapping keys to their transformed values.
             */
            function populateMap<T>(keys: string[], transform: (key: string, index: number) => T): D3.Map<T>;
            /**
             * Take an array of values, and return the unique values.
             * Will work iff ∀ a, b, a.toString() == b.toString() => a == b; will break on Object inputs
             *
             * @param {T[]} values The values to find uniqueness for
             * @return {T[]} The unique values
             */
            function uniq<T>(arr: T[]): T[];
            /**
             * Creates an array of length `count`, filled with value or (if value is a function), value()
             *
             * @param {T | ((index?: number) => T)} value The value to fill the array with or a value generator (called with index as arg)
             * @param {number} count The length of the array to generate
             * @return {any[]}
             */
            function createFilledArray<T>(value: T | ((index?: number) => T), count: number): T[];
            /**
             * @param {T[][]} a The 2D array that will have its elements joined together.
             * @return {T[]} Every array in a, concatenated together in the order they appear.
             */
            function flatten<T>(a: T[][]): T[];
            /**
             * Check if two arrays are equal by strict equality.
             */
            function arrayEq<T>(a: T[], b: T[]): boolean;
            /**
             * @param {any} a Object to check against b for equality.
             * @param {any} b Object to check against a for equality.
             *
             * @returns {boolean} whether or not two objects share the same keys, and
             *          values associated with those keys. Values will be compared
             *          with ===.
             */
            function objEq(a: any, b: any): boolean;
            /**
             * Applies the accessor, if provided, to each element of `array` and returns the maximum value.
             * If no maximum value can be computed, returns defaultValue.
             */
            function max<C>(array: C[], defaultValue: C): C;
            function max<T, C>(array: T[], accessor: (t?: T, i?: number) => C, defaultValue: C): C;
            /**
             * Applies the accessor, if provided, to each element of `array` and returns the minimum value.
             * If no minimum value can be computed, returns defaultValue.
             */
            function min<C>(array: C[], defaultValue: C): C;
            function min<T, C>(array: T[], accessor: (t?: T, i?: number) => C, defaultValue: C): C;
            /**
             * Returns true **only** if x is NaN
             */
            function isNaN(n: any): boolean;
            /**
             * Returns true if the argument is a number, which is not NaN
             * Numbers represented as strings do not pass this function
             */
            function isValidNumber(n: any): boolean;
            /**
             * Creates shallow copy of map.
             * @param {{ [key: string]: any }} oldMap Map to copy
             *
             * @returns {[{ [key: string]: any }} coppied map.
             */
            function copyMap<T>(oldMap: {
                [key: string]: T;
            }): {
                [key: string]: T;
            };
            function range(start: number, stop: number, step?: number): number[];
            /** Is like setTimeout, but activates synchronously if time=0
             * We special case 0 because of an observed issue where calling setTimeout causes visible flickering.
             * We believe this is because when requestAnimationFrame calls into the paint function, as soon as that function finishes
             * evaluating, the results are painted to the screen. As a result, if we want something to occur immediately but call setTimeout
             * with time=0, then it is pushed to the call stack and rendered in the next frame, so the component that was rendered via
             * setTimeout appears out-of-sync with the rest of the plot.
             */
            function setTimeout(f: Function, time: number, ...args: any[]): number;
            function colorTest(colorTester: D3.Selection, className: string): string;
            function lightenColor(color: string, factor: number): string;
            function distanceSquared(p1: Point, p2: Point): number;
            function isIE(): boolean;
            /**
             * Returns true if the supplied coordinates or Ranges intersect or are contained by bbox.
             *
             * @param {number | Range} xValOrRange The x coordinate or Range to test
             * @param {number | Range} yValOrRange The y coordinate or Range to test
             * @param {SVGRect} bbox The bbox
             * @param {number} tolerance Amount by which to expand bbox, in each dimension, before
             * testing intersection
             *
             * @returns {boolean} True if the supplied coordinates or Ranges intersect or are
             * contained by bbox, false otherwise.
             */
            function intersectsBBox(xValOrRange: number | Range, yValOrRange: number | Range, bbox: SVGRect, tolerance?: number): boolean;
            /**
             * Create a Range from a number or an object with "min" and "max" defined.
             *
             * @param {any} input The object to parse
             *
             * @returns {Range} The generated Range
             */
            function parseRange(input: any): Range;
        }
    }
}


declare module Plottable {
    module Utils {
        module D3Scale {
            function niceDomain<D>(scale: D3.Scale.QuantitativeScale<D>, domain: D[], count?: number): any[];
        }
    }
}


declare module Plottable {
    module Utils {
        /**
         * Shim for ES6 map.
         * https://developer.mozilla.org/en-US/docs/Web/JavaScript/Reference/Global_Objects/Map
         */
        class Map<K, V> {
            /**
             * Set a new key/value pair in the Map.
             *
             * @param {K} key Key to set in the Map
             * @param {V} value Value to set in the Map
             * @return {Map} The Map object
             */
            set(key: K, value: V): Map<K, V>;
            /**
             * Get a value from the store, given a key.
             *
             * @param {K} key Key associated with value to retrieve
             * @return {V} Value if found, undefined otherwise
             */
            get(key: K): V;
            /**
             * Test whether store has a value associated with given key.
             *
             * Will return true if there is a key/value entry,
             * even if the value is explicitly `undefined`.
             *
             * @param {K} key Key to test for presence of an entry
             * @return {boolean} Whether there was a matching entry for that key
             */
            has(key: K): boolean;
            /**
             * The forEach method executes the provided callback once for each key of the map which
             * actually exist. It is not invoked for keys which have been deleted.
             *
             * @param {(value: V, key: K, map: Map<K, V>) => void} callbackFn The callback to be invoked
             * @param {any} thisArg The `this` context
             */
            forEach(callbackFn: (value: V, key: K, map: Map<K, V>) => void, thisArg?: any): void;
            /**
             * Delete a key from the Map. Return whether the key was present.
             *
             * @param {K} The key to remove
             * @return {boolean} Whether a matching entry was found and removed
             */
            delete(key: K): boolean;
        }
    }
}


declare module Plottable {
    module Utils {
        /**
         * Shim for ES6 set.
         * https://developer.mozilla.org/en-US/docs/Web/JavaScript/Reference/Global_Objects/Set
         */
        class Set<T> {
            size: number;
            constructor();
            add(value: T): Set<T>;
            delete(value: T): boolean;
            has(value: T): boolean;
            /**
             * The forEach method executes the provided callback once for each value which actually exists
             * in the Set object. It is not invoked for values which have been deleted.
             *
             * @param {(value: T, value2: T, set: Set<T>) => void} callback The callback to be invoked
             * @param {any} thisArg The `this` context
             */
            forEach(callback: (value: T, value2: T, set: Set<T>) => void, thisArg?: any): void;
        }
    }
}

declare module Plottable {
    module Utils {
        module DOM {
            /**
             * Gets the bounding box of an element.
             * @param {D3.Selection} element
             * @returns {SVGRed} The bounding box.
             */
            function getBBox(element: D3.Selection): SVGRect;
            var POLYFILL_TIMEOUT_MSEC: number;
            function requestAnimationFramePolyfill(fn: () => any): void;
            function isSelectionRemovedFromSVG(selection: D3.Selection): boolean;
            function getElementWidth(elem: HTMLScriptElement): number;
            function getElementHeight(elem: HTMLScriptElement): number;
            function getSVGPixelWidth(svg: D3.Selection): number;
            function translate(s: D3.Selection, x?: number, y?: number): any;
            function boxesOverlap(boxA: ClientRect, boxB: ClientRect): boolean;
            function boxIsInside(inner: ClientRect, outer: ClientRect): boolean;
            function getBoundingSVG(elem: SVGElement): SVGElement;
            function getUniqueClipPathId(): string;
        }
    }
}


declare module Plottable {
    module Utils {
        module Colors {
            /**
             * Return contrast ratio between two colors
             * Based on implementation from chroma.js by Gregor Aisch (gka) (licensed under BSD)
             * chroma.js may be found here: https://github.com/gka/chroma.js
             * License may be found here: https://github.com/gka/chroma.js/blob/master/LICENSE
             * see http://www.w3.org/TR/2008/REC-WCAG20-20081211/#contrast-ratiodef
             */
            function contrast(a: string, b: string): number;
        }
    }
}


declare module Plottable {
    module Utils {
        /**
         * A set of callbacks which can be all invoked at once.
         * Each callback exists at most once in the set (based on reference equality).
         * All callbacks should have the same signature.
         */
        class CallbackSet<CB extends Function> extends Set<CB> {
            callCallbacks(...args: any[]): CallbackSet<CB>;
        }
    }
}


declare module Plottable {
    module Utils {
        class Stacked {
            /**
             * Calculates the offset of each piece of data, in each dataset, relative to the baseline,
             * for drawing purposes.
             *
             * @return {Utils.Map<Dataset, D3.Map<number>>} A map from each dataset to the offset of each datapoint
             */
            static computeStackOffsets(datasets: Dataset[], keyAccessor: Accessor<any>, valueAccessor: Accessor<number>): Map<Dataset, D3.Map<number>>;
            /**
             * Calculates an extent across all datasets. The extent is a <number> interval that
             * accounts for the fact that stacked bits have to be added together when calculating the extent
             *
             * @return {[number]} The extent that spans all the stacked data
             */
            static computeStackExtent(datasets: Dataset[], keyAccessor: Accessor<any>, valueAccessor: Accessor<number>, stackOffsets: Utils.Map<Dataset, D3.Map<number>>, filter: Accessor<boolean>): number[];
            /**
             * Given an array of datasets and the accessor function for the key, computes the
             * set reunion (no duplicates) of the domain of each dataset.
             */
            static domainKeys(datasets: Dataset[], keyAccessor: Accessor<any>): string[];
        }
    }
}


declare module Plottable {
    type Formatter = (d: any) => string;
    var MILLISECONDS_IN_ONE_DAY: number;
    module Formatters {
        /**
         * Creates a formatter for currency values.
         *
         * @param {number} [precision] The number of decimal places to show (default 2).
         * @param {string} [symbol] The currency symbol to use (default "$").
         * @param {boolean} [prefix] Whether to prepend or append the currency symbol (default true).
         * @param {boolean} [onlyShowUnchanged] Whether to return a value if value changes after formatting (default true).
         *
         * @returns {Formatter} A formatter for currency values.
         */
        function currency(precision?: number, symbol?: string, prefix?: boolean): (d: any) => string;
        /**
         * Creates a formatter that displays exactly [precision] decimal places.
         *
         * @param {number} [precision] The number of decimal places to show (default 3).
         * @param {boolean} [onlyShowUnchanged] Whether to return a value if value changes after formatting (default true).
         *
         * @returns {Formatter} A formatter that displays exactly [precision] decimal places.
         */
        function fixed(precision?: number): (d: any) => string;
        /**
         * Creates a formatter that formats numbers to show no more than
         * [precision] decimal places. All other values are stringified.
         *
         * @param {number} [precision] The number of decimal places to show (default 3).
         * @param {boolean} [onlyShowUnchanged] Whether to return a value if value changes after formatting (default true).
         *
         * @returns {Formatter} A formatter for general values.
         */
        function general(precision?: number): (d: any) => string;
        /**
         * Creates a formatter that stringifies its input.
         *
         * @returns {Formatter} A formatter that stringifies its input.
         */
        function identity(): (d: any) => string;
        /**
         * Creates a formatter for percentage values.
         * Multiplies the input by 100 and appends "%".
         *
         * @param {number} [precision] The number of decimal places to show (default 0).
         * @param {boolean} [onlyShowUnchanged] Whether to return a value if value changes after formatting (default true).
         *
         * @returns {Formatter} A formatter for percentage values.
         */
        function percentage(precision?: number): (d: any) => string;
        /**
         * Creates a formatter for values that displays [precision] significant figures
         * and puts SI notation.
         *
         * @param {number} [precision] The number of significant figures to show (default 3).
         *
         * @returns {Formatter} A formatter for SI values.
         */
        function siSuffix(precision?: number): (d: any) => string;
        /**
         * Creates a multi time formatter that displays dates.
         *
         * @returns {Formatter} A formatter for time/date values.
         */
        function multiTime(): (d: any) => string;
        /**
         * Creates a time formatter that displays time/date using given specifier.
         *
         * List of directives can be found on: https://github.com/mbostock/d3/wiki/Time-Formatting#format
         *
         * @param {string} [specifier] The specifier for the formatter.
         *
         * @returns {Formatter} A formatter for time/date values.
         */
        function time(specifier: string): Formatter;
        /**
         * Transforms the Plottable TimeInterval string into a d3 time interval equivalent.
         * If the provided TimeInterval is incorrect, the default is d3.time.year
         */
        function timeIntervalToD3Time(timeInterval: string): D3.Time.Interval;
        /**
         * Creates a formatter for relative dates.
         *
         * @param {number} baseValue The start date (as epoch time) used in computing relative dates (default 0)
         * @param {number} increment The unit used in calculating relative date values (default MILLISECONDS_IN_ONE_DAY)
         * @param {string} label The label to append to the formatted string (default "")
         *
         * @returns {Formatter} A formatter for time/date values.
         */
        function relativeDate(baseValue?: number, increment?: number, label?: string): (d: any) => string;
    }
}


declare module Plottable {
    /**
     * A SymbolFactory is a function that takes in a symbolSize which is the edge length of the render area
     * and returns a string representing the 'd' attribute of the resultant 'path' element
     */
    type SymbolFactory = (symbolSize: number) => string;
    module SymbolFactories {
        type StringAccessor = (datum: any, index: number) => string;
        function circle(): SymbolFactory;
        function square(): SymbolFactory;
        function cross(): SymbolFactory;
        function diamond(): SymbolFactory;
        function triangleUp(): SymbolFactory;
        function triangleDown(): SymbolFactory;
    }
}


declare module Plottable {
    module Utils {
        class ClientToSVGTranslator {
            static getTranslator(elem: SVGElement): ClientToSVGTranslator;
            constructor(svg: SVGElement);
            /**
             * Computes the position relative to the <svg> in svg-coordinate-space.
             */
            computePosition(clientX: number, clientY: number): Point;
        }
    }
}


declare module Plottable {
    module Configs {
        /**
         * Specifies if Plottable should show warnings.
         */
        var SHOW_WARNINGS: boolean;
    }
}


declare module Plottable {
    var version: string;
}


declare module Plottable {
    type DatasetCallback = (dataset: Dataset) => void;
    class Dataset {
        /**
         * A Dataset contains an array of data and some metadata.
         * Changes to the data or metadata will cause anything subscribed to the Dataset to update.
         *
         * @constructor
         * @param {any[]} [data=[]] The data for this Dataset.
         * @param {any} [metadata={}] An object containing additional information.
         */
        constructor(data?: any[], metadata?: any);
        /**
         * Adds a callback to be called when the Dataset updates.
         *
         * @param {DatasetCallback} callback.
         * @returns {Dataset} The calling Dataset.
         */
        onUpdate(callback: DatasetCallback): Dataset;
        /**
         * Removes a callback that would be called when the Dataset updates.
         *
         * @param {DatasetCallback} callback
         * @returns {Dataset} The calling Dataset.
         */
        offUpdate(callback: DatasetCallback): Dataset;
        /**
         * Gets the data.
         *
         * @returns {any[]}
         */
        data(): any[];
        /**
         * Sets the data.
         *
         * @param {any[]} data
         * @returns {Dataset} The calling Dataset.
         */
        data(data: any[]): Dataset;
        /**
         * Gets the metadata.
         *
         * @returns {any}
         */
        metadata(): any;
        /**
         * Sets the metadata.
         *
         * @param {any} metadata
         * @returns {Dataset} The calling Dataset.
         */
        metadata(metadata: any): Dataset;
    }
}


declare module Plottable {
    module RenderPolicies {
        /**
         * A policy for rendering Components.
         */
        interface RenderPolicy {
            render(): any;
        }
        /**
         * Renders Components immediately after they are enqueued.
         * Useful for debugging, horrible for performance.
         */
        class Immediate implements RenderPolicy {
            render(): void;
        }
        /**
         * The default way to render, which only tries to render every frame
         * (usually, 1/60th of a second).
         */
        class AnimationFrame implements RenderPolicy {
            render(): void;
        }
        /**
         * Renders with `setTimeout()`.
         * Generally an inferior way to render compared to `requestAnimationFrame`,
         * but useful for browsers that don't suppoort `requestAnimationFrame`.
         */
        class Timeout implements RenderPolicy {
            render(): void;
        }
    }
}


declare module Plottable {
    /**
     * The RenderController is responsible for enqueueing and synchronizing
     * layout and render calls for Components.
     *
     * Layout and render calls occur inside an animation callback
     * (window.requestAnimationFrame if available).
     *
     * RenderController.flush() immediately lays out and renders all Components currently enqueued.
     *
     * To always have immediate rendering (useful for debugging), call
     * ```typescript
     * Plottable.RenderController.setRenderPolicy(
     *   new Plottable.RenderPolicies.Immediate()
     * );
     * ```
     */
    module RenderController {
        module Policy {
            var IMMEDIATE: string;
            var ANIMATION_FRAME: string;
            var TIMEOUT: string;
        }
        var _renderPolicy: RenderPolicies.RenderPolicy;
        function setRenderPolicy(policy: string): void;
        /**
         * Enqueues the Component for rendering.
         *
         * @param {Component} component
         */
        function registerToRender(component: Component): void;
        /**
         * Enqueues the Component for layout and rendering.
         *
         * @param {Component} component
         */
        function registerToComputeLayout(component: Component): void;
        /**
         * Renders all Components waiting to be rendered immediately
         * instead of waiting until the next frame.
         *
         * Useful to call when debugging.
         */
        function flush(): void;
    }
}

declare module Plottable {
    /**
     * Accesses a specific datum property.
     */
    interface Accessor<T> {
        (datum: any, index: number, dataset: Dataset): T;
    }
    /**
     * Retrieves scaled datum property.
     */
    type _Projector = (datum: any, index: number, dataset: Dataset) => any;
    type AppliedProjector = (datum: any, index: number) => any;
    /**
     * Defines a way how specific attribute needs be retrieved before rendering.
     */
    type _Projection = {
        accessor: Accessor<any>;
        scale?: Scale<any, any>;
        attribute: string;
    };
    /**
     * A mapping from attributes ("x", "fill", etc.) to the functions that get
     * that information out of the data.
     */
    type AttributeToProjector = {
        [attrToSet: string]: _Projector;
    };
    type AttributeToAppliedProjector = {
        [attrToSet: string]: AppliedProjector;
    };
    type SpaceRequest = {
        minWidth: number;
        minHeight: number;
    };
    type Range = {
        min: number;
        max: number;
    };
    /**
     * A location in pixel-space.
     */
    type Point = {
        x: number;
        y: number;
    };
    /**
     * The corners of a box.
     */
    type Bounds = {
        topLeft: Point;
        bottomRight: Point;
    };
}


declare module Plottable {
    interface ScaleCallback<S extends Scale<any, any>> {
        (scale: S): any;
    }
    module Scales {
        /**
         * A function that supplies Extents to a Scale.
         * An Extent is a request for a set of domain values to be included.
         *
         * @param {Scale} scale
         * @returns {D[][]} An array of extents.
         */
        interface ExtentsProvider<D> {
            (scale: Scale<D, any>): D[][];
        }
    }
    class Scale<D, R> {
        /**
         * A Scale is a function (in the mathematical sense) that maps values from a domain to a range.
         *
         * @constructor
         */
        constructor();
        /**
         * Given an array of potential domain values, computes the extent of those values.
         *
         * @param {D[]} values
         * @returns {D[]} The extent of the input values.
         */
        extentOfValues(values: D[]): D[];
        protected _getAllExtents(): D[][];
        protected _getExtent(): D[];
        /**
         * Adds a callback to be called when the Scale updates.
         *
         * @param {ScaleCallback} callback.
         * @returns {Scale} The calling Scale.
         */
        onUpdate(callback: ScaleCallback<Scale<D, R>>): Scale<D, R>;
        /**
         * Removes a callback that would be called when the Scale updates.
         *
         * @param {ScaleCallback} callback.
         * @returns {Scale} The calling Scale.
         */
        offUpdate(callback: ScaleCallback<Scale<D, R>>): Scale<D, R>;
        protected _dispatchUpdate(): void;
        /**
         * Sets the Scale's domain so that it spans the Extents of all its ExtentsProviders.
         *
         * @returns {Scale} The calling Scale.
         */
        autoDomain(): Scale<D, R>;
        protected _autoDomainIfAutomaticMode(): void;
        /**
         * Computes the range value corresponding to a given domain value.
         *
         * @param {D} value
         * @returns {R} The range value corresponding to the supplied domain value.
         */
        scale(value: D): R;
        /**
         * Gets the domain.
         *
         * @returns {D[]} The current domain.
         */
        domain(): D[];
        /**
         * Sets the domain.
         *
         * @param {D[]} values
         * @returns {Scale} The calling Scale.
         */
        domain(values: D[]): Scale<D, R>;
        protected _getDomain(): void;
        protected _setDomain(values: D[]): void;
        protected _setBackingScaleDomain(values: D[]): void;
        /**
         * Gets the range.
         *
         * @returns {R[]} The current range.
         */
        range(): R[];
        /**
         * Sets the range.
         *
         * @param {R[]} values
         * @returns {Scale} The calling Scale.
         */
        range(values: R[]): Scale<D, R>;
        protected _getRange(): void;
        protected _setRange(values: R[]): void;
        /**
         * Adds an ExtentsProvider to the Scale.
         *
         * @param {Scales.ExtentsProvider} provider
         * @returns {Sclae} The calling Scale.
         */
        addExtentsProvider(provider: Scales.ExtentsProvider<D>): Scale<D, R>;
        /**
         * Removes an ExtentsProvider from the Scale.
         *
         * @param {Scales.ExtentsProvider} provider
         * @returns {Sclae} The calling Scale.
         */
        removeExtentsProvider(provider: Scales.ExtentsProvider<D>): Scale<D, R>;
    }
}


declare module Plottable {
    class QuantitativeScale<D> extends Scale<D, number> {
        protected static _DEFAULT_NUM_TICKS: number;
        /**
         * A QuantitativeScale is a Scale that maps number-like values to numbers.
         * It is invertible and continuous.
         *
         * @constructor
         */
        constructor();
        autoDomain(): QuantitativeScale<D>;
        protected _autoDomainIfAutomaticMode(): void;
        protected _getExtent(): D[];
        /**
         * Adds a padding exception.
         * If one end of the domain is set to an excepted value as a result of autoDomain()-ing,
         * that end of the domain will not be padded.
         *
         * @param {any} key A key that identifies the padding exception.
         * @param {D} exception
         * @returns {QuantitativeScale} The calling QuantitativeScale.
         */
        addPaddingException(key: any, exception: D): QuantitativeScale<D>;
        /**
         * Removes the padding exception associated with the specified key.
         *
         * @param {any} key
         * @returns {QuantitativeScale} The calling QuantitativeScale.
         */
        removePaddingException(key: any): QuantitativeScale<D>;
        /**
         * Adds an included value.
         * The supplied value will always be included in the domain when autoDomain()-ing.
         *
         * @param {any} key A key that identifies the included value.
         * @param {D} value
         * @returns {QuantitativeScale} The calling QuantitativeScale.
         */
        addIncludedValue(key: any, value: D): QuantitativeScale<D>;
        /**
         * Removes the included value associated with the specified key.
         *
         * @param {any} key
         * @returns {QuantitativeScale} The calling QuantitativeScale.
         */
        removeIncludedValue(key: any): QuantitativeScale<D>;
        /**
         * Gets the padding proportion.
         */
        padProportion(): number;
        /**
         * Sets the padding porportion.
         * When autoDomain()-ing, the computed domain will be expanded by this proportion,
         * then rounded to human-readable values.
         *
         * @param {number} padProportion The padding proportion. Passing 0 disables padding.
         * @returns {QuantitativeScale} The calling QuantitativeScale.
         */
        padProportion(padProportion: number): QuantitativeScale<D>;
        protected _expandSingleValueDomain(singleValueDomain: D[]): D[];
        /**
         * Computes the domain value corresponding to a supplied range value.
         *
         * @param {number} value: A value from the Scale's range.
         * @returns {D} The domain value corresponding to the supplied range value.
         */
        invert(value: number): D;
        domain(): D[];
        domain(values: D[]): QuantitativeScale<D>;
        /**
         * Gets the lower end of the domain.
         *
         * @return {D}
         */
        domainMin(): D;
        /**
         * Sets the lower end of the domain.
         *
         * @return {QuantitativeScale} The calling QuantitativeScale.
         */
        domainMin(domainMin: D): QuantitativeScale<D>;
        /**
         * Gets the upper end of the domain.
         *
         * @return {D}
         */
        domainMax(): D;
        /**
         * Sets the upper end of the domain.
         *
         * @return {QuantitativeScale} The calling QuantitativeScale.
         */
        domainMax(domainMax: D): QuantitativeScale<D>;
        extentOfValues(values: D[]): D[];
        protected _setDomain(values: D[]): void;
        /**
         * Gets the array of tick values generated by the default algorithm.
         */
        getDefaultTicks(): D[];
        /**
         * Gets an array of tick values spanning the domain.
         *
         * @returns {D[]}
         */
        ticks(): D[];
        /**
         * Given a domain, expands its domain onto "nice" values, e.g. whole
         * numbers.
         */
        protected _niceDomain(domain: D[], count?: number): D[];
        protected _defaultExtent(): D[];
        /**
         * Gets the TickGenerator.
         */
        tickGenerator(): Scales.TickGenerators.TickGenerator<D>;
        /**
         * Sets the TickGenerator
         *
         * @param {TickGenerator} generator
         * @return {QuantitativeScale} The calling QuantitativeScale.
         */
        tickGenerator(generator: Scales.TickGenerators.TickGenerator<D>): QuantitativeScale<D>;
    }
}


declare module Plottable {
    module Scales {
        class Linear extends QuantitativeScale<number> {
            /**
             * @constructor
             */
            constructor();
            protected _defaultExtent(): number[];
            protected _expandSingleValueDomain(singleValueDomain: number[]): number[];
            scale(value: number): number;
            protected _getDomain(): any[];
            protected _setBackingScaleDomain(values: number[]): void;
            protected _getRange(): any[];
            protected _setRange(values: number[]): void;
            invert(value: number): number;
            getDefaultTicks(): number[];
            protected _niceDomain(domain: number[], count?: number): number[];
        }
    }
}


declare module Plottable {
    module Scales {
        class ModifiedLog extends QuantitativeScale<number> {
            /**
             * A ModifiedLog Scale acts as a regular log scale for large numbers.
             * As it approaches 0, it gradually becomes linear.
             * Consequently, a ModifiedLog Scale can process 0 and negative numbers.
             *
             * @constructor
             * @param {number} [base=10]
             *        The base of the log. Must be > 1.
             *
             *        For x <= base, scale(x) = log(x).
             *
             *        For 0 < x < base, scale(x) will become more and more
             *        linear as it approaches 0.
             *
             *        At x == 0, scale(x) == 0.
             *
             *        For negative values, scale(-x) = -scale(x).
             */
            constructor(base?: number);
            scale(x: number): number;
            invert(x: number): number;
            protected _getDomain(): number[];
            protected _setDomain(values: number[]): void;
            protected _setBackingScaleDomain(values: number[]): void;
            ticks(): number[];
            protected _niceDomain(domain: number[], count?: number): number[];
            /**
             * Gets whether or not to generate tick values other than powers of the base.
             *
             * @returns {boolean}
             */
            showIntermediateTicks(): boolean;
            /**
             * Sets whether or not to generate ticks values other than powers of the base.
             *
             * @param {boolean} show
             * @returns {ModifiedLog} The calling ModifiedLog Scale.
             */
            showIntermediateTicks(show: boolean): ModifiedLog;
            protected _defaultExtent(): number[];
            protected _expandSingleValueDomain(singleValueDomain: number[]): number[];
            protected _getRange(): any[];
            protected _setRange(values: number[]): void;
            getDefaultTicks(): number[];
        }
    }
}


declare module Plottable {
    module Scales {
        class Category extends Scale<string, number> {
            /**
             * A Category Scale maps strings to numbers.
             *
             * @constructor
             */
            constructor();
            extentOfValues(values: string[]): string[];
            protected _getExtent(): string[];
            domain(): string[];
            domain(values: string[]): Category;
            protected _setDomain(values: string[]): void;
            range(): number[];
            range(values: number[]): Category;
            /**
             * Returns the width of the range band.
             *
             * @returns {number} The range band width
             */
            rangeBand(): number;
            /**
             * Returns the step width of the scale.
             *
             * The step width is the pixel distance between adjacent values in the domain.
             *
             * @returns {number}
             */
            stepWidth(): number;
            /**
             * Gets the inner padding.
             *
             * The inner padding is defined as the padding in between bands on the scale,
             * expressed as a multiple of the rangeBand().
             *
             * @returns {number}
             */
            innerPadding(): number;
            /**
             * Sets the inner padding.
             *
             * The inner padding is defined as the padding in between bands on the scale,
             * expressed as a multiple of the rangeBand().
             *
             * @returns {Category} The calling Category Scale.
             */
            innerPadding(innerPadding: number): Category;
            /**
             * Gets the outer padding.
             *
             * The outer padding is the padding in between the outer bands and the edges of the range,
             * expressed as a multiple of the rangeBand().
             *
             * @returns {number}
             */
            outerPadding(): number;
            /**
             * Sets the outer padding.
             *
             * The outer padding is the padding in between the outer bands and the edges of the range,
             * expressed as a multiple of the rangeBand().
             *
             * @returns {Category} The calling Category Scale.
             */
            outerPadding(outerPadding: number): Category;
            scale(value: string): number;
            protected _getDomain(): any[];
            protected _setBackingScaleDomain(values: string[]): void;
            protected _getRange(): any[];
            protected _setRange(values: number[]): void;
        }
    }
}


declare module Plottable {
    module Scales {
        class Color extends Scale<string, string> {
            /**
             * A Color Scale maps string values to color hex values expressed as a string.
             *
             * @constructor
             * @param {string} [scaleType] One of "Category10"/"Category20"/"Category20b"/"Category20c".
             *   (see https://github.com/mbostock/d3/wiki/Ordinal-Scales#categorical-colors)
             *   If not supplied, reads the colors defined using CSS -- see plottable.css.
             */
            constructor(scaleType?: string);
            extentOfValues(values: string[]): string[];
            protected _getExtent(): string[];
            /**
             * Returns the color-string corresponding to a given string.
             * If there are not enough colors in the range(), a lightened version of an existing color will be used.
             *
             * @param {string} value
             * @returns {string}
             */
            scale(value: string): string;
            protected _getDomain(): any[];
            protected _setBackingScaleDomain(values: string[]): void;
            protected _getRange(): any[];
            protected _setRange(values: string[]): void;
        }
    }
}


declare module Plottable {
    module Scales {
        class Time extends QuantitativeScale<Date> {
            /**
             * A Time Scale maps Date objects to numbers.
             *
             * @constructor
             */
            constructor();
            /**
             * Returns an array of ticks values separated by the specified interval.
             *
             * @param {string} interval A string specifying the interval unit.
             * @param {number?} [step] The number of multiples of the interval between consecutive ticks.
             * @return {Date[]}
             */
            tickInterval(interval: string, step?: number): Date[];
            protected _setDomain(values: Date[]): void;
            protected _defaultExtent(): Date[];
            protected _expandSingleValueDomain(singleValueDomain: Date[]): Date[];
            scale(value: Date): number;
            protected _getDomain(): any[];
            protected _setBackingScaleDomain(values: Date[]): void;
            protected _getRange(): any[];
            protected _setRange(values: number[]): void;
            invert(value: number): Date;
            getDefaultTicks(): Date[];
            protected _niceDomain(domain: Date[], count?: number): any[];
        }
    }
}


declare module Plottable {
    module Scales {
        class InterpolatedColor extends Scale<number, string> {
            static REDS: string[];
            static BLUES: string[];
            static POSNEG: string[];
            /**
             * An InterpolatedColor Scale maps numbers to color hex values, expressed as strings.
             *
             * @constructor
             * @param {string[]} [colors=InterpolatedColor.REDS] an array of strings representing color hex values
             *   ("#FFFFFF") or keywords ("white").
             * @param {string} [scaleType="linear"] One of "linear"/"log"/"sqrt"/"pow".
             */
            constructor(colorRange?: string[], scaleType?: string);
            extentOfValues(values: number[]): number[];
            /**
             * Gets the color range.
             *
             * @returns {string[]}
             */
            colorRange(): string[];
            /**
             * Sets the color range.
             *
             * @param {string[]} colorRange
             * @returns {InterpolatedColor} The calling InterpolatedColor Scale.
             */
            colorRange(colorRange: string[]): InterpolatedColor;
            autoDomain(): InterpolatedColor;
            scale(value: number): string;
            protected _getDomain(): any[];
            protected _setBackingScaleDomain(values: number[]): void;
            protected _getRange(): string[];
            protected _setRange(values: string[]): void;
        }
    }
}


declare module Plottable {
    module Scales {
        module TickGenerators {
            /**
             * Generates an array of tick values for the specified scale.
             *
             * @param {QuantitativeScale} scale
             * @returns {D[]}
             */
            interface TickGenerator<D> {
                (scale: Plottable.QuantitativeScale<D>): D[];
            }
            /**
             * Creates a TickGenerator using the specified interval.
             *
             * Generates ticks at multiples of the interval while also including the domain boundaries.
             *
             * @param {number} interval
             * @returns {TickGenerator}
             */
            function intervalTickGenerator(interval: number): TickGenerator<number>;
            /**
             * Creates a TickGenerator returns only integer tick values.
             *
             * @returns {TickGenerator}
             */
            function integerTickGenerator(): TickGenerator<number>;
        }
    }
}


declare module Plottable {
    module Drawers {
        /**
         * A step for the drawer to draw.
         *
         * Specifies how AttributeToProjector needs to be animated.
         */
        type DrawStep = {
            attrToProjector: AttributeToProjector;
            animator: Animators.Plot;
        };
        type AppliedDrawStep = {
            attrToProjector: AttributeToAppliedProjector;
            animator: Animators.Plot;
        };
    }
    class Drawer {
        protected _className: string;
        protected _dataset: Dataset;
        /**
         * Sets the class, which needs to be applied to bound elements.
         *
         * @param{string} className The class name to be applied.
         */
        setClass(className: string): Drawer;
        /**
         * Constructs a Drawer
         *
         * @constructor
         * @param {Dataset} dataset The dataset associated with this Drawer
         */
        constructor(dataset: Dataset);
        setup(area: D3.Selection): void;
        /**
         * Removes the Drawer and its renderArea
         */
        remove(): void;
        /**
         * Enter new data to render area and creates binding
         *
         * @param{any[]} data The data to be drawn
         */
        protected _enterData(data: any[]): void;
        /**
         * Draws data using one step
         *
         * @param{AppliedDrawStep} step The step, how data should be drawn.
         */
        protected _drawStep(step: Drawers.AppliedDrawStep): void;
        protected _numberOfAnimationIterations(data: any[]): number;
        /**
         * Draws the data into the renderArea using the spefic steps and metadata
         *
         * @param{any[]} data The data to be drawn
         * @param{DrawStep[]} drawSteps The list of steps, which needs to be drawn
         */
        draw(data: any[], drawSteps: Drawers.DrawStep[]): number;
        /**
         * Retrieves the renderArea selection for the drawer
         *
         * @returns {D3.Selection} the renderArea selection
         */
        _getRenderArea(): D3.Selection;
        _getSelector(): string;
        _getSelection(index: number): D3.Selection;
    }
}


declare module Plottable {
    module Drawers {
        class Line extends Drawer {
            static PATH_CLASS: string;
            protected _enterData(data: any[]): void;
            setup(line: D3.Selection): void;
            protected _numberOfAnimationIterations(data: any[]): number;
            protected _drawStep(step: AppliedDrawStep): void;
            _getSelector(): string;
            _getSelection(index: number): D3.Selection;
        }
    }
}


declare module Plottable {
    module Drawers {
        class Area extends Line {
            static PATH_CLASS: string;
            protected _enterData(data: any[]): void;
            setup(area: D3.Selection): void;
            protected _drawStep(step: AppliedDrawStep): void;
            _getSelector(): string;
        }
    }
}


declare module Plottable {
    module Drawers {
        class Element extends Drawer {
            protected _svgElement: string;
            /**
             * Sets the svg element, which needs to be bind to data
             *
             * @param{string} tag The svg element to be bind
             */
            svgElement(tag: string): Element;
            protected _drawStep(step: AppliedDrawStep): void;
            protected _enterData(data: any[]): void;
            _getSelector(): string;
        }
    }
}


declare module Plottable {
    module Drawers {
        class Rect extends Element {
            constructor(dataset: Dataset);
        }
    }
}


declare module Plottable {
    module Drawers {
        class Arc extends Element {
            constructor(dataset: Dataset);
        }
    }
}


declare module Plottable {
    module Drawers {
        class Symbol extends Element {
            constructor(dataset: Dataset);
        }
    }
}


declare module Plottable {
    type ComponentCallback = (component: Component) => void;
    module Components {
        class Alignment {
            static TOP: string;
            static BOTTOM: string;
            static LEFT: string;
            static RIGHT: string;
            static CENTER: string;
        }
    }
    class Component {
        protected _element: D3.Selection;
        protected _content: D3.Selection;
        protected _boundingBox: D3.Selection;
        protected _clipPathEnabled: boolean;
        protected _isSetup: boolean;
        protected _isAnchored: boolean;
        /**
         * Attaches the Component as a child of a given D3 Selection.
         *
         * @param {D3.Selection} selection.
         * @returns {Component} The calling Component.
         */
        anchor(selection: D3.Selection): Component;
        /**
         * Adds a callback to be called on anchoring the Component to the DOM.
         * If the Component is already anchored, the callback is called immediately.
         *
         * @param {ComponentCallback} callback
         * @return {Component}
         */
        onAnchor(callback: ComponentCallback): Component;
        /**
         * Removes a callback that would be called on anchoring the Component to the DOM.
         * The callback is identified by reference equality.
         *
         * @param {ComponentCallback} callback
         * @return {Component}
         */
        offAnchor(callback: ComponentCallback): Component;
        /**
         * Creates additional elements as necessary for the Component to function.
         * Called during anchor() if the Component's element has not been created yet.
         * Override in subclasses to provide additional functionality.
         */
        protected _setup(): void;
        requestedSpace(availableWidth: number, availableHeight: number): SpaceRequest;
        /**
         * Computes and sets the size, position, and alignment of the Component from the specified values.
         * If no parameters are supplied and the Component is a root node,
         * they are inferred from the size of the Component's element.
         *
         * @param {Point} [origin] Origin of the space offered to the Component.
         * @param {number} [availableWidth] Available width in pixels.
         * @param {number} [availableHeight] Available height in pixels.
         * @returns {Component} The calling Component.
         */
        computeLayout(origin?: Point, availableWidth?: number, availableHeight?: number): Component;
        protected _getSize(availableWidth: number, availableHeight: number): {
            width: number;
            height: number;
        };
        /**
         * Queues the Component for rendering.
         *
         * @returns {Component} The calling Component.
         */
        render(): Component;
        renderImmediately(): Component;
        /**
         * Causes the Component to re-layout and render.
         *
         * This function should be called when a CSS change has occured that could
         * influence the layout of the Component, such as changing the font size.
         *
         * @returns {Component} The calling Component.
         */
        redraw(): Component;
        /**
         * Renders the Component to a given <svg>.
         *
         * @param {String|D3.Selection} element A selector-string for the <svg>, or a D3 selection containing an <svg>.
         * @returns {Component} The calling Component.
         */
        renderTo(element: String | D3.Selection): Component;
        /**
         * Gets the x alignment of the Component.
         */
        xAlignment(): string;
        /**
         * Sets the x alignment of the Component.
         *
         * @param {string} xAlignment The x alignment of the Component ("left"/"center"/"right").
         * @returns {Component} The calling Component.
         */
        xAlignment(xAlignment: string): Component;
        /**
         * Gets the y alignment of the Component.
         */
        yAlignment(): string;
        /**
         * Sets the y alignment of the Component.
         *
         * @param {string} yAlignment The y alignment of the Component ("top"/"center"/"bottom").
         * @returns {Component} The calling Component.
         */
        yAlignment(yAlignment: string): Component;
        /**
         * Checks if the Component has a given CSS class.
         *
         * @param {string} cssClass The CSS class to check for.
         */
        classed(cssClass: string): boolean;
        /**
         * Adds/removes a given CSS class to/from the Component.
         *
         * @param {string} cssClass The CSS class to add or remove.
         * @param {boolean} addClass If true, adds the provided CSS class; otherwise, removes it.
         * @returns {Component} The calling Component.
         */
        classed(cssClass: string, addClass: boolean): Component;
        /**
         * Checks if the Component has a fixed width or if it grows to fill available space.
         * Returns false by default on the base Component class.
         */
        fixedWidth(): boolean;
        /**
         * Checks if the Component has a fixed height or if it grows to fill available space.
         * Returns false by default on the base Component class.
         */
        fixedHeight(): boolean;
        /**
         * Detaches a Component from the DOM. The Component can be reused.
         *
         * This should only be used if you plan on reusing the calling Component. Otherwise, use destroy().
         *
         * @returns The calling Component.
         */
        detach(): Component;
        /**
         * Adds a callback to be called when the Component is detach()-ed.
         *
         * @param {ComponentCallback} callback
         * @return {Component} The calling Component.
         */
        onDetach(callback: ComponentCallback): Component;
        /**
         * Removes a callback to be called when the Component is detach()-ed.
         * The callback is identified by reference equality.
         *
         * @param {ComponentCallback} callback
         * @return {Component} The calling Component.
         */
        offDetach(callback: ComponentCallback): Component;
        parent(): ComponentContainer;
        parent(parent: ComponentContainer): Component;
        /**
         * Removes a Component from the DOM and disconnects all listeners.
         */
        destroy(): void;
        /**
         * Gets the width of the Component in pixels.
         */
        width(): number;
        /**
         * Gets the height of the Component in pixels.
         */
        height(): number;
        /**
         * Gets the origin of the Component relative to its parent.
         *
         * @return {Point}
         */
        origin(): Point;
        /**
         * Gets the origin of the Component relative to the root <svg>.
         *
         * @return {Point}
         */
        originToSVG(): Point;
        /**
         * Gets the Selection containing the <g> in front of the visual elements of the Component.
         *
         * Will return undefined if the Component has not been anchored.
         *
         * @return {D3.Selection}
         */
        foreground(): D3.Selection;
        /**
         * Gets a Selection containing a <g> that holds the visual elements of the Component.
         *
         * Will return undefined if the Component has not been anchored.
         *
         * @return {D3.Selection} content selection for the Component
         */
        content(): D3.Selection;
        /**
         * Gets the Selection containing the <g> behind the visual elements of the Component.
         *
         * Will return undefined if the Component has not been anchored.
         *
         * @return {D3.Selection} background selection for the Component
         */
        background(): D3.Selection;
    }
}


declare module Plottable {
    class ComponentContainer extends Component {
        constructor();
        anchor(selection: D3.Selection): ComponentContainer;
        render(): ComponentContainer;
        /**
         * Checks whether the specified Component is in the ComponentContainer.
         */
        has(component: Component): boolean;
        protected _adoptAndAnchor(component: Component): void;
        /**
         * Removes the specified Component from the ComponentContainer.
         */
        remove(component: Component): ComponentContainer;
        /**
         * Carry out the actual removal of a Component.
         * Implementation dependent on the type of container.
         *
         * @return {boolean} true if the Component was successfully removed, false otherwise.
         */
        protected _remove(component: Component): boolean;
        /**
         * Invokes a callback on each Component in the ComponentContainer.
         */
        protected _forEach(callback: (component: Component) => void): void;
        /**
         * Destroys the ComponentContainer and all Components within it.
         */
        destroy(): void;
    }
}


declare module Plottable {
    module Components {
        class Group extends ComponentContainer {
            /**
             * Constructs a Group.
             *
             * A Group contains Components that will be rendered on top of each other.
             * Components added later will be rendered on top of Components already in the Group.
             *
             * @constructor
             * @param {Component[]} [components=[]] Components to be added to the Group.
             */
            constructor(components?: Component[]);
            protected _forEach(callback: (component: Component) => any): void;
            /**
             * Checks whether the specified Component is in the Group.
             */
            has(component: Component): boolean;
            requestedSpace(offeredWidth: number, offeredHeight: number): SpaceRequest;
            computeLayout(origin?: Point, availableWidth?: number, availableHeight?: number): Group;
            protected _getSize(availableWidth: number, availableHeight: number): {
                width: number;
                height: number;
            };
            fixedWidth(): boolean;
            fixedHeight(): boolean;
            /**
             * @return {Component[]} The Components in this Group.
             */
            components(): Component[];
            append(component: Component): Group;
            protected _remove(component: Component): boolean;
        }
    }
}


declare module Plottable {
    class Axis<D> extends Component {
        /**
         * The css class applied to each end tick mark (the line on the end tick).
         */
        static END_TICK_MARK_CLASS: string;
        /**
         * The css class applied to each tick mark (the line on the tick).
         */
        static TICK_MARK_CLASS: string;
        /**
         * The css class applied to each tick label (the text associated with the tick).
         */
        static TICK_LABEL_CLASS: string;
        protected _tickMarkContainer: D3.Selection;
        protected _tickLabelContainer: D3.Selection;
        protected _baseline: D3.Selection;
        protected _scale: Scale<D, number>;
        protected _computedWidth: number;
        protected _computedHeight: number;
        /**
         * Constructs an Axis.
         * An Axis is a visual representation of a Scale.
         *
         * @constructor
         * @param {Scale} scale
         * @param {string} orientation One of "top"/"bottom"/"left"/"right".
         * @param {Formatter} [formatter=Formatters.identity()] Tick values are passed through this Formatter before being displayed.
         */
        constructor(scale: Scale<D, number>, orientation: string, formatter?: (d: any) => string);
        destroy(): void;
        protected _isHorizontal(): boolean;
        protected _computeWidth(): number;
        protected _computeHeight(): number;
        requestedSpace(offeredWidth: number, offeredHeight: number): SpaceRequest;
        fixedHeight(): boolean;
        fixedWidth(): boolean;
        protected _rescale(): void;
        computeLayout(origin?: Point, availableWidth?: number, availableHeight?: number): Axis<D>;
        protected _setup(): void;
        protected _getTickValues(): D[];
        renderImmediately(): Axis<D>;
        protected _generateBaselineAttrHash(): {
            x1: number;
            y1: number;
            x2: number;
            y2: number;
        };
        protected _generateTickMarkAttrHash(isEndTickMark?: boolean): {
            x1: any;
            y1: any;
            x2: any;
            y2: any;
        };
        redraw(): Component;
        protected _setDefaultAlignment(): void;
        /**
         * Gets the Formatter on the Axis. Tick values are passed through the
         * Formatter before being displayed.
         */
        formatter(): Formatter;
        /**
         * Sets the Formatter on the Axis. Tick values are passed through the
         * Formatter before being displayed.
         *
         * @param {Formatter} formatter
         * @returns {Axis} The calling Axis.
         */
        formatter(formatter: Formatter): Axis<D>;
        /**
         * Gets the tick mark length in pixels.
         */
        tickLength(): number;
        /**
         * Sets the tick mark length in pixels.
         *
         * @param {number} length
         * @returns {Axis} The calling Axis.
         */
        tickLength(length: number): Axis<D>;
        /**
         * Gets the end tick mark length in pixels.
         */
        endTickLength(): number;
        /**
         * Sets the end tick mark length in pixels.
         *
         * @param {number} length
         * @returns {Axis} The calling Axis.
         */
        endTickLength(length: number): Axis<D>;
        protected _maxLabelTickLength(): number;
        /**
         * Gets the padding between each tick mark and its associated label in pixels.
         */
        tickLabelPadding(): number;
        /**
         * Sets the padding between each tick mark and its associated label in pixels.
         *
         * @param {number} padding
         * @returns {Axis} The calling Axis.
         */
        tickLabelPadding(padding: number): Axis<D>;
        /**
         * Gets the size of the gutter in pixels.
         * The gutter is the extra space between the tick labels and the outer edge of the Axis.
         */
        gutter(): number;
        /**
         * Sets the size of the gutter in pixels.
         * The gutter is the extra space between the tick labels and the outer edge of the Axis.
         *
         * @param {number} size
         * @returns {Axis} The calling Axis.
         */
        gutter(size: number): Axis<D>;
        /**
         * Gets the orientation of the Axis.
         */
        orientation(): string;
        /**
         * Sets the orientation of the Axis.
         *
         * @param {number} orientation One of "top"/"bottom"/"left"/"right".
         * @returns {Axis} The calling Axis.
         */
        orientation(orientation: string): Axis<D>;
        /**
         * Gets whether the Axis shows the end tick labels.
         */
        showEndTickLabels(): boolean;
        /**
         * Sets whether the Axis shows the end tick labels.
         *
         * @param {boolean} show
         * @returns {Axis} The calling Axis.
         */
        showEndTickLabels(show: boolean): Axis<D>;
    }
}


declare module Plottable {
    module TimeInterval {
        var second: string;
        var minute: string;
        var hour: string;
        var day: string;
        var week: string;
        var month: string;
        var year: string;
    }
    module Axes {
        /**
         * Defines a configuration for a Time Axis tier.
         * For details on how ticks are generated see: https://github.com/mbostock/d3/wiki/Time-Scales#ticks
         * interval - A time unit associated with this configuration (seconds, minutes, hours, etc).
         * step - number of intervals between each tick.
         * formatter - formatter used to format tick labels.
         */
        type TimeAxisTierConfiguration = {
            interval: string;
            step: number;
            formatter: Formatter;
        };
        /**
         * An array of linked TimeAxisTierConfigurations.
         * Each configuration will be shown on a different tier.
         * Currently, up to two tiers are supported.
         */
        type TimeAxisConfiguration = TimeAxisTierConfiguration[];
        class Time extends Axis<Date> {
            /**
             * The CSS class applied to each Time Axis tier
             */
            static TIME_AXIS_TIER_CLASS: string;
            /**
             * Constructs a Time Axis.
             *
             * A Time Axis is a visual representation of a Time Scale.
             *
             * @constructor
             * @param {Scales.Time} scale
             * @param {string} orientation One of "top"/"bottom".
             */
            constructor(scale: Scales.Time, orientation: string);
            /**
             * Gets the label positions for each tier.
             */
            tierLabelPositions(): string[];
            /**
             * Sets the label positions for each tier.
             *
             * @param {string[]} newPositions The positions for each tier. "bottom" and "center" are the only supported values.
             * @returns {Axes.Time} The calling Time Axis.
             */
            tierLabelPositions(newPositions: string[]): Time;
            /**
             * Gets the possible TimeAxisConfigurations.
             */
            axisConfigurations(): TimeAxisConfiguration[];
            /**
             * Sets the possible TimeAxisConfigurations.
             * The Time Axis will choose the most precise configuration that will display in the available space.
             *
             * @param {TimeAxisConfiguration[]} configurations
             * @returns {Axes.Time} The calling Time Axis.
             */
            axisConfigurations(configurations: TimeAxisConfiguration[]): Time;
            orientation(): string;
            orientation(orientation: string): Time;
            protected _computeHeight(): number;
            protected _getSize(availableWidth: number, availableHeight: number): {
                width: number;
                height: number;
            };
            protected _setup(): void;
            protected _getTickValues(): any[];
            renderImmediately(): Time;
        }
    }
}


declare module Plottable {
    module Axes {
        class Numeric extends Axis<number> {
            /**
             * Constructs a Numeric Axis.
             *
             * A Numeric Axis is a visual representation of a QuantitativeScale.
             *
             * @constructor
             * @param {QuantitativeScale} scale
             * @param {string} orientation One of "top"/"bottom"/"left"/"right".
             * @param {Formatter} [formatter=Formatters.general()] Tick values are passed through this Formatter before being displayed.
             */
            constructor(scale: QuantitativeScale<number>, orientation: string, formatter?: (d: any) => string);
            protected _setup(): void;
            protected _computeWidth(): number;
            protected _computeHeight(): number;
            protected _getTickValues(): number[];
            protected _rescale(): void;
            renderImmediately(): Numeric;
            /**
             * Gets the tick label position relative to the tick marks.
             *
             * @returns {string} The current tick label position.
             */
            tickLabelPosition(): string;
            /**
             * Sets the tick label position relative to the tick marks.
             *
             * @param {string} position "top"/"center"/"bottom" for a vertical Numeric Axis,
             *                          "left"/"center"/"right" for a horizontal Numeric Axis.
             * @returns {Numeric} The calling Numeric Axis.
             */
            tickLabelPosition(position: string): Numeric;
        }
    }
}


declare module Plottable {
    module Axes {
        class Category extends Axis<string> {
            /**
             * Constructs a Category Axis.
             *
             * A Category Axis is a visual representation of a Category Scale.
             *
             * @constructor
             * @param {Scales.Category} scale
             * @param {string} [orientation="bottom"] One of "top"/"bottom"/"left"/"right".
             * @param {Formatter} [formatter=Formatters.identity()]
             */
            constructor(scale: Scales.Category, orientation: string, formatter?: (d: any) => string);
            protected _setup(): void;
            protected _rescale(): Component;
            requestedSpace(offeredWidth: number, offeredHeight: number): SpaceRequest;
            protected _getTickValues(): string[];
            /**
             * Gets the tick label angle in degrees.
             */
            tickLabelAngle(): number;
            /**
             * Sets the tick label angle in degrees.
             * Right now only -90/0/90 are supported. 0 is horizontal.
             *
             * @param {number} angle
             * @returns {Category} The calling Category Axis.
             */
            tickLabelAngle(angle: number): Category;
            renderImmediately(): Category;
            computeLayout(origin?: Point, availableWidth?: number, availableHeight?: number): Axis<string>;
        }
    }
}


declare module Plottable {
    module Components {
        class Label extends Component {
            /**
             * A Label is a Component that displays a single line of text.
             *
             * @constructor
             * @param {string} [displayText=""] The text of the Label.
             * @param {number} [angle=0] The angle of the Label in degrees (-90/0/90). 0 is horizontal.
             */
            constructor(displayText?: string, angle?: number);
            requestedSpace(offeredWidth: number, offeredHeight: number): SpaceRequest;
            protected _setup(): void;
            /**
             * Gets the Label's text.
             */
            text(): string;
            /**
             * Sets the Label's text.
             *
             * @param {string} displayText
             * @returns {Label} The calling Label.
             */
            text(displayText: string): Label;
            /**
             * Gets the angle of the Label in degrees.
             */
            angle(): number;
            /**
             * Sets the angle of the Label in degrees.
             *
             * @param {number} angle One of -90/0/90. 0 is horizontal.
             * @returns {Label} The calling Label.
             */
            angle(angle: number): Label;
            /**
             * Gets the amount of padding around the Label in pixels.
             */
            padding(): number;
            /**
             * Sets the amount of padding around the Label in pixels.
             *
             * @param {number} padAmount
             * @returns {Label} The calling Label.
             */
            padding(padAmount: number): Label;
            fixedWidth(): boolean;
            fixedHeight(): boolean;
            renderImmediately(): Label;
        }
        class TitleLabel extends Label {
            static TITLE_LABEL_CLASS: string;
            /**
             * @constructor
             * @param {string} [text]
             * @param {number} [angle] One of -90/0/90. 0 is horizontal.
             */
            constructor(text?: string, angle?: number);
        }
        class AxisLabel extends Label {
            static AXIS_LABEL_CLASS: string;
            /**
             * @constructor
             * @param {string} [text]
             * @param {number} [angle] One of -90/0/90. 0 is horizontal.
             */
            constructor(text?: string, angle?: number);
        }
    }
}


declare module Plottable {
    module Components {
        class Legend extends Component {
            /**
             * The css class applied to each legend row
             */
            static LEGEND_ROW_CLASS: string;
            /**
             * The css class applied to each legend entry
             */
            static LEGEND_ENTRY_CLASS: string;
            /**
             * The css class applied to each legend symbol
             */
            static LEGEND_SYMBOL_CLASS: string;
            /**
             * The Legend consists of a series of entries, each with a color and label taken from the Color Scale.
             *
             * @constructor
             * @param {Scale.Color} scale
             */
            constructor(scale: Scales.Color);
            protected _setup(): void;
            /**
             * Gets the maximum number of entries per row.
             *
             * @returns {number}
             */
            maxEntriesPerRow(): number;
            /**
             * Sets the maximum number of entries perrow.
             *
             * @param {number} numEntries
             * @returns {Legend} The calling Legend.
             */
            maxEntriesPerRow(numEntries: number): Legend;
            /**
             * Gets the current comparator for the Legend's entries.
             *
             * @returns {(a: string, b: string) => number}
             */
            comparator(): (a: string, b: string) => number;
            /**
             * Sets a new comparator for the Legend's entries.
             * The comparator is used to set the display order of the entries.
             *
             * @param {(a: string, b: string) => number} comparator
             * @returns {Legend} The calling Legend.
             */
            comparator(comparator: (a: string, b: string) => number): Legend;
            /**
             * Gets the Color Scale.
             *
             * @returns {Scales.Color}
             */
            scale(): Scales.Color;
            /**
             * Sets the Color Scale.
             *
             * @param {Scales.Color} scale
             * @returns {Legend} The calling Legend.
             */
            scale(scale: Scales.Color): Legend;
            destroy(): void;
            requestedSpace(offeredWidth: number, offeredHeight: number): SpaceRequest;
            /**
             * Gets the entry under at given pixel position.
             * Returns an empty Selection if no entry exists at that pixel position.
             *
             * @param {Point} position
             * @returns {D3.Selection}
             */
            getEntry(position: Point): D3.Selection;
            renderImmediately(): Legend;
            /**
             * Gets the SymbolFactory accessor of the Legend.
             * The accessor determines the symbol for each entry.
             *
             * @returns {(datum: any, index: number) => symbolFactory}
             */
            symbolFactoryAccessor(): (datum: any, index: number) => SymbolFactory;
            /**
             * Sets the SymbolFactory accessor of the Legend.
             * The accessor determines the symbol for each entry.
             *
             * @param {(datum: any, index: number) => symbolFactory} symbolFactoryAccessor
             * @returns {Legend} The calling Legend
             */
            symbolFactoryAccessor(symbolFactoryAccessor: (datum: any, index: number) => SymbolFactory): Legend;
            fixedWidth(): boolean;
            fixedHeight(): boolean;
        }
    }
}


declare module Plottable {
    module Components {
        class InterpolatedColorLegend extends Component {
            /**
             * The css class applied to the legend labels.
             */
            static LEGEND_LABEL_CLASS: string;
            /**
             * Creates an InterpolatedColorLegend.
             *
             * The InterpolatedColorLegend consists of a sequence of swatches that show the
             * associated InterpolatedColor Scale sampled at various points.
             * Two labels show the maximum and minimum values of the InterpolatedColor Scale.
             *
             * @constructor
             * @param {Scales.InterpolatedColor} interpolatedColorScale
             * @param {string} [orientation="horizontal"] One of "horizontal"/"left"/"right".
             * @param {Formatter} [formatter=Formatters.general()] The Formatter for the labels.
             */
            constructor(interpolatedColorScale: Scales.InterpolatedColor, orientation?: string, formatter?: (d: any) => string);
            destroy(): void;
            /**
             * Gets the Formatter for the labels.
             */
            formatter(): Formatter;
            /**
             * Sets the Formatter for the labels.
             *
             * @param {Formatter} formatter
             * @returns {InterpolatedColorLegend} The calling InterpolatedColorLegend.
             */
            formatter(formatter: Formatter): InterpolatedColorLegend;
            /**
             * Gets the orientation.
             */
            orientation(): string;
            /**
             * Sets the orientation.
             *
             * @param {string} orientation One of "horizontal"/"left"/"right".
             * @returns {InterpolatedColorLegend} The calling InterpolatedColorLegend.
             */
            orientation(orientation: string): InterpolatedColorLegend;
            fixedWidth(): boolean;
            fixedHeight(): boolean;
            protected _setup(): void;
            requestedSpace(offeredWidth: number, offeredHeight: number): SpaceRequest;
            renderImmediately(): InterpolatedColorLegend;
        }
    }
}


declare module Plottable {
    module Components {
        class Gridlines extends Component {
            /**
             * @constructor
             * @param {QuantitativeScale} xScale The scale to base the x gridlines on. Pass null if no gridlines are desired.
             * @param {QuantitativeScale} yScale The scale to base the y gridlines on. Pass null if no gridlines are desired.
             */
            constructor(xScale: QuantitativeScale<any>, yScale: QuantitativeScale<any>);
            destroy(): Gridlines;
            protected _setup(): void;
            renderImmediately(): Gridlines;
        }
    }
}


declare module Plottable {
    module Components {
        class Table extends ComponentContainer {
            /**
             * A Table combines Components in the form of a grid. A
             * common case is combining a y-axis, x-axis, and the plotted data via
             * ```typescript
             * new Table([[yAxis, plot],
             *            [null,  xAxis]]);
             * ```
             *
             * @constructor
             * @param {Component[][]} [rows=[]] A 2-D array of Components to be added to the Table.
             *   null can be used if a cell is empty.
             */
            constructor(rows?: Component[][]);
            protected _forEach(callback: (component: Component) => any): void;
            /**
             * Checks whether the specified Component is in the Table.
             */
            has(component: Component): boolean;
            /**
             * Adds a Component in the specified row and column position.
             *
             * For example, instead of calling `new Table([[a, b], [null, c]])`, you
             * could call
             * ```typescript
             * var table = new Table();
             * table.add(a, 0, 0);
             * table.add(b, 0, 1);
             * table.add(c, 1, 1);
             * ```
             *
             * @param {Component} component The Component to be added.
             * @param {number} row
             * @param {number} col
             * @returns {Table} The calling Table.
             */
            add(component: Component, row: number, col: number): Table;
            protected _remove(component: Component): boolean;
            requestedSpace(offeredWidth: number, offeredHeight: number): SpaceRequest;
            computeLayout(origin?: Point, availableWidth?: number, availableHeight?: number): Table;
            /**
             * Gets the padding above and below each row in pixels.
             */
            rowPadding(): number;
            /**
             * Sets the padding above and below each row in pixels.
             *
             * @param {number} rowPadding
             * @returns {Table} The calling Table.
             */
            rowPadding(rowPadding: number): Table;
            /**
             * Gets the padding to the left and right of each column in pixels.
             */
            columnPadding(): number;
            /**
             * Sets the padding to the left and right of each column in pixels.
             *
             * @param {number} columnPadding
             * @returns {Table} The calling Table.
             */
            columnPadding(columnPadding: number): Table;
            /**
             * Gets the weight of the specified row.
             *
             * @param {number} index
             */
            rowWeight(index: number): number;
            /**
             * Sets the weight of the specified row.
             * Space is allocated to rows based on their weight. Rows with higher weights receive proportionally more space.
             *
             * A common case would be to have one row take up 2/3rds of the space,
             * and the other row take up 1/3rd.
             *
             * Example:
             *
             * ```JavaScript
             * plot = new Plottable.Component.Table([
             *  [row1],
             *  [row2]
             * ]);
             *
             * // assign twice as much space to the first row
             * plot
             *  .rowWeight(0, 2)
             *  .rowWeight(1, 1)
             * ```
             *
             * @param {number} index
             * @param {number} weight
             * @returns {Table} The calling Table.
             */
            rowWeight(index: number, weight: number): Table;
            /**
             * Gets the weight of the specified column.
             *
             * @param {number} index
             */
            columnWeight(index: number): number;
            /**
             * Sets the weight of the specified column.
             * Space is allocated to columns based on their weight. Columns with higher weights receive proportionally more space.
             *
             * Please see `rowWeight` docs for an example.
             *
             * @param {number} index
             * @param {number} weight
             * @returns {Table} The calling Table.
             */
            columnWeight(index: number, weight: number): Table;
            fixedWidth(): boolean;
            fixedHeight(): boolean;
        }
    }
}


declare module Plottable {
    module Components {
        class SelectionBoxLayer extends Component {
            protected _box: D3.Selection;
            constructor();
            protected _setup(): void;
            protected _getSize(availableWidth: number, availableHeight: number): {
                width: number;
                height: number;
            };
            /**
             * Gets the Bounds of the box.
             */
            bounds(): Bounds;
            /**
             * Sets the Bounds of the box.
             *
             * @param {Bounds} newBounds
             * @return {SelectionBoxLayer} The calling SelectionBoxLayer.
             */
            bounds(newBounds: Bounds): SelectionBoxLayer;
            protected _setBounds(newBounds: Bounds): void;
            renderImmediately(): SelectionBoxLayer;
            /**
             * Gets whether the box is being shown.
             */
            boxVisible(): boolean;
            /**
             * Shows or hides the selection box.
             *
             * @param {boolean} show Whether or not to show the box.
             * @return {SelectionBoxLayer} The calling SelectionBoxLayer.
             */
            boxVisible(show: boolean): SelectionBoxLayer;
            fixedWidth(): boolean;
            fixedHeight(): boolean;
        }
    }
}


declare module Plottable {
    module Plots {
        /**
         * A key that is also coupled with a dataset, a drawer and a metadata in Plot.
         */
        type PlotDatasetKey = {
            dataset: Dataset;
            drawer: Drawer;
            key: string;
        };
        type Entity = {
            datum: any;
            index: number;
            dataset: Dataset;
            position: Point;
            selection: D3.Selection;
            plot: Plot;
        };
        interface AccessorScaleBinding<D, R> {
            accessor: Accessor<any>;
            scale?: Scale<D, R>;
        }
        module Animator {
            var MAIN: string;
            var RESET: string;
        }
    }
    class Plot extends Component {
        protected _dataChanged: boolean;
        protected _key2PlotDatasetKey: D3.Map<Plots.PlotDatasetKey>;
        protected _datasetKeysInOrder: string[];
        protected _renderArea: D3.Selection;
        protected _attrBindings: D3.Map<_Projection>;
        protected _attrExtents: D3.Map<any[]>;
        protected _animate: boolean;
        protected _animateOnNextRender: boolean;
        protected _propertyExtents: D3.Map<any[]>;
        protected _propertyBindings: D3.Map<Plots.AccessorScaleBinding<any, any>>;
        /**
         * @constructor
         */
        constructor();
        anchor(selection: D3.Selection): Plot;
        protected _setup(): void;
        destroy(): void;
        /**
         * Adds a Dataset to the Plot.
         *
         * @param {Dataset} dataset
         * @returns {Plot} The calling Plot.
         */
        addDataset(dataset: Dataset): Plot;
        protected _setupDatasetNodes(dataset: Dataset): void;
        protected _getDrawer(dataset: Dataset): Drawer;
        protected _getAnimator(key: string): Animators.Plot;
        protected _onDatasetUpdate(): void;
        /**
         * Gets the AccessorScaleBinding for a particular attribute.
         *
         * @param {string} attr
         */
        attr<A>(attr: string): Plots.AccessorScaleBinding<A, number | string>;
        /**
         * Sets a particular attribute to a constant value or the result of an Accessor.
         *
         * @param {string} attr
         * @param {number|string|Accessor<number>|Accessor<string>} attrValue
         * @returns {Plot} The calling Plot.
         */
        attr(attr: string, attrValue: number | string | Accessor<number> | Accessor<string>): Plot;
        /**
         * Sets a particular attribute to a scaled constant value or scaled result of an Accessor.
         * The provided Scale will account for the attribute values when autoDomain()-ing.
         *
         * @param {string} attr
         * @param {A|Accessor<A>} attrValue
         * @param {Scale<A, number | string>} scale The Scale used to scale the attrValue.
         * @returns {Plot} The calling Plot.
         */
        attr<A>(attr: string, attrValue: A | Accessor<A>, scale: Scale<A, number | string>): Plot;
        protected _bindProperty(property: string, value: any, scale: Scale<any, any>): void;
        protected _generateAttrToProjector(): AttributeToProjector;
        renderImmediately(): Plot;
        /**
         * Enables or disables animation.
         */
        animate(enabled: boolean): Plot;
        detach(): Plot;
        /**
         * Updates the extents associated with each attribute, then autodomains all scales the Plot uses.
         */
        protected _updateExtents(): void;
        protected _updateExtentsForProperty(property: string): void;
        protected _filterForProperty(property: string): Accessor<boolean>;
        /**
         * Override in subclass to add special extents, such as included values
         */
        protected _extentsForProperty(property: string): any[];
        /**
         * Get the Animator associated with the specified Animator key.
         *
         * @return {Animators.Plot}
         */
        animator(animatorKey: string): Animators.Plot;
        /**
         * Set the Animator associated with the specified Animator key.
         *
         * @param {string} animatorKey
         * @param {Animators.Plot} animator
         * @returns {Plot} The calling Plot.
         */
        animator(animatorKey: string, animator: Animators.Plot): Plot;
        /**
         * Removes a Dataset from the Plot.
         *
         * @param {Dataset} dataset
         * @returns {Plot} The calling Plot.
         */
        removeDataset(dataset: Dataset): Plot;
        protected _removeDatasetNodes(dataset: Dataset): void;
        /**
         * Returns an array of internal keys corresponding to those Datasets actually on the plot
         */
        protected _keysForDatasets(datasets: Dataset[]): string[];
        datasets(): Dataset[];
        datasets(datasets: Dataset[]): Plot;
        protected _getDrawersInOrder(): Drawer[];
        protected _generateDrawSteps(): Drawers.DrawStep[];
        protected _additionalPaint(time: number): void;
        protected _getDataToDraw(): D3.Map<any[]>;
        /**
         * Retrieves Selections of this Plot for the specified Datasets.
         *
         * @param {Dataset[]} [datasets] The Datasets to retrieve the Selections for.
         *   If not provided, Selections will be retrieved for all Datasets on the Plot.
         * @returns {D3.Selection}
         */
        getAllSelections(datasets?: Dataset[]): D3.Selection;
        /**
         * Gets the Entities associated with the specified Datasets.
         *
         * @param {dataset[]} datasets The Datasets to retrieve the Entities for.
         *   If not provided, returns defaults to all Datasets on the Plot.
         * @return {Plots.Entity[]}
         */
        entities(datasets?: Dataset[]): Plots.Entity[];
        /**
         * Returns the Entity nearest to the query point by the Euclidian norm, or undefined if no Entity can be found.
         *
         * @param {Point} queryPoint
         * @returns {Plots.Entity} The nearest Entity, or undefined if no Entity can be found.
         */
        entityNearest(queryPoint: Point): Plots.Entity;
        protected _isVisibleOnPlot(datum: any, pixelPoint: Point, selection: D3.Selection): boolean;
        protected _uninstallScaleForKey(scale: Scale<any, any>, key: string): void;
        protected _installScaleForKey(scale: Scale<any, any>, key: string): void;
        protected _propertyProjectors(): AttributeToProjector;
        protected static _scaledAccessor<D, R>(binding: Plots.AccessorScaleBinding<D, R>): Accessor<any>;
        protected _pixelPoint(datum: any, index: number, dataset: Dataset): Point;
    }
}


declare module Plottable {
    module Plots {
        class Pie extends Plot {
            /**
             * @constructor
             */
            constructor();
            computeLayout(origin?: Point, availableWidth?: number, availableHeight?: number): Pie;
            addDataset(dataset: Dataset): Pie;
            removeDataset(dataset: Dataset): Pie;
            protected _onDatasetUpdate(): void;
            protected _getDrawer(dataset: Dataset): Drawer;
            entities(datasets?: Dataset[]): Plots.Entity[];
            /**
             * Gets the AccessorScaleBinding for the sector value.
             */
            sectorValue<S>(): AccessorScaleBinding<S, number>;
            /**
             * Sets the sector value to a constant number or the result of an Accessor<number>.
             *
             * @param {number|Accessor<number>} sectorValue
             * @returns {Pie} The calling Pie Plot.
             */
            sectorValue(sectorValue: number | Accessor<number>): Plots.Pie;
            /**
             * Sets the sector value to a scaled constant value or scaled result of an Accessor.
             * The provided Scale will account for the values when autoDomain()-ing.
             *
             * @param {S|Accessor<S>} sectorValue
             * @param {Scale<S, number>} scale
             * @returns {Pie} The calling Pie Plot.
             */
            sectorValue<S>(sectorValue: S | Accessor<S>, scale: Scale<S, number>): Plots.Pie;
            /**
             * Gets the AccessorScaleBinding for the inner radius.
             */
            innerRadius<R>(): AccessorScaleBinding<R, number>;
            /**
             * Sets the inner radius to a constant number or the result of an Accessor<number>.
             *
             * @param {number|Accessor<number>} innerRadius
             * @returns {Pie} The calling Pie Plot.
             */
            innerRadius(innerRadius: number | Accessor<number>): Plots.Pie;
            /**
             * Sets the inner radius to a scaled constant value or scaled result of an Accessor.
             * The provided Scale will account for the values when autoDomain()-ing.
             *
             * @param {R|Accessor<R>} innerRadius
             * @param {Scale<R, number>} scale
             * @returns {Pie} The calling Pie Plot.
             */
            innerRadius<R>(innerRadius: R | Accessor<R>, scale: Scale<R, number>): Plots.Pie;
            /**
             * Gets the AccessorScaleBinding for the outer radius.
             */
            outerRadius<R>(): AccessorScaleBinding<R, number>;
            /**
             * Sets the outer radius to a constant number or the result of an Accessor<number>.
             *
             * @param {number|Accessor<number>} outerRadius
             * @returns {Pie} The calling Pie Plot.
             */
            outerRadius(outerRadius: number | Accessor<number>): Plots.Pie;
            /**
             * Sets the outer radius to a scaled constant value or scaled result of an Accessor.
             * The provided Scale will account for the values when autoDomain()-ing.
             *
             * @param {R|Accessor<R>} outerRadius
             * @param {Scale<R, number>} scale
             * @returns {Pie} The calling Pie Plot.
             */
            outerRadius<R>(outerRadius: R | Accessor<R>, scale: Scale<R, number>): Plots.Pie;
            protected _propertyProjectors(): AttributeToProjector;
            protected _getDataToDraw(): D3.Map<any[]>;
            protected _pixelPoint(datum: any, index: number, dataset: Dataset): {
                x: number;
                y: number;
            };
        }
    }
}


declare module Plottable {
    class XYPlot<X, Y> extends Plot {
        protected static _X_KEY: string;
        protected static _Y_KEY: string;
        /**
         * An XYPlot is a Plot that displays data along two primary directions, X and Y.
         *
         * @constructor
         * @param {Scale} xScale The x scale to use.
         * @param {Scale} yScale The y scale to use.
         */
        constructor();
        /**
         * Gets the AccessorScaleBinding for X.
         */
        x(): Plots.AccessorScaleBinding<X, number>;
        /**
         * Sets X to a constant number or the result of an Accessor<number>.
         *
         * @param {number|Accessor<number>} x
         * @returns {XYPlot} The calling XYPlot.
         */
        x(x: number | Accessor<number>): XYPlot<X, Y>;
        /**
         * Sets X to a scaled constant value or scaled result of an Accessor.
         * The provided Scale will account for the values when autoDomain()-ing.
         *
         * @param {X|Accessor<X>} x
         * @param {Scale<X, number>} xScale
         * @returns {XYPlot} The calling XYPlot.
         */
        x(x: X | Accessor<X>, xScale: Scale<X, number>): XYPlot<X, Y>;
        /**
         * Gets the AccessorScaleBinding for Y.
         */
        y(): Plots.AccessorScaleBinding<Y, number>;
        /**
         * Sets Y to a constant number or the result of an Accessor<number>.
         *
         * @param {number|Accessor<number>} y
         * @returns {XYPlot} The calling XYPlot.
         */
        y(y: number | Accessor<number>): XYPlot<X, Y>;
        /**
         * Sets Y to a scaled constant value or scaled result of an Accessor.
         * The provided Scale will account for the values when autoDomain()-ing.
         *
         * @param {Y|Accessor<Y>} y
         * @param {Scale<Y, number>} yScale
         * @returns {XYPlot} The calling XYPlot.
         */
        y(y: Y | Accessor<Y>, yScale: Scale<Y, number>): XYPlot<X, Y>;
        protected _filterForProperty(property: string): (datum: any, index: number, dataset: Dataset) => boolean;
        protected _uninstallScaleForKey(scale: Scale<any, any>, key: string): void;
        protected _installScaleForKey(scale: Scale<any, any>, key: string): void;
        destroy(): XYPlot<X, Y>;
        /**
         * Sets the automatic domain adjustment for visible points to operate against the X Scale, Y Scale, or neither.
         * If "x" or "y" is specified the adjustment is immediately performed.
         *
         * @param {string} scaleName One of "x"/"y"/"none".
         *   "x" will adjust the x Scale in relation to changes in the y domain.
         *   "y" will adjust the y Scale in relation to changes in the x domain.
         *   "none" means neither Scale will change automatically.
         *
         * @returns {XYPlot} The calling XYPlot.
         */
        autorange(scaleName: string): XYPlot<X, Y>;
        computeLayout(origin?: Point, availableWidth?: number, availableHeight?: number): XYPlot<X, Y>;
        /**
         * Adjusts the domains of both X and Y scales to show all data.
         * This call does not override the autorange() behavior.
         *
         * @returns {XYPlot} The calling XYPlot.
         */
        showAllData(): XYPlot<X, Y>;
        protected _projectorsReady(): boolean;
        protected _pixelPoint(datum: any, index: number, dataset: Dataset): Point;
        protected _getDataToDraw(): D3.Map<any[]>;
    }
}


declare module Plottable {
    module Plots {
        class Rectangle<X, Y> extends XYPlot<X, Y> {
            /**
             * A Rectangle Plot displays rectangles based on the data.
             * The left and right edges of each rectangle can be set with x() and x2().
             *   If only x() is set the Rectangle Plot will attempt to compute the correct left and right edge positions.
             * The top and bottom edges of each rectangle can be set with y() and y2().
             *   If only y() is set the Rectangle Plot will attempt to compute the correct top and bottom edge positions.
             *
             * @constructor
             * @param {Scale.Scale} xScale
             * @param {Scale.Scale} yScale
             */
            constructor();
            protected _getDrawer(dataset: Dataset): Drawers.Rect;
            protected _generateAttrToProjector(): {
                [attrToSet: string]: (datum: any, index: number, dataset: Dataset) => any;
            };
            protected _generateDrawSteps(): Drawers.DrawStep[];
            /**
             * Gets the AccessorScaleBinding for X.
             */
            x(): AccessorScaleBinding<X, number>;
            /**
             * Sets X to a constant number or the result of an Accessor<number>.
             *
             * @param {number|Accessor<number>} x
             * @returns {Plots.Rectangle} The calling Rectangle Plot.
             */
            x(x: number | Accessor<number>): Plots.Rectangle<X, Y>;
            /**
             * Sets X to a scaled constant value or scaled result of an Accessor.
             * The provided Scale will account for the values when autoDomain()-ing.
             *
             * @param {X|Accessor<X>} x
             * @param {Scale<X, number>} xScale
             * @returns {Plots.Rectangle} The calling Rectangle Plot.
             */
            x(x: X | Accessor<X>, xScale: Scale<X, number>): Plots.Rectangle<X, Y>;
            /**
             * Gets the AccessorScaleBinding for X2.
             */
            x2(): AccessorScaleBinding<X, number>;
            /**
             * Sets X2 to a constant number or the result of an Accessor.
             * If a Scale has been set for X, it will also be used to scale X2.
             *
             * @param {number|Accessor<number>|X|Accessor<X>} x2
             * @returns {Plots.Rectangle} The calling Rectangle Plot.
             */
            x2(x2: number | Accessor<number> | X | Accessor<X>): Plots.Rectangle<X, Y>;
            /**
             * Gets the AccessorScaleBinding for Y.
             */
            y(): AccessorScaleBinding<Y, number>;
            /**
             * Sets Y to a constant number or the result of an Accessor<number>.
             *
             * @param {number|Accessor<number>} y
             * @returns {Plots.Rectangle} The calling Rectangle Plot.
             */
            y(y: number | Accessor<number>): Plots.Rectangle<X, Y>;
            /**
             * Sets Y to a scaled constant value or scaled result of an Accessor.
             * The provided Scale will account for the values when autoDomain()-ing.
             *
             * @param {Y|Accessor<Y>} y
             * @param {Scale<Y, number>} yScale
             * @returns {Plots.Rectangle} The calling Rectangle Plot.
             */
            y(y: Y | Accessor<Y>, yScale: Scale<Y, number>): Plots.Rectangle<X, Y>;
            /**
             * Gets the AccessorScaleBinding for Y2.
             */
            y2(): AccessorScaleBinding<Y, number>;
            /**
             * Sets Y2 to a constant number or the result of an Accessor.
             * If a Scale has been set for Y, it will also be used to scale Y2.
             *
             * @param {number|Accessor<number>|Y|Accessor<Y>} y2
             * @returns {Plots.Rectangle} The calling Rectangle Plot.
             */
            y2(y2: number | Accessor<number> | Y | Accessor<Y>): Plots.Rectangle<X, Y>;
            protected _propertyProjectors(): AttributeToProjector;
            protected _pixelPoint(datum: any, index: number, dataset: Dataset): {
                x: any;
                y: any;
            };
            protected _getDataToDraw(): D3.Map<any[]>;
        }
    }
}


declare module Plottable {
    module Plots {
        class Scatter<X, Y> extends XYPlot<X, Y> {
            /**
             * Constructs a ScatterPlot.
             *
             * @constructor
             * @param {Scale} xScale The x scale to use.
             * @param {Scale} yScale The y scale to use.
             */
            constructor();
            protected _getDrawer(dataset: Dataset): Drawers.Symbol;
            size<S>(): AccessorScaleBinding<S, number>;
            size(size: number | Accessor<number>): Plots.Scatter<X, Y>;
            size<S>(size: S | Accessor<S>, scale: Scale<S, number>): Plots.Scatter<X, Y>;
            symbol(): AccessorScaleBinding<any, any>;
            symbol(symbol: Accessor<SymbolFactory>): Plots.Scatter<X, Y>;
            protected _generateDrawSteps(): Drawers.DrawStep[];
            protected _isVisibleOnPlot(datum: any, pixelPoint: Point, selection: D3.Selection): boolean;
            protected _propertyProjectors(): AttributeToProjector;
        }
    }
}


declare module Plottable {
    module Plots {
        class Bar<X, Y> extends XYPlot<X, Y> {
            static ORIENTATION_VERTICAL: string;
            static ORIENTATION_HORIZONTAL: string;
            protected static _DEFAULT_WIDTH: number;
            protected _isVertical: boolean;
            /**
             * @constructor
             * @param {Scale} xScale The x scale to use.
             * @param {Scale} yScale The y scale to use.
             * @param {string} [orientation="vertical"] One of "vertical"/"horizontal".
             */
            constructor(orientation?: string);
            x(): Plots.AccessorScaleBinding<X, number>;
            x(x: number | Accessor<number>): Bar<X, Y>;
            x(x: X | Accessor<X>, xScale: Scale<X, number>): Bar<X, Y>;
            y(): Plots.AccessorScaleBinding<Y, number>;
            y(y: number | Accessor<number>): Bar<X, Y>;
            y(y: Y | Accessor<Y>, yScale: Scale<Y, number>): Bar<X, Y>;
            protected _getDrawer(dataset: Dataset): Drawers.Rect;
            protected _setup(): void;
            /**
             * Gets the baseline value.
             * The baseline is the line that the bars are drawn from.
             *
             * @returns {number}
             */
            baseline(): number;
            /**
             * Sets the baseline value.
             * The baseline is the line that the bars are drawn from.
             *
             * @param {number} value
             * @returns {Bar} The calling Bar Plot.
             */
            baseline(value: number): Bar<X, Y>;
            /**
<<<<<<< HEAD
             * Get whether bar labels are enabled.
             *
             * @returns {boolean} Whether bars should display labels or not.
=======
             * Sets the bar alignment relative to the independent axis.
             * A vertical Bar Plot supports "left", "center", "right"
             * A horizontal Bar Plot supports "top", "center", "bottom"
             *
             * @param {string} alignment The desired alignment.
             * @returns {Bar} The calling Bar.
             */
            barAlignment(alignment: string): Bar<X, Y>;
            /**
             * Gets whether labels are enabled.
>>>>>>> 0ebfb823
             */
            labelsEnabled(): boolean;
            /**
             * Sets whether labels are enabled.
             *
             * @param {boolean} labelsEnabled
             * @returns {Bar} The calling Bar Plot.
             */
            labelsEnabled(enabled: boolean): Bar<X, Y>;
            /**
             * Gets the Formatter for the labels.
             */
            labelFormatter(): Formatter;
            /**
             * Sets the Formatter for the labels.
             *
             * @param {Formatter} formatter
             * @returns {Bar} The calling Bar Plot.
             */
            labelFormatter(formatter: Formatter): Bar<X, Y>;
            protected _setupDatasetNodes(dataset: Dataset): void;
            protected _removeDatasetNodes(dataset: Dataset): void;
            /**
             * Returns the Entity nearest to the query point according to the following algorithm:
             *   - If the query point is inside a bar, returns the Entity for that bar.
             *   - Otherwise, gets the nearest Entity by the primary direction (X for vertical, Y for horizontal),
             *     breaking ties with the secondary direction.
             * Returns undefined if no Entity can be found.
             *
             * @param {Point} queryPoint
             * @returns {Plots.Entity} The nearest Entity, or undefined if no Entity can be found.
             */
            entityNearest(queryPoint: Point): Plots.Entity;
            protected _isVisibleOnPlot(datum: any, pixelPoint: Point, selection: D3.Selection): boolean;
            /**
             * Gets the Entities at a particular Point.
             *
             * @param {Point} p
             * @returns {Entity[]}
             */
            entitiesAt(p: Point): Entity[];
            /**
             * Gets the Entities that intersect the Bounds.
             *
             * @param {Bounds} bounds
             * @returns {Entity[]}
             */
            entitiesIn(bounds: Bounds): Entity[];
            /**
             * Gets the Entities that intersect the area defined by the ranges.
             *
             * @param {Range} xRange
             * @param {Range} yRange
             * @returns {Entity[]}
             */
            entitiesIn(xRange: Range, yRange: Range): Entity[];
            protected _additionalPaint(time: number): void;
            protected _generateDrawSteps(): Drawers.DrawStep[];
            protected _generateAttrToProjector(): {
                [attrToSet: string]: (datum: any, index: number, dataset: Dataset) => any;
            };
            /**
             * Computes the barPixelWidth of all the bars in the plot.
             *
             * If the position scale of the plot is a CategoryScale and in bands mode, then the rangeBands function will be used.
             * If the position scale of the plot is a CategoryScale and in points mode, then
             *   from https://github.com/mbostock/d3/wiki/Ordinal-Scales#ordinal_rangePoints, the max barPixelWidth is step * padding
             * If the position scale of the plot is a QuantitativeScale, then _getMinimumDataWidth is scaled to compute the barPixelWidth
             */
            protected _getBarPixelWidth(): number;
            entities(datasets?: Dataset[]): Plots.Entity[];
            protected _pixelPoint(datum: any, index: number, dataset: Dataset): {
                x: any;
                y: any;
            };
            protected _getDataToDraw(): D3.Map<any[]>;
        }
    }
}


declare module Plottable {
    module Plots {
        class Line<X> extends XYPlot<X, number> {
            /**
             * @constructor
             * @param {QuantitativeScale} xScale
             * @param {QuantitativeScale} yScale
             */
            constructor();
            protected _getDrawer(dataset: Dataset): Drawers.Line;
            protected _getResetYFunction(): (d: any, i: number, dataset: Dataset) => number;
            protected _generateDrawSteps(): Drawers.DrawStep[];
            protected _generateAttrToProjector(): {
                [attrToSet: string]: (datum: any, index: number, dataset: Dataset) => any;
            };
            /**
             * Returns the Entity nearest to the query point by X then by Y, or undefined if no Entity can be found.
             *
             * @param {Point} queryPoint
             * @returns {Plots.Entity} The nearest Entity, or undefined if no Entity can be found.
             */
            entityNearest(queryPoint: Point): Plots.Entity;
            protected _propertyProjectors(): AttributeToProjector;
            protected _constructLineProjector(xProjector: _Projector, yProjector: _Projector): (datum: any, index: number, dataset: Dataset) => string;
            protected _getDataToDraw(): D3.Map<any[]>;
        }
    }
}


declare module Plottable {
    module Plots {
        class Area<X> extends Line<X> {
            /**
             * An Area Plot draws a filled region (area) between Y and Y0.
             *
             * @constructor
             * @param {QuantitativeScale} xScale
             * @param {QuantitativeScale} yScale
             */
            constructor();
            protected _setup(): void;
            y(): Plots.AccessorScaleBinding<number, number>;
            y(y: number | Accessor<number>): Area<X>;
            y(y: number | Accessor<number>, yScale: QuantitativeScale<number>): Area<X>;
            /**
             * Gets the AccessorScaleBinding for Y0.
             */
            y0(): Plots.AccessorScaleBinding<number, number>;
            /**
             * Sets Y0 to a constant number or the result of an Accessor<number>.
             * If a Scale has been set for Y, it will also be used to scale Y0.
             *
             * @param {number|Accessor<number>} y0
             * @returns {Area} The calling Area Plot.
             */
            y0(y0: number | Accessor<number>): Area<X>;
            protected _onDatasetUpdate(): void;
            addDataset(dataset: Dataset): Area<X>;
            protected _additionalPaint(): void;
            protected _getDrawer(dataset: Dataset): Drawers.Area;
            protected _generateDrawSteps(): Drawers.DrawStep[];
            protected _updateYScale(): void;
            protected _getResetYFunction(): Accessor<any>;
            protected _propertyProjectors(): AttributeToProjector;
            getAllSelections(datasets?: Dataset[]): D3._Selection<any>;
            protected _constructAreaProjector(xProjector: _Projector, yProjector: _Projector, y0Projector: _Projector): (datum: any[], index: number, dataset: Dataset) => string;
        }
    }
}


declare module Plottable {
    module Plots {
        class ClusteredBar<X, Y> extends Bar<X, Y> {
            /**
             * A ClusteredBar Plot groups bars across Datasets based on the primary value of the bars.
             *   On a vertical ClusteredBar Plot, the bars with the same X value are grouped.
             *   On a horizontal ClusteredBar Plot, the bars with the same Y value are grouped.
             *
             * @constructor
             * @param {Scale} xScale
             * @param {Scale} yScale
             * @param {string} [orientation="vertical"] One of "vertical"/"horizontal".
             */
            constructor(orientation?: string);
            protected _generateAttrToProjector(): {
                [attrToSet: string]: (datum: any, index: number, dataset: Dataset) => any;
            };
            protected _getDataToDraw(): D3.Map<any[]>;
        }
    }
}


declare module Plottable {
    module Plots {
        class StackedArea<X> extends Area<X> {
            /**
             * @constructor
             * @param {QuantitativeScale} xScale
             * @param {QuantitativeScale} yScale
             */
            constructor();
            protected _getAnimator(key: string): Animators.Plot;
            protected _setup(): void;
            x(): Plots.AccessorScaleBinding<X, number>;
            x(x: number | Accessor<number>): StackedArea<X>;
            x(x: X | Accessor<X>, xScale: Scale<X, number>): StackedArea<X>;
            y(): Plots.AccessorScaleBinding<number, number>;
            y(y: number | Accessor<number>): StackedArea<X>;
            y(y: number | Accessor<number>, yScale: QuantitativeScale<number>): StackedArea<X>;
            protected _additionalPaint(): void;
            protected _updateYScale(): void;
            protected _onDatasetUpdate(): StackedArea<X>;
            protected _wholeDatumAttributes(): string[];
            protected _updateExtentsForProperty(property: string): void;
            protected _extentsForProperty(attr: string): any[];
            protected _propertyProjectors(): AttributeToProjector;
            protected _pixelPoint(datum: any, index: number, dataset: Dataset): Point;
        }
    }
}


declare module Plottable {
    module Plots {
        class StackedBar<X, Y> extends Bar<X, Y> {
            /**
             * A StackedBar Plot stacks bars across Datasets based on the primary value of the bars.
             *   On a vertical StackedBar Plot, the bars with the same X value are stacked.
             *   On a horizontal StackedBar Plot, the bars with the same Y value are stacked.
             *
             * @constructor
             * @param {Scale} xScale
             * @param {Scale} yScale
             * @param {string} [orientation="vertical"] One of "vertical"/"horizontal".
             */
            constructor(orientation?: string);
            protected _getAnimator(key: string): Animators.Plot;
            x(): Plots.AccessorScaleBinding<X, number>;
            x(x: number | Accessor<number>): StackedBar<X, Y>;
            x(x: X | Accessor<X>, xScale: Scale<X, number>): StackedBar<X, Y>;
            y(): Plots.AccessorScaleBinding<Y, number>;
            y(y: number | Accessor<number>): StackedBar<X, Y>;
            y(y: Y | Accessor<Y>, yScale: Scale<Y, number>): StackedBar<X, Y>;
            protected _generateAttrToProjector(): {
                [attrToSet: string]: (datum: any, index: number, dataset: Dataset) => any;
            };
            protected _generateDrawSteps(): Drawers.DrawStep[];
            protected _onDatasetUpdate(): StackedBar<X, Y>;
            protected _updateExtentsForProperty(property: string): void;
            protected _extentsForProperty(attr: string): any[];
        }
    }
}


declare module Plottable {
    module Animators {
        interface Plot {
            /**
             * Applies the supplied attributes to a D3.Selection with some animation.
             *
             * @param {D3.Selection} selection The update selection or transition selection that we wish to animate.
             * @param {AttributeToProjector} attrToProjector The set of
             *     IAccessors that we will use to set attributes on the selection.
             * @return {any} Animators should return the selection or
             *     transition object so that plots may chain the transitions between
             *     animators.
             */
            animate(selection: any, attrToProjector: AttributeToProjector): D3.Selection | D3.Transition.Transition;
            /**
             * Given the number of elements, return the total time the animation requires
             * @param number numberofIterations The number of elements that will be drawn
             * @returns {any} The time required for the animation
             */
            getTiming(numberOfIterations: number): number;
        }
        type PlotAnimatorMap = {
            [animatorKey: string]: Plot;
        };
    }
}


declare module Plottable {
    module Animators {
        /**
         * An animator implementation with no animation. The attributes are
         * immediately set on the selection.
         */
        class Null implements Animators.Plot {
            getTiming(selection: any): number;
            animate(selection: any, attrToProjector: AttributeToProjector): D3.Selection;
        }
    }
}


declare module Plottable {
    module Animators {
        /**
         * The base animator implementation with easing, duration, and delay.
         *
         * The maximum delay between animations can be configured with maxIterativeDelay.
         *
         * The maximum total animation duration can be configured with maxTotalDuration.
         * maxTotalDuration does not set actual total animation duration.
         *
         * The actual interval delay is calculated by following formula:
         * min(maxIterativeDelay(),
         *   max(maxTotalDuration() - duration(), 0) / <number of iterations>)
         */
        class Base implements Animators.Plot {
            /**
             * The default duration of the animation in milliseconds
             */
            static DEFAULT_DURATION_MILLISECONDS: number;
            /**
             * The default starting delay of the animation in milliseconds
             */
            static DEFAULT_DELAY_MILLISECONDS: number;
            /**
             * The default maximum start delay between each start of an animation
             */
            static DEFAULT_MAX_ITERATIVE_DELAY_MILLISECONDS: number;
            /**
             * The default maximum total animation duration
             */
            static DEFAULT_MAX_TOTAL_DURATION_MILLISECONDS: number;
            /**
             * The default easing of the animation
             */
            static DEFAULT_EASING: string;
            /**
             * Constructs the default animator
             *
             * @constructor
             */
            constructor();
            getTiming(numberOfIterations: number): number;
            animate(selection: any, attrToProjector: AttributeToProjector): D3.Transition.Transition;
            /**
             * Gets the duration of the animation in milliseconds.
             *
             * @returns {number} The current duration.
             */
            duration(): number;
            /**
             * Sets the duration of the animation in milliseconds.
             *
             * @param {number} duration The duration in milliseconds.
             * @returns {Default} The calling Default Animator.
             */
            duration(duration: number): Base;
            /**
             * Gets the delay of the animation in milliseconds.
             *
             * @returns {number} The current delay.
             */
            delay(): number;
            /**
             * Sets the delay of the animation in milliseconds.
             *
             * @param {number} delay The delay in milliseconds.
             * @returns {Default} The calling Default Animator.
             */
            delay(delay: number): Base;
            /**
             * Gets the current easing of the animation.
             *
             * @returns {string} the current easing mode.
             */
            easing(): string;
            /**
             * Sets the easing mode of the animation.
             *
             * @param {string} easing The desired easing mode.
             * @returns {Default} The calling Default Animator.
             */
            easing(easing: string): Base;
            /**
             * Gets the maximum start delay between animations in milliseconds.
             *
             * @returns {number} The current maximum iterative delay.
             */
            maxIterativeDelay(): number;
            /**
             * Sets the maximum start delay between animations in milliseconds.
             *
             * @param {number} maxIterDelay The maximum iterative delay in milliseconds.
             * @returns {Base} The calling Base Animator.
             */
            maxIterativeDelay(maxIterDelay: number): Base;
            /**
             * Gets the maximum total animation duration in milliseconds.
             *
             * @returns {number} The current maximum total animation duration.
             */
            maxTotalDuration(): number;
            /**
             * Sets the maximum total animation duration in miliseconds.
             *
             * @param {number} maxDuration The maximum total animation duration in milliseconds.
             * @returns {Base} The calling Base Animator.
             */
            maxTotalDuration(maxDuration: number): Base;
        }
    }
}


declare module Plottable {
    module Animators {
        /**
         * The default animator implementation with easing, duration, and delay.
         */
        class Rect extends Base {
            static ANIMATED_ATTRIBUTES: string[];
            isVertical: boolean;
            isReverse: boolean;
            constructor(isVertical?: boolean, isReverse?: boolean);
            animate(selection: any, attrToProjector: AttributeToProjector): D3.Transition.Transition;
            protected _startMovingProjector(attrToProjector: AttributeToProjector): (datum: any, index: number, dataset: Dataset) => any;
        }
    }
}


declare module Plottable {
    module Animators {
        /**
         * A child class of RectAnimator that will move the rectangle
         * as well as animate its growth.
         */
        class MovingRect extends Rect {
            /**
             * The pixel value to move from
             */
            startPixelValue: number;
            /**
             * Constructs a MovingRectAnimator
             *
             * @param {number} basePixel The pixel value to start moving from
             * @param {boolean} isVertical If the movement/animation is vertical
             */
            constructor(startPixelValue: number, isVertical?: boolean);
            protected _startMovingProjector(attrToProjector: AttributeToProjector): (p: any) => number;
        }
    }
}


declare module Plottable {
    class Dispatcher {
        protected _event2Callback: {
            [eventName: string]: (e: Event) => any;
        };
        protected _callbacks: Utils.CallbackSet<Function>[];
        protected setCallback(callbackSet: Utils.CallbackSet<Function>, callback: Function): void;
        protected unsetCallback(callbackSet: Utils.CallbackSet<Function>, callback: Function): void;
    }
}


declare module Plottable {
    module Dispatchers {
        type MouseCallback = (p: Point, event: MouseEvent) => void;
        class Mouse extends Dispatcher {
            /**
             * Get a Mouse Dispatcher for the <svg> containing elem.
             * If one already exists on that <svg>, it will be returned; otherwise, a new one will be created.
             *
             * @param {SVGElement} elem
             * @return {Dispatchers.Mouse}
             */
            static getDispatcher(elem: SVGElement): Dispatchers.Mouse;
            /**
             * This constructor not be invoked directly.
             *
             * @constructor
             * @param {SVGElement} svg The root <svg> to attach to.
             */
            constructor(svg: SVGElement);
            /**
             * Registers a callback to be called when the mouse position changes.
             *
             * @param {MouseCallback} callback
             * @return {Dispatchers.Mouse} The calling Mouse Dispatcher.
             */
            onMouseMove(callback: MouseCallback): Dispatchers.Mouse;
            /**
             * Removes a callback that would be called when the mouse position changes.
             *
             * @param {MouseCallback} callback
             * @return {Dispatchers.Mouse} The calling Mouse Dispatcher.
             */
            offMouseMove(callback: MouseCallback): Dispatchers.Mouse;
            /**
             * Registers a callback to be called when a mousedown occurs.
             *
             * @param {MouseCallback} callback
             * @return {Dispatchers.Mouse} The calling Mouse Dispatcher.
             */
            onMouseDown(callback: MouseCallback): Dispatchers.Mouse;
            /**
             * Removes a callback that would be called when a mousedown occurs.
             *
             * @param {MouseCallback} callback
             * @return {Dispatchers.Mouse} The calling Mouse Dispatcher.
             */
            offMouseDown(callback: MouseCallback): Dispatchers.Mouse;
            /**
             * Registers a callback to be called when a mouseup occurs.
             *
             * @param {MouseCallback} callback
             * @return {Dispatchers.Mouse} The calling Mouse Dispatcher.
             */
            onMouseUp(callback: MouseCallback): Dispatchers.Mouse;
            /**
             * Removes a callback that would be called when a mouseup occurs.
             *
             * @param {MouseCallback} callback
             * @return {Dispatchers.Mouse} The calling Mouse Dispatcher.
             */
            offMouseUp(callback: MouseCallback): Dispatchers.Mouse;
            /**
             * Registers a callback to be called when a wheel event occurs.
             *
             * @param {MouseCallback} callback
             * @return {Dispatchers.Mouse} The calling Mouse Dispatcher.
             */
            onWheel(callback: MouseCallback): Dispatchers.Mouse;
            /**
             * Removes a callback that would be called when a wheel event occurs.
             *
             * @param {MouseCallback} callback
             * @return {Dispatchers.Mouse} The calling Mouse Dispatcher.
             */
            offWheel(callback: MouseCallback): Dispatchers.Mouse;
            /**
             * Registers a callback to be called when a dblClick occurs.
             *
             * @param {MouseCallback} callback
             * @return {Dispatchers.Mouse} The calling Mouse Dispatcher.
             */
            onDblClick(callback: MouseCallback): Dispatchers.Mouse;
            /**
             * Removes a callback that would be called when a dblClick occurs.
             *
             * @param {MouseCallback} callback
             * @return {Dispatchers.Mouse} The calling Mouse Dispatcher.
             */
            offDblClick(callback: MouseCallback): Dispatchers.Mouse;
            /**
             * Returns the last computed mouse position in <svg> coordinate space.
             *
             * @return {Point}
             */
            getLastMousePosition(): {
                x: number;
                y: number;
            };
        }
    }
}


declare module Plottable {
    module Dispatchers {
        type TouchCallback = (ids: number[], idToPoint: {
            [id: number]: Point;
        }, event: TouchEvent) => void;
        class Touch extends Dispatcher {
            /**
             * Gets a Touch Dispatcher for the <svg> containing elem.
             * If one already exists on that <svg>, it will be returned; otherwise, a new one will be created.
             *
             * @param {SVGElement} elem
             * @return {Dispatchers.Touch}
             */
            static getDispatcher(elem: SVGElement): Dispatchers.Touch;
            /**
             * This constructor should not be invoked directly.
             *
             * @constructor
             * @param {SVGElement} svg The root <svg> to attach to.
             */
            constructor(svg: SVGElement);
            /**
             * Registers a callback to be called when a touch starts.
             *
             * @param {TouchCallback} callback
             * @return {Dispatchers.Touch} The calling Touch Dispatcher.
             */
            onTouchStart(callback: TouchCallback): Dispatchers.Touch;
            /**
             * Removes a callback that would be called when a touch starts.
             *
             * @param {TouchCallback} callback
             * @return {Dispatchers.Touch} The calling Touch Dispatcher.
             */
            offTouchStart(callback: TouchCallback): Dispatchers.Touch;
            /**
             * Registers a callback to be called when the touch position changes.
             *
             * @param {TouchCallback} callback
             * @return {Dispatchers.Touch} The calling Touch Dispatcher.
             */
            onTouchMove(callback: TouchCallback): Dispatchers.Touch;
            /**
             * Removes a callback that would be called when the touch position changes.
             *
             * @param {TouchCallback} callback
             * @return {Dispatchers.Touch} The calling Touch Dispatcher.
             */
            offTouchMove(callback: TouchCallback): Dispatchers.Touch;
            /**
             * Registers a callback to be called when a touch ends.
             *
             * @param {TouchCallback} callback
             * @return {Dispatchers.Touch} The calling Touch Dispatcher.
             */
            onTouchEnd(callback: TouchCallback): Dispatchers.Touch;
            /**
             * Removes a callback that would be called when a touch ends.
             *
             * @param {TouchCallback} callback
             * @return {Dispatchers.Touch} The calling Touch Dispatcher.
             */
            offTouchEnd(callback: TouchCallback): Dispatchers.Touch;
            /**
             * Registers a callback to be called when a touch is cancelled.
             *
             * @param {TouchCallback} callback
             * @return {Dispatchers.Touch} The calling Touch Dispatcher.
             */
            onTouchCancel(callback: TouchCallback): Dispatchers.Touch;
            /**
             * Removes a callback that would be called when a touch is cancelled.
             *
             * @param {TouchCallback} callback
             * @return {Dispatchers.Touch} The calling Touch Dispatcher.
             */
            offTouchCancel(callback: TouchCallback): Dispatchers.Touch;
        }
    }
}


declare module Plottable {
    module Dispatchers {
        type KeyCallback = (keyCode: number, event: KeyboardEvent) => void;
        class Key extends Dispatcher {
            /**
             * Gets a Key Dispatcher. If one already exists it will be returned;
             * otherwise, a new one will be created.
             *
             * @return {Dispatchers.Key}
             */
            static getDispatcher(): Dispatchers.Key;
            /**
             * This constructor should not be invoked directly.
             *
             * @constructor
             */
            constructor();
            /**
             * Registers a callback to be called whenever a key is pressed.
             *
             * @param {KeyCallback} callback
             * @return {Dispatchers.Key} The calling Key Dispatcher.
             */
            onKeyDown(callback: KeyCallback): Key;
            /**
             * Removes the callback to be called whenever a key is pressed.
             *
             * @param {KeyCallback} callback
             * @return {Dispatchers.Key} The calling Key Dispatcher.
             */
            offKeyDown(callback: KeyCallback): Key;
        }
    }
}


declare module Plottable {
    class Interaction {
        protected _componentAttachedTo: Component;
        protected _anchor(component: Component): void;
        protected _unanchor(): void;
        /**
         * Attaches this Interaction to a Component.
         * If the Interaction was already attached to a Component, it first detaches itself from the old Component.
         *
         * @param {Component} component
         * @returns {Interaction} The calling Interaction.
         */
        attachTo(component: Component): Interaction;
        /**
         * Detaches this Interaction from the Component.
         * This Interaction can be reused.
         *
         * @param {Component} component
         * @returns {Interaction} The calling Interaction.
         */
        detachFrom(component: Component): Interaction;
        /**
         * Translates an <svg>-coordinate-space point to Component-space coordinates.
         *
         * @param {Point} p A Point in <svg>-space coordinates.
         * @return {Point} The same location in Component-space coordinates.
         */
        protected _translateToComponentSpace(p: Point): Point;
        /**
         * Checks whether a Component-coordinate-space Point is inside the Component.
         *
         * @param {Point} p A Point in Compoennt-space coordinates.
         * @return {boolean} Whether or not the point is inside the Component.
         */
        protected _isInsideComponent(p: Point): boolean;
    }
}


declare module Plottable {
    type ClickCallback = (point: Point) => void;
    module Interactions {
        class Click extends Interaction {
            protected _anchor(component: Component): void;
            protected _unanchor(): void;
            /**
             * Adds a callback to be called when the Component is clicked.
             *
             * @param {ClickCallback} callback
             * @return {Interactions.Click} The calling Click Interaction.
             */
            onClick(callback: ClickCallback): Click;
            /**
             * Removes a callback that would be called when the Component is clicked.
             *
             * @param {ClickCallback} callback
             * @return {Interactions.Click} The calling Click Interaction.
             */
            offClick(callback: ClickCallback): Click;
        }
    }
}


declare module Plottable {
    module Interactions {
        class DoubleClick extends Interaction {
            protected _anchor(component: Component): void;
            protected _unanchor(): void;
            /**
             * Adds a callback to be called when the Component is double-clicked.
             *
             * @param {ClickCallback} callback
             * @return {Interactions.DoubleClick} The calling DoubleClick Interaction.
             */
            onDoubleClick(callback: ClickCallback): DoubleClick;
            /**
             * Removes a callback that would be called when the Component is double-clicked.
             *
             * @param {ClickCallback} callback
             * @return {Interactions.DoubleClick} The calling DoubleClick Interaction.
             */
            offDoubleClick(callback: ClickCallback): DoubleClick;
        }
    }
}


declare module Plottable {
    type KeyCallback = (keyCode: number) => void;
    module Interactions {
        class Key extends Interaction {
            protected _anchor(component: Component): void;
            protected _unanchor(): void;
            /**
             * Adds a callback to be called when the key with the given keyCode is
             * pressed and the user is moused over the Component.
             *
             * @param {number} keyCode
             * @param {KeyCallback} callback
             * @returns {Interactions.Key} The calling Key Interaction.
             */
            onKey(keyCode: number, callback: KeyCallback): Key;
            /**
             * Removes a callback that would be called when the key with the given keyCode is
             * pressed and the user is moused over the Component.
             *
             * @param {number} keyCode
             * @param {KeyCallback} callback
             * @returns {Interactions.Key} The calling Key Interaction.
             */
            offKey(keyCode: number, callback: KeyCallback): Key;
        }
    }
}


declare module Plottable {
    type PointerCallback = (point: Point) => void;
    module Interactions {
        class Pointer extends Interaction {
            protected _anchor(component: Component): void;
            protected _unanchor(): void;
            /**
             * Adds a callback to be called when the pointer enters the Component.
             *
             * @param {PointerCallback} callback
             * @return {Interactions.Pointer} The calling Pointer Interaction.
             */
            onPointerEnter(callback: PointerCallback): Pointer;
            /**
             * Removes a callback that would be called when the pointer enters the Component.
             *
             * @param {PointerCallback} callback
             * @return {Interactions.Pointer} The calling Pointer Interaction.
             */
            offPointerEnter(callback: PointerCallback): Pointer;
            /**
             * Adds a callback to be called when the pointer moves within the Component.
             *
             * @param {PointerCallback} callback
             * @return {Interactions.Pointer} The calling Pointer Interaction.
             */
            onPointerMove(callback: PointerCallback): Pointer;
            /**
             * Removes a callback that would be called when the pointer moves within the Component.
             *
             * @param {PointerCallback} callback
             * @return {Interactions.Pointer} The calling Pointer Interaction.
             */
            offPointerMove(callback: PointerCallback): Pointer;
            /**
             * Adds a callback to be called when the pointer exits the Component.
             *
             * @param {PointerCallback} callback
             * @return {Interactions.Pointer} The calling Pointer Interaction.
             */
            onPointerExit(callback: PointerCallback): Pointer;
            /**
             * Removes a callback that would be called when the pointer exits the Component.
             *
             * @param {PointerCallback} callback
             * @return {Interactions.Pointer} The calling Pointer Interaction.
             */
            offPointerExit(callback: PointerCallback): Pointer;
        }
    }
}


declare module Plottable {
    module Interactions {
        class PanZoom extends Interaction {
            /**
             * The number of pixels occupied in a line.
             */
            static PIXELS_PER_LINE: number;
            /**
             * A PanZoom Interaction updates the domains of an x-scale and/or a y-scale
             * in response to the user panning or zooming.
             *
             * @constructor
             * @param {QuantitativeScale} [xScale] The x-scale to update on panning/zooming.
             * @param {QuantitativeScale} [yScale] The y-scale to update on panning/zooming.
             */
            constructor(xScale?: QuantitativeScale<any>, yScale?: QuantitativeScale<any>);
            protected _anchor(component: Component): void;
            protected _unanchor(): void;
        }
    }
}


declare module Plottable {
    type DragCallback = (start: Point, end: Point) => void;
    module Interactions {
        class Drag extends Interaction {
            protected _anchor(component: Component): void;
            protected _unanchor(): void;
            /**
             * Gets whether the Drag Interaction constrains Points passed to its
             * callbacks to lie inside its Component.
             *
             * If true, when the user drags outside of the Component, the closest Point
             * inside the Component will be passed to the callback instead of the actual
             * cursor position.
             *
             * @return {boolean}
             */
            constrainToComponent(): boolean;
            /**
             * Sets whether the Drag Interaction constrains Points passed to its
             * callbacks to lie inside its Component.
             *
             * If true, when the user drags outside of the Component, the closest Point
             * inside the Component will be passed to the callback instead of the actual
             * cursor position.
             *
             * @param {boolean}
             * @return {Interactions.Drag} The calling Drag Interaction.
             */
            constrainToComponent(constrain: boolean): Drag;
            /**
             * Adds a callback to be called when dragging starts.
             *
             * @param {DragCallback} callback
             * @returns {Drag} The calling Drag Interaction.
             */
            onDragStart(callback: DragCallback): Drag;
            /**
             * Removes a callback that would be called when dragging starts.
             *
             * @param {DragCallback} callback
             * @returns {Drag} The calling Drag Interaction.
             */
            offDragStart(callback: DragCallback): Drag;
            /**
             * Adds a callback to be called during dragging.
             *
             * @param {DragCallback} callback
             * @returns {Drag} The calling Drag Interaction.
             */
            onDrag(callback: DragCallback): Drag;
            /**
             * Removes a callback that would be called during dragging.
             *
             * @param {DragCallback} callback
             * @returns {Drag} The calling Drag Interaction.
             */
            offDrag(callback: DragCallback): Drag;
            /**
             * Adds a callback to be called when dragging ends.
             *
             * @param {DragCallback} callback
             * @returns {Drag} The calling Drag Interaction.
             */
            onDragEnd(callback: DragCallback): Drag;
            /**
             * Removes a callback that would be called when dragging ends.
             *
             * @param {DragCallback} callback
             * @returns {Drag} The calling Drag Interaction.
             */
            offDragEnd(callback: DragCallback): Drag;
        }
    }
}


declare module Plottable {
    type DragBoxCallback = (bounds: Bounds) => void;
    module Components {
        class DragBoxLayer extends Components.SelectionBoxLayer {
            protected _hasCorners: boolean;
            /**
             * Constructs a DragBoxLayer.
             *
             * A DragBoxLayer is a SelectionBoxLayer with a built-in Drag Interaction.
             * A drag gesture will set the Bounds of the box.
             * If resizing is enabled using resizable(true), the edges of box can be repositioned.
             *
             * @constructor
             */
            constructor();
            protected _setup(): void;
            renderImmediately(): DragBoxLayer;
            /**
             * Gets the detection radius of the drag box in pixels.
             */
            detectionRadius(): number;
            /**
             * Sets the detection radius of the drag box in pixels.
             *
             * @param {number} r
             * @return {DragBoxLayer} The calling DragBoxLayer.
             */
            detectionRadius(r: number): DragBoxLayer;
            /**
             * Gets whether or not the drag box is resizable.
             */
            resizable(): boolean;
            /**
             * Sets whether or not the drag box is resizable.
             *
             * @param {boolean} canResize
             * @return {DragBoxLayer} The calling DragBoxLayer.
             */
            resizable(canResize: boolean): DragBoxLayer;
            protected _setResizableClasses(canResize: boolean): void;
            /**
             * Sets the callback to be called when dragging starts.
             *
             * @param {DragBoxCallback} callback
             * @returns {DragBoxLayer} The calling DragBoxLayer.
             */
            onDragStart(callback: DragBoxCallback): DragBoxLayer;
            /**
             * Removes a callback to be called when dragging starts.
             *
             * @param {DragBoxCallback} callback
             * @returns {DragBoxLayer} The calling DragBoxLayer.
             */
            offDragStart(callback: DragBoxCallback): DragBoxLayer;
            /**
             * Sets a callback to be called during dragging.
             *
             * @param {DragBoxCallback} callback
             * @returns {DragBoxLayer} The calling DragBoxLayer.
             */
            onDrag(callback: DragBoxCallback): DragBoxLayer;
            /**
             * Removes a callback to be called during dragging.
             *
             * @param {DragBoxCallback} callback
             * @returns {DragBoxLayer} The calling DragBoxLayer.
             */
            offDrag(callback: DragBoxCallback): DragBoxLayer;
            /**
             * Sets a callback to be called when dragging ends.
             *
             * @param {DragBoxCallback} callback
             * @returns {DragBoxLayer} The calling DragBoxLayer.
             */
            onDragEnd(callback: DragBoxCallback): DragBoxLayer;
            /**
             * Removes a callback to be called when dragging ends.
             *
             * @param {DragBoxCallback} callback
             * @returns {DragBoxLayer} The calling DragBoxLayer.
             */
            offDragEnd(callback: DragBoxCallback): DragBoxLayer;
            /**
             * Gets the internal Interactions.Drag of the DragBoxLayer.
             */
            dragInteraction(): Interactions.Drag;
        }
    }
}


declare module Plottable {
    module Components {
        class XDragBoxLayer extends DragBoxLayer {
            /**
             * An XDragBoxLayer is a DragBoxLayer whose size can only be set in the X-direction.
             * The y-values of the bounds() are always set to 0 and the height() of the XDragBoxLayer.
             *
             * @constructor
             */
            constructor();
            computeLayout(origin?: Point, availableWidth?: number, availableHeight?: number): XDragBoxLayer;
            protected _setBounds(newBounds: Bounds): void;
            protected _setResizableClasses(canResize: boolean): void;
        }
    }
}


declare module Plottable {
    module Components {
        class YDragBoxLayer extends DragBoxLayer {
            /**
             * A YDragBoxLayer is a DragBoxLayer whose size can only be set in the Y-direction.
             * The x-values of the bounds() are always set to 0 and the width() of the YDragBoxLayer.
             *
             * @constructor
             */
            constructor();
            computeLayout(origin?: Point, availableWidth?: number, availableHeight?: number): YDragBoxLayer;
            protected _setBounds(newBounds: Bounds): void;
            protected _setResizableClasses(canResize: boolean): void;
        }
    }
}<|MERGE_RESOLUTION|>--- conflicted
+++ resolved
@@ -2796,22 +2796,9 @@
              */
             baseline(value: number): Bar<X, Y>;
             /**
-<<<<<<< HEAD
              * Get whether bar labels are enabled.
              *
              * @returns {boolean} Whether bars should display labels or not.
-=======
-             * Sets the bar alignment relative to the independent axis.
-             * A vertical Bar Plot supports "left", "center", "right"
-             * A horizontal Bar Plot supports "top", "center", "bottom"
-             *
-             * @param {string} alignment The desired alignment.
-             * @returns {Bar} The calling Bar.
-             */
-            barAlignment(alignment: string): Bar<X, Y>;
-            /**
-             * Gets whether labels are enabled.
->>>>>>> 0ebfb823
              */
             labelsEnabled(): boolean;
             /**
