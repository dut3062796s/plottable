--- conflicted
+++ resolved
@@ -2557,14 +2557,10 @@
          * @param {Scale} xScale The x scale to use.
          * @param {Scale} yScale The y scale to use.
          */
-<<<<<<< HEAD
         constructor();
-=======
-        constructor(xScale: Scale<X, number>, yScale: Scale<Y, number>);
         /**
          * Gets the AccessorScaleBinding for X.
          */
->>>>>>> d356e8ed
         x(): Plots.AccessorScaleBinding<X, number>;
         /**
          * Sets X to a constant number or the result of an Accessor<number>.
@@ -2664,44 +2660,30 @@
              * @returns {Plots.Rectangle} The calling Rectangle Plot.
              */
             x(x: number | Accessor<number>): Plots.Rectangle<X, Y>;
-<<<<<<< HEAD
-            x(x: X | Accessor<X>, xScale: Scale<X, number>): Plots.Rectangle<X, Y>;
-            x2(): AccessorScaleBinding<X, number>;
-            x2(x2: number | Accessor<number> | X | Accessor<X>): Plots.Rectangle<X, Y>;
-=======
             /**
              * Sets X to a scaled constant value or scaled result of an Accessor.
              * The provided Scale will account for the values when autoDomain()-ing.
              *
              * @param {X|Accessor<X>} x
-             * @param {Scale<X, number>} scale
+             * @param {Scale<X, number>} xScale
              * @returns {Plots.Rectangle} The calling Rectangle Plot.
              */
-            x(x: X | Accessor<X>, scale: Scale<X, number>): Plots.Rectangle<X, Y>;
+            x(x: X | Accessor<X>, xScale: Scale<X, number>): Plots.Rectangle<X, Y>;
             /**
              * Gets the AccessorScaleBinding for X2.
              */
             x2(): AccessorScaleBinding<X, number>;
             /**
-             * Sets X2 to a constant number or the result of an Accessor<number>.
-             *
-             * @param {number|Accessor<number>} x2
+             * Sets X2 to a constant number or the result of an Accessor.
+             * If a Scale has been set for X, it will also be used to scale X2.
+             *
+             * @param {number|Accessor<number>|X|Accessor<X>} x2
              * @returns {Plots.Rectangle} The calling Rectangle Plot.
              */
-            x2(x2: number | Accessor<number>): Plots.Rectangle<X, Y>;
-            /**
-             * Sets X2 to a scaled constant value or scaled result of an Accessor.
-             * The provided Scale will account for the values when autoDomain()-ing.
-             *
-             * @param {X|Accessor<X>} x2
-             * @param {Scale<X, number>} scale
-             * @returns {Plots.Rectangle} The calling Rectangle Plot.
-             */
-            x2(x2: X | Accessor<X>, scale: Scale<X, number>): Plots.Rectangle<X, Y>;
+            x2(x2: number | Accessor<number> | X | Accessor<X>): Plots.Rectangle<X, Y>;
             /**
              * Gets the AccessorScaleBinding for Y.
              */
->>>>>>> d356e8ed
             y(): AccessorScaleBinding<Y, number>;
             /**
              * Sets Y to a constant number or the result of an Accessor<number>.
@@ -2710,41 +2692,27 @@
              * @returns {Plots.Rectangle} The calling Rectangle Plot.
              */
             y(y: number | Accessor<number>): Plots.Rectangle<X, Y>;
-<<<<<<< HEAD
-            y(y: Y | Accessor<Y>, yScale: Scale<Y, number>): Plots.Rectangle<X, Y>;
-            y2(): AccessorScaleBinding<Y, number>;
-            y2(y2: number | Accessor<number> | Y | Accessor<Y>): Plots.Rectangle<X, Y>;
-=======
             /**
              * Sets Y to a scaled constant value or scaled result of an Accessor.
              * The provided Scale will account for the values when autoDomain()-ing.
              *
              * @param {Y|Accessor<Y>} y
-             * @param {Scale<Y, number>} scale
+             * @param {Scale<Y, number>} yScale
              * @returns {Plots.Rectangle} The calling Rectangle Plot.
              */
-            y(y: Y | Accessor<Y>, scale: Scale<Y, number>): Plots.Rectangle<X, Y>;
+            y(y: Y | Accessor<Y>, yScale: Scale<Y, number>): Plots.Rectangle<X, Y>;
             /**
              * Gets the AccessorScaleBinding for Y2.
              */
             y2(): AccessorScaleBinding<Y, number>;
             /**
-             * Sets Y2 to a constant number or the result of an Accessor<number>.
-             *
-             * @param {number|Accessor<number>} y2
+             * Sets Y2 to a constant number or the result of an Accessor.
+             * If a Scale has been set for Y, it will also be used to scale Y2.
+             *
+             * @param {number|Accessor<number>|Y|Accessor<Y>} y2
              * @returns {Plots.Rectangle} The calling Rectangle Plot.
              */
-            y2(y2: number | Accessor<number>): Plots.Rectangle<X, Y>;
-            /**
-             * Sets Y2 to a scaled constant value or scaled result of an Accessor.
-             * The provided Scale will account for the values when autoDomain()-ing.
-             *
-             * @param {Y|Accessor<Y>} y2
-             * @param {Scale<Y, number>} scale
-             * @returns {Plots.Rectangle} The calling Rectangle Plot.
-             */
-            y2(y2: Y | Accessor<Y>, scale: Scale<Y, number>): Plots.Rectangle<X, Y>;
->>>>>>> d356e8ed
+            y2(y2: number | Accessor<number> | Y | Accessor<Y>): Plots.Rectangle<X, Y>;
             protected _propertyProjectors(): AttributeToProjector;
             protected _pixelPoint(datum: any, index: number, dataset: Dataset): {
                 x: any;
@@ -2957,35 +2925,21 @@
              */
             constructor();
             protected _setup(): void;
-<<<<<<< HEAD
             y(): Plots.AccessorScaleBinding<number, number>;
             y(y: number | Accessor<number>): Area<X>;
             y(y: number | Accessor<number>, yScale: QuantitativeScale<number>): Area<X>;
-=======
             /**
              * Gets the AccessorScaleBinding for Y0.
              */
->>>>>>> d356e8ed
             y0(): Plots.AccessorScaleBinding<number, number>;
             /**
              * Sets Y0 to a constant number or the result of an Accessor<number>.
+             * If a Scale has been set for Y, it will also be used to scale Y0.
              *
              * @param {number|Accessor<number>} y0
              * @returns {Area} The calling Area Plot.
              */
             y0(y0: number | Accessor<number>): Area<X>;
-<<<<<<< HEAD
-=======
-            /**
-             * Sets Y0 to a scaled constant value or scaled result of an Accessor.
-             * The provided Scale will account for the values when autoDomain()-ing.
-             *
-             * @param {number|Accessor<number>} y0
-             * @param {Scale<number, number>} y0Scale
-             * @returns {Area} The calling Area Plot.
-             */
-            y0(y0: number | Accessor<number>, y0Scale: Scale<number, number>): Area<X>;
->>>>>>> d356e8ed
             protected _onDatasetUpdate(): void;
             addDataset(dataset: Dataset): Area<X>;
             protected _additionalPaint(): void;
