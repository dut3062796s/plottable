
declare module Plottable {
    module Utils {
        module Methods {
            /**
             * Checks if x is between a and b.
             *
             * @param {number} x The value to test if in range
             * @param {number} a The beginning of the (inclusive) range
             * @param {number} b The ending of the (inclusive) range
             * @return {boolean} Whether x is in [a, b]
             */
            function inRange(x: number, a: number, b: number): boolean;
            /**
             * Clamps x to the range [min, max].
             *
             * @param {number} x The value to be clamped.
             * @param {number} min The minimum value.
             * @param {number} max The maximum value.
             * @return {number} A clamped value in the range [min, max].
             */
            function clamp(x: number, min: number, max: number): number;
            /** Print a warning message to the console, if it is available.
             *
             * @param {string} The warnings to print
             */
            function warn(warning: string): void;
            /**
             * Takes two arrays of numbers and adds them together
             *
             * @param {number[]} alist The first array of numbers
             * @param {number[]} blist The second array of numbers
             * @return {number[]} An array of numbers where x[i] = alist[i] + blist[i]
             */
            function addArrays(alist: number[], blist: number[]): number[];
            /**
             * Takes two sets and returns the intersection
             *
             * Due to the fact that D3.Sets store strings internally, return type is always a string set
             *
             * @param {D3.Set<T>} set1 The first set
             * @param {D3.Set<T>} set2 The second set
             * @return {D3.Set<string>} A set that contains elements that appear in both set1 and set2
             */
            function intersection<T>(set1: D3.Set<T>, set2: D3.Set<T>): D3.Set<string>;
            /**
             * Takes two sets and returns the union
             *
             * Due to the fact that D3.Sets store strings internally, return type is always a string set
             *
             * @param {D3.Set<T>} set1 The first set
             * @param {D3.Set<T>} set2 The second set
             * @return {D3.Set<string>} A set that contains elements that appear in either set1 or set2
             */
            function union<T>(set1: D3.Set<T>, set2: D3.Set<T>): D3.Set<string>;
            /**
             * Populates a map from an array of keys and a transformation function.
             *
             * @param {string[]} keys The array of keys.
             * @param {(string, number) => T} transform A transformation function to apply to the keys.
             * @return {D3.Map<T>} A map mapping keys to their transformed values.
             */
            function populateMap<T>(keys: string[], transform: (key: string, index: number) => T): D3.Map<T>;
            /**
             * Take an array of values, and return the unique values.
             * Will work iff ∀ a, b, a.toString() == b.toString() => a == b; will break on Object inputs
             *
             * @param {T[]} values The values to find uniqueness for
             * @return {T[]} The unique values
             */
            function uniq<T>(arr: T[]): T[];
            /**
             * Creates an array of length `count`, filled with value or (if value is a function), value()
             *
             * @param {T | ((index?: number) => T)} value The value to fill the array with or a value generator (called with index as arg)
             * @param {number} count The length of the array to generate
             * @return {any[]}
             */
            function createFilledArray<T>(value: T | ((index?: number) => T), count: number): T[];
            /**
             * @param {T[][]} a The 2D array that will have its elements joined together.
             * @return {T[]} Every array in a, concatenated together in the order they appear.
             */
            function flatten<T>(a: T[][]): T[];
            /**
             * Check if two arrays are equal by strict equality.
             */
            function arrayEq<T>(a: T[], b: T[]): boolean;
            /**
             * @param {any} a Object to check against b for equality.
             * @param {any} b Object to check against a for equality.
             *
             * @returns {boolean} whether or not two objects share the same keys, and
             *          values associated with those keys. Values will be compared
             *          with ===.
             */
            function objEq(a: any, b: any): boolean;
            /**
             * Applies the accessor, if provided, to each element of `array` and returns the maximum value.
             * If no maximum value can be computed, returns defaultValue.
             */
            function max<C>(array: C[], defaultValue: C): C;
            function max<T, C>(array: T[], accessor: (t?: T, i?: number) => C, defaultValue: C): C;
            /**
             * Applies the accessor, if provided, to each element of `array` and returns the minimum value.
             * If no minimum value can be computed, returns defaultValue.
             */
            function min<C>(array: C[], defaultValue: C): C;
            function min<T, C>(array: T[], accessor: (t?: T, i?: number) => C, defaultValue: C): C;
            /**
             * Returns true **only** if x is NaN
             */
            function isNaN(n: any): boolean;
            /**
             * Returns true if the argument is a number, which is not NaN
             * Numbers represented as strings do not pass this function
             */
            function isValidNumber(n: any): boolean;
            /**
             * Creates shallow copy of map.
             * @param {{ [key: string]: any }} oldMap Map to copy
             *
             * @returns {[{ [key: string]: any }} coppied map.
             */
            function copyMap<T>(oldMap: {
                [key: string]: T;
            }): {
                [key: string]: T;
            };
            function range(start: number, stop: number, step?: number): number[];
            /** Is like setTimeout, but activates synchronously if time=0
             * We special case 0 because of an observed issue where calling setTimeout causes visible flickering.
             * We believe this is because when requestAnimationFrame calls into the paint function, as soon as that function finishes
             * evaluating, the results are painted to the screen. As a result, if we want something to occur immediately but call setTimeout
             * with time=0, then it is pushed to the call stack and rendered in the next frame, so the component that was rendered via
             * setTimeout appears out-of-sync with the rest of the plot.
             */
            function setTimeout(f: Function, time: number, ...args: any[]): number;
            function colorTest(colorTester: D3.Selection, className: string): string;
            function lightenColor(color: string, factor: number): string;
            function distanceSquared(p1: Point, p2: Point): number;
            function isIE(): boolean;
            /**
             * Returns true if the supplied coordinates or Extents intersect or are contained by bbox.
             *
             * @param {number | Extent} xValOrExtent The x coordinate or Extent to test
             * @param {number | Extent} yValOrExtent The y coordinate or Extent to test
             * @param {SVGRect} bbox The bbox
             * @param {number} tolerance Amount by which to expand bbox, in each dimension, before
             * testing intersection
             *
             * @returns {boolean} True if the supplied coordinates or Extents intersect or are
             * contained by bbox, false otherwise.
             */
            function intersectsBBox(xValOrExtent: number | Extent, yValOrExtent: number | Extent, bbox: SVGRect, tolerance?: number): boolean;
            /**
             * Create an Extent from a number or an object with "min" and "max" defined.
             *
             * @param {any} input The object to parse
             *
             * @returns {Extent} The generated Extent
             */
            function parseExtent(input: any): Extent;
        }
    }
}


declare module Plottable {
    module Utils {
        module D3Scale {
            function niceDomain<D>(scale: D3.Scale.QuantitativeScale<D>, domain: D[], count?: number): any[];
        }
    }
}


declare module Plottable {
    module Utils {
        class Map<K, V> {
            /**
             * Set a new key/value pair in the Map.
             *
             * @param {K} key Key to set in the Map
             * @param {V} value Value to set in the Map
             * @return {boolean} True if key already in Map, false otherwise
             */
            set(key: K, value: V): boolean;
            /**
             * Get a value from the store, given a key.
             *
             * @param {K} key Key associated with value to retrieve
             * @return {V} Value if found, undefined otherwise
             */
            get(key: K): V;
            /**
             * Test whether store has a value associated with given key.
             *
             * Will return true if there is a key/value entry,
             * even if the value is explicitly `undefined`.
             *
             * @param {K} key Key to test for presence of an entry
             * @return {boolean} Whether there was a matching entry for that key
             */
            has(key: K): boolean;
            /**
             * Return an array of the values in the Map
             *
             * @return {V[]} The values in the store
             */
            values(): V[];
            /**
             * Return an array of keys in the Map.
             *
             * @return {K[]} The keys in the store
             */
            keys(): K[];
            /**
             * Delete a key from the Map. Return whether the key was present.
             *
             * @param {K} The key to remove
             * @return {boolean} Whether a matching entry was found and removed
             */
            delete(key: K): boolean;
        }
    }
}


declare module Plottable {
    module Utils {
        /**
         * Shim for ES6 set.
         * https://developer.mozilla.org/en-US/docs/Web/JavaScript/Reference/Global_Objects/Set
         */
        class Set<T> {
            constructor();
            add(value: T): Set<T>;
            delete(value: T): boolean;
            has(value: T): boolean;
            values(): T[];
        }
    }
}

declare module Plottable {
    module Utils {
        module DOM {
            /**
             * Gets the bounding box of an element.
             * @param {D3.Selection} element
             * @returns {SVGRed} The bounding box.
             */
            function getBBox(element: D3.Selection): SVGRect;
            var POLYFILL_TIMEOUT_MSEC: number;
            function requestAnimationFramePolyfill(fn: () => any): void;
            function isSelectionRemovedFromSVG(selection: D3.Selection): boolean;
            function getElementWidth(elem: HTMLScriptElement): number;
            function getElementHeight(elem: HTMLScriptElement): number;
            function getSVGPixelWidth(svg: D3.Selection): number;
            function translate(s: D3.Selection, x?: number, y?: number): any;
            function boxesOverlap(boxA: ClientRect, boxB: ClientRect): boolean;
            function boxIsInside(inner: ClientRect, outer: ClientRect): boolean;
            function getBoundingSVG(elem: SVGElement): SVGElement;
            function getUniqueClipPathId(): string;
        }
    }
}


declare module Plottable {
    module Utils {
        module Colors {
            /**
             * Return contrast ratio between two colors
             * Based on implementation from chroma.js by Gregor Aisch (gka) (licensed under BSD)
             * chroma.js may be found here: https://github.com/gka/chroma.js
             * License may be found here: https://github.com/gka/chroma.js/blob/master/LICENSE
             * see http://www.w3.org/TR/2008/REC-WCAG20-20081211/#contrast-ratiodef
             */
            function contrast(a: string, b: string): number;
        }
    }
}


declare module Plottable {
    module Utils {
        /**
         * A set of callbacks which can be all invoked at once.
         * Each callback exists at most once in the set (based on reference equality).
         * All callbacks should have the same signature.
         */
        class CallbackSet<CB extends Function> extends Set<CB> {
            callCallbacks(...args: any[]): CallbackSet<CB>;
        }
    }
}


declare module Plottable {
    module Utils {
        class Stacked {
            /**
             * Calculates the offset of each piece of data, in each dataset, relative to the baseline,
             * for drawing purposes.
             *
             * @return {Utils.Map<Dataset, D3.Map<number>>} A map from each dataset to the offset of each datapoint
             */
            static computeStackOffsets(datasets: Dataset[], keyAccessor: Accessor<any>, valueAccessor: Accessor<number>): Map<Dataset, D3.Map<number>>;
            /**
             * Calculates an extent across all datasets. The extent is a <number> interval that
             * accounts for the fact that stacked bits have to be added together when calculating the extent
             *
             * @return {[number]} The extent that spans all the stacked data
             */
            static computeStackExtent(datasets: Dataset[], keyAccessor: Accessor<any>, valueAccessor: Accessor<number>, stackOffsets: Utils.Map<Dataset, D3.Map<number>>, filter: Accessor<boolean>): number[];
            /**
             * Given an array of datasets and the accessor function for the key, computes the
             * set reunion (no duplicates) of the domain of each dataset.
             */
            static domainKeys(datasets: Dataset[], keyAccessor: Accessor<any>): string[];
        }
    }
}


declare module Plottable {
    type Formatter = (d: any) => string;
    var MILLISECONDS_IN_ONE_DAY: number;
    module Formatters {
        /**
         * Creates a formatter for currency values.
         *
         * @param {number} [precision] The number of decimal places to show (default 2).
         * @param {string} [symbol] The currency symbol to use (default "$").
         * @param {boolean} [prefix] Whether to prepend or append the currency symbol (default true).
         * @param {boolean} [onlyShowUnchanged] Whether to return a value if value changes after formatting (default true).
         *
         * @returns {Formatter} A formatter for currency values.
         */
        function currency(precision?: number, symbol?: string, prefix?: boolean): (d: any) => string;
        /**
         * Creates a formatter that displays exactly [precision] decimal places.
         *
         * @param {number} [precision] The number of decimal places to show (default 3).
         * @param {boolean} [onlyShowUnchanged] Whether to return a value if value changes after formatting (default true).
         *
         * @returns {Formatter} A formatter that displays exactly [precision] decimal places.
         */
        function fixed(precision?: number): (d: any) => string;
        /**
         * Creates a formatter that formats numbers to show no more than
         * [precision] decimal places. All other values are stringified.
         *
         * @param {number} [precision] The number of decimal places to show (default 3).
         * @param {boolean} [onlyShowUnchanged] Whether to return a value if value changes after formatting (default true).
         *
         * @returns {Formatter} A formatter for general values.
         */
        function general(precision?: number): (d: any) => string;
        /**
         * Creates a formatter that stringifies its input.
         *
         * @returns {Formatter} A formatter that stringifies its input.
         */
        function identity(): (d: any) => string;
        /**
         * Creates a formatter for percentage values.
         * Multiplies the input by 100 and appends "%".
         *
         * @param {number} [precision] The number of decimal places to show (default 0).
         * @param {boolean} [onlyShowUnchanged] Whether to return a value if value changes after formatting (default true).
         *
         * @returns {Formatter} A formatter for percentage values.
         */
        function percentage(precision?: number): (d: any) => string;
        /**
         * Creates a formatter for values that displays [precision] significant figures
         * and puts SI notation.
         *
         * @param {number} [precision] The number of significant figures to show (default 3).
         *
         * @returns {Formatter} A formatter for SI values.
         */
        function siSuffix(precision?: number): (d: any) => string;
        /**
         * Creates a multi time formatter that displays dates.
         *
         * @returns {Formatter} A formatter for time/date values.
         */
        function multiTime(): (d: any) => string;
        /**
         * Creates a time formatter that displays time/date using given specifier.
         *
         * List of directives can be found on: https://github.com/mbostock/d3/wiki/Time-Formatting#format
         *
         * @param {string} [specifier] The specifier for the formatter.
         *
         * @returns {Formatter} A formatter for time/date values.
         */
        function time(specifier: string): Formatter;
        /**
         * Transforms the Plottable TimeInterval string into a d3 time interval equivalent.
         * If the provided TimeInterval is incorrect, the default is d3.time.year
         */
        function timeIntervalToD3Time(timeInterval: string): D3.Time.Interval;
        /**
         * Creates a formatter for relative dates.
         *
         * @param {number} baseValue The start date (as epoch time) used in computing relative dates (default 0)
         * @param {number} increment The unit used in calculating relative date values (default MILLISECONDS_IN_ONE_DAY)
         * @param {string} label The label to append to the formatted string (default "")
         *
         * @returns {Formatter} A formatter for time/date values.
         */
        function relativeDate(baseValue?: number, increment?: number, label?: string): (d: any) => string;
    }
}


declare module Plottable {
    /**
     * A SymbolFactory is a function that takes in a symbolSize which is the edge length of the render area
     * and returns a string representing the 'd' attribute of the resultant 'path' element
     */
    type SymbolFactory = (symbolSize: number) => string;
    module SymbolFactories {
        type StringAccessor = (datum: any, index: number) => string;
        function circle(): SymbolFactory;
        function square(): SymbolFactory;
        function cross(): SymbolFactory;
        function diamond(): SymbolFactory;
        function triangleUp(): SymbolFactory;
        function triangleDown(): SymbolFactory;
    }
}


declare module Plottable {
    module Utils {
        class ClientToSVGTranslator {
            static getTranslator(elem: SVGElement): ClientToSVGTranslator;
            constructor(svg: SVGElement);
            /**
             * Computes the position relative to the <svg> in svg-coordinate-space.
             */
            computePosition(clientX: number, clientY: number): Point;
        }
    }
}


declare module Plottable {
    module Configs {
        /**
         * Specifies if Plottable should show warnings.
         */
        var SHOW_WARNINGS: boolean;
    }
}


declare module Plottable {
    var version: string;
}


declare module Plottable {
    type DatasetCallback = (dataset: Dataset) => void;
    class Dataset {
        /**
         * Constructs a new set.
         *
         * A Dataset is mostly just a wrapper around an any[], Dataset is the
         * data you're going to plot.
         *
         * @constructor
         * @param {any[]} data The data for this DataSource (default = []).
         * @param {any} metadata An object containing additional information (default = {}).
         */
        constructor(data?: any[], metadata?: any);
        onUpdate(callback: DatasetCallback): void;
        offUpdate(callback: DatasetCallback): void;
        /**
         * Gets the data.
         *
         * @returns {DataSource|any[]} The calling DataSource, or the current data.
         */
        data(): any[];
        /**
         * Sets the data.
         *
         * @param {any[]} data The new data.
         * @returns {Dataset} The calling Dataset.
         */
        data(data: any[]): Dataset;
        /**
         * Get the metadata.
         *
         * @returns {any} the current
         * metadata.
         */
        metadata(): any;
        /**
         * Set the metadata.
         *
         * @param {any} metadata The new metadata.
         * @returns {Dataset} The calling Dataset.
         */
        metadata(metadata: any): Dataset;
    }
}


declare module Plottable {
    module RenderPolicies {
        /**
         * A policy to render components.
         */
        interface RenderPolicy {
            render(): any;
        }
        /**
         * Never queue anything, render everything immediately. Useful for
         * debugging, horrible for performance.
         */
        class Immediate implements RenderPolicy {
            render(): void;
        }
        /**
         * The default way to render, which only tries to render every frame
         * (usually, 1/60th of a second).
         */
        class AnimationFrame implements RenderPolicy {
            render(): void;
        }
        /**
         * Renders with `setTimeout`. This is generally an inferior way to render
         * compared to `requestAnimationFrame`, but it's still there if you want
         * it.
         */
        class Timeout implements RenderPolicy {
            render(): void;
        }
    }
}


declare module Plottable {
    /**
     * The RenderController is responsible for enqueueing and synchronizing
     * layout and render calls for Plottable components.
     *
     * Layouts and renders occur inside an animation callback
     * (window.requestAnimationFrame if available).
     *
     * If you require immediate rendering, call RenderController.flush() to
     * perform enqueued layout and rendering serially.
     *
     * If you want to always have immediate rendering (useful for debugging),
     * call
     * ```typescript
     * Plottable.RenderController.setRenderPolicy(
     *   new Plottable.RenderPolicies.Immediate()
     * );
     * ```
     */
    module RenderController {
        module Policy {
            var IMMEDIATE: string;
            var ANIMATION_FRAME: string;
            var TIMEOUT: string;
        }
        var _renderPolicy: RenderPolicies.RenderPolicy;
        function setRenderPolicy(policy: string): void;
        /**
         * If the RenderController is enabled, we enqueue the component for
         * render. Otherwise, it is rendered immediately.
         *
         * @param {Component} component Any Plottable component.
         */
        function registerToRender(component: Component): void;
        /**
         * If the RenderController is enabled, we enqueue the component for
         * layout and render. Otherwise, it is rendered immediately.
         *
         * @param {Component} component Any Plottable component.
         */
        function registerToComputeLayout(component: Component): void;
        /**
         * Render everything that is waiting to be rendered right now, instead of
         * waiting until the next frame.
         *
         * Useful to call when debugging.
         */
        function flush(): void;
    }
}

declare module Plottable {
    /**
     * Access specific datum property.
     */
    interface Accessor<T> {
        (datum: any, index: number, dataset: Dataset): T;
    }
    /**
     * Retrieves scaled datum property.
     */
    type _Projector = (datum: any, index: number, dataset: Dataset) => any;
    /**
     * Projector with dataset and plot metadata
     */
    type AppliedProjector = (datum: any, index: number) => any;
    /**
     * Defines a way how specific attribute needs be retrieved before rendering.
     */
    type _Projection = {
        accessor: Accessor<any>;
        scale?: Scale<any, any>;
        attribute: string;
    };
    /**
     * A mapping from attributes ("x", "fill", etc.) to the functions that get
     * that information out of the data.
     *
     * So if my data looks like `{foo: 5, bar: 6}` and I want the radius to scale
     * with both `foo` and `bar`, an entry in this type might be `{"r":
     * function(d) { return foo + bar; }`.
     */
    type AttributeToProjector = {
        [attrToSet: string]: _Projector;
    };
    type AttributeToAppliedProjector = {
        [attrToSet: string]: AppliedProjector;
    };
    type SpaceRequest = {
        minWidth: number;
        minHeight: number;
    };
    /**
     * The range of your current data. For example, [1, 2, 6, -5] has the Extent
     * `{min: -5, max: 6}`.
     *
     * The point of this type is to hopefully replace the less-elegant `[min,
     * max]` extents produced by d3.
     */
    type Extent = {
        min: number;
        max: number;
    };
    /**
     * A simple location on the screen.
     */
    type Point = {
        x: number;
        y: number;
    };
    /**
     * The corners of a box.
     */
    type Bounds = {
        topLeft: Point;
        bottomRight: Point;
    };
}


declare module Plottable {
    interface ScaleCallback<S extends Scale<any, any>> {
        (scale: S): any;
    }
    module Scales {
        interface ExtentsProvider<D> {
            (scale: Scale<D, any>): D[][];
        }
    }
    class Scale<D, R> {
        /**
         * Constructs a new Scale.
         *
         * A Scale is a wrapper around a D3.Scale.Scale. A Scale is really just a
         * function. Scales have a domain (input), a range (output), and a function
         * from domain to range.
         *
         * @constructor
         */
        constructor();
        extentOfValues(values: D[]): D[];
        protected _getAllExtents(): D[][];
        protected _getExtent(): D[];
        onUpdate(callback: ScaleCallback<Scale<D, R>>): Scale<D, R>;
        offUpdate(callback: ScaleCallback<Scale<D, R>>): Scale<D, R>;
        protected _dispatchUpdate(): void;
        /**
         * Modifies the domain on the scale so that it includes the extent of all
         * perspectives it depends on. This will normally happen automatically, but
         * if you set domain explicitly with `plot.domain(x)`, you will need to
         * call this function if you want the domain to neccessarily include all
         * the data.
         *
         * Extent: The [min, max] pair for a Scale.QuantitativeScale, all covered
         * strings for a Scale.Category.
         *
         * Perspective: A combination of a Dataset and an Accessor that
         * represents a view in to the data.
         *
         * @returns {Scale} The calling Scale.
         */
        autoDomain(): Scale<D, R>;
        protected _autoDomainIfAutomaticMode(): void;
        /**
         * Computes the range value corresponding to a given domain value. In other
         * words, apply the function to value.
         *
         * @param {R} value A domain value to be scaled.
         * @returns {R} The range value corresponding to the supplied domain value.
         */
        scale(value: D): R;
        /**
         * Gets the domain.
         *
         * @returns {D[]} The current domain.
         */
        domain(): D[];
        /**
         * Sets the domain.
         *
         * @param {D[]} values If provided, the new value for the domain. On
         * a QuantitativeScale, this is a [min, max] pair, or a [max, min] pair to
         * make the function decreasing. On Scale.Ordinal, this is an array of all
         * input values.
         * @returns {Scale} The calling Scale.
         */
        domain(values: D[]): Scale<D, R>;
        protected _getDomain(): void;
        protected _setDomain(values: D[]): void;
        protected _setBackingScaleDomain(values: D[]): void;
        /**
         * Gets the range.
         *
         * In the case of having a numeric range, it will be a [min, max] pair. In
         * the case of string range (e.g. Scale.InterpolatedColor), it will be a
         * list of all possible outputs.
         *
         * @returns {R[]} The current range.
         */
        range(): R[];
        /**
         * Sets the range.
         *
         * In the case of having a numeric range, it will be a [min, max] pair. In
         * the case of string range (e.g. Scale.InterpolatedColor), it will be a
         * list of all possible outputs.
         *
         * @param {R[]} values If provided, the new values for the range.
         * @returns {Scale} The calling Scale.
         */
        range(values: R[]): Scale<D, R>;
        protected _getRange(): void;
        protected _setRange(values: R[]): void;
        addExtentsProvider(provider: Scales.ExtentsProvider<D>): Scale<D, R>;
        removeExtentsProvider(provider: Scales.ExtentsProvider<D>): Scale<D, R>;
    }
}


declare module Plottable {
    class QuantitativeScale<D> extends Scale<D, number> {
        protected static _DEFAULT_NUM_TICKS: number;
        /**
         * Constructs a new QuantitativeScale.
         *
         * A QuantitativeScale is a Scale that maps anys to numbers. It
         * is invertible and continuous.
         *
         * @constructor
         */
        constructor();
        autoDomain(): QuantitativeScale<D>;
        protected _autoDomainIfAutomaticMode(): void;
        protected _getExtent(): D[];
        addPaddingException(key: any, exception: D): QuantitativeScale<D>;
        removePaddingException(key: any): QuantitativeScale<D>;
        addIncludedValue(key: any, value: D): QuantitativeScale<D>;
        removeIncludedValue(key: any): QuantitativeScale<D>;
        padProportion(): number;
        padProportion(padProportion: number): QuantitativeScale<D>;
        protected _expandSingleValueDomain(singleValueDomain: D[]): D[];
        /**
         * Retrieves the domain value corresponding to a supplied range value.
         *
         * @param {number} value: A value from the Scale's range.
         * @returns {D} The domain value corresponding to the supplied range value.
         */
        invert(value: number): D;
        domain(): D[];
        domain(values: D[]): QuantitativeScale<D>;
        /**
         * Gets the lower end of the domain.
         *
         * @return {D}
         */
        domainMin(): D;
        /**
         * Sets the lower end of the domain.
         *
         * @return {QuantitativeScale} The calling QuantitativeScale.
         */
        domainMin(domainMin: D): QuantitativeScale<D>;
        /**
         * Gets the upper end of the domain.
         *
         * @return {D}
         */
        domainMax(): D;
        /**
         * Sets the upper end of the domain.
         *
         * @return {QuantitativeScale} The calling QuantitativeScale.
         */
        domainMax(domainMax: D): QuantitativeScale<D>;
        extentOfValues(values: D[]): D[];
        protected _setDomain(values: D[]): void;
        /**
         * Gets ticks generated by the default algorithm.
         */
        getDefaultTicks(): D[];
        /**
         * Gets a set of tick values spanning the domain.
         *
         * @returns {D[]} The generated ticks.
         */
        ticks(): D[];
        /**
         * Given a domain, expands its domain onto "nice" values, e.g. whole
         * numbers.
         */
        protected _niceDomain(domain: D[], count?: number): D[];
        protected _defaultExtent(): D[];
        /**
         * Gets the tick generator of the QuantitativeScale.
         *
         * @returns {TickGenerator} The current tick generator.
         */
        tickGenerator(): Scales.TickGenerators.TickGenerator<D>;
        /**
         * Sets a tick generator
         *
         * @param {TickGenerator} generator, the new tick generator.
         * @return {QuantitativeScale} The calling QuantitativeScale.
         */
        tickGenerator(generator: Scales.TickGenerators.TickGenerator<D>): QuantitativeScale<D>;
    }
}


declare module Plottable {
    module Scales {
        class Linear extends QuantitativeScale<number> {
            /**
             * Constructs a new LinearScale.
             *
             * This scale maps from domain to range with a simple `mx + b` formula.
             *
             * @constructor
             * @param {D3.Scale.LinearScale} [scale] The D3 LinearScale backing the
             * LinearScale. If not supplied, uses a default scale.
             */
            constructor();
            protected _defaultExtent(): number[];
            protected _expandSingleValueDomain(singleValueDomain: number[]): number[];
            scale(value: number): number;
            protected _getDomain(): any[];
            protected _setBackingScaleDomain(values: number[]): void;
            protected _getRange(): any[];
            protected _setRange(values: number[]): void;
            invert(value: number): number;
            getDefaultTicks(): number[];
            protected _niceDomain(domain: number[], count?: number): number[];
        }
    }
}


declare module Plottable {
    module Scales {
        class ModifiedLog extends QuantitativeScale<number> {
            /**
             * Creates a new Scale.ModifiedLog.
             *
             * A ModifiedLog scale acts as a regular log scale for large numbers.
             * As it approaches 0, it gradually becomes linear. This means that the
             * scale won't freak out if you give it 0 or a negative number, where an
             * ordinary Log scale would.
             *
             * However, it does mean that scale will be effectively linear as values
             * approach 0. If you want very small values on a log scale, you should use
             * an ordinary Scale.Log instead.
             *
             * @constructor
             * @param {number} [base]
             *        The base of the log. Defaults to 10, and must be > 1.
             *
             *        For base <= x, scale(x) = log(x).
             *
             *        For 0 < x < base, scale(x) will become more and more
             *        linear as it approaches 0.
             *
             *        At x == 0, scale(x) == 0.
             *
             *        For negative values, scale(-x) = -scale(x).
             */
            constructor(base?: number);
            scale(x: number): number;
            invert(x: number): number;
            protected _getDomain(): number[];
            protected _setDomain(values: number[]): void;
            protected _setBackingScaleDomain(values: number[]): void;
            ticks(): number[];
            protected _niceDomain(domain: number[], count?: number): number[];
            /**
             * Gets whether or not to return tick values other than powers of base.
             *
             * This defaults to false, so you'll normally only see ticks like
             * [10, 100, 1000]. If you turn it on, you might see ticks values
             * like [10, 50, 100, 500, 1000].
             * @returns {boolean} the current setting.
             */
            showIntermediateTicks(): boolean;
            /**
             * Sets whether or not to return ticks values other than powers or base.
             *
             * @param {boolean} show If provided, the desired setting.
             * @returns {ModifiedLog} The calling ModifiedLog.
             */
            showIntermediateTicks(show: boolean): ModifiedLog;
            protected _defaultExtent(): number[];
            protected _expandSingleValueDomain(singleValueDomain: number[]): number[];
            protected _getRange(): any[];
            protected _setRange(values: number[]): void;
            getDefaultTicks(): number[];
        }
    }
}


declare module Plottable {
    module Scales {
        class Category extends Scale<string, number> {
            /**
             * Creates a CategoryScale.
             *
             * A CategoryScale maps strings to numbers. A common use is to map the
             * labels of a bar plot (strings) to their pixel locations (numbers).
             *
             * @constructor
             */
            constructor();
            extentOfValues(values: string[]): string[];
            protected _getExtent(): string[];
            domain(): string[];
            domain(values: string[]): Category;
            protected _setDomain(values: string[]): void;
            range(): number[];
            range(values: number[]): Category;
            /**
             * Returns the width of the range band.
             *
             * @returns {number} The range band width
             */
            rangeBand(): number;
            /**
             * Returns the step width of the scale.
             *
             * The step width is defined as the entire space for a band to occupy,
             * including the padding in between the bands.
             *
             * @returns {number} the full band width of the scale
             */
            stepWidth(): number;
            /**
             * Returns the inner padding of the scale.
             *
             * The inner padding is defined as the padding in between bands on the scale.
             * Units are a proportion of the band width (value returned by rangeBand()).
             *
             * @returns {number} The inner padding of the scale
             */
            innerPadding(): number;
            /**
             * Sets the inner padding of the scale.
             *
             * The inner padding of the scale is defined as the padding in between bands on the scale.
             * Units are a proportion of the band width (value returned by rangeBand()).
             *
             * @returns {Ordinal} The calling Scale.Ordinal
             */
            innerPadding(innerPadding: number): Category;
            /**
             * Returns the outer padding of the scale.
             *
             * The outer padding is defined as the padding in between the outer bands and the edges on the scale.
             * Units are a proportion of the band width (value returned by rangeBand()).
             *
             * @returns {number} The outer padding of the scale
             */
            outerPadding(): number;
            /**
             * Sets the outer padding of the scale.
             *
             * The inner padding of the scale is defined as the padding in between bands on the scale.
             * Units are a proportion of the band width (value returned by rangeBand()).
             *
             * @returns {Ordinal} The calling Scale.Ordinal
             */
            outerPadding(outerPadding: number): Category;
            scale(value: string): number;
            protected _getDomain(): any[];
            protected _setBackingScaleDomain(values: string[]): void;
            protected _getRange(): any[];
            protected _setRange(values: number[]): void;
        }
    }
}


declare module Plottable {
    module Scales {
        class Color extends Scale<string, string> {
            /**
             * Constructs a ColorScale.
             *
             * @constructor
             * @param {string} [scaleType] the type of color scale to create
             *     (Category10/Category20/Category20b/Category20c).
             * See https://github.com/mbostock/d3/wiki/Ordinal-Scales#categorical-colors
             */
            constructor(scaleType?: string);
            extentOfValues(values: string[]): string[];
            protected _getExtent(): string[];
            scale(value: string): string;
            protected _getDomain(): any[];
            protected _setBackingScaleDomain(values: string[]): void;
            protected _getRange(): any[];
            protected _setRange(values: string[]): void;
        }
    }
}


declare module Plottable {
    module Scales {
        class Time extends QuantitativeScale<Date> {
            /**
             * Constructs a TimeScale.
             *
             * A TimeScale maps Date objects to numbers.
             *
             * @constructor
             * @param {D3.Scale.Time} scale The D3 LinearScale backing the Scale.Time. If not supplied, uses a default scale.
             */
            constructor();
            /**
             * Specifies the interval between ticks
             *
             * @param {string} interval TimeInterval string specifying the interval unit measure
             * @param {number?} step? The distance between adjacent ticks (using the interval unit measure)
             *
             * @return {Date[]}
             */
            tickInterval(interval: string, step?: number): Date[];
            protected _setDomain(values: Date[]): void;
            protected _defaultExtent(): Date[];
            protected _expandSingleValueDomain(singleValueDomain: Date[]): Date[];
            scale(value: Date): number;
            protected _getDomain(): any[];
            protected _setBackingScaleDomain(values: Date[]): void;
            protected _getRange(): any[];
            protected _setRange(values: number[]): void;
            invert(value: number): Date;
            getDefaultTicks(): Date[];
            protected _niceDomain(domain: Date[], count?: number): any[];
        }
    }
}


declare module Plottable {
    module Scales {
        /**
         * This class implements a color scale that takes quantitive input and
         * interpolates between a list of color values. It returns a hex string
         * representing the interpolated color.
         *
         * By default it generates a linear scale internally.
         */
        class InterpolatedColor extends Scale<number, string> {
            static REDS: string[];
            static BLUES: string[];
            static POSNEG: string[];
            /**
             * An InterpolatedColorScale maps numbers to color strings.
             *
             * @param {string[]} colors an array of strings representing color values in hex
             *     ("#FFFFFF") or keywords ("white"). Defaults to InterpolatedColor.REDS
             * @param {string} scaleType a string representing the underlying scale
             *     type ("linear"/"log"/"sqrt"/"pow"). Defaults to "linear"
             * @returns {D3.Scale.QuantitativeScale} The converted QuantitativeScale d3 scale.
             */
            constructor(colorRange?: string[], scaleType?: string);
            extentOfValues(values: number[]): number[];
            /**
             * Gets the color range.
             *
             * @returns {string[]} the current color values for the range as strings.
             */
            colorRange(): string[];
            /**
             * Sets the color range.
             *
             * @param {string[]} [colorRange]. If provided and if colorRange is one of
             * (reds/blues/posneg), uses the built-in color groups. If colorRange is an
             * array of strings with at least 2 values (e.g. ["#FF00FF", "red",
             * "dodgerblue"], the resulting scale will interpolate between the color
             * values across the domain.
             * @returns {InterpolatedColor} The calling InterpolatedColor.
             */
            colorRange(colorRange: string[]): InterpolatedColor;
            autoDomain(): InterpolatedColor;
            scale(value: number): string;
            protected _getDomain(): any[];
            protected _setBackingScaleDomain(values: number[]): void;
            protected _getRange(): string[];
            protected _setRange(values: string[]): void;
        }
    }
}


declare module Plottable {
    module Scales {
        module TickGenerators {
            interface TickGenerator<D> {
                (scale: Plottable.QuantitativeScale<D>): D[];
            }
            /**
             * Creates a tick generator using the specified interval.
             *
             * Generates ticks at multiples of the interval while also including the domain boundaries.
             *
             * @param {number} interval The interval between two ticks (not including the end ticks).
             *
             * @returns {TickGenerator} A tick generator using the specified interval.
             */
            function intervalTickGenerator(interval: number): TickGenerator<number>;
            /**
             * Creates a tick generator that will filter for only the integers in defaultTicks and return them.
             *
             * Will also include the end ticks.
             *
             * @returns {TickGenerator} A tick generator returning only integer ticks.
             */
            function integerTickGenerator(): TickGenerator<number>;
        }
    }
}


declare module Plottable {
    module Drawers {
        /**
         * A step for the drawer to draw.
         *
         * Specifies how AttributeToProjector needs to be animated.
         */
        type DrawStep = {
            attrToProjector: AttributeToProjector;
            animator: Animators.Plot;
        };
        type AppliedDrawStep = {
            attrToProjector: AttributeToAppliedProjector;
            animator: Animators.Plot;
        };
        class AbstractDrawer {
            protected _className: string;
            key: string;
            protected _attrToProjector: AttributeToAppliedProjector;
            /**
             * Sets the class, which needs to be applied to bound elements.
             *
             * @param{string} className The class name to be applied.
             */
            setClass(className: string): AbstractDrawer;
            /**
             * Constructs a Drawer
             *
             * @constructor
             * @param{string} key The key associated with this Drawer
             */
            constructor(key: string);
            setup(area: D3.Selection): void;
            /**
             * Removes the Drawer and its renderArea
             */
            remove(): void;
            /**
             * Enter new data to render area and creates binding
             *
             * @param{any[]} data The data to be drawn
             */
            protected _enterData(data: any[]): void;
            /**
             * Draws data using one step
             *
             * @param{AppliedDrawStep} step The step, how data should be drawn.
             */
            protected _drawStep(step: AppliedDrawStep): void;
            protected _numberOfAnimationIterations(data: any[]): number;
            protected _prepareDrawSteps(drawSteps: AppliedDrawStep[]): void;
            protected _prepareData(data: any[], drawSteps: AppliedDrawStep[]): any[];
            /**
             * Draws the data into the renderArea using the spefic steps and metadata
             *
             * @param{any[]} data The data to be drawn
             * @param{DrawStep[]} drawSteps The list of steps, which needs to be drawn
             * @param{Dataset} dataset The Dataset
             * @param{any} plotMetadata The metadata provided by plot
             */
            draw(data: any[], drawSteps: DrawStep[], dataset: Dataset): number;
            /**
             * Retrieves the renderArea selection for the drawer
             *
             * @returns {D3.Selection} the renderArea selection
             */
            _getRenderArea(): D3.Selection;
            _getSelector(): string;
            _getPixelPoint(datum: any, index: number): Point;
            _getSelection(index: number): D3.Selection;
        }
    }
}


declare module Plottable {
    module Drawers {
        class Line extends AbstractDrawer {
            static LINE_CLASS: string;
            protected _enterData(data: any[]): void;
            setup(area: D3.Selection): void;
            protected _numberOfAnimationIterations(data: any[]): number;
            protected _drawStep(step: AppliedDrawStep): void;
            _getSelector(): string;
            _getPixelPoint(datum: any, index: number): Point;
            _getSelection(index: number): D3.Selection;
        }
    }
}


declare module Plottable {
    module Drawers {
        class Area extends Line {
            static AREA_CLASS: string;
            protected _enterData(data: any[]): void;
            /**
             * Sets the value determining if line should be drawn.
             *
             * @param{boolean} draw The value determing if line should be drawn.
             */
            drawLine(draw: boolean): Area;
            setup(area: D3.Selection): void;
            protected _drawStep(step: AppliedDrawStep): void;
            _getSelector(): string;
        }
    }
}


declare module Plottable {
    module Drawers {
        class Element extends AbstractDrawer {
            protected _svgElement: string;
            /**
             * Sets the svg element, which needs to be bind to data
             *
             * @param{string} tag The svg element to be bind
             */
            svgElement(tag: string): Element;
            protected _drawStep(step: AppliedDrawStep): void;
            protected _enterData(data: any[]): void;
            protected _prepareDrawSteps(drawSteps: AppliedDrawStep[]): void;
            protected _prepareData(data: any[], drawSteps: AppliedDrawStep[]): any[];
            _getSelector(): string;
        }
    }
}


declare module Plottable {
    module Drawers {
        class Rect extends Element {
            constructor(key: string, isVertical: boolean);
            setup(area: D3.Selection): void;
            removeLabels(): void;
            _getIfLabelsTooWide(): boolean;
            drawText(data: any[], attrToProjector: AttributeToProjector, userMetadata: any): void;
            _getPixelPoint(datum: any, index: number): Point;
            draw(data: any[], drawSteps: DrawStep[], userMetadata: any): number;
        }
    }
}


declare module Plottable {
    module Drawers {
        class Arc extends Element {
            constructor(key: string);
            _drawStep(step: AppliedDrawStep): void;
            draw(data: any[], drawSteps: DrawStep[], dataset: Dataset): number;
            _getPixelPoint(datum: any, index: number): Point;
        }
    }
}


declare module Plottable {
    module Drawers {
        class Symbol extends Element {
            constructor(key: string);
            protected _drawStep(step: AppliedDrawStep): void;
            _getPixelPoint(datum: any, index: number): Point;
        }
    }
}


declare module Plottable {
    type ComponentCallback = (component: Component) => void;
    module Components {
        class Alignment {
            static TOP: string;
            static BOTTOM: string;
            static LEFT: string;
            static RIGHT: string;
            static CENTER: string;
        }
    }
    class Component {
        protected _element: D3.Selection;
        protected _content: D3.Selection;
        protected _boundingBox: D3.Selection;
        protected _clipPathEnabled: boolean;
        protected _isSetup: boolean;
        protected _isAnchored: boolean;
        /**
         * Attaches the Component as a child of a given D3 Selection.
         *
         * @param {D3.Selection} selection The Selection containing the Element to anchor under.
         * @returns {Component} The calling Component.
         */
        anchor(selection: D3.Selection): Component;
        /**
         * Adds a callback to be called on anchoring the Component to the DOM.
         * If the component is already anchored, the callback is called immediately.
         *
         * @param {ComponentCallback} callback The callback to be added.
         *
         * @return {Component}
         */
        onAnchor(callback: ComponentCallback): Component;
        /**
         * Removes a callback to be called on anchoring the Component to the DOM.
         * The callback is identified by reference equality.
         *
         * @param {ComponentCallback} callback The callback to be removed.
         *
         * @return {Component}
         */
        offAnchor(callback: ComponentCallback): Component;
        /**
         * Creates additional elements as necessary for the Component to function.
         * Called during anchor() if the Component's element has not been created yet.
         * Override in subclasses to provide additional functionality.
         */
        protected _setup(): void;
        requestedSpace(availableWidth: number, availableHeight: number): SpaceRequest;
        /**
         * Computes the size, position, and alignment from the specified values.
         * If no parameters are supplied and the Component is a root node,
         * they are inferred from the size of the Component's element.
         *
         * @param {Point} origin Origin of the space offered to the Component.
         * @param {number} availableWidth
         * @param {number} availableHeight
         * @returns {Component} The calling Component.
         */
        computeLayout(origin?: Point, availableWidth?: number, availableHeight?: number): Component;
        protected _getSize(availableWidth: number, availableHeight: number): {
            width: number;
            height: number;
        };
        /**
         * Queues the Component for rendering. Set immediately to true if the Component should be rendered
         * immediately as opposed to queued to the RenderController.
         *
         * @returns {Component} The calling Component
         */
        render(): Component;
        renderImmediately(): Component;
        /**
         * Causes the Component to recompute layout and redraw.
         *
         * This function should be called when CSS changes could influence the size
         * of the components, e.g. changing the font size.
         *
         * @returns {Component} The calling Component.
         */
        redraw(): Component;
        /**
         * Renders the Component into a given DOM element. The element must be as <svg>.
         *
         * @param {String|D3.Selection} element A D3 selection or a selector for getting the element to render into.
         * @returns {Component} The calling component.
         */
        renderTo(element: String | D3.Selection): Component;
        /**
         * Gets the x alignment of the Component.
         *
         * @returns {string} The current x alignment.
         */
        xAlignment(): string;
        /**
         * Sets the x alignment of the Component.
         *
         * @param {string} alignment The x alignment of the Component (one of ["left", "center", "right"]).
         * @returns {Component} The calling Component.
         */
        xAlignment(xAlignment: string): Component;
        /**
         * Gets the y alignment of the Component.
         *
         * @returns {string} The current y alignment.
         */
        yAlignment(): string;
        /**
         * Sets the y alignment of the Component.
         *
         * @param {string} alignment The y alignment of the Component (one of ["top", "center", "bottom"]).
         * @returns {Component} The calling Component.
         */
        yAlignment(yAlignment: string): Component;
        /**
         * Checks if the Component has a given CSS class.
         *
         * @param {string} cssClass The CSS class to check for.
         * @returns {boolean} Whether the Component has the given CSS class.
         */
        classed(cssClass: string): boolean;
        /**
         * Adds/removes a given CSS class to/from the Component.
         *
         * @param {string} cssClass The CSS class to add or remove.
         * @param {boolean} addClass If true, adds the provided CSS class; otherwise, removes it.
         * @returns {Component} The calling Component.
         */
        classed(cssClass: string, addClass: boolean): Component;
        /**
         * Checks if the Component has a fixed width or false if it grows to fill available space.
         * Returns false by default on the base Component class.
         *
         * @returns {boolean} Whether the component has a fixed width.
         */
        fixedWidth(): boolean;
        /**
         * Checks if the Component has a fixed height or false if it grows to fill available space.
         * Returns false by default on the base Component class.
         *
         * @returns {boolean} Whether the component has a fixed height.
         */
        fixedHeight(): boolean;
        /**
         * Detaches a Component from the DOM. The component can be reused.
         *
         * This should only be used if you plan on reusing the calling
         * Components. Otherwise, use remove().
         *
         * @returns The calling Component.
         */
        detach(): Component;
        /**
         * Adds a callback to be called when th Component is detach()-ed.
         *
         * @param {ComponentCallback} callback The callback to be added.
         * @return {Component} The calling Component.
         */
        onDetach(callback: ComponentCallback): Component;
        /**
         * Removes a callback to be called when th Component is detach()-ed.
         * The callback is identified by reference equality.
         *
         * @param {ComponentCallback} callback The callback to be removed.
         * @return {Component} The calling Component.
         */
        offDetach(callback: ComponentCallback): Component;
        parent(): ComponentContainer;
        parent(parent: ComponentContainer): Component;
        /**
         * Removes a Component from the DOM and disconnects it from everything it's
         * listening to (effectively destroying it).
         */
        destroy(): void;
        /**
         * Return the width of the component
         *
         * @return {number} width of the component
         */
        width(): number;
        /**
         * Return the height of the component
         *
         * @return {number} height of the component
         */
        height(): number;
        /**
         * Gets the origin of the Component relative to its parent.
         *
         * @return {Point} The x-y position of the Component relative to its parent.
         */
        origin(): Point;
        /**
         * Gets the origin of the Component relative to the root <svg>.
         *
         * @return {Point} The x-y position of the Component relative to the root <svg>
         */
        originToSVG(): Point;
        /**
         * Returns the foreground selection for the Component
         * (A selection covering the front of the Component)
         *
         * Will return undefined if the Component has not been anchored.
         *
         * @return {D3.Selection} foreground selection for the Component
         */
        foreground(): D3.Selection;
        /**
         * Returns the content selection for the Component
         * (A selection containing the visual elements of the Component)
         *
         * Will return undefined if the Component has not been anchored.
         *
         * @return {D3.Selection} content selection for the Component
         */
        content(): D3.Selection;
        /**
         * Returns the background selection for the Component
         * (A selection appearing behind of the Component)
         *
         * Will return undefined if the Component has not been anchored.
         *
         * @return {D3.Selection} background selection for the Component
         */
        background(): D3.Selection;
    }
}


declare module Plottable {
    class ComponentContainer extends Component {
        constructor();
        anchor(selection: D3.Selection): ComponentContainer;
        render(): ComponentContainer;
        /**
         * Checks whether the specified Component is in the ComponentContainer.
         */
        has(component: Component): boolean;
        protected _adoptAndAnchor(component: Component): void;
        /**
         * Removes the specified Component from the ComponentContainer.
         */
        remove(component: Component): ComponentContainer;
        /**
         * Carry out the actual removal of a Component.
         * Implementation dependent on the type of container.
         *
         * @return {boolean} true if the Component was successfully removed, false otherwise.
         */
        protected _remove(component: Component): boolean;
        /**
         * Invokes a callback on each Component in the ComponentContainer.
         */
        protected _forEach(callback: (component: Component) => void): void;
        /**
         * Destroys the ComponentContainer and all Components within it.
         */
        destroy(): void;
    }
}


declare module Plottable {
    module Components {
        class Group extends ComponentContainer {
            /**
             * Constructs a Component.Group.
             *
             * A Component.Group is a set of Components that will be rendered on top of
             * each other. Components added later will be rendered on top of existing Components.
             *
             * @constructor
             * @param {Component[]} components The Components in the resultant Component.Group (default = []).
             */
            constructor(components?: Component[]);
            protected _forEach(callback: (component: Component) => any): void;
            /**
             * Checks whether the specified Component is in the Group.
             */
            has(component: Component): boolean;
            requestedSpace(offeredWidth: number, offeredHeight: number): SpaceRequest;
            computeLayout(origin?: Point, availableWidth?: number, availableHeight?: number): Group;
            protected _getSize(availableWidth: number, availableHeight: number): {
                width: number;
                height: number;
            };
            fixedWidth(): boolean;
            fixedHeight(): boolean;
            /**
             * @return {Component[]} The Components in this Group.
             */
            components(): Component[];
            append(component: Component): Group;
            protected _remove(component: Component): boolean;
        }
    }
}


declare module Plottable {
    class Axis<D> extends Component {
        /**
         * The css class applied to each end tick mark (the line on the end tick).
         */
        static END_TICK_MARK_CLASS: string;
        /**
         * The css class applied to each tick mark (the line on the tick).
         */
        static TICK_MARK_CLASS: string;
        /**
         * The css class applied to each tick label (the text associated with the tick).
         */
        static TICK_LABEL_CLASS: string;
        protected _tickMarkContainer: D3.Selection;
        protected _tickLabelContainer: D3.Selection;
        protected _baseline: D3.Selection;
        protected _scale: Scale<D, number>;
        protected _computedWidth: number;
        protected _computedHeight: number;
        /**
         * Constructs an axis. An axis is a wrapper around a scale for rendering.
         *
         * @constructor
         * @param {Scale} scale The scale for this axis to render.
         * @param {string} orientation One of ["top", "left", "bottom", "right"];
         * on which side the axis will appear. On most axes, this is either "left"
         * or "bottom".
         * @param {Formatter} Data is passed through this formatter before being
         * displayed.
         */
        constructor(scale: Scale<D, number>, orientation: string, formatter?: (d: any) => string);
        destroy(): void;
        protected _isHorizontal(): boolean;
        protected _computeWidth(): number;
        protected _computeHeight(): number;
        requestedSpace(offeredWidth: number, offeredHeight: number): SpaceRequest;
        fixedHeight(): boolean;
        fixedWidth(): boolean;
        protected _rescale(): void;
        computeLayout(origin?: Point, availableWidth?: number, availableHeight?: number): Axis<D>;
        protected _setup(): void;
        protected _getTickValues(): D[];
        renderImmediately(): Axis<D>;
        protected _generateBaselineAttrHash(): {
            x1: number;
            y1: number;
            x2: number;
            y2: number;
        };
        protected _generateTickMarkAttrHash(isEndTickMark?: boolean): {
            x1: any;
            y1: any;
            x2: any;
            y2: any;
        };
        redraw(): Component;
        protected _setDefaultAlignment(): void;
        /**
         * Gets the current formatter on the axis. Data is passed through the
         * formatter before being displayed.
         *
         * @returns {Formatter} The calling Axis, or the current
         * Formatter.
         */
        formatter(): Formatter;
        /**
         * Sets the current formatter on the axis. Data is passed through the
         * formatter before being displayed.
         *
         * @param {Formatter} formatter If provided, data will be passed though `formatter(data)`.
         * @returns {Axis} The calling Axis.
         */
        formatter(formatter: Formatter): Axis<D>;
        /**
         * Gets the current tick mark length.
         *
         * @returns {number} the current tick mark length.
         */
        tickLength(): number;
        /**
         * Sets the current tick mark length.
         *
         * @param {number} length If provided, length of each tick.
         * @returns {Axis} The calling Axis.
         */
        tickLength(length: number): Axis<D>;
        /**
         * Gets the current end tick mark length.
         *
         * @returns {number} The current end tick mark length.
         */
        endTickLength(): number;
        /**
         * Sets the end tick mark length.
         *
         * @param {number} length If provided, the length of the end ticks.
         * @returns {BaseAxis} The calling Axis.
         */
        endTickLength(length: number): Axis<D>;
        protected _maxLabelTickLength(): number;
        /**
         * Gets the padding between each tick mark and its associated label.
         *
         * @returns {number} the current padding.
         * length.
         */
        tickLabelPadding(): number;
        /**
         * Sets the padding between each tick mark and its associated label.
         *
         * @param {number} padding If provided, the desired padding.
         * @returns {Axis} The calling Axis.
         */
        tickLabelPadding(padding: number): Axis<D>;
        /**
         * Gets the size of the gutter (the extra space between the tick
         * labels and the outer edge of the axis).
         *
         * @returns {number} the current gutter.
         * length.
         */
        gutter(): number;
        /**
         * Sets the size of the gutter (the extra space between the tick
         * labels and the outer edge of the axis).
         *
         * @param {number} size If provided, the desired gutter.
         * @returns {Axis} The calling Axis.
         */
        gutter(size: number): Axis<D>;
        /**
         * Gets the orientation of the Axis.
         *
         * @returns {number} the current orientation.
         */
        orientation(): string;
        /**
         * Sets the orientation of the Axis.
         *
         * @param {number} newOrientation If provided, the desired orientation
         * (top/bottom/left/right).
         * @returns {Axis} The calling Axis.
         */
        orientation(orientation: string): Axis<D>;
        /**
         * Gets whether the Axis is currently set to show the first and last
         * tick labels.
         *
         * @returns {boolean} whether or not the last
         * tick labels are showing.
         */
        showEndTickLabels(): boolean;
        /**
         * Sets whether the Axis is currently set to show the first and last tick
         * labels.
         *
         * @param {boolean} show Whether or not to show the first and last
         * labels.
         * @returns {Axis} The calling Axis.
         */
        showEndTickLabels(show: boolean): Axis<D>;
    }
}


declare module Plottable {
    module TimeInterval {
        var second: string;
        var minute: string;
        var hour: string;
        var day: string;
        var week: string;
        var month: string;
        var year: string;
    }
    module Axes {
        /**
         * Defines a configuration for a time axis tier.
         * For details on how ticks are generated see: https://github.com/mbostock/d3/wiki/Time-Scales#ticks
         * interval - A time unit associated with this configuration (seconds, minutes, hours, etc).
         * step - number of intervals between each tick.
         * formatter - formatter used to format tick labels.
         */
        type TimeAxisTierConfiguration = {
            interval: string;
            step: number;
            formatter: Formatter;
        };
        /**
         * An array of linked TimeAxisTierConfigurations.
         * Each configuration will be shown on a different tier.
         * Currently, up to two tiers are supported.
         */
        type TimeAxisConfiguration = TimeAxisTierConfiguration[];
        class Time extends Axis<Date> {
            /**
             * The css class applied to each time axis tier
             */
            static TIME_AXIS_TIER_CLASS: string;
            /**
             * Constructs a TimeAxis.
             *
             * A TimeAxis is used for rendering a TimeScale.
             *
             * @constructor
             * @param {TimeScale} scale The scale to base the Axis on.
             * @param {string} orientation The orientation of the Axis (top/bottom)
             */
            constructor(scale: Scales.Time, orientation: string);
            tierLabelPositions(): string[];
            tierLabelPositions(newPositions: string[]): Time;
            /**
             * Gets the possible Axis configurations.
             *
             * @returns {TimeAxisConfiguration[]} The possible tier configurations.
             */
            axisConfigurations(): TimeAxisConfiguration[];
            /**
             * Sets possible Axis configurations.
             * The axis will choose the most precise configuration that will display in
             * its current width.
             *
             * @param {TimeAxisConfiguration[]} configurations Possible axis configurations.
             * @returns {Axis.Time} The calling Axis.Time.
             */
            axisConfigurations(configurations: TimeAxisConfiguration[]): Time;
            orientation(): string;
            orientation(orientation: string): Time;
            protected _computeHeight(): number;
            protected _getSize(availableWidth: number, availableHeight: number): {
                width: number;
                height: number;
            };
            protected _setup(): void;
            protected _getTickValues(): any[];
            renderImmediately(): Time;
        }
    }
}


declare module Plottable {
    module Axes {
        class Numeric extends Axis<number> {
            /**
             * Constructs a NumericAxis.
             *
             * Just as an CategoryAxis is for rendering an OrdinalScale, a NumericAxis
             * is for rendering a QuantitativeScale.
             *
             * @constructor
             * @param {QuantitativeScale} scale The QuantitativeScale to base the axis on.
             * @param {string} orientation The orientation of the QuantitativeScale (top/bottom/left/right)
             * @param {Formatter} formatter A function to format tick labels (default Formatters.general()).
             */
            constructor(scale: QuantitativeScale<number>, orientation: string, formatter?: (d: any) => string);
            protected _setup(): void;
            protected _computeWidth(): number;
            protected _computeHeight(): number;
            protected _getTickValues(): number[];
            protected _rescale(): void;
            renderImmediately(): Numeric;
            /**
             * Gets the tick label position relative to the tick marks.
             *
             * @returns {string} The current tick label position.
             */
            tickLabelPosition(): string;
            /**
             * Sets the tick label position relative to the tick marks.
             *
             * @param {string} position If provided, the relative position of the tick label.
             *                          [top/center/bottom] for a vertical NumericAxis,
             *                          [left/center/right] for a horizontal NumericAxis.
             *                          Defaults to center.
             * @returns {Numeric} The calling Axis.Numeric.
             */
            tickLabelPosition(position: string): Numeric;
            /**
             * Gets whether or not the tick labels at the end of the graph are
             * displayed when partially cut off.
             *
             * @param {string} orientation Where on the scale to change tick labels.
             *                 On a "top" or "bottom" axis, this can be "left" or
             *                 "right". On a "left" or "right" axis, this can be "top"
             *                 or "bottom".
             * @returns {boolean} The current setting.
             */
            showEndTickLabel(orientation: string): boolean;
            /**
             * Sets whether or not the tick labels at the end of the graph are
             * displayed when partially cut off.
             *
             * @param {string} orientation If provided, where on the scale to change tick labels.
             *                 On a "top" or "bottom" axis, this can be "left" or
             *                 "right". On a "left" or "right" axis, this can be "top"
             *                 or "bottom".
             * @param {boolean} show Whether or not the given tick should be
             * displayed.
             * @returns {Numeric} The calling NumericAxis.
             */
            showEndTickLabel(orientation: string, show: boolean): Numeric;
        }
    }
}


declare module Plottable {
    module Axes {
        class Category extends Axis<string> {
            /**
             * Constructs a CategoryAxis.
             *
             * A CategoryAxis takes a CategoryScale and includes word-wrapping
             * algorithms and advanced layout logic to try to display the scale as
             * efficiently as possible.
             *
             * @constructor
             * @param {CategoryScale} scale The scale to base the Axis on.
             * @param {string} orientation The orientation of the Axis (top/bottom/left/right) (default = "bottom").
             * @param {Formatter} formatter The Formatter for the Axis (default Formatters.identity())
             */
            constructor(scale: Scales.Category, orientation?: string, formatter?: (d: any) => string);
            protected _setup(): void;
            protected _rescale(): Component;
            requestedSpace(offeredWidth: number, offeredHeight: number): SpaceRequest;
            protected _getTickValues(): string[];
            /**
             * Gets the tick label angle
             * @returns {number} the tick label angle
             */
            tickLabelAngle(): number;
            /**
             * Sets the angle for the tick labels. Right now vertical-left (-90), horizontal (0), and vertical-right (90) are the only options.
             * @param {number} angle The angle for the ticks
             * @returns {Category} The calling Category Axis.
             *
             * Warning - this is not currently well supported and is likely to behave badly unless all the tick labels are short.
             * See tracking at https://github.com/palantir/plottable/issues/504
             */
            tickLabelAngle(angle: number): Category;
            renderImmediately(): Category;
            computeLayout(origin?: Point, availableWidth?: number, availableHeight?: number): Axis<string>;
        }
    }
}


declare module Plottable {
    module Components {
        class Label extends Component {
            /**
             * Creates a Label.
             *
             * A Label is a Component that draws a single line of text.
             *
             * @constructor
             * @param {string} displayText The text of the Label (default = "").
             * @param {number} angle The rotation angle of the text (-90/0/90). 0 is horizontal.
             */
            constructor(displayText?: string, angle?: number);
            requestedSpace(offeredWidth: number, offeredHeight: number): SpaceRequest;
            protected _setup(): void;
            /**
             * Gets the current text on the Label.
             *
             * @returns {string} the text on the label.
             */
            text(): string;
            /**
             * Sets the current text on the Label.
             *
             * @param {string} displayText If provided, the new text for the Label.
             * @returns {Label} The calling Label.
             */
            text(displayText: string): Label;
            /**
             * Gets the angle of the Label.
             *
             * @returns {number} the current angle.
             */
            angle(): number;
            /**
             * Sets the angle of the Label.
             *
             * @param {number} angle The desired angle (-90/0/90). 0 is horizontal.
             * @returns {Label} The calling Label.
             */
            angle(angle: number): Label;
            /**
             * Gets the amount of padding in pixels around the Label.
             *
             * @returns {number} the current padding amount.
             */
            padding(): number;
            /**
             * Sets the amount of padding in pixels around the Label.
             *
             * @param {number} padAmount The desired padding amount in pixel values
             * @returns {Label} The calling Label.
             */
            padding(padAmount: number): Label;
            fixedWidth(): boolean;
            fixedHeight(): boolean;
            renderImmediately(): Label;
        }
        class TitleLabel extends Label {
            static TITLE_LABEL_CLASS: string;
            /**
             * Creates a TitleLabel, a type of label made for rendering titles.
             *
             * @constructor
             */
            constructor(text?: string, angle?: number);
        }
        class AxisLabel extends Label {
            static AXIS_LABEL_CLASS: string;
            /**
             * Creates a AxisLabel, a type of label made for rendering axis labels.
             *
             * @constructor
             */
            constructor(text?: string, angle?: number);
        }
    }
}


declare module Plottable {
    module Components {
        class Legend extends Component {
            /**
             * The css class applied to each legend row
             */
            static LEGEND_ROW_CLASS: string;
            /**
             * The css class applied to each legend entry
             */
            static LEGEND_ENTRY_CLASS: string;
            /**
             * The css class applied to each legend symbol
             */
            static LEGEND_SYMBOL_CLASS: string;
            /**
             * Creates a Legend.
             *
             * The Legend consists of a series of entries, each with a color and label taken from the `scale`.
             * The entries will be displayed in the order of the `scale` domain.
             *
             * @constructor
             * @param {Scale.Color} scale
             */
            constructor(scale: Scales.Color);
            protected _setup(): void;
            /**
             * Gets the current max number of entries in Legend row.
             * @returns {number} The current max number of entries in row.
             */
            maxEntriesPerRow(): number;
            /**
             * Sets a new max number of entries in Legend row.
             *
             * @param {number} numEntries If provided, the new max number of entries in row.
             * @returns {Legend} The calling Legend.
             */
            maxEntriesPerRow(numEntries: number): Legend;
            /**
             * Gets the current comparator for the Legend's entries.
             * @returns {(a: string, b: string) => number} The current comparator.
             */
            comparator(): (a: string, b: string) => number;
            /**
             * Sets a new comparator for the Legend's entries.
             *
             * @param {(a: string, b: string) => number} comparator If provided, the new comparator.
             * @returns {Legend} The calling Legend.
             */
            comparator(comparator: (a: string, b: string) => number): Legend;
            /**
             * Gets the current color scale from the Legend.
             *
             * @returns {ColorScale} The current color scale.
             */
            scale(): Scales.Color;
            /**
             * Assigns a new color scale to the Legend.
             *
             * @param {Scale.Color} scale If provided, the new scale.
             * @returns {Legend} The calling Legend.
             */
            scale(scale: Scales.Color): Legend;
            destroy(): void;
            requestedSpace(offeredWidth: number, offeredHeight: number): SpaceRequest;
            /**
             * Gets the legend entry under the given pixel position.
             *
             * @param {Point} position The pixel position.
             * @returns {D3.Selection} The selected entry, or null selection if no entry was selected.
             */
            getEntry(position: Point): D3.Selection;
            renderImmediately(): Legend;
            /**
             * Gets the symbolFactoryAccessor of the legend, which dictates how
             * the symbol in each entry is drawn.
             *
             * @returns {(datum: any, index: number) => symbolFactory} The symbolFactory accessor of the legend
             */
            symbolFactoryAccessor(): (datum: any, index: number) => SymbolFactory;
            /**
             * Sets the symbolFactoryAccessor of the legend
             *
             * @param {(datum: any, index: number) => symbolFactory}  The symbolFactory accessor to set to
             * @returns {Legend} The calling Legend
             */
            symbolFactoryAccessor(symbolFactoryAccessor: (datum: any, index: number) => SymbolFactory): Legend;
            fixedWidth(): boolean;
            fixedHeight(): boolean;
        }
    }
}


declare module Plottable {
    module Components {
        class InterpolatedColorLegend extends Component {
            /**
             * The css class applied to the legend labels.
             */
            static LEGEND_LABEL_CLASS: string;
            /**
             * Creates an InterpolatedColorLegend.
             *
             * The InterpolatedColorLegend consists of a sequence of swatches, showing the
             * associated Scale.InterpolatedColor sampled at various points. Two labels
             * show the maximum and minimum values of the Scale.InterpolatedColor.
             *
             * @constructor
             * @param {Scale.InterpolatedColor} interpolatedColorScale
             * @param {string} orientation (horizontal/left/right).
             * @param {Formatter} The labels are formatted using this function.
             */
            constructor(interpolatedColorScale: Scales.InterpolatedColor, orientation?: string, formatter?: (d: any) => string);
            destroy(): void;
            /**
             * Gets the current formatter on the InterpolatedColorLegend.
             *
             * @returns {Formatter} The current Formatter.
             */
            formatter(): Formatter;
            /**
             * Sets the current formatter on the InterpolatedColorLegend.
             *
             * @param {Formatter} formatter If provided, data will be passed though `formatter(data)`.
             * @returns {InterpolatedColorLegend} The calling InterpolatedColorLegend.
             */
            formatter(formatter: Formatter): InterpolatedColorLegend;
            /**
             * Gets the orientation of the InterpolatedColorLegend.
             *
             * @returns {string} The current orientation.
             */
            orientation(): string;
            /**
             * Sets the orientation of the InterpolatedColorLegend.
             *
             * @param {string} newOrientation The desired orientation (horizontal/left/right).
             *
             * @returns {InterpolatedColorLegend} The calling InterpolatedColorLegend.
             */
            orientation(orientation: string): InterpolatedColorLegend;
            fixedWidth(): boolean;
            fixedHeight(): boolean;
            protected _setup(): void;
            requestedSpace(offeredWidth: number, offeredHeight: number): SpaceRequest;
            renderImmediately(): InterpolatedColorLegend;
        }
    }
}


declare module Plottable {
    module Components {
        class Gridlines extends Component {
            /**
             * Creates a set of Gridlines.
             * @constructor
             *
             * @param {QuantitativeScale} xScale The scale to base the x gridlines on. Pass null if no gridlines are desired.
             * @param {QuantitativeScale} yScale The scale to base the y gridlines on. Pass null if no gridlines are desired.
             */
            constructor(xScale: QuantitativeScale<any>, yScale: QuantitativeScale<any>);
            destroy(): Gridlines;
            protected _setup(): void;
            renderImmediately(): Gridlines;
        }
    }
}


declare module Plottable {
    module Components {
        class Table extends ComponentContainer {
            /**
             * Constructs a Table.
             *
             * A Table is used to combine multiple Components in the form of a grid. A
             * common case is combining a y-axis, x-axis, and the plotted data via
             * ```typescript
             * new Table([[yAxis, plot],
             *            [null,  xAxis]]);
             * ```
             *
             * @constructor
             * @param {Component[][]} [rows] A 2-D array of the Components to place in the table.
             * null can be used if a cell is empty. (default = [])
             */
            constructor(rows?: Component[][]);
            protected _forEach(callback: (component: Component) => any): void;
            /**
             * Checks whether the specified Component is in the Table.
             */
            has(component: Component): boolean;
            /**
             * Adds a Component in the specified row and column position.
             *
             * For example, instead of calling `new Table([[a, b], [null, c]])`, you
             * could call
             * ```typescript
             * var table = new Table();
             * table.add(a, 0, 0);
             * table.add(b, 0, 1);
             * table.add(c, 1, 1);
             * ```
             *
             * @param {Component} component The Component to be added.
             * @param {number} row The row in which to add the Component.
             * @param {number} col The column in which to add the Component.
             * @returns {Table} The calling Table.
             */
            add(component: Component, row: number, col: number): Table;
            protected _remove(component: Component): boolean;
            requestedSpace(offeredWidth: number, offeredHeight: number): SpaceRequest;
            computeLayout(origin?: Point, availableWidth?: number, availableHeight?: number): Table;
            /**
             * Gets the row padding on the Table.
             *
             * @returns {number} the row padding.
             */
            rowPadding(): number;
            /**
             * Sets the row padding on the Table.
             *
             * @param {number} rowPadding The padding above and below each row, in pixels.
             * @returns {Table} The calling Table.
             */
            rowPadding(rowPadding: number): Table;
            /**
             * Gets the column padding on the Table.
             *
             * @returns {number} the column padding.
             */
            columnPadding(): number;
            /**
             * Sets the column padding on the Table.
             *
             * @param {number} columnPadding the padding to the left and right of each column, in pixels.
             * @returns {Table} The calling Table.
             */
            columnPadding(columnPadding: number): Table;
            rowWeight(index: number): number;
            /**
             * Sets the layout weight of a particular row.
             * Space is allocated to rows based on their weight. Rows with higher weights receive proportionally more space.
             *
             * A common case would be to have one row take up 2/3rds of the space,
             * and the other row take up 1/3rd.
             *
             * Example:
             *
             * ```JavaScript
             * plot = new Plottable.Component.Table([
             *  [row1],
             *  [row2]
             * ]);
             *
             * // assign twice as much space to the first row
             * plot
             *  .rowWeight(0, 2)
             *  .rowWeight(1, 1)
             * ```
             *
             * @param {number} index The index of the row.
             * @param {number} weight The weight to be set on the row.
             * @returns {Table} The calling Table.
             */
            rowWeight(index: number, weight: number): Table;
            columnWeight(index: number): number;
            /**
             * Sets the layout weight of a particular column.
             * Space is allocated to columns based on their weight. Columns with higher weights receive proportionally more space.
             *
             * Please see `rowWeight` docs for an example.
             *
             * @param {number} index The index of the column.
             * @param {number} weight The weight to be set on the column.
             * @returns {Table} The calling Table.
             */
            columnWeight(index: number, weight: number): Table;
            fixedWidth(): boolean;
            fixedHeight(): boolean;
        }
    }
}


declare module Plottable {
    module Components {
        class SelectionBoxLayer extends Component {
            protected _box: D3.Selection;
            constructor();
            protected _setup(): void;
            protected _getSize(availableWidth: number, availableHeight: number): {
                width: number;
                height: number;
            };
            /**
             * Gets the bounds of the box.
             *
             * @return {Bounds} The current bounds of the box.
             */
            bounds(): Bounds;
            /**
             * Sets the bounds of the box, and draws the box.
             *
             * @param {Bounds} newBounds The desired bounds of the box.
             * @return {SelectionBoxLayer} The calling SelectionBoxLayer.
             */
            bounds(newBounds: Bounds): SelectionBoxLayer;
            protected _setBounds(newBounds: Bounds): void;
            renderImmediately(): SelectionBoxLayer;
            /**
             * Gets whether the box is being shown.
             *
             * @return {boolean} Whether the box is showing.
             */
            boxVisible(): boolean;
            /**
             * Shows or hides the selection box.
             *
             * @param {boolean} show Whether or not to show the box.
             * @return {SelectionBoxLayer} The calling SelectionBoxLayer.
             */
            boxVisible(show: boolean): SelectionBoxLayer;
            fixedWidth(): boolean;
            fixedHeight(): boolean;
        }
    }
}


declare module Plottable {
    module Plots {
        /**
         * A key that is also coupled with a dataset, a drawer and a metadata in Plot.
         */
        type PlotDatasetKey = {
            dataset: Dataset;
            drawer: Drawers.AbstractDrawer;
            key: string;
        };
        type PlotData = {
            data: any[];
            pixelPoints: Point[];
            selection: D3.Selection;
        };
        interface AccessorScaleBinding<D, R> {
            accessor: Accessor<any>;
            scale?: Scale<D, R>;
        }
        module Animator {
            var MAIN: string;
            var RESET: string;
        }
    }
    class Plot extends Component {
        protected _dataChanged: boolean;
        protected _key2PlotDatasetKey: D3.Map<Plots.PlotDatasetKey>;
        protected _datasetKeysInOrder: string[];
        protected _renderArea: D3.Selection;
        protected _attrBindings: D3.Map<_Projection>;
        protected _attrExtents: D3.Map<any[]>;
        protected _animate: boolean;
        protected _animateOnNextRender: boolean;
        protected _propertyExtents: D3.Map<any[]>;
        protected _propertyBindings: D3.Map<Plots.AccessorScaleBinding<any, any>>;
        /**
         * Constructs a Plot.
         *
         * Plots render data. Common example include Plot.Scatter, Plot.Bar, and Plot.Line.
         *
         * A bare Plot has a DataSource and any number of projectors, which take
         * data and "project" it onto the Plot, such as "x", "y", "fill", "r".
         *
         * @constructor
         * @param {any[]|Dataset} [dataset] If provided, the data or Dataset to be associated with this Plot.
         */
        constructor();
        anchor(selection: D3.Selection): Plot;
        protected _setup(): void;
        destroy(): void;
        /**
         * @param {Dataset} dataset
         * @returns {Plot} The calling Plot.
         */
        addDataset(dataset: Dataset): Plot;
        protected _getDrawer(key: string): Drawers.AbstractDrawer;
        protected _getAnimator(key: string): Animators.Plot;
        protected _onDatasetUpdate(): void;
        attr<A>(attr: string): Plots.AccessorScaleBinding<A, number | string>;
        attr(attr: string, attrValue: number | string | Accessor<number> | Accessor<string>): Plot;
        attr<A>(attr: string, attrValue: A | Accessor<A>, scale: Scale<A, number | string>): Plot;
        protected _bindProperty(property: string, value: any, scale: Scale<any, any>): void;
        protected _generateAttrToProjector(): AttributeToProjector;
        renderImmediately(): Plot;
        /**
         * Enables or disables animation.
         *
         * @param {boolean} enabled Whether or not to animate.
         */
        animate(enabled: boolean): Plot;
        detach(): Plot;
        /**
         * Updates the extents associated with each attribute, then autodomains all scales the Plot uses.
         */
        protected _updateExtents(): void;
        protected _updateExtentsForProperty(property: string): void;
        protected _filterForProperty(property: string): Accessor<boolean>;
        /**
         * Override in subclass to add special extents, such as included values
         */
        protected _extentsForProperty(property: string): any[];
        /**
         * Get the animator associated with the specified Animator key.
         *
         * @return {PlotAnimator} The Animator for the specified key.
         */
        animator(animatorKey: string): Animators.Plot;
        /**
         * Set the animator associated with the specified Animator key.
         *
         * @param {string} animatorKey The key for the Animator.
         * @param {PlotAnimator} animator An Animator to be assigned to
         * the specified key.
         * @returns {Plot} The calling Plot.
         */
        animator(animatorKey: string, animator: Animators.Plot): Plot;
        /**
         * @param {Dataset} dataset
         * @returns {Plot} The calling Plot.
         */
        removeDataset(dataset: Dataset): Plot;
        /**
         * Returns an array of internal keys corresponding to those Datasets actually on the plot
         */
        protected _keysForDatasets(datasets: Dataset[]): string[];
        datasets(): Dataset[];
        datasets(datasets: Dataset[]): Plot;
        protected _getDrawersInOrder(): Drawers.AbstractDrawer[];
        protected _generateDrawSteps(): Drawers.DrawStep[];
        protected _additionalPaint(time: number): void;
        protected _getDataToDraw(): D3.Map<any[]>;
        /**
         * Retrieves all of the Selections of this Plot for the specified Datasets.
         *
         * @param {Dataset[]} datasets The Datasets to retrieve the selections from.
         * If not provided, all selections will be retrieved.
         * @param {boolean} exclude If set to true, all Datasets will be queried excluding the keys referenced
         * in the previous datasetKeys argument (default = false).
         * @returns {D3.Selection} The retrieved Selections.
         */
        getAllSelections(datasets?: Dataset[], exclude?: boolean): D3.Selection;
        /**
         * Retrieves all of the PlotData of this plot for the specified dataset(s)
         *
         * @param {Dataset[]} datasets The Datasets to retrieve the PlotData from.
         * If not provided, all PlotData will be retrieved.
         * @returns {PlotData} The retrieved PlotData.
         */
        getAllPlotData(datasets?: Dataset[]): Plots.PlotData;
        /**
         * Retrieves PlotData with the lowest distance, where distance is defined
         * to be the Euclidiean norm.
         *
         * @param {Point} queryPoint The point to which plot data should be compared
         *
         * @returns {PlotData} The PlotData closest to queryPoint
         */
        getClosestPlotData(queryPoint: Point): Plots.PlotData;
        protected _isVisibleOnPlot(datum: any, pixelPoint: Point, selection: D3.Selection): boolean;
        protected _uninstallScaleForKey(scale: Scale<any, any>, key: string): void;
        protected _installScaleForKey(scale: Scale<any, any>, key: string): void;
        protected _propertyProjectors(): AttributeToProjector;
    }
}


declare module Plottable {
    module Plots {
        class Pie extends Plot {
            /**
             * Constructs a PiePlot.
             *
             * @constructor
             */
            constructor();
            computeLayout(origin?: Point, availableWidth?: number, availableHeight?: number): Pie;
            addDataset(dataset: Dataset): Pie;
            protected _getDrawer(key: string): Drawers.AbstractDrawer;
            getAllPlotData(datasets?: Dataset[]): Plots.PlotData;
            sectorValue<S>(): AccessorScaleBinding<S, number>;
            sectorValue(sectorValue: number | Accessor<number>): Plots.Pie;
            sectorValue<S>(sectorValue: S | Accessor<S>, scale: Scale<S, number>): Plots.Pie;
            innerRadius<R>(): AccessorScaleBinding<R, number>;
            innerRadius(innerRadius: number | Accessor<number>): Plots.Pie;
            innerRadius<R>(innerRadius: R | Accessor<R>, scale: Scale<R, number>): Plots.Pie;
            outerRadius<R>(): AccessorScaleBinding<R, number>;
            outerRadius(outerRadius: number | Accessor<number>): Plots.Pie;
            outerRadius<R>(outerRadius: R | Accessor<R>, scale: Scale<R, number>): Plots.Pie;
        }
    }
}


declare module Plottable {
    class XYPlot<X, Y> extends Plot {
        protected static _X_KEY: string;
        protected static _Y_KEY: string;
        /**
         * Constructs an XYPlot.
         *
         * An XYPlot is a plot from drawing 2-dimensional data. Common examples
         * include Scale.Line and Scale.Bar.
         *
         * @constructor
         * @param {any[]|Dataset} [dataset] The data or Dataset to be associated with this Renderer.
         * @param {Scale} xScale The x scale to use.
         * @param {Scale} yScale The y scale to use.
         */
        constructor();
        x(): Plots.AccessorScaleBinding<X, number>;
        x(x: number | Accessor<number>): XYPlot<X, Y>;
        x(x: X | Accessor<X>, xScale: Scale<X, number>): XYPlot<X, Y>;
        y(): Plots.AccessorScaleBinding<Y, number>;
        y(y: number | Accessor<number>): XYPlot<X, Y>;
        y(y: Y | Accessor<Y>, yScale: Scale<Y, number>): XYPlot<X, Y>;
        protected _filterForProperty(property: string): (datum: any, index: number, dataset: Dataset) => boolean;
        protected _uninstallScaleForKey(scale: Scale<any, any>, key: string): void;
        protected _installScaleForKey(scale: Scale<any, any>, key: string): void;
        destroy(): XYPlot<X, Y>;
        /**
         * Sets the automatic domain adjustment for visible points to operate against the X scale, Y scale, or neither.
         *
         * If 'x' or 'y' is specified the adjustment is immediately performed.
         *
         * @param {string} scale Must be one of 'x', 'y', or 'none'.
         *
         * 'x' will adjust the x scale in relation to changes in the y domain.
         *
         * 'y' will adjust the y scale in relation to changes in the x domain.
         *
         * 'none' means neither scale will change automatically.
         *
         * @returns {XYPlot} The calling XYPlot.
         */
        autorange(scaleName: string): XYPlot<X, Y>;
        protected _propertyProjectors(): AttributeToProjector;
        computeLayout(origin?: Point, availableWidth?: number, availableHeight?: number): XYPlot<X, Y>;
        /**
         * Adjusts both domains' extents to show all datasets.
         *
         * This call does not override auto domain adjustment behavior over visible points.
         */
        showAllData(): XYPlot<X, Y>;
        protected _projectorsReady(): boolean;
    }
}


declare module Plottable {
    module Plots {
        class Rectangle<X, Y> extends XYPlot<X, Y> {
            /**
             * Constructs a RectanglePlot.
             *
             * A RectanglePlot consists of a bunch of rectangles. The user is required to
             * project the left and right bounds of the rectangle (x and x1 respectively)
             * as well as the bottom and top bounds (y and y1 respectively). If x1/y1 is
             * not set, the plot will apply auto-centering logic to the extent of x/y
             *
             * @constructor
             * @param {Scale.Scale} xScale The x scale to use.
             * @param {Scale.Scale} yScale The y scale to use.
             */
            constructor();
            protected _getDrawer(key: string): Drawers.Rect;
            protected _generateAttrToProjector(): {
                [attrToSet: string]: (datum: any, index: number, dataset: Dataset) => any;
            };
            protected _generateDrawSteps(): Drawers.DrawStep[];
            x(): AccessorScaleBinding<X, number>;
            x(x: number | Accessor<number>): Plots.Rectangle<X, Y>;
            x(x: X | Accessor<X>, scale: Scale<X, number>): Plots.Rectangle<X, Y>;
            x2(): AccessorScaleBinding<X, number>;
            x2(x2: number | Accessor<number> | X | Accessor<X>): Plots.Rectangle<X, Y>;
            y(): AccessorScaleBinding<Y, number>;
            y(y: number | Accessor<number>): Plots.Rectangle<X, Y>;
            y(y: Y | Accessor<Y>, scale: Scale<Y, number>): Plots.Rectangle<X, Y>;
            y2(): AccessorScaleBinding<Y, number>;
            y2(y2: number | Accessor<number> | Y | Accessor<Y>): Plots.Rectangle<X, Y>;
        }
    }
}


declare module Plottable {
    module Plots {
        class Scatter<X, Y> extends XYPlot<X, Y> {
            /**
             * Constructs a ScatterPlot.
             *
             * @constructor
             * @param {Scale} xScale The x scale to use.
             * @param {Scale} yScale The y scale to use.
             */
            constructor();
            protected _getDrawer(key: string): Drawers.Symbol;
            size<S>(): AccessorScaleBinding<S, number>;
            size(size: number | Accessor<number>): Plots.Scatter<X, Y>;
            size<S>(size: S | Accessor<S>, scale: Scale<S, number>): Plots.Scatter<X, Y>;
            symbol(): AccessorScaleBinding<any, any>;
            symbol(symbol: Accessor<SymbolFactory>): Plots.Scatter<X, Y>;
            protected _generateDrawSteps(): Drawers.DrawStep[];
            protected _isVisibleOnPlot(datum: any, pixelPoint: Point, selection: D3.Selection): boolean;
            protected _propertyProjectors(): AttributeToProjector;
        }
    }
}


declare module Plottable {
    module Plots {
        class Bar<X, Y> extends XYPlot<X, Y> {
            static ORIENTATION_VERTICAL: string;
            static ORIENTATION_HORIZONTAL: string;
            protected static _BarAlignmentToFactor: {
                [alignment: string]: number;
            };
            protected static _DEFAULT_WIDTH: number;
            protected _isVertical: boolean;
            /**
             * Constructs a Bar Plot.
             *
             * @constructor
             * @param {Scale} xScale The x scale to use.
             * @param {Scale} yScale The y scale to use.
             * @param {string} orientation The orientation of the Bar Plot ("vertical"/"horizontal").
             */
            constructor(orientation?: string);
            x(): Plots.AccessorScaleBinding<X, number>;
            x(x: number | Accessor<number>): Bar<X, Y>;
            x(x: X | Accessor<X>, xScale: Scale<X, number>): Bar<X, Y>;
            y(): Plots.AccessorScaleBinding<Y, number>;
            y(y: number | Accessor<number>): Bar<X, Y>;
            y(y: Y | Accessor<Y>, yScale: Scale<Y, number>): Bar<X, Y>;
            protected _getDrawer(key: string): Drawers.Rect;
            protected _setup(): void;
            /**
             * Gets the baseline value for the bars
             *
             * The baseline is the line that the bars are drawn from, defaulting to 0.
             *
             * @returns {number} The baseline value.
             */
            baseline(): number;
            /**
             * Sets the baseline for the bars to the specified value.
             *
             * The baseline is the line that the bars are drawn from, defaulting to 0.
             *
             * @param {number} value The value to position the baseline at.
             * @returns {Bar} The calling Bar.
             */
            baseline(value: number): Bar<X, Y>;
            /**
             * Sets the bar alignment relative to the independent axis.
             * VerticalBarPlot supports "left", "center", "right"
             * HorizontalBarPlot supports "top", "center", "bottom"
             *
             * @param {string} alignment The desired alignment.
             * @returns {Bar} The calling Bar.
             */
            barAlignment(alignment: string): Bar<X, Y>;
            /**
             * Get whether bar labels are enabled.
             *
             * @returns {boolean} Whether bars should display labels or not.
             */
            labelsEnabled(): boolean;
            /**
             * Set whether bar labels are enabled.
             * @param {boolean} Whether bars should display labels or not.
             *
             * @returns {Bar} The calling plot.
             */
            labelsEnabled(enabled: boolean): Bar<X, Y>;
            /**
             * Get the formatter for bar labels.
             *
             * @returns {Formatter} The formatting function for bar labels.
             */
            labelFormatter(): Formatter;
            /**
             * Change the formatting function for bar labels.
             * @param {Formatter} The formatting function for bar labels.
             *
             * @returns {Bar} The calling plot.
             */
            labelFormatter(formatter: Formatter): Bar<X, Y>;
            /**
             * Retrieves the closest PlotData to queryPoint.
             *
             * Bars containing the queryPoint are considered closest. If queryPoint lies outside
             * of all bars, we return the closest in the dominant axis (x for horizontal
             * charts, y for vertical) and break ties using the secondary axis.
             *
             * @param {Point} queryPoint The point to which plot data should be compared
             *
             * @returns {PlotData} The PlotData closest to queryPoint
             */
            getClosestPlotData(queryPoint: Point): PlotData;
            protected _isVisibleOnPlot(datum: any, pixelPoint: Point, selection: D3.Selection): boolean;
            /**
             * Gets the bar under the given pixel position (if [xValOrExtent]
             * and [yValOrExtent] are {number}s), under a given line (if only one
             * of [xValOrExtent] or [yValOrExtent] are {Extent}s) or are under a
             * 2D area (if [xValOrExtent] and [yValOrExtent] are both {Extent}s).
             *
             * @param {number | Extent} xValOrExtent The pixel x position, or range of x values.
             * @param {number | Extent} yValOrExtent The pixel y position, or range of y values.
             * @returns {D3.Selection} The selected bar, or null if no bar was selected.
             */
            getBars(xValOrExtent: number | Extent, yValOrExtent: number | Extent): D3.Selection;
            protected _additionalPaint(time: number): void;
            protected _drawLabels(): void;
            protected _generateDrawSteps(): Drawers.DrawStep[];
            protected _generateAttrToProjector(): {
                [attrToSet: string]: (datum: any, index: number, dataset: Dataset) => any;
            };
            /**
             * Computes the barPixelWidth of all the bars in the plot.
             *
             * If the position scale of the plot is a CategoryScale and in bands mode, then the rangeBands function will be used.
             * If the position scale of the plot is a CategoryScale and in points mode, then
             *   from https://github.com/mbostock/d3/wiki/Ordinal-Scales#ordinal_rangePoints, the max barPixelWidth is step * padding
             * If the position scale of the plot is a QuantitativeScale, then _getMinimumDataWidth is scaled to compute the barPixelWidth
             */
            protected _getBarPixelWidth(): number;
            getAllPlotData(datasets?: Dataset[]): Plots.PlotData;
        }
    }
}


declare module Plottable {
    module Plots {
        class Line<X> extends XYPlot<X, number> {
            /**
             * Constructs a LinePlot.
             *
             * @constructor
             * @param {QuantitativeScale} xScale The x scale to use.
             * @param {QuantitativeScale} yScale The y scale to use.
             */
            constructor();
            protected _getDrawer(key: string): Drawers.Line;
            protected _getResetYFunction(): (d: any, i: number, dataset: Dataset) => number;
            protected _generateDrawSteps(): Drawers.DrawStep[];
            protected _generateAttrToProjector(): {
                [attrToSet: string]: (datum: any, index: number, dataset: Dataset) => any;
            };
            protected _wholeDatumAttributes(): string[];
            getAllPlotData(datasets?: Dataset[]): Plots.PlotData;
            /**
             * Retrieves the closest PlotData to queryPoint.
             *
             * Lines implement an x-dominant notion of distance; points closest in x are
             * tie-broken by y distance.
             *
             * @param {Point} queryPoint The point to which plot data should be compared
             *
             * @returns {PlotData} The PlotData closest to queryPoint
             */
            getClosestPlotData(queryPoint: Point): PlotData;
        }
    }
}


declare module Plottable {
    module Plots {
        /**
         * An AreaPlot draws a filled region (area) between the plot's projected "y" and projected "y0" values.
         */
        class Area<X> extends Line<X> {
            /**
             * Constructs an AreaPlot.
             *
             * @constructor
             * @param {QuantitativeScale} xScale The x scale to use.
             * @param {QuantitativeScale} yScale The y scale to use.
             */
            constructor();
            y(): Plots.AccessorScaleBinding<number, number>;
            y(y: number | Accessor<number>): Area<X>;
            y(y: number | Accessor<number>, yScale: QuantitativeScale<number>): Area<X>;
            y0(): Plots.AccessorScaleBinding<number, number>;
            y0(y0: number | Accessor<number>): Area<X>;
            protected _onDatasetUpdate(): void;
            protected _getDrawer(key: string): Drawers.Area;
            protected _updateYScale(): void;
            protected _getResetYFunction(): (datum: any, index: number, dataset: Dataset) => any;
            protected _wholeDatumAttributes(): string[];
        }
    }
}


declare module Plottable {
    module Plots {
        class ClusteredBar<X, Y> extends Bar<X, Y> {
            /**
             * Creates a ClusteredBarPlot.
             *
             * A ClusteredBarPlot is a plot that plots several bar plots next to each
             * other. For example, when plotting life expectancy across each country,
             * you would want each country to have a "male" and "female" bar.
             *
             * @constructor
             * @param {Scale} xScale The x scale to use.
             * @param {Scale} yScale The y scale to use.
             * @param {string} orientation The orientation of the Bar Plot ("vertical"/"horizontal").
             */
            constructor(orientation?: string);
            protected _generateAttrToProjector(): {
                [attrToSet: string]: (datum: any, index: number, dataset: Dataset) => any;
            };
            protected _getDataToDraw(): D3.Map<any[]>;
        }
    }
}


declare module Plottable {
    module Plots {
        class StackedArea<X> extends Area<X> {
            /**
             * Constructs a StackedArea plot.
             *
             * @constructor
             * @param {QuantitativeScale} xScale The x scale to use.
             * @param {QuantitativeScale} yScale The y scale to use.
             */
            constructor();
            protected _getDrawer(key: string): Drawers.Area;
            protected _getAnimator(key: string): Animators.Plot;
            protected _setup(): void;
            x(x?: number | Accessor<number> | X | Accessor<X>, xScale?: QuantitativeScale<X>): any;
            y(y?: number | Accessor<number>, yScale?: QuantitativeScale<number>): any;
            protected _additionalPaint(): void;
            protected _updateYScale(): void;
            protected _onDatasetUpdate(): StackedArea<X>;
            protected _generateAttrToProjector(): {
                [attrToSet: string]: (datum: any, index: number, dataset: Dataset) => any;
            };
            protected _wholeDatumAttributes(): string[];
            protected _updateExtentsForProperty(property: string): void;
            protected _extentsForProperty(attr: string): any[];
        }
    }
}


declare module Plottable {
    module Plots {
        class StackedBar<X, Y> extends Bar<X, Y> {
            /**
             * Constructs a StackedBar plot.
             * A StackedBarPlot is a plot that plots several bar plots stacking on top of each
             * other.
             * @constructor
             * @param {Scale} xScale the x scale of the plot.
             * @param {Scale} yScale the y scale of the plot.
             * @param {string} orientation The orientation of the Bar Plot ("vertical"/"horizontal").
             */
<<<<<<< HEAD
            constructor(orientation?: string);
            protected _getAnimator(key: string): Animators.PlotAnimator;
=======
            constructor(xScale: Scale<X, number>, yScale: Scale<Y, number>, orientation?: string);
            protected _getAnimator(key: string): Animators.Plot;
>>>>>>> 7a62b15f
            x(x?: number | Accessor<number> | X | Accessor<X>, xScale?: Scale<X, number>): any;
            y(y?: number | Accessor<number> | Y | Accessor<Y>, yScale?: Scale<Y, number>): any;
            protected _generateAttrToProjector(): {
                [attrToSet: string]: (datum: any, index: number, dataset: Dataset) => any;
            };
            protected _generateDrawSteps(): Drawers.DrawStep[];
            protected _onDatasetUpdate(): StackedBar<X, Y>;
            protected _updateExtentsForProperty(property: string): void;
            protected _extentsForProperty(attr: string): any[];
        }
    }
}


declare module Plottable {
    module Animators {
        interface Plot {
            /**
             * Applies the supplied attributes to a D3.Selection with some animation.
             *
             * @param {D3.Selection} selection The update selection or transition selection that we wish to animate.
             * @param {AttributeToProjector} attrToProjector The set of
             *     IAccessors that we will use to set attributes on the selection.
             * @return {any} Animators should return the selection or
             *     transition object so that plots may chain the transitions between
             *     animators.
             */
            animate(selection: any, attrToProjector: AttributeToProjector): D3.Selection | D3.Transition.Transition;
            /**
             * Given the number of elements, return the total time the animation requires
             * @param number numberofIterations The number of elements that will be drawn
             * @returns {any} The time required for the animation
             */
            getTiming(numberOfIterations: number): number;
        }
        type PlotAnimatorMap = {
            [animatorKey: string]: Plot;
        };
    }
}


declare module Plottable {
    module Animators {
        /**
         * An animator implementation with no animation. The attributes are
         * immediately set on the selection.
         */
        class Null implements Animators.Plot {
            getTiming(selection: any): number;
            animate(selection: any, attrToProjector: AttributeToProjector): D3.Selection;
        }
    }
}


declare module Plottable {
    module Animators {
        /**
         * The base animator implementation with easing, duration, and delay.
         *
         * The maximum delay between animations can be configured with maxIterativeDelay.
         *
         * The maximum total animation duration can be configured with maxTotalDuration.
         * maxTotalDuration does not set actual total animation duration.
         *
         * The actual interval delay is calculated by following formula:
         * min(maxIterativeDelay(),
         *   max(maxTotalDuration() - duration(), 0) / <number of iterations>)
         */
        class Base implements Animators.Plot {
            /**
             * The default duration of the animation in milliseconds
             */
            static DEFAULT_DURATION_MILLISECONDS: number;
            /**
             * The default starting delay of the animation in milliseconds
             */
            static DEFAULT_DELAY_MILLISECONDS: number;
            /**
             * The default maximum start delay between each start of an animation
             */
            static DEFAULT_MAX_ITERATIVE_DELAY_MILLISECONDS: number;
            /**
             * The default maximum total animation duration
             */
            static DEFAULT_MAX_TOTAL_DURATION_MILLISECONDS: number;
            /**
             * The default easing of the animation
             */
            static DEFAULT_EASING: string;
            /**
             * Constructs the default animator
             *
             * @constructor
             */
            constructor();
            getTiming(numberOfIterations: number): number;
            animate(selection: any, attrToProjector: AttributeToProjector): D3.Transition.Transition;
            /**
             * Gets the duration of the animation in milliseconds.
             *
             * @returns {number} The current duration.
             */
            duration(): number;
            /**
             * Sets the duration of the animation in milliseconds.
             *
             * @param {number} duration The duration in milliseconds.
             * @returns {Default} The calling Default Animator.
             */
            duration(duration: number): Base;
            /**
             * Gets the delay of the animation in milliseconds.
             *
             * @returns {number} The current delay.
             */
            delay(): number;
            /**
             * Sets the delay of the animation in milliseconds.
             *
             * @param {number} delay The delay in milliseconds.
             * @returns {Default} The calling Default Animator.
             */
            delay(delay: number): Base;
            /**
             * Gets the current easing of the animation.
             *
             * @returns {string} the current easing mode.
             */
            easing(): string;
            /**
             * Sets the easing mode of the animation.
             *
             * @param {string} easing The desired easing mode.
             * @returns {Default} The calling Default Animator.
             */
            easing(easing: string): Base;
            /**
             * Gets the maximum start delay between animations in milliseconds.
             *
             * @returns {number} The current maximum iterative delay.
             */
            maxIterativeDelay(): number;
            /**
             * Sets the maximum start delay between animations in milliseconds.
             *
             * @param {number} maxIterDelay The maximum iterative delay in milliseconds.
             * @returns {Base} The calling Base Animator.
             */
            maxIterativeDelay(maxIterDelay: number): Base;
            /**
             * Gets the maximum total animation duration in milliseconds.
             *
             * @returns {number} The current maximum total animation duration.
             */
            maxTotalDuration(): number;
            /**
             * Sets the maximum total animation duration in miliseconds.
             *
             * @param {number} maxDuration The maximum total animation duration in milliseconds.
             * @returns {Base} The calling Base Animator.
             */
            maxTotalDuration(maxDuration: number): Base;
        }
    }
}


declare module Plottable {
    module Animators {
        /**
         * The default animator implementation with easing, duration, and delay.
         */
        class Rect extends Base {
            static ANIMATED_ATTRIBUTES: string[];
            isVertical: boolean;
            isReverse: boolean;
            constructor(isVertical?: boolean, isReverse?: boolean);
            animate(selection: any, attrToProjector: AttributeToProjector): D3.Transition.Transition;
            protected _startMovingProjector(attrToProjector: AttributeToProjector): (datum: any, index: number, dataset: Dataset) => any;
        }
    }
}


declare module Plottable {
    module Animators {
        /**
         * A child class of RectAnimator that will move the rectangle
         * as well as animate its growth.
         */
        class MovingRect extends Rect {
            /**
             * The pixel value to move from
             */
            startPixelValue: number;
            /**
             * Constructs a MovingRectAnimator
             *
             * @param {number} basePixel The pixel value to start moving from
             * @param {boolean} isVertical If the movement/animation is vertical
             */
            constructor(startPixelValue: number, isVertical?: boolean);
            protected _startMovingProjector(attrToProjector: AttributeToProjector): (p: any) => number;
        }
    }
}


declare module Plottable {
    class Dispatcher {
        protected _event2Callback: {
            [eventName: string]: (e: Event) => any;
        };
        protected _callbacks: Utils.CallbackSet<Function>[];
        protected setCallback(callbackSet: Utils.CallbackSet<Function>, callback: Function): void;
        protected unsetCallback(callbackSet: Utils.CallbackSet<Function>, callback: Function): void;
    }
}


declare module Plottable {
    module Dispatchers {
        type MouseCallback = (p: Point, event: MouseEvent) => void;
        class Mouse extends Dispatcher {
            /**
             * Get a Dispatcher.Mouse for the <svg> containing elem. If one already exists
             * on that <svg>, it will be returned; otherwise, a new one will be created.
             *
             * @param {SVGElement} elem A svg DOM element.
             * @return {Dispatcher.Mouse} A Dispatcher.Mouse
             */
            static getDispatcher(elem: SVGElement): Dispatchers.Mouse;
            /**
             * Creates a Dispatcher.Mouse.
             * This constructor not be invoked directly under most circumstances.
             *
             * @param {SVGElement} svg The root <svg> element to attach to.
             */
            constructor(svg: SVGElement);
            /**
             * Registers a callback to be called whenever the mouse position changes,
             *
             * @param {(p: Point) => any} callback A callback that takes the pixel position
             *                                     in svg-coordinate-space. Pass `null`
             *                                     to remove a callback.
             * @return {Dispatcher.Mouse} The calling Dispatcher.Mouse.
             */
            onMouseMove(callback: MouseCallback): Dispatchers.Mouse;
            /**
             * Registers the callback to be called whenever the mouse position changes,
             *
             * @param {(p: Point) => any} callback A callback that takes the pixel position
             *                                     in svg-coordinate-space. Pass `null`
             *                                     to remove a callback.
             * @return {Dispatcher.Mouse} The calling Dispatcher.Mouse.
             */
            offMouseMove(callback: MouseCallback): Dispatchers.Mouse;
            /**
             * Registers a callback to be called whenever a mousedown occurs.
             *
             * @param {(p: Point) => any} callback A callback that takes the pixel position
             *                                     in svg-coordinate-space. Pass `null`
             *                                     to remove a callback.
             * @return {Dispatcher.Mouse} The calling Dispatcher.Mouse.
             */
            onMouseDown(callback: MouseCallback): Dispatchers.Mouse;
            /**
             * Registers the callback to be called whenever a mousedown occurs.
             *
             * @param {(p: Point) => any} callback A callback that takes the pixel position
             *                                     in svg-coordinate-space. Pass `null`
             *                                     to remove a callback.
             * @return {Dispatcher.Mouse} The calling Dispatcher.Mouse.
             */
            offMouseDown(callback: MouseCallback): Dispatchers.Mouse;
            /**
             * Registers a callback to be called whenever a mouseup occurs.
             *
             * @param {(p: Point) => any} callback A callback that takes the pixel position
             *                                     in svg-coordinate-space. Pass `null`
             *                                     to remove a callback.
             * @return {Dispatcher.Mouse} The calling Dispatcher.Mouse.
             */
            onMouseUp(callback: MouseCallback): Dispatchers.Mouse;
            /**
             * Registers the callback to be called whenever a mouseup occurs.
             *
             * @param {(p: Point) => any} callback A callback that takes the pixel position
             *                                     in svg-coordinate-space. Pass `null`
             *                                     to remove a callback.
             * @return {Dispatcher.Mouse} The calling Dispatcher.Mouse.
             */
            offMouseUp(callback: MouseCallback): Dispatchers.Mouse;
            /**
             * Registers a callback to be called whenever a wheel occurs.
             *
             * @param {MouseCallback} callback A callback that takes the pixel position
             *                                     in svg-coordinate-space.
             *                                     Pass `null` to remove a callback.
             * @return {Dispatcher.Mouse} The calling Dispatcher.Mouse.
             */
            onWheel(callback: MouseCallback): Dispatchers.Mouse;
            /**
             * Registers the callback to be called whenever a wheel occurs.
             *
             * @param {MouseCallback} callback A callback that takes the pixel position
             *                                     in svg-coordinate-space.
             *                                     Pass `null` to remove a callback.
             * @return {Dispatcher.Mouse} The calling Dispatcher.Mouse.
             */
            offWheel(callback: MouseCallback): Dispatchers.Mouse;
            /**
             * Registers a callback to be called whenever a dblClick occurs.
             *
             * @param {MouseCallback} callback A callback that takes the pixel position
             *                                     in svg-coordinate-space.
             *                                     Pass `null` to remove a callback.
             * @return {Dispatcher.Mouse} The calling Dispatcher.Mouse.
             */
            onDblClick(callback: MouseCallback): Dispatchers.Mouse;
            /**
             * Registers the callback to be called whenever a dblClick occurs.
             *
             * @param {MouseCallback} callback A callback that takes the pixel position
             *                                     in svg-coordinate-space.
             *                                     Pass `null` to remove a callback.
             * @return {Dispatcher.Mouse} The calling Dispatcher.Mouse.
             */
            offDblClick(callback: MouseCallback): Dispatchers.Mouse;
            /**
             * Returns the last computed mouse position.
             *
             * @return {Point} The last known mouse position in <svg> coordinate space.
             */
            getLastMousePosition(): {
                x: number;
                y: number;
            };
        }
    }
}


declare module Plottable {
    module Dispatchers {
        type TouchCallback = (ids: number[], idToPoint: {
            [id: number]: Point;
        }, event: TouchEvent) => void;
        class Touch extends Dispatcher {
            /**
             * Get a Dispatcher.Touch for the <svg> containing elem. If one already exists
             * on that <svg>, it will be returned; otherwise, a new one will be created.
             *
             * @param {SVGElement} elem A svg DOM element.
             * @return {Dispatcher.Touch} A Dispatcher.Touch
             */
            static getDispatcher(elem: SVGElement): Dispatchers.Touch;
            /**
             * Creates a Dispatcher.Touch.
             * This constructor should not be invoked directly under most circumstances.
             *
             * @param {SVGElement} svg The root <svg> element to attach to.
             */
            constructor(svg: SVGElement);
            /**
             * Registers a callback to be called whenever a touch starts.
             *
             * @param {TouchCallback} callback A callback that takes the pixel position
             *                                     in svg-coordinate-space. Pass `null`
             *                                     to remove a callback.
             * @return {Dispatcher.Touch} The calling Dispatcher.Touch.
             */
            onTouchStart(callback: TouchCallback): Dispatchers.Touch;
            /**
             * Removes the callback to be called whenever a touch starts.
             *
             * @param {TouchCallback} callback A callback that takes the pixel position
             *                                     in svg-coordinate-space. Pass `null`
             *                                     to remove a callback.
             * @return {Dispatcher.Touch} The calling Dispatcher.Touch.
             */
            offTouchStart(callback: TouchCallback): Dispatchers.Touch;
            /**
             * Registers a callback to be called whenever the touch position changes.
             *
             * @param {TouchCallback} callback A callback that takes the pixel position
             *                                     in svg-coordinate-space. Pass `null`
             *                                     to remove a callback.
             * @return {Dispatcher.Touch} The calling Dispatcher.Touch.
             */
            onTouchMove(callback: TouchCallback): Dispatchers.Touch;
            /**
             * Removes the callback to be called whenever the touch position changes.
             *
             * @param {TouchCallback} callback A callback that takes the pixel position
             *                                     in svg-coordinate-space. Pass `null`
             *                                     to remove a callback.
             * @return {Dispatcher.Touch} The calling Dispatcher.Touch.
             */
            offTouchMove(callback: TouchCallback): Dispatchers.Touch;
            /**
             * Registers a callback to be called whenever a touch ends.
             *
             * @param {TouchCallback} callback A callback that takes the pixel position
             *                                     in svg-coordinate-space. Pass `null`
             *                                     to remove a callback.
             * @return {Dispatcher.Touch} The calling Dispatcher.Touch.
             */
            onTouchEnd(callback: TouchCallback): Dispatchers.Touch;
            /**
             * Removes the callback to be called whenever a touch ends.
             *
             * @param {TouchCallback} callback A callback that takes the pixel position
             *                                     in svg-coordinate-space. Pass `null`
             *                                     to remove a callback.
             * @return {Dispatcher.Touch} The calling Dispatcher.Touch.
             */
            offTouchEnd(callback: TouchCallback): Dispatchers.Touch;
            /**
             * Registers a callback to be called whenever a touch is cancelled.
             *
             * @param {TouchCallback} callback A callback that takes the pixel position
             *                                     in svg-coordinate-space. Pass `null`
             *                                     to remove a callback.
             * @return {Dispatcher.Touch} The calling Dispatcher.Touch.
             */
            onTouchCancel(callback: TouchCallback): Dispatchers.Touch;
            /**
             * Removes the callback to be called whenever a touch is cancelled.
             *
             * @param {TouchCallback} callback A callback that takes the pixel position
             *                                     in svg-coordinate-space. Pass `null`
             *                                     to remove a callback.
             * @return {Dispatcher.Touch} The calling Dispatcher.Touch.
             */
            offTouchCancel(callback: TouchCallback): Dispatchers.Touch;
        }
    }
}


declare module Plottable {
    module Dispatchers {
        type KeyCallback = (keyCode: number, event: KeyboardEvent) => void;
        class Key extends Dispatcher {
            /**
             * Get a Dispatcher.Key. If one already exists it will be returned;
             * otherwise, a new one will be created.
             *
             * @return {Dispatcher.Key} A Dispatcher.Key
             */
            static getDispatcher(): Dispatchers.Key;
            /**
             * Creates a Dispatcher.Key.
             * This constructor not be invoked directly under most circumstances.
             *
             * @param {SVGElement} svg The root <svg> element to attach to.
             */
            constructor();
            /**
             * Registers a callback to be called whenever a key is pressed.
             *
             * @param {KeyCallback} callback
             * @return {Dispatcher.Key} The calling Dispatcher.Key.
             */
            onKeyDown(callback: KeyCallback): Key;
            /**
             * Removes the callback to be called whenever a key is pressed.
             *
             * @param {KeyCallback} callback
             * @return {Dispatcher.Key} The calling Dispatcher.Key.
             */
            offKeyDown(callback: KeyCallback): Key;
        }
    }
}


declare module Plottable {
    class Interaction {
        protected _componentAttachedTo: Component;
        protected _anchor(component: Component): void;
        protected _unanchor(): void;
        /**
         * Attaches this interaction to a Component.
         * If the interaction was already attached to a Component, it first detaches itself from the old Component.
         *
         * @param {Component} component The component to which to attach the interaction.
         *
         * @return {Interaction}
         */
        attachTo(component: Component): Interaction;
        /**
         * Detaches this interaction from the Component.
         * This interaction can be reused.
         *
         * @param {Component} component The component from which to detach the interaction.
         *
         * @return {Interaction}
         */
        detachFrom(component: Component): Interaction;
        /**
         * Translates an <svg>-coordinate-space point to Component-space coordinates.
         *
         * @param {Point} p A Point in <svg>-space coordinates.
         *
         * @return {Point} The same location in Component-space coordinates.
         */
        protected _translateToComponentSpace(p: Point): Point;
        /**
         * Checks whether a Component-coordinate-space Point is inside the Component.
         *
         * @param {Point} p A Point in Coordinate-space coordinates.
         *
         * @return {boolean} Whether or not the point is inside the Component.
         */
        protected _isInsideComponent(p: Point): boolean;
    }
}


declare module Plottable {
    type ClickCallback = (point: Point) => void;
    module Interactions {
        class Click extends Interaction {
            protected _anchor(component: Component): void;
            protected _unanchor(): void;
            /**
             * Sets the callback called when the Component is clicked.
             *
             * @param {ClickCallback} callback The callback to set.
             * @return {Interaction.Click} The calling Interaction.Click.
             */
            onClick(callback: ClickCallback): Click;
            /**
             * Removes the callback from click.
             *
             * @param {ClickCallback} callback The callback to remove.
             * @return {Interaction.Click} The calling Interaction.Click.
             */
            offClick(callback: ClickCallback): Click;
        }
    }
}


declare module Plottable {
    module Interactions {
        class DoubleClick extends Interaction {
            protected _anchor(component: Component): void;
            protected _unanchor(): void;
            /**
             * Sets the callback called when the Component is double-clicked.
             *
             * @param {ClickCallback} callback The callback to set.
             * @return {Interaction.DoubleClick} The calling Interaction.DoubleClick.
             */
            onDoubleClick(callback: ClickCallback): DoubleClick;
            /**
             * Removes the callback called when the Component is double-clicked.
             *
             * @param {ClickCallback} callback The callback to remove.
             * @return {Interaction.DoubleClick} The calling Interaction.DoubleClick.
             */
            offDoubleClick(callback: ClickCallback): DoubleClick;
        }
    }
}


declare module Plottable {
    type KeyCallback = (keyCode: number) => void;
    module Interactions {
        class Key extends Interaction {
            protected _anchor(component: Component): void;
            protected _unanchor(): void;
            /**
             * Sets a callback to be called when the key with the given keyCode is
             * pressed and the user is moused over the Component.
             *
             * @param {number} keyCode The key code associated with the key.
             * @param {KeyCallback} callback Callback to be set.
             * @returns The calling Interaction.Key.
             */
            onKey(keyCode: number, callback: KeyCallback): Key;
            /**
             * Removes the callback to be called when the key with the given keyCode is
             * pressed and the user is moused over the Component.
             *
             * @param {number} keyCode The key code associated with the key.
             * @param {KeyCallback} callback Callback to be removed.
             * @returns The calling Interaction.Key.
             */
            offKey(keyCode: number, callback: KeyCallback): Key;
        }
    }
}


declare module Plottable {
    type PointerCallback = (point: Point) => void;
    module Interactions {
        class Pointer extends Interaction {
            protected _anchor(component: Component): void;
            protected _unanchor(): void;
            /**
             * Sets the callback called when the pointer enters the Component.
             *
             * @param {PointerCallback} callback The callback to set.
             * @return {Interaction.Pointer} The calling Interaction.Pointer.
             */
            onPointerEnter(callback: PointerCallback): Pointer;
            /**
             * Removes a callback called when the pointer enters the Component.
             *
             * @param {PointerCallback} callback The callback to remove.
             * @return {Interaction.Pointer} The calling Interaction.Pointer.
             */
            offPointerEnter(callback: PointerCallback): Pointer;
            /**
             * Sets the callback called when the pointer moves.
             *
             * @param {PointerCallback} callback The callback to set.
             * @return {Interaction.Pointer} The calling Interaction.Pointer.
             */
            onPointerMove(callback: PointerCallback): Pointer;
            /**
             * Removes a callback called when the pointer moves.
             *
             * @param {PointerCallback} callback The callback to remove.
             * @return {Interaction.Pointer} The calling Interaction.Pointer.
             */
            offPointerMove(callback: PointerCallback): Pointer;
            /**
             * Sets the callback called when the pointer exits the Component.
             *
             * @param {PointerCallback} callback The callback to set.
             * @return {Interaction.Pointer} The calling Interaction.Pointer.
             */
            onPointerExit(callback: PointerCallback): Pointer;
            /**
             * Removes a callback called when the pointer exits the Component.
             *
             * @param {PointerCallback} callback The callback to remove.
             * @return {Interaction.Pointer} The calling Interaction.Pointer.
             */
            offPointerExit(callback: PointerCallback): Pointer;
        }
    }
}


declare module Plottable {
    module Interactions {
        class PanZoom extends Interaction {
            /**
             * The number of pixels occupied in a line.
             */
            static PIXELS_PER_LINE: number;
            /**
             * Creates a PanZoomInteraction.
             *
             * The allows you to move around and zoom in on a plot, interactively. It
             * does so by changing the xScale and yScales' domains repeatedly.
             *
             * @constructor
             * @param {QuantitativeScale} [xScale] The X scale to update on panning/zooming.
             * @param {QuantitativeScale} [yScale] The Y scale to update on panning/zooming.
             */
            constructor(xScale?: QuantitativeScale<any>, yScale?: QuantitativeScale<any>);
            protected _anchor(component: Component): void;
            protected _unanchor(): void;
        }
    }
}


declare module Plottable {
    type DragCallback = (start: Point, end: Point) => void;
    module Interactions {
        class Drag extends Interaction {
            protected _anchor(component: Component): void;
            protected _unanchor(): void;
            /**
             * Returns whether or not this Interactions constrains Points passed to its
             * callbacks to lie inside its Component.
             *
             * If true, when the user drags outside of the Component, the closest Point
             * inside the Component will be passed to the callback instead of the actual
             * cursor position.
             *
             * @return {boolean} Whether or not the Interactions.Drag constrains.
             */
            constrainToComponent(): boolean;
            /**
             * Sets whether or not this Interactions constrains Points passed to its
             * callbacks to lie inside its Component.
             *
             * If true, when the user drags outside of the Component, the closest Point
             * inside the Component will be passed to the callback instead of the actual
             * cursor position.
             *
             * @param {boolean} constrain Whether or not to constrain Points.
             * @return {Interactions.Drag} The calling Interactions.Drag.
             */
            constrainToComponent(constrain: boolean): Drag;
            /**
             * Sets the callback to be called when dragging starts.
             *
             * @param {DragCallback} callback The callback to be called. Takes in a Point in pixels.
             * @returns {Drag} The calling Interactions.Drag.
             */
            onDragStart(callback: DragCallback): Drag;
            /**
             * Removes the callback to be called when dragging starts.
             *
             * @param {DragCallback} callback The callback to be removed.
             * @returns {Drag} The calling Interactions.Drag.
             */
            offDragStart(callback: DragCallback): Drag;
            /**
             * Adds a callback to be called during dragging.
             *
             * @param {DragCallback} callback The callback to be called. Takes in Points in pixels.
             * @returns {Drag} The calling Interactions.Drag.
             */
            onDrag(callback: DragCallback): Drag;
            /**
             * Removes a callback to be called during dragging.
             *
             * @param {DragCallback} callback The callback to be removed.
             * @returns {Drag} The calling Interactions.Drag.
             */
            offDrag(callback: DragCallback): Drag;
            /**
             * Adds a callback to be called when the dragging ends.
             *
             * @param {DragCallback} callback The callback to be called. Takes in Points in pixels.
             * @returns {Drag} The calling Interactions.Drag.
             */
            onDragEnd(callback: DragCallback): Drag;
            /**
             * Removes a callback to be called when the dragging ends.
             *
             * @param {DragCallback} callback The callback to be removed
             * @returns {Drag} The calling Interactions.Drag.
             */
            offDragEnd(callback: DragCallback): Drag;
        }
    }
}


declare module Plottable {
    type DragBoxCallback = (bounds: Bounds) => void;
    module Components {
        class DragBoxLayer extends Components.SelectionBoxLayer {
            protected _hasCorners: boolean;
            constructor();
            protected _setup(): void;
            renderImmediately(): DragBoxLayer;
            /**
             * Gets the detection radius of the drag box.
             *
             * @return {number} The detection radius of the drag box.
             */
            detectionRadius(): number;
            /**
             * Sets the detection radius of the drag box.
             *
             * @param {number} r The desired detection radius.
             * @return {DragBoxLayer} The calling DragBoxLayer.
             */
            detectionRadius(r: number): DragBoxLayer;
            /**
             * Gets whether or not the drag box is resizable.
             *
             * @return {boolean} Whether or not the drag box is resizable.
             */
            resizable(): boolean;
            /**
             * Sets whether or not the drag box is resizable.
             *
             * @param {boolean} canResize Whether or not the drag box should be resizable.
             * @return {DragBoxLayer} The calling DragBoxLayer.
             */
            resizable(canResize: boolean): DragBoxLayer;
            protected _setResizableClasses(canResize: boolean): void;
            /**
             * Sets the callback to be called when dragging starts.
             *
             * @param {DragBoxCallback} callback The callback to be called. Passed the current Bounds in pixels.
             * @returns {DragBoxLayer} The calling DragBoxLayer.
             */
            onDragStart(callback: DragBoxCallback): DragBoxLayer;
            /**
             * Removes a callback to be called when dragging starts.
             *
             * @param {DragBoxCallback} callback The callback to be removed.
             * @returns {DragBoxLayer} The calling DragBoxLayer.
             */
            offDragStart(callback: DragBoxCallback): DragBoxLayer;
            /**
             * Sets a callback to be called during dragging.
             *
             * @param {DragBoxCallback} callback The callback to be called. Passed the current Bounds in pixels.
             * @returns {DragBoxLayer} The calling DragBoxLayer.
             */
            onDrag(callback: DragBoxCallback): DragBoxLayer;
            /**
             * Removes a callback to be called during dragging.
             *
             * @param {DragBoxCallback} callback The callback to be removed.
             * @returns {DragBoxLayer} The calling DragBoxLayer.
             */
            offDrag(callback: DragBoxCallback): DragBoxLayer;
            /**
             * Sets a callback to be called when the dragging ends.
             *
             * @param {DragBoxCallback} callback The callback to be called. Passed the current Bounds in pixels.
             * @returns {DragBoxLayer} The calling DragBoxLayer.
             */
            onDragEnd(callback: DragBoxCallback): DragBoxLayer;
            /**
             * Removes a callback to be called when the dragging ends.
             *
             * @param {DragBoxCallback} callback The callback to be removed.
             * @returns {DragBoxLayer} The calling DragBoxLayer.
             */
            offDragEnd(callback: DragBoxCallback): DragBoxLayer;
        }
    }
}


declare module Plottable {
    module Components {
        class XDragBoxLayer extends DragBoxLayer {
            constructor();
            computeLayout(origin?: Point, availableWidth?: number, availableHeight?: number): XDragBoxLayer;
            protected _setBounds(newBounds: Bounds): void;
            protected _setResizableClasses(canResize: boolean): void;
        }
    }
}


declare module Plottable {
    module Components {
        class YDragBoxLayer extends DragBoxLayer {
            constructor();
            computeLayout(origin?: Point, availableWidth?: number, availableHeight?: number): YDragBoxLayer;
            protected _setBounds(newBounds: Bounds): void;
            protected _setResizableClasses(canResize: boolean): void;
        }
    }
}<|MERGE_RESOLUTION|>--- conflicted
+++ resolved
@@ -2941,13 +2941,8 @@
              * @param {Scale} yScale the y scale of the plot.
              * @param {string} orientation The orientation of the Bar Plot ("vertical"/"horizontal").
              */
-<<<<<<< HEAD
             constructor(orientation?: string);
-            protected _getAnimator(key: string): Animators.PlotAnimator;
-=======
-            constructor(xScale: Scale<X, number>, yScale: Scale<Y, number>, orientation?: string);
             protected _getAnimator(key: string): Animators.Plot;
->>>>>>> 7a62b15f
             x(x?: number | Accessor<number> | X | Accessor<X>, xScale?: Scale<X, number>): any;
             y(y?: number | Accessor<number> | Y | Accessor<Y>, yScale?: Scale<Y, number>): any;
             protected _generateAttrToProjector(): {
