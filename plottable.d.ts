--- conflicted
+++ resolved
@@ -224,21 +224,7 @@
 
 declare module Plottable {
     module Formatter {
-<<<<<<< HEAD
-        class Custom extends Abstract.Formatter {
-            /**
-            * Creates a Custom Formatter.
-            *
-            * @constructor
-            * @param {(d: any, formatter: Formatter.Custom) => string} customFormatFunction A
-            *                           formatting function that is passed a datum
-            *                           and the Custom Formatter itself.
-            * @param {number} precision The precision of the Custom Formatter. The
-            *                           actual behavior will depend on the customFormatFunction.
-            */
-=======
         class Custom extends Plottable.Abstract.Formatter {
->>>>>>> 7ac859fa
             constructor(customFormatFunction: (d: any, formatter: Custom) => string, precision?: number);
         }
     }
@@ -672,114 +658,6 @@
             static TICK_LABEL_CLASS: string;
             axisElement: D3.Selection;
             constructor(scale: Scale, orientation: string, formatter?: any);
-<<<<<<< HEAD
-            public remove(): void;
-            /**
-            * Gets the current width.
-            *
-            * @returns {number} The current width.
-            */
-            public width(): number;
-            /**
-            * Sets a user-specified width.
-            *
-            * @param {number|String} w A fixed width for the Axis, or "auto" for automatic mode.
-            * @returns {Axis} The calling Axis.
-            */
-            public width(w: any): Axis;
-            /**
-            * Gets the current height.
-            *
-            * @returns {number} The current height.
-            */
-            public height(): number;
-            /**
-            * Sets a user-specified height.
-            *
-            * @param {number|String} h A fixed height for the Axis, or "auto" for automatic mode.
-            * @returns {Axis} The calling Axis.
-            */
-            public height(h: any): Axis;
-            /**
-            * Get the current formatter on the axis.
-            *
-            * @returns {Abstract.Formatter} the axis formatter
-            */
-            public formatter(): Formatter;
-            /**
-            * Sets a new tick formatter.
-            *
-            * @param {function | Abstract.Formatter} formatter
-            * @returns {Abstract.Axis} The calling Axis.
-            */
-            public formatter(formatter: any): Axis;
-            /**
-            * Gets the current tick mark length.
-            *
-            * @returns {number} The current tick mark length.
-            */
-            public tickLength(): number;
-            /**
-            * Sets the tick mark length.
-            *
-            * @param {number} length The length of each tick.
-            * @returns {BaseAxis} The calling Axis.
-            */
-            public tickLength(length: number): Axis;
-            /**
-            * Gets the padding between each tick mark and its associated label.
-            *
-            * @returns {number} The current padding, in pixels.
-            */
-            public tickLabelPadding(): number;
-            /**
-            * Sets the padding between each tick mark and its associated label.
-            *
-            * @param {number} padding The desired padding, in pixels.
-            * @returns {Axis} The calling Axis.
-            */
-            public tickLabelPadding(padding: number): Axis;
-            /**
-            * Gets the size of the gutter (the extra space beyond the tick labels).
-            *
-            * @returns {number} The current size of the gutter, in pixels.
-            */
-            public gutter(): number;
-            /**
-            * Sets the size of the gutter (the extra space beyond the tick labels).
-            *
-            * @param {number} size The desired size of the gutter, in pixels.
-            * @returns {Axis} The calling Axis.
-            */
-            public gutter(size: number): Axis;
-            /**
-            * Gets the orientation of the Axis.
-            *
-            * @returns {string} The current orientation.
-            */
-            public orient(): string;
-            /**
-            * Sets the orientation of the Axis.
-            *
-            * @param {string} newOrientation The desired orientation (top/bottom/left/right).
-            * @returns {Axis} The calling Axis.
-            */
-            public orient(newOrientation: string): Axis;
-            /**
-            * Checks whether the Axis is currently set to show the first and last
-            * tick labels.
-            *
-            * @returns {boolean}
-            */
-            public showEndTickLabels(): boolean;
-            /**
-            * Set whether or not to show the first and last tick labels.
-            *
-            * @param {boolean} show Whether or not to show the first and last labels.
-            * @returns {Axis} The calling Axis.
-            */
-            public showEndTickLabels(show: boolean): Axis;
-=======
             remove(): void;
             width(): number;
             width(w: any): Axis;
@@ -791,11 +669,12 @@
             tickLength(length: number): Axis;
             tickLabelPadding(): number;
             tickLabelPadding(padding: number): Axis;
+            gutter(): number;
+            gutter(size: number): Axis;
             orient(): string;
             orient(newOrientation: string): Axis;
             showEndTickLabels(): boolean;
             showEndTickLabels(show: boolean): Axis;
->>>>>>> 7ac859fa
         }
     }
 }
