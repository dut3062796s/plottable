
declare module Plottable {
    module Util {
        module Methods {
            /**
            * Checks if x is between a and b.
            *
            * @param {number} x The value to test if in range
            * @param {number} a The beginning of the (inclusive) range
            * @param {number} b The ending of the (inclusive) range
            * @return {boolean} Whether x is in [a, b]
            */
            function inRange(x: number, a: number, b: number): boolean;
            /**
            * Takes two arrays of numbers and adds them together
            *
            * @param {number[]} alist The first array of numbers
            * @param {number[]} blist The second array of numbers
            * @return {number[]} An array of numbers where x[i] = alist[i] + blist[i]
            */
            function addArrays(alist: number[], blist: number[]): number[];
            /**
            * Takes two sets and returns the intersection
            *
            * @param {D3.Set} set1 The first set
            * @param {D3.Set} set2 The second set
            * @return {D3.Set} A set that contains elements that appear in both set1 and set2
            */
            function intersection(set1: D3.Set, set2: D3.Set): D3.Set;
            /**
            * Takes two sets and returns the union
            *
            * @param{D3.Set} set1 The first set
            * @param{D3.Set} set2 The second set
            * @return{D3.Set} A set that contains elements that appear in either set1 or set2
            */
            function union(set1: D3.Set, set2: D3.Set): D3.Set;
            function accessorize(accessor: any): IAccessor;
            function applyAccessor(accessor: IAccessor, dataSource: DataSource): (d: any, i: number) => any;
            function uniq(strings: string[]): string[];
            /**
            * Creates an array of length `count`, filled with value or (if value is a function), value()
            *
            * @param {any} value The value to fill the array with, or, if a function, a generator for values
            * @param {number} count The length of the array to generate
            * @return {any[]}
            */
            function createFilledArray(value: any, count: number): any[];
            /**
            * @param {T[][]} a The 2D array that will have its elements joined together.
            * @return {T[]} Every array in a, concatenated together in the order they appear.
            */
            function flatten<T>(a: T[][]): T[];
            /**
            * Check if two arrays are equal by strict equality.
            */
            function arrayEq<T>(a: T[], b: T[]): boolean;
            /**
            * @param {any} a Object to check against b for equality.
            * @param {any} b Object to check against a for equality.
            *
            * @returns {boolean} whether or not two objects share the same keys, and
            *          values associated with those keys. Values will be compared
            *          with ===.
            */
            function objEq(a: any, b: any): boolean;
        }
    }
}


declare module Plottable {
    module Util {
        module OpenSource {
            /**
            * Returns the sortedIndex for inserting a value into an array.
            * Takes a number and an array of numbers OR an array of objects and an accessor that returns a number.
            * @param {number} value: The numerical value to insert
            * @param {any[]} arr: Array to find insertion index, can be number[] or any[] (if accessor provided)
            * @param {IAccessor} accessor: If provided, this function is called on members of arr to determine insertion index
            * @returns {number} The insertion index.
            * The behavior is undefined for arrays that are unsorted
            * If there are multiple valid insertion indices that maintain sorted order (e.g. addign 1 to [1,1,1,1,1]) then
            * the behavior must satisfy that the array is sorted post-insertion, but is otherwise unspecified.
            * This is a modified version of Underscore.js's implementation of sortedIndex.
            * Underscore.js is released under the MIT License:
            *  Copyright (c) 2009-2014 Jeremy Ashkenas, DocumentCloud and Investigative
            *  Reporters & Editors
            *
            *  Permission is hereby granted, free of charge, to any person
            *  obtaining a copy of this software and associated documentation
            *  files (the "Software"), to deal in the Software without
            *  restriction, including without limitation the rights to use,
            *  copy, modify, merge, publish, distribute, sublicense, and/or sell
            *  copies of the Software, and to permit persons to whom the
            *  Software is furnished to do so, subject to the following
            *  conditions:
            *
            *  The above copyright notice and this permission notice shall be
            *  included in all copies or substantial portions of the Software.
            *
            *  THE SOFTWARE IS PROVIDED "AS IS", WITHOUT WARRANTY OF ANY KIND,
            *  EXPRESS OR IMPLIED, INCLUDING BUT NOT LIMITED TO THE WARRANTIES
            *  OF MERCHANTABILITY, FITNESS FOR A PARTICULAR PURPOSE AND
            *  NONINFRINGEMENT. IN NO EVENT SHALL THE AUTHORS OR COPYRIGHT
            *  HOLDERS BE LIABLE FOR ANY CLAIM, DAMAGES OR OTHER LIABILITY,
            *  WHETHER IN AN ACTION OF CONTRACT, TORT OR OTHERWISE, ARISING
            *  FROM, OUT OF OR IN CONNECTION WITH THE SOFTWARE OR THE USE OR
            *  OTHER DEALINGS IN THE SOFTWARE.
            */
            function sortedIndex(val: number, arr: number[]): number;
            function sortedIndex(val: number, arr: any[], accessor: IAccessor): number;
        }
    }
}


declare module Plottable {
    module Util {
        class IDCounter {
            public increment(id: any): number;
            public decrement(id: any): number;
            public get(id: any): number;
        }
    }
}


declare module Plottable {
    module Util {
        /**
        * An associative array that can be keyed by anything (inc objects).
        * Uses pointer equality checks which is why this works.
        * This power has a price: everything is linear time since it is actually backed by an array...
        */
        class StrictEqualityAssociativeArray {
            /**
            * Set a new key/value pair in the store.
            *
            * @param {any} key Key to set in the store
            * @param {any} value Value to set in the store
            * @return {boolean} True if key already in store, false otherwise
            */
            public set(key: any, value: any): boolean;
            /**
            * Get a value from the store, given a key.
            *
            * @param {any} key Key associated with value to retrieve
            * @return {any} Value if found, undefined otherwise
            */
            public get(key: any): any;
            /**
            * Test whether store has a value associated with given key.
            *
            * Will return true if there is a key/value entry,
            * even if the value is explicitly `undefined`.
            *
            * @param {any} key Key to test for presence of an entry
            * @return {boolean} Whether there was a matching entry for that key
            */
            public has(key: any): boolean;
            /**
            * Return an array of the values in the key-value store
            *
            * @return {any[]} The values in the store
            */
            public values(): any[];
            /**
            * Return an array of keys in the key-value store
            *
            * @return {any[]} The keys in the store
            */
            public keys(): any[];
            /**
            * Execute a callback for each entry in the array.
            *
            * @param {(key: any, val?: any, index?: number) => any} callback The callback to eecute
            * @return {any[]} The results of mapping the callback over the entries
            */
            public map(cb: (key?: any, val?: any, index?: number) => any): any[];
            /**
            * Delete a key from the key-value store. Return whether the key was present.
            *
            * @param {any} The key to remove
            * @return {boolean} Whether a matching entry was found and removed
            */
            public delete(key: any): boolean;
        }
    }
}


declare module Plottable {
    module Util {
        class Cache<T> {
            /**
            * @constructor
            *
            * @param {string} compute The function whose results will be cached.
            * @param {string} [canonicalKey] If present, when clear() is called,
            *        this key will be re-computed. If its result hasn't been changed,
            *        the cache will not be cleared.
            * @param {(v: T, w: T) => boolean} [valueEq]
            *        Used to determine if the value of canonicalKey has changed.
            *        If omitted, defaults to === comparision.
            */
            constructor(compute: (k: string) => T, canonicalKey?: string, valueEq?: (v: T, w: T) => boolean);
            /**
            * Attempt to look up k in the cache, computing the result if it isn't
            * found.
            *
            * @param {string} k The key to look up in the cache.
            * @return {T} The value associated with k; the result of compute(k).
            */
            public get(k: string): T;
            /**
            * Reset the cache empty.
            *
            * If canonicalKey was provided at construction, compute(canonicalKey)
            * will be re-run. If the result matches what is already in the cache,
            * it will not clear the cache.
            *
            * @return {Cache<T>} The calling Cache.
            */
            public clear(): Cache<T>;
        }
    }
}


declare module Plottable {
    module Util {
        module Text {
            interface Dimensions {
                width: number;
                height: number;
            }
            interface TextMeasurer {
                (s: string): Dimensions;
            }
            /**
            * Returns a quasi-pure function of typesignature (t: string) => Dimensions which measures height and width of text
            *
            * @param {D3.Selection} selection: The selection in which text will be drawn and measured
            * @returns {Dimensions} width and height of the text
            */
            function getTextMeasure(selection: D3.Selection): TextMeasurer;
            /**
            * This class will measure text by measuring each character individually,
            * then adding up the dimensions. It will also cache the dimensions of each
            * letter.
            */
            class CachingCharacterMeasurer {
                /**
                * @param {string} s The string to be measured.
                * @return {Dimensions} The width and height of the measured text.
                */
                public measure: TextMeasurer;
                /**
                * @param {D3.Selection} g The element that will have text inserted into
                *        it in order to measure text. The styles present for text in
                *        this element will to the text being measured.
                */
                constructor(g: D3.Selection);
                /**
                * Clear the cache, if it seems that the text has changed size.
                */
                public clear(): CachingCharacterMeasurer;
            }
            /**
            * Gets a truncated version of a sting that fits in the available space, given the element in which to draw the text
            *
            * @param {string} text: The string to be truncated
            * @param {number} availableWidth: The available width, in pixels
            * @param {D3.Selection} element: The text element used to measure the text
            * @returns {string} text - the shortened text
            */
            function getTruncatedText(text: string, availableWidth: number, measurer: TextMeasurer): string;
            /**
            * Gets the height of a text element, as rendered.
            *
            * @param {D3.Selection} textElement
            * @return {number} The height of the text element, in pixels.
            */
            function getTextHeight(selection: D3.Selection): number;
            /**
            * Gets the width of a text element, as rendered.
            *
            * @param {D3.Selection} textElement
            * @return {number} The width of the text element, in pixels.
            */
            function getTextWidth(textElement: D3.Selection, text: string): number;
            /**
            * Takes a line, a width to fit it in, and a text measurer. Will attempt to add ellipses to the end of the line,
            * shortening the line as required to ensure that it fits within width.
            */
            function _addEllipsesToLine(line: string, width: number, measureText: TextMeasurer): string;
            function writeLineHorizontally(line: string, g: D3.Selection, width: number, height: number, xAlign?: string, yAlign?: string): {
                width: number;
                height: number;
            };
            function writeLineVertically(line: string, g: D3.Selection, width: number, height: number, xAlign?: string, yAlign?: string, rotation?: string): {
                width: number;
                height: number;
            };
            function writeTextHorizontally(brokenText: string[], g: D3.Selection, width: number, height: number, xAlign?: string, yAlign?: string): {
                width: number;
                height: number;
            };
            function writeTextVertically(brokenText: string[], g: D3.Selection, width: number, height: number, xAlign?: string, yAlign?: string, rotation?: string): {
                width: number;
                height: number;
            };
            interface IWriteTextResult {
                textFits: boolean;
                usedWidth: number;
                usedHeight: number;
            }
            interface IWriteOptions {
                g: D3.Selection;
                xAlign: string;
                yAlign: string;
            }
            /**
            * @param {write} [IWriteOptions] If supplied, the text will be written
            *        To the given g. Will align the text vertically if it seems like
            *        that is appropriate.
            * Returns an IWriteTextResult with info on whether the text fit, and how much width/height was used.
            */
            function writeText(text: string, width: number, height: number, tm: TextMeasurer, horizontally?: boolean, write?: IWriteOptions): IWriteTextResult;
        }
    }
}


declare module Plottable {
    module Util {
        module WordWrap {
            interface IWrappedText {
                originalText: string;
                lines: string[];
                textFits: boolean;
            }
            /**
            * Takes a block of text, a width and height to fit it in, and a 2-d text measurement function.
            * Wraps words and fits as much of the text as possible into the given width and height.
            */
            function breakTextToFitRect(text: string, width: number, height: number, measureText: Text.TextMeasurer): IWrappedText;
            /**
            * Determines if it is possible to fit a given text within width without breaking any of the words.
            * Simple algorithm, split the text up into tokens, and make sure that the widest token doesn't exceed
            * allowed width.
            */
            function canWrapWithoutBreakingWords(text: string, width: number, widthMeasure: (s: string) => number): boolean;
        }
    }
}

declare module Plottable {
    module Util {
        module DOM {
            /**
            * Gets the bounding box of an element.
            * @param {D3.Selection} element
            * @returns {SVGRed} The bounding box.
            */
            function getBBox(element: D3.Selection): SVGRect;
            var POLYFILL_TIMEOUT_MSEC: number;
            function requestAnimationFramePolyfill(fn: () => any): void;
            function isSelectionRemovedFromSVG(selection: D3.Selection): boolean;
            function getElementWidth(elem: HTMLScriptElement): number;
            function getElementHeight(elem: HTMLScriptElement): number;
            function getSVGPixelWidth(svg: D3.Selection): number;
            function translate(s: D3.Selection, x?: number, y?: number): any;
        }
    }
}


declare module Plottable {
    module Abstract {
        class Formatter {
            constructor(precision: number);
            /**
            * Format an input value.
            *
            * @param {any} d The value to be formatted.
            * @returns {string} The formatted value.
            */
            public format(d: any): string;
            /**
            * Gets the current precision of the Formatter.
            * The meaning depends on the implementation.
            *
            * @returns {number} The current precision.
            */
            public precision(): number;
            /**
            * Sets the precision of the Formatter.
            * The meaning depends on the implementation.
            *
            * @param {number} [value] The new precision.
            * @returns {Formatter} The calling Formatter.
            */
            public precision(value: number): Formatter;
            /**
            * Checks if this formatter will show only unchanged values.
            *
            * @returns {boolean}
            */
            public showOnlyUnchangedValues(): boolean;
            /**
            * Sets whether this formatter will show only unchanged values.
            * If true, inputs whose value is changed by the formatter will be formatted
            * to an empty string.
            *
            * @param {boolean} showUnchanged Whether or not to show only unchanged values.
            * @returns {Formatter} The calling Formatter.
            */
            public showOnlyUnchangedValues(showUnchanged: boolean): Formatter;
        }
    }
}


declare module Plottable {
    module Formatter {
        class Identity extends Abstract.Formatter {
            /**
            * Creates an formatter that simply stringifies the input.
            *
            * @constructor
            */
            constructor();
        }
    }
}


declare module Plottable {
    module Formatter {
        class General extends Abstract.Formatter {
            /**
            * Creates a formatter that formats numbers to show no more than
            * [precision] decimal places. All other values are stringified.
            *
            * @constructor
            * @param {number} [precision] The maximum number of decimal places to display.
            */
            constructor(precision?: number);
        }
    }
}


declare module Plottable {
    module Formatter {
        class Fixed extends Abstract.Formatter {
            /**
            * Creates a formatter that displays exactly [precision] decimal places.
            *
            * @constructor
            * @param {number} [precision] The number of decimal places to display.
            */
            constructor(precision?: number);
        }
    }
}


declare module Plottable {
    module Formatter {
        class Currency extends Fixed {
            /**
            * Creates a formatter for currency values.
            *
            * @param {number} [precision] The number of decimal places to show.
            * @param {string} [symbol] The currency symbol to use.
            * @param {boolean} [prefix] Whether to prepend or append the currency symbol.
            *
            * @returns {IFormatter} A formatter for currency values.
            */
            constructor(precision?: number, symbol?: string, prefix?: boolean);
            public format(d: any): string;
        }
    }
}


declare module Plottable {
    module Formatter {
        class Percentage extends Fixed {
            /**
            * Creates a formatter for percentage values.
            * Multiplies the supplied value by 100 and appends "%".
            *
            * @constructor
            * @param {number} [precision] The number of decimal places to display.
            */
            constructor(precision?: number);
            public format(d: any): string;
        }
    }
}


declare module Plottable {
    module Formatter {
        class SISuffix extends Abstract.Formatter {
            /**
            * Creates a formatter for values that displays [precision] significant figures.
            *
            * @constructor
            * @param {number} [precision] The number of significant figures to display.
            */
            constructor(precision?: number);
            /**
            * Gets the current number of significant figures shown by the Formatter.
            *
            * @returns {number} The current precision.
            */
            public precision(): number;
            /**
            * Sets the number of significant figures to be shown by the Formatter.
            *
            * @param {number} [value] The new precision.
            * @returns {Formatter} The calling SISuffix Formatter.
            */
            public precision(value: number): SISuffix;
        }
    }
}


declare module Plottable {
    module Formatter {
        class Custom extends Abstract.Formatter {
            constructor(customFormatFunction: (d: any, formatter: Custom) => string, precision?: number);
        }
    }
}


declare module Plottable {
    interface FilterFormat {
        format: string;
        filter: (d: any) => any;
    }
    module Formatter {
        class Time extends Abstract.Formatter {
            /**
            * Creates a formatter that displays dates
            *
            * @constructor
            */
            constructor();
        }
    }
}


declare module Plottable {
    var version: string;
}


declare module Plottable {
    module Abstract {
        class PlottableObject {
        }
    }
}


declare module Plottable {
    module Core {
        interface IListenable {
            broadcaster: Broadcaster;
        }
        interface IBroadcasterCallback {
            (listenable: IListenable, ...args: any[]): any;
        }
        class Broadcaster extends Abstract.PlottableObject {
            public listenable: IListenable;
            constructor(listenable: IListenable);
            /**
            * Registers a callback to be called when the broadcast method is called. Also takes a listener which
            * is used to support deregistering the same callback later, by passing in the same listener.
            * If there is already a callback associated with that listener, then the callback will be replaced.
            *
            * This should NOT be called directly by a Component; registerToBroadcaster should be used instead.
            *
            * @param listener The listener associated with the callback.
            * @param {IBroadcasterCallback} callback A callback to be called when the Scale's domain changes.
            * @returns {Broadcaster} this object
            */
            public registerListener(listener: any, callback: IBroadcasterCallback): Broadcaster;
            /**
            * Call all listening callbacks, optionally with arguments passed through.
            *
            * @param ...args A variable number of optional arguments
            * @returns {Broadcaster} this object
            */
            public broadcast(...args: any[]): Broadcaster;
            /**
            * Deregisters the callback associated with a listener.
            *
            * @param listener The listener to deregister.
            * @returns {Broadcaster} this object
            */
            public deregisterListener(listener: any): Broadcaster;
            /**
            * Deregisters all listeners and callbacks associated with the broadcaster.
            *
            * @returns {Broadcaster} this object
            */
            public deregisterAllListeners(): void;
        }
    }
}


declare module Plottable {
    class DataSource extends Abstract.PlottableObject implements Core.IListenable {
        public broadcaster: Core.Broadcaster;
        /**
        * Creates a new DataSource.
        *
        * @constructor
        * @param {any[]} data
        * @param {any} metadata An object containing additional information.
        */
        constructor(data?: any[], metadata?: any);
        /**
        * Gets the data.
        *
        * @returns {any[]} The current data.
        */
        public data(): any[];
        /**
        * Sets new data.
        *
        * @param {any[]} data The new data.
        * @returns {DataSource} The calling DataSource.
        */
        public data(data: any[]): DataSource;
        /**
        * Gets the metadata.
        *
        * @returns {any} The current metadata.
        */
        public metadata(): any;
        /**
        * Sets the metadata.
        *
        * @param {any} metadata The new metadata.
        * @returns {DataSource} The calling DataSource.
        */
        public metadata(metadata: any): DataSource;
    }
}


declare module Plottable {
    module Abstract {
        class Component extends PlottableObject {
            public element: D3.Selection;
            public content: D3.Selection;
            public backgroundContainer: D3.Selection;
            public foregroundContainer: D3.Selection;
            public clipPathEnabled: boolean;
            public availableWidth: number;
            public availableHeight: number;
            public xOrigin: number;
            public yOrigin: number;
            static AUTORESIZE_BY_DEFAULT: boolean;
            /**
            * Renders the Component into a given DOM element.
            *
            * @param {String|D3.Selection} element A D3 selection or a selector for getting the element to render into.
            * @return {Component} The calling component.
            */
            public renderTo(element: any): Component;
            /**
            * Cause the Component to recompute layout and redraw. If passed arguments, will resize the root SVG it lives in.
            *
            * @param {number} [availableWidth]  - the width of the container element
            * @param {number} [availableHeight] - the height of the container element
            */
            public resize(width?: number, height?: number): Component;
            /**
            * Enables and disables auto-resize.
            *
            * If enabled, window resizes will enqueue this component for a re-layout
            * and re-render. Animations are disabled during window resizes when auto-
            * resize is enabled.
            *
            * @param {boolean} flag - Enables (true) or disables (false) auto-resize.
            */
            public autoResize(flag: boolean): Component;
            /**
            * Sets the x alignment of the Component.
            *
            * @param {string} alignment The x alignment of the Component (one of LEFT/CENTER/RIGHT).
            * @returns {Component} The calling Component.
            */
            public xAlign(alignment: string): Component;
            /**
            * Sets the y alignment of the Component.
            *
            * @param {string} alignment The y alignment of the Component (one of TOP/CENTER/BOTTOM).
            * @returns {Component} The calling Component.
            */
            public yAlign(alignment: string): Component;
            /**
            * Sets the x offset of the Component.
            *
            * @param {number} offset The desired x offset, in pixels.
            * @returns {Component} The calling Component.
            */
            public xOffset(offset: number): Component;
            /**
            * Sets the y offset of the Component.
            *
            * @param {number} offset The desired y offset, in pixels.
            * @returns {Component} The calling Component.
            */
            public yOffset(offset: number): Component;
            /**
            * Attaches an Interaction to the Component, so that the Interaction will listen for events on the Component.
            *
            * @param {Interaction} interaction The Interaction to attach to the Component.
            * @return {Component} The calling Component.
            */
            public registerInteraction(interaction: Interaction): Component;
            /**
            * Adds/removes a given CSS class to/from the Component, or checks if the Component has a particular CSS class.
            *
            * @param {string} cssClass The CSS class to add/remove/check for.
            * @param {boolean} [addClass] Whether to add or remove the CSS class. If not supplied, checks for the CSS class.
            * @return {boolean|Component} Whether the Component has the given CSS class, or the calling Component (if addClass is supplied).
            */
            public classed(cssClass: string): boolean;
            public classed(cssClass: string, addClass: boolean): Component;
            /**
            * Merges this Component with another Component, returning a ComponentGroup.
            * There are four cases:
            * Component + Component: Returns a ComponentGroup with both components inside it.
            * ComponentGroup + Component: Returns the ComponentGroup with the Component appended.
            * Component + ComponentGroup: Returns the ComponentGroup with the Component prepended.
            * ComponentGroup + ComponentGroup: Returns a new ComponentGroup with two ComponentGroups inside it.
            *
            * @param {Component} c The component to merge in.
            * @return {ComponentGroup}
            */
            public merge(c: Component): Component.Group;
            /**
            * Detaches a Component from the DOM. The component can be reused.
            *
            * @returns The calling Component.
            */
            public detach(): Component;
            /**
            * Removes a Component from the DOM and disconnects it from everything it's
            * listening to (effectively destroying it).
            */
            public remove(): void;
        }
    }
}


declare module Plottable {
    module Abstract {
        class ComponentContainer extends Component {
            /**
            * Returns a list of components in the ComponentContainer
            *
            * @returns{Component[]} the contained Components
            */
            public components(): Component[];
            /**
            * Returns true iff the ComponentContainer is empty.
            *
            * @returns {boolean} Whether the calling ComponentContainer is empty.
            */
            public empty(): boolean;
            /**
            * Detaches all components contained in the ComponentContainer, and
            * empties the ComponentContainer.
            *
            * @returns {ComponentContainer} The calling ComponentContainer
            */
            public detachAll(): ComponentContainer;
            public remove(): void;
        }
    }
}


declare module Plottable {
    module Component {
        class Group extends Abstract.ComponentContainer {
            /**
            * Creates a ComponentGroup.
            *
            * @constructor
            * @param {Component[]} [components] The Components in the Group.
            */
            constructor(components?: Abstract.Component[]);
            public merge(c: Abstract.Component): Group;
        }
    }
}


declare module Plottable {
    module Component {
        interface IterateLayoutResult {
            colProportionalSpace: number[];
            rowProportionalSpace: number[];
            guaranteedWidths: number[];
            guaranteedHeights: number[];
            wantsWidth: boolean;
            wantsHeight: boolean;
        }
        class Table extends Abstract.ComponentContainer {
            /**
            * Creates a Table.
            *
            * @constructor
            * @param {Component[][]} [rows] A 2-D array of the Components to place in the table.
            * null can be used if a cell is empty.
            */
            constructor(rows?: Abstract.Component[][]);
            /**
            * Adds a Component in the specified cell.
            *
            * @param {number} row The row in which to add the Component.
            * @param {number} col The column in which to add the Component.
            * @param {Component} component The Component to be added.
            */
            public addComponent(row: number, col: number, component: Abstract.Component): Table;
            /**
            * Sets the row and column padding on the Table.
            *
            * @param {number} rowPadding The padding above and below each row, in pixels.
            * @param {number} colPadding the padding to the left and right of each column, in pixels.
            * @returns {Table} The calling Table.
            */
            public padding(rowPadding: number, colPadding: number): Table;
            /**
            * Sets the layout weight of a particular row.
            * Space is allocated to rows based on their weight. Rows with higher weights receive proportionally more space.
            *
            * @param {number} index The index of the row.
            * @param {number} weight The weight to be set on the row.
            * @returns {Table} The calling Table.
            */
            public rowWeight(index: number, weight: number): Table;
            /**
            * Sets the layout weight of a particular column.
            * Space is allocated to columns based on their weight. Columns with higher weights receive proportionally more space.
            *
            * @param {number} index The index of the column.
            * @param {number} weight The weight to be set on the column.
            * @returns {Table} The calling Table.
            */
            public colWeight(index: number, weight: number): Table;
        }
    }
}


declare module Plottable {
    module Abstract {
        class Scale extends PlottableObject implements Core.IListenable {
            public broadcaster: Core.Broadcaster;
            /**
            * Creates a new Scale.
            *
            * @constructor
            * @param {D3.Scale.Scale} scale The D3 scale backing the Scale.
            */
            constructor(scale: D3.Scale.Scale);
            /**
            * Modify the domain on the scale so that it includes the extent of all
            * perspectives it depends on. Extent: The (min, max) pair for a
            * QuantitiativeScale, all covered strings for an OrdinalScale.
            * Perspective: A combination of a DataSource and an Accessor that
            * represents a view in to the data.
            */
            public autoDomain(): Scale;
            /**
            * Returns the range value corresponding to a given domain value.
            *
            * @param value {any} A domain value to be scaled.
            * @returns {any} The range value corresponding to the supplied domain value.
            */
            public scale(value: any): any;
            /**
            * Gets the domain.
            *
            * @returns {any[]} The current domain.
            */
            public domain(): any[];
            /**
            * Sets the Scale's domain to the specified values.
            *
            * @param {any[]} values The new value for the domain. This array may
            *     contain more than 2 values if the scale type allows it (e.g.
            *     ordinal scales). Other scales such as quantitative scales accept
            *     only a 2-value extent array.
            * @returns {Scale} The calling Scale.
            */
            public domain(values: any[]): Scale;
            /**
            * Gets the range.
            *
            * @returns {any[]} The current range.
            */
            public range(): any[];
            /**
            * Sets the Scale's range to the specified values.
            *
            * @param {any[]} values The new values for the range.
            * @returns {Scale} The calling Scale.
            */
            public range(values: any[]): Scale;
            /**
            * Creates a copy of the Scale with the same domain and range but without any registered listeners.
            *
            * @returns {Scale} A copy of the calling Scale.
            */
            public copy(): Scale;
            /**
            * When a renderer determines that the extent of a projector has changed,
            * it will call this function. This function should ensure that
            * the scale has a domain at least large enough to include extent.
            *
            * @param {number} rendererID A unique indentifier of the renderer sending
            *                 the new extent.
            * @param {string} attr The attribute being projected, e.g. "x", "y0", "r"
            * @param {any[]} extent The new extent to be included in the scale.
            */
            public updateExtent(rendererID: number, attr: string, extent: any[]): Scale;
            public removeExtent(rendererID: number, attr: string): Scale;
        }
    }
}


declare module Plottable {
    module Abstract {
        interface _IProjector {
            accessor: IAccessor;
            scale?: Scale;
        }
        interface IAttributeToProjector {
            [attrToSet: string]: IAppliedAccessor;
        }
        class Plot extends Component {
            public renderArea: D3.Selection;
            public element: D3.Selection;
            /**
            * Creates a Plot.
            *
            * @constructor
            * @param {any[]|DataSource} [dataset] The data or DataSource to be associated with this Plot.
            */
            constructor();
            constructor(dataset: any[]);
            constructor(dataset: DataSource);
            public remove(): void;
            /**
            * Gets the Plot's DataSource.
            *
            * @return {DataSource} The current DataSource.
            */
            public dataSource(): DataSource;
            /**
            * Sets the Plot's DataSource.
            *
            * @param {DataSource} source The DataSource the Plot should use.
            * @return {Plot} The calling Plot.
            */
            public dataSource(source: DataSource): Plot;
            public project(attrToSet: string, accessor: any, scale?: Scale): Plot;
            /**
            * Enables or disables animation.
            *
            * @param {boolean} enabled Whether or not to animate.
            */
            public animate(enabled: boolean): Plot;
            public detach(): Plot;
            /**
            * Gets the animator associated with the specified Animator key.
            *
            * @param {string} animatorKey The key for the Animator.
            * @return {Animator.IPlotAnimator} The Animator for the specified key.
            */
            public animator(animatorKey: string): Animator.IPlotAnimator;
            /**
            * Sets the animator associated with the specified Animator key.
            *
            * @param {string} animatorKey The key for the Animator.
            * @param {Animator.IPlotAnimator} animator An Animator to be assigned to
            *                                          the specified key.
            * @return {Plot} The calling Plot.
            */
            public animator(animatorKey: string, animator: Animator.IPlotAnimator): Plot;
        }
    }
}


declare module Plottable {
    module Core {
        module RenderController {
            module RenderPolicy {
                interface IRenderPolicy {
                    render(): any;
                }
                class Immediate implements IRenderPolicy {
                    public render(): void;
                }
                class AnimationFrame implements IRenderPolicy {
                    public render(): void;
                }
                class Timeout implements IRenderPolicy {
                    public render(): void;
                }
            }
        }
    }
}


declare module Plottable {
    module Core {
        /**
        * The RenderController is responsible for enqueueing and synchronizing
        * layout and render calls for Plottable components.
        *
        * Layouts and renders occur inside an animation callback
        * (window.requestAnimationFrame if available).
        *
        * If you require immediate rendering, call RenderController.flush() to
        * perform enqueued layout and rendering serially.
        */
        module RenderController {
            var _renderPolicy: RenderPolicy.IRenderPolicy;
            function setRenderPolicy(policy: RenderPolicy.IRenderPolicy): any;
            /**
            * If the RenderController is enabled, we enqueue the component for
            * render. Otherwise, it is rendered immediately.
            *
            * @param {Abstract.Component} component Any Plottable component.
            */
            function registerToRender(c: Abstract.Component): void;
            /**
            * If the RenderController is enabled, we enqueue the component for
            * layout and render. Otherwise, it is rendered immediately.
            *
            * @param {Abstract.Component} component Any Plottable component.
            */
            function registerToComputeLayout(c: Abstract.Component): void;
            function flush(): void;
        }
    }
}


declare module Plottable {
    module Core {
        /**
        * The ResizeBroadcaster will broadcast a notification to any registered
        * components when the window is resized.
        *
        * The broadcaster and single event listener are lazily constructed.
        *
        * Upon resize, the _resized flag will be set to true until after the next
        * flush of the RenderController. This is used, for example, to disable
        * animations during resize.
        */
        module ResizeBroadcaster {
            /**
            * Returns true if the window has been resized and the RenderController
            * has not yet been flushed.
            */
            function resizing(): boolean;
            function clearResizing(): any;
            /**
            * Registers a component.
            *
            * When the window is resized, we invoke ._invalidateLayout() on the
            * component, which will enqueue the component for layout and rendering
            * with the RenderController.
            *
            * @param {Abstract.Component} component Any Plottable component.
            */
            function register(c: Abstract.Component): void;
            /**
            * Deregisters the components.
            *
            * The component will no longer receive updates on window resize.
            *
            * @param {Abstract.Component} component Any Plottable component.
            */
            function deregister(c: Abstract.Component): void;
        }
    }
}


declare module Plottable {
    module Animator {
        interface IPlotAnimator {
            /**
            * Applies the supplied attributes to a D3.Selection with some animation.
            *
            * @param {D3.Selection} selection The update selection or transition selection that we wish to animate.
            * @param {Abstract.IAttributeToProjector} attrToProjector The set of
            *     IAccessors that we will use to set attributes on the selection.
            * @param {Abstract.Plot} plot The plot being animated.
            * @return {D3.Selection} Animators should return the selection or
            *     transition object so that plots may chain the transitions between
            *     animators.
            */
            animate(selection: any, attrToProjector: Abstract.IAttributeToProjector, plot: Abstract.Plot): any;
        }
        interface IPlotAnimatorMap {
            [animatorKey: string]: IPlotAnimator;
        }
    }
}

declare module Plottable {
    interface IDataset {
        data: any[];
        metadata: IMetadata;
    }
    interface IMetadata {
        cssClass?: string;
        color?: string;
    }
    interface IAccessor {
        (datum: any, index?: number, metadata?: any): any;
    }
    interface IAppliedAccessor {
        (datum: any, index: number): any;
    }
    interface SelectionArea {
        xMin: number;
        xMax: number;
        yMin: number;
        yMax: number;
    }
    interface FullSelectionArea {
        pixel: SelectionArea;
        data: SelectionArea;
    }
    interface ISpaceRequest {
        width: number;
        height: number;
        wantsWidth: boolean;
        wantsHeight: boolean;
    }
    interface IPixelArea {
        xMin: number;
        xMax: number;
        yMin: number;
        yMax: number;
    }
    interface IExtent {
        min: number;
        max: number;
    }
}


declare module Plottable {
    class Domainer {
        /**
        * @param {(extents: any[][]) => any[]} combineExtents
        *        If present, this function will be used by the Domainer to merge
        *        all the extents that are present on a scale.
        *
        *        A plot may draw multiple things relative to a scale, e.g.
        *        different stocks over time. The plot computes their extents,
        *        which are a [min, max] pair. combineExtents is responsible for
        *        merging them all into one [min, max] pair. It defaults to taking
        *        the min of the first elements and the max of the second arguments.
        */
        constructor(combineExtents?: (extents: any[][]) => any[]);
        /**
        * @param {any[][]} extents The list of extents to be reduced to a single
        *        extent.
        * @param {Abstract.QuantitiveScale} scale
        *        Since nice() must do different things depending on Linear, Log,
        *        or Time scale, the scale must be passed in for nice() to work.
        * @return {any[]} The domain, as a merging of all exents, as a [min, max]
        *                 pair.
        */
        public computeDomain(extents: any[][], scale: Abstract.QuantitiveScale): any[];
        /**
        * Sets the Domainer to pad by a given ratio.
        *
        * @param {number} [padProportion] Proportionally how much bigger the
        *         new domain should be (0.05 = 5% larger).
        *
        *         A domainer will pad equal visual amounts on each side.
        *         On a linear scale, this means both sides are padded the same
        *         amount: [10, 20] will be padded to [5, 25].
        *         On a log scale, the top will be padded more than the bottom, so
        *         [10, 100] will be padded to [1, 1000].
        *
        * @return {Domainer} The calling Domainer.
        */
        public pad(padProportion?: number): Domainer;
        /**
        * Add a padding exception, a value that will not be padded at either end of the domain.
        *
        * Eg, if a padding exception is added at x=0, then [0, 100] will pad to [0, 105] instead of [-2.5, 102.5].
        * If a key is provided, it will be registered under that key with standard map semantics. (Overwrite / remove by key)
        * If a key is not provided, it will be added with set semantics (Can be removed by value)
        *
        * @param {any} exception The padding exception to add.
        * @param string [key] The key to register the exception under.
        * @return Domainer The calling domainer
        */
        public addPaddingException(exception: any, key?: string): Domainer;
        /**
        * Remove a padding exception, allowing the domain to pad out that value again.
        *
        * If a string is provided, it is assumed to be a key and the exception associated with that key is removed.
        * If a non-string is provdied, it is assumed to be an unkeyed exception and that exception is removed.
        *
        * @param {any} keyOrException The key for the value to remove, or the value to remove
        * @return Domainer The calling domainer
        */
        public removePaddingException(keyOrException: any): Domainer;
        /**
        * Add an included value, a value that must be included inside the domain.
        *
        * Eg, if a value exception is added at x=0, then [50, 100] will expand to [0, 100] rather than [50, 100].
        * If a key is provided, it will be registered under that key with standard map semantics. (Overwrite / remove by key)
        * If a key is not provided, it will be added with set semantics (Can be removed by value)
        *
        * @param {any} value The included value to add.
        * @param string [key] The key to register the value under.
        * @return Domainer The calling domainer
        */
        public addIncludedValue(value: any, key?: string): Domainer;
        /**
        * Remove an included value, allowing the domain to not include that value gain again.
        *
        * If a string is provided, it is assumed to be a key and the value associated with that key is removed.
        * If a non-string is provdied, it is assumed to be an unkeyed value and that value is removed.
        *
        * @param {any} keyOrException The key for the value to remove, or the value to remove
        * @return Domainer The calling domainer
        */
        public removeIncludedValue(valueOrKey: any): Domainer;
        /**
        * Extends the scale's domain so it starts and ends with "nice" values.
        *
        * @param {number} [count] The number of ticks that should fit inside the new domain.
        * @return {Domainer} The calling Domainer.
        */
        public nice(count?: number): Domainer;
    }
}


declare module Plottable {
    module Abstract {
        class QuantitiveScale extends Scale {
            /**
            * Creates a new QuantitiveScale.
            *
            * @constructor
            * @param {D3.Scale.QuantitiveScale} scale The D3 QuantitiveScale backing the QuantitiveScale.
            */
            constructor(scale: D3.Scale.QuantitiveScale);
            /**
            * Retrieves the domain value corresponding to a supplied range value.
            *
            * @param {number} value: A value from the Scale's range.
            * @returns {number} The domain value corresponding to the supplied range value.
            */
            public invert(value: number): number;
            /**
            * Creates a copy of the QuantitiveScale with the same domain and range but without any registered listeners.
            *
            * @returns {QuantitiveScale} A copy of the calling QuantitiveScale.
            */
            public copy(): QuantitiveScale;
            public domain(): any[];
            public domain(values: any[]): QuantitiveScale;
            /**
            * Sets or gets the QuantitiveScale's output interpolator
            *
            * @param {D3.Transition.Interpolate} [factory] The output interpolator to use.
            * @returns {D3.Transition.Interpolate|QuantitiveScale} The current output interpolator, or the calling QuantitiveScale.
            */
            public interpolate(): D3.Transition.Interpolate;
            public interpolate(factory: D3.Transition.Interpolate): QuantitiveScale;
            /**
            * Sets the range of the QuantitiveScale and sets the interpolator to d3.interpolateRound.
            *
            * @param {number[]} values The new range value for the range.
            */
            public rangeRound(values: number[]): QuantitiveScale;
            /**
            * Gets the clamp status of the QuantitiveScale (whether to cut off values outside the ouput range).
            *
            * @returns {boolean} The current clamp status.
            */
            public clamp(): boolean;
            /**
            * Sets the clamp status of the QuantitiveScale (whether to cut off values outside the ouput range).
            *
            * @param {boolean} clamp Whether or not to clamp the QuantitiveScale.
            * @returns {QuantitiveScale} The calling QuantitiveScale.
            */
            public clamp(clamp: boolean): QuantitiveScale;
            /**
            * Generates tick values.
            *
            * @param {number} [count] The number of ticks to generate.
            * @returns {any[]} The generated ticks.
            */
            public ticks(count?: number): any[];
            /**
            * Gets a tick formatting function for displaying tick values.
            *
            * @param {number} count The number of ticks to be displayed
            * @param {string} [format] A format specifier string.
            * @returns {(n: number) => string} A formatting function.
            */
            public tickFormat(count: number, format?: string): (n: number) => string;
            /**
            * Retrieve a Domainer of a scale. A Domainer is responsible for combining
            * multiple extents into a single domain.
            *
            * @return {QuantitiveScale} The scale's current domainer.
            */
            public domainer(): Domainer;
            /**
            * Sets a Domainer of a scale. A Domainer is responsible for combining
            * multiple extents into a single domain.
            *
            * When you set domainer, we assume that you know what you want the domain
            * to look like better that we do. Ensuring that the domain is padded,
            * includes 0, etc., will be the responsability of the new domainer.
            *
            * @param {Domainer} domainer The domainer to be set.
            * @return {QuantitiveScale} The calling scale.
            */
            public domainer(domainer: Domainer): QuantitiveScale;
        }
    }
}


declare module Plottable {
    module Scale {
        class Linear extends Abstract.QuantitiveScale {
            /**
            * Creates a new LinearScale.
            *
            * @constructor
            * @param {D3.Scale.LinearScale} [scale] The D3 LinearScale backing the LinearScale. If not supplied, uses a default scale.
            */
            constructor();
            constructor(scale: D3.Scale.LinearScale);
            /**
            * Creates a copy of the LinearScale with the same domain and range but without any registered listeners.
            *
            * @returns {LinearScale} A copy of the calling LinearScale.
            */
            public copy(): Linear;
        }
    }
}


declare module Plottable {
    module Scale {
        class Log extends Abstract.QuantitiveScale {
            /**
            * Creates a new Scale.Log.
            *
            * @constructor
            * @param {D3.Scale.LogScale} [scale] The D3 Scale.Log backing the Scale.Log. If not supplied, uses a default scale.
            */
            constructor();
            constructor(scale: D3.Scale.LogScale);
            /**
            * Creates a copy of the Scale.Log with the same domain and range but without any registered listeners.
            *
            * @returns {Scale.Log} A copy of the calling Scale.Log.
            */
            public copy(): Log;
        }
    }
}


declare module Plottable {
    module Scale {
        class Ordinal extends Abstract.Scale {
            /**
            * Creates a new OrdinalScale. Domain and Range are set later.
            *
            * @constructor
            */
            constructor(scale?: D3.Scale.OrdinalScale);
            /**
            * Gets the domain.
            *
            * @returns {any[]} The current domain.
            */
            public domain(): any[];
            /**
            * Sets the domain.
            *
            * @param {any[]} values The new values for the domain. This array may contain more than 2 values.
            * @returns {Ordinal} The calling Ordinal Scale.
            */
            public domain(values: any[]): Ordinal;
            /**
            * Gets the range of pixels spanned by the Ordinal Scale.
            *
            * @returns {number[]} The pixel range.
            */
            public range(): number[];
            /**
            * Sets the range of pixels spanned by the Ordinal Scale.
            *
            * @param {number[]} values The pixel range to to be spanend by the scale.
            * @returns {Ordinal} The calling Ordinal Scale.
            */
            public range(values: number[]): Ordinal;
            /**
            * Returns the width of the range band. Only valid when rangeType is set to "bands".
            *
            * @returns {number} The range band width or 0 if rangeType isn't "bands".
            */
            public rangeBand(): number;
            public innerPadding(): number;
            public fullBandStartAndWidth(v: any): number[];
            /**
            * Gets the range type.
            *
            * @returns {string} The current range type.
            */
            public rangeType(): string;
            /**
            * Sets the range type.
            *
            * @param {string} rangeType Either "points" or "bands" indicating the
            *     d3 method used to generate range bounds.
            * @param {number} [outerPadding] The padding outside the range,
            *     proportional to the range step.
            * @param {number} [innerPadding] The padding between bands in the range,
            *     proportional to the range step. This parameter is only used in
            *     "bands" type ranges.
            * @returns {Ordinal} The calling Ordinal Scale.
            */
            public rangeType(rangeType: string, outerPadding?: number, innerPadding?: number): Ordinal;
            /**
            * Creates a copy of the Scale with the same domain and range but without any registered listeners.
            *
            * @returns {Ordinal} A copy of the calling Scale.
            */
            public copy(): Ordinal;
        }
    }
}


declare module Plottable {
    module Scale {
        class Color extends Abstract.Scale {
            /**
            * Creates a ColorScale.
            *
            * @constructor
            * @param {string} [scaleType] the type of color scale to create
            *     (Category10/Category20/Category20b/Category20c).
            */
            constructor(scaleType?: string);
        }
    }
}


declare module Plottable {
    module Scale {
        class Time extends Abstract.QuantitiveScale {
            /**
            * Creates a new Time Scale.
            *
            * @constructor
            * @param {D3.Scale.Time} [scale] The D3 TimeScale backing the TimeScale. If not supplied, uses a default scale.
            */
<<<<<<< HEAD
            constructor(scale?: D3.Scale.TimeScale);
            public autoDomain(): Time;
            /**
            * Sets the range of the Time and sets the interpolator to d3.interpolateRound.
            *
            * @param {number[]} values The new range value for the range.
            */
            public rangeRound(values: number[]): Time;
            /**
            * Gets or sets the clamp status of the Time (whether to cut off values outside the ouput range).
            *
            * @param {boolean} [clamp] Whether or not to clamp the Time.
            * @returns {boolean|Time} The current clamp status, or the calling Time.
            */
            public clamp(): boolean;
            public clamp(clamp: boolean): Time;
            /**
            * Generates tick values.
            *
            * @param {number} [count] The number of ticks to generate.
            * @returns {any[]} The generated ticks.
            */
            public ticks(count?: number): any[];
            public tickInterval(interval: D3.Time.Range, step?: number): any[];
            public domain(): any[];
            public domain(values: any[]): Time;
            /**
            * Pads out the domain of the scale by a specified ratio.
            *
            * @param {number} [padProportion] Proportionally how much bigger the new domain should be (0.05 = 5% larger)
            * @returns {Time} The calling Time.
            */
            public padDomain(padProportion?: number): Time;
=======
            constructor();
            constructor(scale: D3.Scale.TimeScale);
>>>>>>> 67d1004b
        }
    }
}


declare module Plottable {
    module Scale {
        class InterpolatedColor extends Abstract.QuantitiveScale {
            /**
            * Creates a InterpolatedColorScale.
            *
            * @constructor
            * @param {string|string[]} [colorRange] the type of color scale to
            *     create. Default is "reds". @see {@link colorRange} for further
            *     options.
            * @param {string} [scaleType] the type of underlying scale to use
            *     (linear/pow/log/sqrt). Default is "linear". @see {@link scaleType}
            *     for further options.
            */
            constructor(colorRange?: any, scaleType?: string);
            /**
            * Gets the color range.
            *
            * @returns {string[]} the current color values for the range as strings.
            */
            public colorRange(): string[];
            /**
            * Sets the color range.
            *
            * @param {string|string[]} colorRange. If colorRange is one of
            *     (reds/blues/posneg), uses the built-in color groups. If colorRange
            *     is an array of strings with at least 2 values
            *     (e.g. ["#FF00FF", "red", "dodgerblue"], the resulting scale
            *     will interpolate between the color values across the domain.
            * @returns {InterpolatedColor} The calling InterpolatedColor Scale.
            */
            public colorRange(colorRange: any): InterpolatedColor;
            /**
            * Gets the internal scale type.
            *
            * @returns {string} The current scale type.
            */
            public scaleType(): string;
            /**
            * Sets the internal scale type.
            *
            * @param {string} scaleType. The type of d3 scale to use internally.
            *                            (linear/log/sqrt/pow).
            * @returns {InterpolatedColor} The calling InterpolatedColor Scale.
            */
            public scaleType(scaleType: string): InterpolatedColor;
            public autoDomain(): InterpolatedColor;
        }
    }
}


declare module Plottable {
    module Util {
        class ScaleDomainCoordinator {
            /**
            * Creates a ScaleDomainCoordinator.
            *
            * @constructor
            * @param {Scale[]} scales A list of scales whose domains should be linked.
            */
            constructor(scales: Abstract.Scale[]);
            public rescale(scale: Abstract.Scale): void;
        }
    }
}


declare module Plottable {
    module Abstract {
        class Axis extends Component {
            static TICK_MARK_CLASS: string;
            static TICK_LABEL_CLASS: string;
            public axisElement: D3.Selection;
            constructor(scale: Scale, orientation: string, formatter?: any);
            public remove(): void;
            /**
            * Gets the current width.
            *
            * @returns {number} The current width.
            */
            public width(): number;
            /**
            * Sets a user-specified width.
            *
            * @param {number|String} w A fixed width for the Axis, or "auto" for automatic mode.
            * @returns {Axis} The calling Axis.
            */
            public width(w: any): Axis;
            /**
            * Gets the current height.
            *
            * @returns {number} The current height.
            */
            public height(): number;
            /**
            * Sets a user-specified height.
            *
            * @param {number|String} h A fixed height for the Axis, or "auto" for automatic mode.
            * @returns {Axis} The calling Axis.
            */
            public height(h: any): Axis;
            /**
            * Get the current formatter on the axis.
            *
            * @returns {Abstract.Formatter} the axis formatter
            */
            public formatter(): Formatter;
            /**
            * Sets a new tick formatter.
            *
            * @param {function | Abstract.Formatter} formatter
            * @returns {Abstract.Axis} The calling Axis.
            */
            public formatter(formatter: any): Axis;
            /**
            * Gets the current tick mark length.
            *
            * @returns {number} The current tick mark length.
            */
            public tickLength(): number;
            /**
            * Sets the tick mark length.
            *
            * @param {number} length The length of each tick.
            * @returns {BaseAxis} The calling Axis.
            */
            public tickLength(length: number): Axis;
            /**
            * Gets the padding between each tick mark and its associated label.
            *
            * @returns {number} The current padding, in pixels.
            */
            public tickLabelPadding(): number;
            /**
            * Sets the padding between each tick mark and its associated label.
            *
            * @param {number} padding The desired padding, in pixels.
            * @returns {Axis} The calling Axis.
            */
            public tickLabelPadding(padding: number): Axis;
            /**
            * Gets the orientation of the Axis.
            *
            * @returns {string} The current orientation.
            */
            public orient(): string;
            /**
            * Sets the orientation of the Axis.
            *
            * @param {string} newOrientation The desired orientation (top/bottom/left/right).
            * @returns {Axis} The calling Axis.
            */
            public orient(newOrientation: string): Axis;
            /**
            * Checks whether the Axis is currently set to show the first and last
            * tick labels.
            *
            * @returns {boolean}
            */
            public showEndTickLabels(): boolean;
            /**
            * Set whether or not to show the first and last tick labels.
            *
            * @param {boolean} show Whether or not to show the first and last labels.
            * @returns {Axis} The calling Axis.
            */
            public showEndTickLabels(show: boolean): Axis;
        }
    }
}


declare module Plottable {
    module Axis {
<<<<<<< HEAD
        interface Interval {
            interval: D3.Time.Range;
            step?: number;
            length?: number;
            formatMajor: string;
            formatMinor: string;
        }
        interface ITimeLabel {
            labelPos: Date;
            labelText: Date;
        }
        class Multi extends Time {
            static allIntervals: Interval[];
            /**
            * Creates a MultiTimeAxis
            *
            * @constructor
            * @param {OrdinalScale} scale The scale to base the Axis on.
            * @param {string} orientation The orientation of the Axis (top/bottom/left/right)
            */
            constructor(scale: Scale.Time, orientation: string, formatter?: Abstract.Formatter);
            public getTopLevel(): number;
        }
    }
}


declare module Plottable {
    module Axis {
        class Number extends Abstract.Axis {
=======
        class Numeric extends Abstract.Axis {
>>>>>>> 67d1004b
            /**
            * Creates a NumericAxis.
            *
            * @constructor
            * @param {QuantitiveScale} scale The QuantitiveScale to base the NumericAxis on.
            * @param {string} orientation The orientation of the QuantitiveScale (top/bottom/left/right)
            * @param {Formatter} [formatter] A function to format tick labels.
            */
            constructor(scale: Abstract.QuantitiveScale, orientation: string, formatter?: any);
            /**
            * Gets the tick label position relative to the tick marks.
            *
            * @returns {string} The current tick label position.
            */
            public tickLabelPosition(): string;
            /**
            * Sets the tick label position relative to the tick marks.
            *
            * @param {string} position The relative position of the tick label.
            *                          [top/center/bottom] for a vertical NumericAxis,
            *                          [left/center/right] for a horizontal NumericAxis.
            * @returns {NumericAxis} The calling NumericAxis.
            */
            public tickLabelPosition(position: string): Numeric;
            /**
            * Return whether or not the tick labels at the end of the graph are
            * displayed when partially cut off.
            *
            * @param {string} orientation Where on the scale to change tick labels.
            *                 On a "top" or "bottom" axis, this can be "left" or
            *                 "right". On a "left" or "right" axis, this can be "top"
            *                 or "bottom".
            * @returns {boolean} The current setting.
            */
            public showEndTickLabel(orientation: string): boolean;
            /**
            * Control whether or not the tick labels at the end of the graph are
            * displayed when partially cut off.
            *
            * @param {string} orientation Where on the scale to change tick labels.
            *                 On a "top" or "bottom" axis, this can be "left" or
            *                 "right". On a "left" or "right" axis, this can be "top"
            *                 or "bottom".
            * @param {boolean} show Whether or not the given tick should be displayed.
            * @returns {Numeric} The calling Numeric.
            */
            public showEndTickLabel(orientation: string, show: boolean): Numeric;
        }
    }
}


declare module Plottable {
    module Axis {
        class Category extends Abstract.Axis {
            /**
            * Creates a CategoryAxis.
            *
            * A CategoryAxis takes an OrdinalScale and includes word-wrapping algorithms and advanced layout logic to try to
            * display the scale as efficiently as possible.
            *
            * @constructor
            * @param {OrdinalScale} scale The scale to base the Axis on.
            * @param {string} orientation The orientation of the Axis (top/bottom/left/right)
            * @param {formatter} [formatter] The Formatter for the Axis (default Formatter.Identity)
            */
            constructor(scale: Scale.Ordinal, orientation?: string, formatter?: any);
        }
    }
}


declare module Plottable {
    module Component {
        class Label extends Abstract.Component {
            /**
            * Creates a Label.
            *
            * @constructor
            * @param {string} [displayText] The text of the Label.
            * @param {string} [orientation] The orientation of the Label (horizontal/vertical-left/vertical-right).
            */
            constructor(displayText?: string, orientation?: string);
            public xAlign(alignment: string): Label;
            public yAlign(alignment: string): Label;
            /**
            * Retrieve the current text on the Label.
            *
            * @returns {string} The text on the label.
            */
            public text(): string;
            /**
            * Sets the text on the Label.
            *
            * @param {string} displayText The new text for the Label.
            * @returns {Label} The calling Label.
            */
            public text(displayText: string): Label;
        }
        class TitleLabel extends Label {
            constructor(text?: string, orientation?: string);
        }
        class AxisLabel extends Label {
            constructor(text?: string, orientation?: string);
        }
    }
}


declare module Plottable {
    module Component {
        interface ToggleCallback {
            (datum: string, newState: boolean): any;
        }
        interface HoverCallback {
            (datum?: string): any;
        }
        class Legend extends Abstract.Component {
            /**
            * Creates a Legend.
            * A legend consists of a series of legend rows, each with a color and label taken from the colorScale.
            * The rows will be displayed in the order of the colorScale domain.
            * This legend also allows interactions, through the functions "toggleCallback" and "hoverCallback"
            * Setting a callback will also put classes on the individual rows.
            *
            * @constructor
            * @param {ColorScale} colorScale
            */
            constructor(colorScale?: Scale.Color);
            public remove(): void;
            /**
            * Assigns or gets the callback to the Legend
            * This callback is associated with toggle events, which trigger when a legend row is clicked.
            * Internally, this will change the state of of the row from "toggled-on" to "toggled-off" and vice versa.
            * Setting a callback will also set a class to each individual legend row as "toggled-on" or "toggled-off".
            * Call with argument of null to remove the callback. This will also remove the above classes to legend rows.
            *
            * @param{ToggleCallback} callback The new callback function
            */
            public toggleCallback(callback: ToggleCallback): Legend;
            public toggleCallback(): ToggleCallback;
            /**
            * Assigns or gets the callback to the Legend
            * This callback is associated with hover events, which trigger when the mouse enters or leaves a legend row
            * Setting a callback will also set the class "hover" to all legend row,
            * as well as the class "focus" to the legend row being hovered over.
            * Call with argument of null to remove the callback. This will also remove the above classes to legend rows.
            *
            * @param{HoverCallback} callback The new callback function
            */
            public hoverCallback(callback: HoverCallback): Legend;
            public hoverCallback(): HoverCallback;
            /**
            * Assigns a new ColorScale to the Legend.
            *
            * @param {ColorScale} scale
            * @returns {Legend} The calling Legend.
            */
            public scale(scale: Scale.Color): Legend;
            public scale(): Scale.Color;
        }
    }
}


declare module Plottable {
    module Component {
        class Gridlines extends Abstract.Component {
            /**
            * Creates a set of Gridlines.
            * @constructor
            *
            * @param {QuantitiveScale} xScale The scale to base the x gridlines on. Pass null if no gridlines are desired.
            * @param {QuantitiveScale} yScale The scale to base the y gridlines on. Pass null if no gridlines are desired.
            */
            constructor(xScale: Abstract.QuantitiveScale, yScale: Abstract.QuantitiveScale);
            public remove(): Gridlines;
        }
    }
}


declare module Plottable {
    module Util {
        module Axis {
            var ONE_DAY: number;
            /**
            * Generates a relative date axis formatter.
            *
            * @param {number} baseValue The start date (as epoch time) used in computing relative dates
            * @param {number} increment The unit used in calculating relative date tick values
            * @param {string} label The label to append to tick values
            */
            function generateRelativeDateFormatter(baseValue: number, increment?: number, label?: string): (tickValue: any) => string;
        }
    }
}


declare module Plottable {
    module Abstract {
        class XYPlot extends Plot {
            public xScale: Scale;
            public yScale: Scale;
            /**
            * Creates an XYPlot.
            *
            * @constructor
            * @param {any[]|DataSource} [dataset] The data or DataSource to be associated with this Renderer.
            * @param {Scale} xScale The x scale to use.
            * @param {Scale} yScale The y scale to use.
            */
            constructor(dataset: any, xScale: Scale, yScale: Scale);
            public project(attrToSet: string, accessor: any, scale?: Scale): XYPlot;
        }
    }
}


declare module Plottable {
    module Plot {
        class Scatter extends Abstract.XYPlot {
            /**
            * Creates a ScatterPlot.
            *
            * @constructor
            * @param {IDataset} dataset The dataset to render.
            * @param {Scale} xScale The x scale to use.
            * @param {Scale} yScale The y scale to use.
            */
            constructor(dataset: any, xScale: Abstract.Scale, yScale: Abstract.Scale);
            public project(attrToSet: string, accessor: any, scale?: Abstract.Scale): Scatter;
        }
    }
}


declare module Plottable {
    module Plot {
        class Grid extends Abstract.XYPlot {
            public colorScale: Abstract.Scale;
            public xScale: Scale.Ordinal;
            public yScale: Scale.Ordinal;
            /**
            * Creates a GridPlot.
            *
            * @constructor
            * @param {IDataset} dataset The dataset to render.
            * @param {OrdinalScale} xScale The x scale to use.
            * @param {OrdinalScale} yScale The y scale to use.
            * @param {ColorScale|InterpolatedColorScale} colorScale The color scale to use for each grid
            *     cell.
            */
            constructor(dataset: any, xScale: Scale.Ordinal, yScale: Scale.Ordinal, colorScale: Abstract.Scale);
            public project(attrToSet: string, accessor: any, scale?: Abstract.Scale): Grid;
        }
    }
}


declare module Plottable {
    module Abstract {
        class BarPlot extends XYPlot {
            static DEFAULT_WIDTH: number;
            static _BarAlignmentToFactor: {
                [alignment: string]: number;
            };
            /**
            * Creates an AbstractBarPlot.
            *
            * @constructor
            * @param {IDataset} dataset The dataset to render.
            * @param {Scale} xScale The x scale to use.
            * @param {Scale} yScale The y scale to use.
            */
            constructor(dataset: any, xScale: Scale, yScale: Scale);
            /**
            * Sets the baseline for the bars to the specified value.
            *
            * @param {number} value The value to position the baseline at.
            * @return {AbstractBarPlot} The calling AbstractBarPlot.
            */
            public baseline(value: number): BarPlot;
            /**
            * Sets the bar alignment relative to the independent axis.
            * VerticalBarPlot supports "left", "center", "right"
            * HorizontalBarPlot supports "top", "center", "bottom"
            *
            * @param {string} alignment The desired alignment.
            * @return {AbstractBarPlot} The calling AbstractBarPlot.
            */
            public barAlignment(alignment: string): BarPlot;
            /**
            * Selects the bar under the given pixel position (if [xValOrExtent]
            * and [yValOrExtent] are {number}s), under a given line (if only one
            * of [xValOrExtent] or [yValOrExtent] are {IExtent}s) or are under a
            * 2D area (if [xValOrExtent] and [yValOrExtent] are both {IExtent}s).
            *
            * @param {any} xValOrExtent The pixel x position, or range of x values.
            * @param {any} yValOrExtent The pixel y position, or range of y values.
            * @param {boolean} [select] Whether or not to select the bar (by classing it "selected");
            * @return {D3.Selection} The selected bar, or null if no bar was selected.
            */
            public selectBar(xValOrExtent: IExtent, yValOrExtent: IExtent, select?: boolean): D3.Selection;
            public selectBar(xValOrExtent: number, yValOrExtent: IExtent, select?: boolean): D3.Selection;
            public selectBar(xValOrExtent: IExtent, yValOrExtent: number, select?: boolean): D3.Selection;
            public selectBar(xValOrExtent: number, yValOrExtent: number, select?: boolean): D3.Selection;
            /**
            * Deselects all bars.
            * @return {AbstractBarPlot} The calling AbstractBarPlot.
            */
            public deselectAll(): BarPlot;
        }
    }
}


declare module Plottable {
    module Plot {
        class VerticalBar extends Abstract.BarPlot {
            static _BarAlignmentToFactor: {
                [alignment: string]: number;
            };
            /**
            * Creates a VerticalBarPlot.
            *
            * @constructor
            * @param {IDataset} dataset The dataset to render.
            * @param {Scale} xScale The x scale to use.
            * @param {QuantitiveScale} yScale The y scale to use.
            */
            constructor(dataset: any, xScale: Abstract.Scale, yScale: Abstract.QuantitiveScale);
        }
    }
}


declare module Plottable {
    module Plot {
        class HorizontalBar extends Abstract.BarPlot {
            static _BarAlignmentToFactor: {
                [alignment: string]: number;
            };
            public isVertical: boolean;
            /**
            * Creates a HorizontalBarPlot.
            *
            * @constructor
            * @param {IDataset} dataset The dataset to render.
            * @param {QuantitiveScale} xScale The x scale to use.
            * @param {Scale} yScale The y scale to use.
            */
            constructor(dataset: any, xScale: Abstract.QuantitiveScale, yScale: Abstract.Scale);
        }
    }
}


declare module Plottable {
    module Plot {
        class Line extends Abstract.XYPlot {
            /**
            * Creates a LinePlot.
            *
            * @constructor
            * @param {IDataset} dataset The dataset to render.
            * @param {Scale} xScale The x scale to use.
            * @param {Scale} yScale The y scale to use.
            */
            constructor(dataset: any, xScale: Abstract.Scale, yScale: Abstract.Scale);
        }
    }
}


declare module Plottable {
    module Plot {
        class Area extends Line {
            /**
            * Creates an AreaPlot.
            *
            * @constructor
            * @param {IDataset} dataset The dataset to render.
            * @param {Scale} xScale The x scale to use.
            * @param {Scale} yScale The y scale to use.
            */
            constructor(dataset: any, xScale: Abstract.Scale, yScale: Abstract.Scale);
            public project(attrToSet: string, accessor: any, scale?: Abstract.Scale): Area;
        }
    }
}


declare module Plottable {
    module Animator {
        /**
        * An animator implementation with no animation. The attributes are
        * immediately set on the selection.
        */
        class Null implements IPlotAnimator {
            public animate(selection: any, attrToProjector: Abstract.IAttributeToProjector, plot: Abstract.Plot): any;
        }
    }
}


declare module Plottable {
    module Animator {
        /**
        * The default animator implementation with easing, duration, and delay.
        */
        class Default implements IPlotAnimator {
            public animate(selection: any, attrToProjector: Abstract.IAttributeToProjector, plot: Abstract.Plot): any;
            /**
            * Gets the duration of the animation in milliseconds.
            *
            * @returns {Number} The current duration.
            */
            public duration(): Number;
            /**
            * Sets the duration of the animation in milliseconds.
            *
            * @param {Number} duration The duration in milliseconds.
            * @returns {Default} The calling Default Animator.
            */
            public duration(duration: Number): Default;
            /**
            * Gets the delay of the animation in milliseconds.
            *
            * @returns {Number} The current delay.
            */
            public delay(): Number;
            /**
            * Sets the delay of the animation in milliseconds.
            *
            * @param {Number} delay The delay in milliseconds.
            * @returns {Default} The calling Default Animator.
            */
            public delay(delay: Number): Default;
            /**
            * Gets the current easing of the animation.
            *
            * @returns {string} the current easing mode.
            */
            public easing(): string;
            /**
            * Sets the easing mode of the animation.
            *
            * @param {string} easing The desired easing mode.
            * @returns {Default} The calling Default Animator.
            */
            public easing(easing: string): Default;
        }
    }
}


declare module Plottable {
    module Animator {
        /**
        * An animator that delays the animation of the attributes using the index
        * of the selection data.
        *
        * The delay between animations can be configured with the .delay getter/setter.
        */
        class IterativeDelay extends Default {
            public animate(selection: any, attrToProjector: Abstract.IAttributeToProjector, plot: Abstract.Plot): any;
        }
    }
}


declare module Plottable {
    module Core {
        interface IKeyEventListenerCallback {
            (e: D3.Event): any;
        }
        module KeyEventListener {
            function initialize(): void;
            function addCallback(keyCode: number, cb: IKeyEventListenerCallback): void;
        }
    }
}


declare module Plottable {
    module Abstract {
        class Interaction {
            public hitBox: D3.Selection;
            public componentToListenTo: Component;
            /**
            * Creates an Interaction.
            *
            * @constructor
            * @param {Component} componentToListenTo The component to listen for interactions on.
            */
            constructor(componentToListenTo: Component);
            /**
            * Registers the Interaction on the Component it's listening to.
            * This needs to be called to activate the interaction.
            */
            public registerWithComponent(): Interaction;
        }
    }
}


declare module Plottable {
    module Interaction {
        class Click extends Abstract.Interaction {
            /**
            * Creates a ClickInteraction.
            *
            * @constructor
            * @param {Component} componentToListenTo The component to listen for clicks on.
            */
            constructor(componentToListenTo: Abstract.Component);
            /**
            * Sets an callback to be called when a click is received.
            *
            * @param {(x: number, y: number) => any} cb: Callback to be called. Takes click x and y in pixels.
            */
            public callback(cb: (x: number, y: number) => any): Click;
        }
        class DoubleClick extends Click {
            /**
            * Creates a DoubleClickInteraction.
            *
            * @constructor
            * @param {Component} componentToListenTo The component to listen for clicks on.
            */
            constructor(componentToListenTo: Abstract.Component);
        }
    }
}


declare module Plottable {
    module Interaction {
        class Mousemove extends Abstract.Interaction {
            constructor(componentToListenTo: Abstract.Component);
            public mousemove(x: number, y: number): void;
        }
    }
}


declare module Plottable {
    module Interaction {
        class Key extends Abstract.Interaction {
            /**
            * Creates a KeyInteraction.
            *
            * @constructor
            * @param {Component} componentToListenTo The component to listen for keypresses on.
            * @param {number} keyCode The key code to listen for.
            */
            constructor(componentToListenTo: Abstract.Component, keyCode: number);
            /**
            * Sets an callback to be called when the designated key is pressed.
            *
            * @param {() => any} cb: Callback to be called.
            */
            public callback(cb: () => any): Key;
        }
    }
}


declare module Plottable {
    module Interaction {
        class PanZoom extends Abstract.Interaction {
            public xScale: Abstract.QuantitiveScale;
            public yScale: Abstract.QuantitiveScale;
            /**
            * Creates a PanZoomInteraction.
            *
            * @constructor
            * @param {Component} componentToListenTo The component to listen for interactions on.
            * @param {QuantitiveScale} xScale The X scale to update on panning/zooming.
            * @param {QuantitiveScale} yScale The Y scale to update on panning/zooming.
            */
            constructor(componentToListenTo: Abstract.Component, xScale: Abstract.QuantitiveScale, yScale: Abstract.QuantitiveScale);
            public resetZoom(): void;
        }
    }
}


declare module Plottable {
    module Interaction {
        class Drag extends Abstract.Interaction {
            public origin: number[];
            public location: number[];
            public callbackToCall: (dragInfo: any) => any;
            /**
            * Creates a Drag.
            *
            * @param {Component} componentToListenTo The component to listen for interactions on.
            */
            constructor(componentToListenTo: Abstract.Component);
            /**
            * Adds a callback to be called when the AreaInteraction triggers.
            *
            * @param {(a: SelectionArea) => any} cb The function to be called. Takes in a SelectionArea in pixels.
            * @returns {AreaInteraction} The calling AreaInteraction.
            */
            public callback(cb?: (a: any) => any): Drag;
            public setupZoomCallback(xScale?: Abstract.QuantitiveScale, yScale?: Abstract.QuantitiveScale): Drag;
        }
    }
}


declare module Plottable {
    module Interaction {
        class DragBox extends Drag {
            public dragBox: D3.Selection;
            public boxIsDrawn: boolean;
            /**
            * Clears the highlighted drag-selection box drawn by the AreaInteraction.
            *
            * @returns {AreaInteraction} The calling AreaInteraction.
            */
            public clearBox(): DragBox;
            public setBox(x0: number, x1: number, y0: number, y1: number): DragBox;
        }
    }
}


declare module Plottable {
    module Interaction {
        class XDragBox extends DragBox {
            public setBox(x0: number, x1: number): XDragBox;
        }
    }
}


declare module Plottable {
    module Interaction {
        class XYDragBox extends DragBox {
        }
    }
}


declare module Plottable {
    module Interaction {
        class YDragBox extends DragBox {
            public setBox(y0: number, y1: number): YDragBox;
        }
    }
}


declare module Plottable {
    module Template {
        class StandardChart extends Component.Table {
            constructor();
            public yAxis(y: Abstract.Axis): StandardChart;
            public yAxis(): Abstract.Axis;
            public xAxis(x: Abstract.Axis): StandardChart;
            public xAxis(): Abstract.Axis;
            public yLabel(y: Component.AxisLabel): StandardChart;
            public yLabel(y: string): StandardChart;
            public yLabel(): Component.AxisLabel;
            public xLabel(x: Component.AxisLabel): StandardChart;
            public xLabel(x: string): StandardChart;
            public xLabel(): Component.AxisLabel;
            public titleLabel(x: Component.TitleLabel): StandardChart;
            public titleLabel(x: string): StandardChart;
            public titleLabel(): Component.TitleLabel;
            public center(c: Abstract.Component): StandardChart;
        }
    }
}<|MERGE_RESOLUTION|>--- conflicted
+++ resolved
@@ -1499,16 +1499,15 @@
 
 declare module Plottable {
     module Scale {
-        class Time extends Abstract.QuantitiveScale {
+        class Time extends Abstract.Scale {
             /**
             * Creates a new Time Scale.
             *
             * @constructor
             * @param {D3.Scale.Time} [scale] The D3 TimeScale backing the TimeScale. If not supplied, uses a default scale.
             */
-<<<<<<< HEAD
-            constructor(scale?: D3.Scale.TimeScale);
-            public autoDomain(): Time;
+            constructor();
+            constructor(scale: D3.Scale.TimeScale);
             /**
             * Sets the range of the Time and sets the interpolator to d3.interpolateRound.
             *
@@ -1540,10 +1539,6 @@
             * @returns {Time} The calling Time.
             */
             public padDomain(padProportion?: number): Time;
-=======
-            constructor();
-            constructor(scale: D3.Scale.TimeScale);
->>>>>>> 67d1004b
         }
     }
 }
@@ -1724,7 +1719,22 @@
 
 declare module Plottable {
     module Axis {
-<<<<<<< HEAD
+        class Time extends Abstract.Axis {
+            /**
+            * Creates a TimeAxis
+            *
+            * @constructor
+            * @param {OrdinalScale} scale The scale to base the Axis on.
+            * @param {string} orientation The orientation of the Axis (top/bottom/left/right)
+            */
+            constructor(scale: Scale.Time, orientation: string, formatter?: Abstract.Formatter);
+        }
+    }
+}
+
+
+declare module Plottable {
+    module Axis {
         interface Interval {
             interval: D3.Time.Range;
             step?: number;
@@ -1746,6 +1756,7 @@
             * @param {string} orientation The orientation of the Axis (top/bottom/left/right)
             */
             constructor(scale: Scale.Time, orientation: string, formatter?: Abstract.Formatter);
+            public isEnoughSpace(container: D3.Selection, tickLabels: Date[], format: string): boolean;
             public getTopLevel(): number;
         }
     }
@@ -1754,10 +1765,7 @@
 
 declare module Plottable {
     module Axis {
-        class Number extends Abstract.Axis {
-=======
         class Numeric extends Abstract.Axis {
->>>>>>> 67d1004b
             /**
             * Creates a NumericAxis.
             *
