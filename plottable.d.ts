
declare module Plottable {
    module _Util {
        module Methods {
            /**
             * Checks if x is between a and b.
             *
             * @param {number} x The value to test if in range
             * @param {number} a The beginning of the (inclusive) range
             * @param {number} b The ending of the (inclusive) range
             * @return {boolean} Whether x is in [a, b]
             */
            function inRange(x: number, a: number, b: number): boolean;
            /** Print a warning message to the console, if it is available.
             *
             * @param {string} The warnings to print
             */
            function warn(warning: string): void;
            /**
             * Takes two arrays of numbers and adds them together
             *
             * @param {number[]} alist The first array of numbers
             * @param {number[]} blist The second array of numbers
             * @return {number[]} An array of numbers where x[i] = alist[i] + blist[i]
             */
            function addArrays(alist: number[], blist: number[]): number[];
            /**
             * Takes two sets and returns the intersection
             *
             * Due to the fact that D3.Sets store strings internally, return type is always a string set
             *
             * @param {D3.Set<T>} set1 The first set
             * @param {D3.Set<T>} set2 The second set
             * @return {D3.Set<string>} A set that contains elements that appear in both set1 and set2
             */
            function intersection<T>(set1: D3.Set<T>, set2: D3.Set<T>): D3.Set<string>;
            /**
             * Take an accessor object (may be a string to be made into a key, or a value, or a color code)
             * and "activate" it by turning it into a function in (datum, index, metadata)
             */
            function accessorize(accessor: any): _Accessor;
            /**
             * Takes two sets and returns the union
             *
             * Due to the fact that D3.Sets store strings internally, return type is always a string set
             *
             * @param {D3.Set<T>} set1 The first set
             * @param {D3.Set<T>} set2 The second set
             * @return {D3.Set<string>} A set that contains elements that appear in either set1 or set2
             */
            function union<T>(set1: D3.Set<T>, set2: D3.Set<T>): D3.Set<string>;
            /**
             * Populates a map from an array of keys and a transformation function.
             *
             * @param {string[]} keys The array of keys.
             * @param {(string, number) => T} transform A transformation function to apply to the keys.
             * @return {D3.Map<T>} A map mapping keys to their transformed values.
             */
            function populateMap<T>(keys: string[], transform: (key: string, index: number) => T): D3.Map<T>;
            /**
             * Take an array of values, and return the unique values.
             * Will work iff ∀ a, b, a.toString() == b.toString() => a == b; will break on Object inputs
             *
             * @param {T[]} values The values to find uniqueness for
             * @return {T[]} The unique values
             */
            function uniq<T>(arr: T[]): T[];
            /**
             * Creates an array of length `count`, filled with value or (if value is a function), value()
             *
             * @param {any} value The value to fill the array with, or, if a function, a generator for values (called with index as arg)
             * @param {number} count The length of the array to generate
             * @return {any[]}
             */
            function createFilledArray<T>(value: T, count: number): T[];
            function createFilledArray<T>(func: (index?: number) => T, count: number): T[];
            /**
             * @param {T[][]} a The 2D array that will have its elements joined together.
             * @return {T[]} Every array in a, concatenated together in the order they appear.
             */
            function flatten<T>(a: T[][]): T[];
            /**
             * Check if two arrays are equal by strict equality.
             */
            function arrayEq<T>(a: T[], b: T[]): boolean;
            /**
             * @param {any} a Object to check against b for equality.
             * @param {any} b Object to check against a for equality.
             *
             * @returns {boolean} whether or not two objects share the same keys, and
             *          values associated with those keys. Values will be compared
             *          with ===.
             */
            function objEq(a: any, b: any): boolean;
            /**
             * Computes the max value from the array.
             *
             * If type is not comparable then t will be converted to a comparable before computing max.
             */
            function max<C>(arr: C[], default_val: C): C;
            function max<T, C>(arr: T[], acc: (x?: T, i?: number) => C, default_val: C): C;
            /**
             * Computes the min value from the array.
             *
             * If type is not comparable then t will be converted to a comparable before computing min.
             */
            function min<C>(arr: C[], default_val: C): C;
            function min<T, C>(arr: T[], acc: (x?: T, i?: number) => C, default_val: C): C;
            /**
             * Creates shallow copy of map.
             * @param {{ [key: string]: any }} oldMap Map to copy
             *
             * @returns {[{ [key: string]: any }} coppied map.
             */
            function copyMap<T>(oldMap: {
                [x: string]: T;
            }): {
                [x: string]: T;
            };
            function range(start: number, stop: number, step?: number): number[];
            /** Is like setTimeout, but activates synchronously if time=0
             * We special case 0 because of an observed issue where calling setTimeout causes visible flickering.
             * We believe this is because when requestAnimationFrame calls into the paint function, as soon as that function finishes
             * evaluating, the results are painted to the screen. As a result, if we want something to occur immediately but call setTimeout
             * with time=0, then it is pushed to the call stack and rendered in the next frame, so the component that was rendered via
             * setTimeout appears out-of-sync with the rest of the plot.
             */
            function setTimeout(f: Function, time: number, ...args: any[]): number;
            function colorTest(colorTester: D3.Selection, className: string): string;
            function lightenColor(color: string, factor: number, lightenAmount: number): string;
            function darkenColor(color: string, factor: number, darkenAmount: number): string;
        }
    }
}


declare module Plottable {
    module _Util {
        module OpenSource {
            /**
             * Returns the sortedIndex for inserting a value into an array.
             * Takes a number and an array of numbers OR an array of objects and an accessor that returns a number.
             * @param {number} value: The numerical value to insert
             * @param {any[]} arr: Array to find insertion index, can be number[] or any[] (if accessor provided)
             * @param {_Accessor} accessor: If provided, this function is called on members of arr to determine insertion index
             * @returns {number} The insertion index.
             * The behavior is undefined for arrays that are unsorted
             * If there are multiple valid insertion indices that maintain sorted order (e.g. addign 1 to [1,1,1,1,1]) then
             * the behavior must satisfy that the array is sorted post-insertion, but is otherwise unspecified.
             * This is a modified version of Underscore.js's implementation of sortedIndex.
             * Underscore.js is released under the MIT License:
             *  Copyright (c) 2009-2014 Jeremy Ashkenas, DocumentCloud and Investigative
             *  Reporters & Editors
             *
             *  Permission is hereby granted, free of charge, to any person
             *  obtaining a copy of this software and associated documentation
             *  files (the "Software"), to deal in the Software without
             *  restriction, including without limitation the rights to use,
             *  copy, modify, merge, publish, distribute, sublicense, and/or sell
             *  copies of the Software, and to permit persons to whom the
             *  Software is furnished to do so, subject to the following
             *  conditions:
             *
             *  The above copyright notice and this permission notice shall be
             *  included in all copies or substantial portions of the Software.
             *
             *  THE SOFTWARE IS PROVIDED "AS IS", WITHOUT WARRANTY OF ANY KIND,
             *  EXPRESS OR IMPLIED, INCLUDING BUT NOT LIMITED TO THE WARRANTIES
             *  OF MERCHANTABILITY, FITNESS FOR A PARTICULAR PURPOSE AND
             *  NONINFRINGEMENT. IN NO EVENT SHALL THE AUTHORS OR COPYRIGHT
             *  HOLDERS BE LIABLE FOR ANY CLAIM, DAMAGES OR OTHER LIABILITY,
             *  WHETHER IN AN ACTION OF CONTRACT, TORT OR OTHERWISE, ARISING
             *  FROM, OUT OF OR IN CONNECTION WITH THE SOFTWARE OR THE USE OR
             *  OTHER DEALINGS IN THE SOFTWARE.
             */
            function sortedIndex(val: number, arr: number[]): number;
            function sortedIndex(val: number, arr: any[], accessor: _Accessor): number;
        }
    }
}


declare module Plottable {
    module _Util {
        class IDCounter {
            increment(id: any): number;
            decrement(id: any): number;
            get(id: any): number;
        }
    }
}


declare module Plottable {
    module _Util {
        /**
         * An associative array that can be keyed by anything (inc objects).
         * Uses pointer equality checks which is why this works.
         * This power has a price: everything is linear time since it is actually backed by an array...
         */
        class StrictEqualityAssociativeArray {
            /**
             * Set a new key/value pair in the store.
             *
             * @param {any} key Key to set in the store
             * @param {any} value Value to set in the store
             * @return {boolean} True if key already in store, false otherwise
             */
            set(key: any, value: any): boolean;
            /**
             * Get a value from the store, given a key.
             *
             * @param {any} key Key associated with value to retrieve
             * @return {any} Value if found, undefined otherwise
             */
            get(key: any): any;
            /**
             * Test whether store has a value associated with given key.
             *
             * Will return true if there is a key/value entry,
             * even if the value is explicitly `undefined`.
             *
             * @param {any} key Key to test for presence of an entry
             * @return {boolean} Whether there was a matching entry for that key
             */
            has(key: any): boolean;
            /**
             * Return an array of the values in the key-value store
             *
             * @return {any[]} The values in the store
             */
            values(): any[];
            /**
             * Return an array of keys in the key-value store
             *
             * @return {any[]} The keys in the store
             */
            keys(): any[];
            /**
             * Execute a callback for each entry in the array.
             *
             * @param {(key: any, val?: any, index?: number) => any} callback The callback to eecute
             * @return {any[]} The results of mapping the callback over the entries
             */
            map(cb: (key?: any, val?: any, index?: number) => any): any[];
            /**
             * Delete a key from the key-value store. Return whether the key was present.
             *
             * @param {any} The key to remove
             * @return {boolean} Whether a matching entry was found and removed
             */
            delete(key: any): boolean;
        }
    }
}


declare module Plottable {
    module _Util {
        class Cache<T> {
            /**
             * @constructor
             *
             * @param {string} compute The function whose results will be cached.
             * @param {string} [canonicalKey] If present, when clear() is called,
             *        this key will be re-computed. If its result hasn't been changed,
             *        the cache will not be cleared.
             * @param {(v: T, w: T) => boolean} [valueEq]
             *        Used to determine if the value of canonicalKey has changed.
             *        If omitted, defaults to === comparision.
             */
            constructor(compute: (k: string) => T, canonicalKey?: string, valueEq?: (v: T, w: T) => boolean);
            /**
             * Attempt to look up k in the cache, computing the result if it isn't
             * found.
             *
             * @param {string} k The key to look up in the cache.
             * @return {T} The value associated with k; the result of compute(k).
             */
            get(k: string): T;
            /**
             * Reset the cache empty.
             *
             * If canonicalKey was provided at construction, compute(canonicalKey)
             * will be re-run. If the result matches what is already in the cache,
             * it will not clear the cache.
             *
             * @return {Cache<T>} The calling Cache.
             */
            clear(): Cache<T>;
        }
    }
}


declare module Plottable {
    module _Util {
        module Text {
            var HEIGHT_TEXT: string;
            interface Dimensions {
                width: number;
                height: number;
            }
            interface TextMeasurer {
                (s: string): Dimensions;
            }
            /**
             * Returns a quasi-pure function of typesignature (t: string) => Dimensions which measures height and width of text
             * in the given text selection
             *
             * @param {D3.Selection} selection: A temporary text selection that the string will be placed into for measurement.
             *                                  Will be removed on function creation and appended only for measurement.
             * @returns {Dimensions} width and height of the text
             */
            function getTextMeasurer(selection: D3.Selection): TextMeasurer;
            /**
             * This class will measure text by measuring each character individually,
             * then adding up the dimensions. It will also cache the dimensions of each
             * letter.
             */
            class CachingCharacterMeasurer {
                /**
                 * @param {string} s The string to be measured.
                 * @return {Dimensions} The width and height of the measured text.
                 */
                measure: TextMeasurer;
                /**
                 * @param {D3.Selection} textSelection The element that will have text inserted into
                 *        it in order to measure text. The styles present for text in
                 *        this element will to the text being measured.
                 */
                constructor(textSelection: D3.Selection);
                /**
                 * Clear the cache, if it seems that the text has changed size.
                 */
                clear(): CachingCharacterMeasurer;
            }
            /**
             * Gets a truncated version of a sting that fits in the available space, given the element in which to draw the text
             *
             * @param {string} text: The string to be truncated
             * @param {number} availableWidth: The available width, in pixels
             * @param {D3.Selection} element: The text element used to measure the text
             * @returns {string} text - the shortened text
             */
            function getTruncatedText(text: string, availableWidth: number, measurer: TextMeasurer): string;
            /**
             * Takes a line, a width to fit it in, and a text measurer. Will attempt to add ellipses to the end of the line,
             * shortening the line as required to ensure that it fits within width.
             */
            function addEllipsesToLine(line: string, width: number, measureText: TextMeasurer): string;
            function writeLineHorizontally(line: string, g: D3.Selection, width: number, height: number, xAlign?: string, yAlign?: string): {
                width: number;
                height: number;
            };
            function writeLineVertically(line: string, g: D3.Selection, width: number, height: number, xAlign?: string, yAlign?: string, rotation?: string): {
                width: number;
                height: number;
            };
            interface IWriteTextResult {
                textFits: boolean;
                usedWidth: number;
                usedHeight: number;
            }
            interface IWriteOptions {
                g: D3.Selection;
                xAlign: string;
                yAlign: string;
            }
            /**
             * @param {write} [IWriteOptions] If supplied, the text will be written
             *        To the given g. Will align the text vertically if it seems like
             *        that is appropriate.
             * Returns an IWriteTextResult with info on whether the text fit, and how much width/height was used.
             */
            function writeText(text: string, width: number, height: number, tm: TextMeasurer, orientation?: string, write?: IWriteOptions): IWriteTextResult;
        }
    }
}


declare module Plottable {
    module _Util {
        module WordWrap {
            interface WrappedText {
                originalText: string;
                lines: string[];
                textFits: boolean;
            }
            /**
             * Takes a block of text, a width and height to fit it in, and a 2-d text measurement function.
             * Wraps words and fits as much of the text as possible into the given width and height.
             */
            function breakTextToFitRect(text: string, width: number, height: number, measureText: Text.TextMeasurer): WrappedText;
            /**
             * Determines if it is possible to fit a given text within width without breaking any of the words.
             * Simple algorithm, split the text up into tokens, and make sure that the widest token doesn't exceed
             * allowed width.
             */
            function canWrapWithoutBreakingWords(text: string, width: number, widthMeasure: (s: string) => number): boolean;
        }
    }
}

declare module Plottable {
    module _Util {
        module DOM {
            /**
             * Gets the bounding box of an element.
             * @param {D3.Selection} element
             * @returns {SVGRed} The bounding box.
             */
            function getBBox(element: D3.Selection): SVGRect;
            var POLYFILL_TIMEOUT_MSEC: number;
            function requestAnimationFramePolyfill(fn: () => any): void;
            function isSelectionRemovedFromSVG(selection: D3.Selection): boolean;
            function getElementWidth(elem: HTMLScriptElement): number;
            function getElementHeight(elem: HTMLScriptElement): number;
            function getSVGPixelWidth(svg: D3.Selection): number;
            function translate(s: D3.Selection, x?: number, y?: number): any;
            function boxesOverlap(boxA: ClientRect, boxB: ClientRect): boolean;
        }
    }
}


declare module Plottable {
    module _Util {
        module Color {
            /**
             * Return contrast ratio between two colors
             * Based on implementation from chroma.js by Gregor Aisch (gka) (licensed under BSD)
             * chroma.js may be found here: https://github.com/gka/chroma.js
             * License may be found here: https://github.com/gka/chroma.js/blob/master/LICENSE
             * see http://www.w3.org/TR/2008/REC-WCAG20-20081211/#contrast-ratiodef
             */
            function contrast(a: string, b: string): number;
            /**
             * Converts an RGB color value to HSL. Conversion formula
             * adapted from http://en.wikipedia.org/wiki/HSL_color_space.
             * Assumes r, g, and b are contained in the set [0, 255] and
             * returns h, s, and l in the set [0, 1].
             * Source: https://stackoverflow.com/questions/2353211/hsl-to-rgb-color-conversion
             *
             * @param   Number  r       The red color value
             * @param   Number  g       The green color value
             * @param   Number  b       The blue color value
             * @return  Array           The HSL representation
             */
            function rgbToHsl(r: number, g: number, b: number): number[];
            /**
             * Converts an HSL color value to RGB. Conversion formula
             * adapted from http://en.wikipedia.org/wiki/HSL_color_space.
             * Assumes h, s, and l are contained in the set [0, 1] and
             * returns r, g, and b in the set [0, 255].
             * Source: https://stackoverflow.com/questions/2353211/hsl-to-rgb-color-conversion
             *
             * @param   Number  h       The hue
             * @param   Number  s       The saturation
             * @param   Number  l       The lightness
             * @return  Array           The RGB representation
             */
            function hslToRgb(h: number, s: number, l: number): number[];
        }
    }
}


declare module Plottable {
    interface Formatter {
        (d: any): string;
    }
    var MILLISECONDS_IN_ONE_DAY: number;
    module Formatters {
        /**
         * Creates a formatter for currency values.
         *
         * @param {number} [precision] The number of decimal places to show (default 2).
         * @param {string} [symbol] The currency symbol to use (default "$").
         * @param {boolean} [prefix] Whether to prepend or append the currency symbol (default true).
         * @param {boolean} [onlyShowUnchanged] Whether to return a value if value changes after formatting (default true).
         *
         * @returns {Formatter} A formatter for currency values.
         */
        function currency(precision?: number, symbol?: string, prefix?: boolean): (d: any) => string;
        /**
         * Creates a formatter that displays exactly [precision] decimal places.
         *
         * @param {number} [precision] The number of decimal places to show (default 3).
         * @param {boolean} [onlyShowUnchanged] Whether to return a value if value changes after formatting (default true).
         *
         * @returns {Formatter} A formatter that displays exactly [precision] decimal places.
         */
        function fixed(precision?: number): (d: any) => string;
        /**
         * Creates a formatter that formats numbers to show no more than
         * [precision] decimal places. All other values are stringified.
         *
         * @param {number} [precision] The number of decimal places to show (default 3).
         * @param {boolean} [onlyShowUnchanged] Whether to return a value if value changes after formatting (default true).
         *
         * @returns {Formatter} A formatter for general values.
         */
        function general(precision?: number): (d: any) => string;
        /**
         * Creates a formatter that stringifies its input.
         *
         * @returns {Formatter} A formatter that stringifies its input.
         */
        function identity(): (d: any) => string;
        /**
         * Creates a formatter for percentage values.
         * Multiplies the input by 100 and appends "%".
         *
         * @param {number} [precision] The number of decimal places to show (default 0).
         * @param {boolean} [onlyShowUnchanged] Whether to return a value if value changes after formatting (default true).
         *
         * @returns {Formatter} A formatter for percentage values.
         */
        function percentage(precision?: number): (d: any) => string;
        /**
         * Creates a formatter for values that displays [precision] significant figures
         * and puts SI notation.
         *
         * @param {number} [precision] The number of significant figures to show (default 3).
         *
         * @returns {Formatter} A formatter for SI values.
         */
        function siSuffix(precision?: number): (d: any) => string;
        /**
         * Creates a multi time formatter that displays dates.
         *
         * @returns {Formatter} A formatter for time/date values.
         */
        function multiTime(): (d: any) => string;
        /**
         * Creates a time formatter that displays time/date using given specifier.
         *
         * List of directives can be found on: https://github.com/mbostock/d3/wiki/Time-Formatting#format
         *
         * @param {string} [specifier] The specifier for the formatter.
         *
         * @returns {Formatter} A formatter for time/date values.
         */
        function time(specifier: string): Formatter;
        /**
         * Creates a formatter for relative dates.
         *
         * @param {number} baseValue The start date (as epoch time) used in computing relative dates (default 0)
         * @param {number} increment The unit used in calculating relative date values (default MILLISECONDS_IN_ONE_DAY)
         * @param {string} label The label to append to the formatted string (default "")
         *
         * @returns {Formatter} A formatter for time/date values.
         */
        function relativeDate(baseValue?: number, increment?: number, label?: string): (d: any) => string;
    }
}


declare module Plottable {
    module Config {
        /**
         * Specifies if Plottable should show warnings.
         */
        var SHOW_WARNINGS: boolean;
    }
}


declare module Plottable {
    var version: string;
}


declare module Plottable {
    module Core {
        /**
         * Colors we use as defaults on a number of graphs.
         */
        class Colors {
            static CORAL_RED: string;
            static INDIGO: string;
            static ROBINS_EGG_BLUE: string;
            static FERN: string;
            static BURNING_ORANGE: string;
            static ROYAL_HEATH: string;
            static CONIFER: string;
            static CERISE_RED: string;
            static BRIGHT_SUN: string;
            static JACARTA: string;
            static PLOTTABLE_COLORS: string[];
        }
    }
}


declare module Plottable {
    module Core {
        /**
         * A class most other Plottable classes inherit from, in order to have a
         * unique ID.
         */
        class PlottableObject {
            getID(): number;
        }
    }
}


declare module Plottable {
    module Core {
        /**
         * This interface represents anything in Plottable which can have a listener attached.
         * Listeners attach by referencing the Listenable's broadcaster, and calling registerListener
         * on it.
         *
         * e.g.:
         * listenable: Plottable.Listenable;
         * listenable.broadcaster.registerListener(callbackToCallOnBroadcast)
         */
        interface Listenable {
            broadcaster: Broadcaster;
        }
        /**
         * This interface represents the callback that should be passed to the Broadcaster on a Listenable.
         *
         * The callback will be called with the attached Listenable as the first object, and optional arguments
         * as the subsequent arguments.
         *
         * The Listenable is passed as the first argument so that it is easy for the callback to reference the
         * current state of the Listenable in the resolution logic.
         */
        interface BroadcasterCallback {
            (listenable: Listenable, ...args: any[]): any;
        }
        /**
         * The Broadcaster class is owned by an Listenable. Third parties can register and deregister listeners
         * from the broadcaster. When the broadcaster.broadcast method is activated, all registered callbacks are
         * called. The registered callbacks are called with the registered Listenable that the broadcaster is attached
         * to, along with optional arguments passed to the `broadcast` method.
         *
         * The listeners are called synchronously.
         */
        class Broadcaster extends PlottableObject {
            listenable: Listenable;
            /**
             * Constructs a broadcaster, taking the Listenable that the broadcaster will be attached to.
             *
             * @constructor
             * @param {Listenable} listenable The Listenable-object that this broadcaster is attached to.
             */
            constructor(listenable: Listenable);
            /**
             * Registers a callback to be called when the broadcast method is called. Also takes a key which
             * is used to support deregistering the same callback later, by passing in the same key.
             * If there is already a callback associated with that key, then the callback will be replaced.
             *
             * @param key The key associated with the callback. Key uniqueness is determined by deep equality.
             * @param {BroadcasterCallback} callback A callback to be called when the Scale's domain changes.
             * @returns {Broadcaster} this object
             */
            registerListener(key: any, callback: BroadcasterCallback): Broadcaster;
            /**
             * Call all listening callbacks, optionally with arguments passed through.
             *
             * @param ...args A variable number of optional arguments
             * @returns {Broadcaster} this object
             */
            broadcast(...args: any[]): Broadcaster;
            /**
             * Deregisters the callback associated with a key.
             *
             * @param key The key to deregister.
             * @returns {Broadcaster} this object
             */
            deregisterListener(key: any): Broadcaster;
            /**
             * Deregisters all listeners and callbacks associated with the broadcaster.
             *
             * @returns {Broadcaster} this object
             */
            deregisterAllListeners(): void;
        }
    }
}


declare module Plottable {
    class Dataset extends Core.PlottableObject implements Core.Listenable {
        broadcaster: Core.Broadcaster;
        /**
         * Constructs a new set.
         *
         * A Dataset is mostly just a wrapper around an any[], Dataset is the
         * data you're going to plot.
         *
         * @constructor
         * @param {any[]} data The data for this DataSource (default = []).
         * @param {any} metadata An object containing additional information (default = {}).
         */
        constructor(data?: any[], metadata?: any);
        /**
         * Gets the data.
         *
         * @returns {DataSource|any[]} The calling DataSource, or the current data.
         */
        data(): any[];
        /**
         * Sets the data.
         *
         * @param {any[]} data The new data.
         * @returns {Dataset} The calling Dataset.
         */
        data(data: any[]): Dataset;
        /**
         * Get the metadata.
         *
         * @returns {any} the current
         * metadata.
         */
        metadata(): any;
        /**
         * Set the metadata.
         *
         * @param {any} metadata The new metadata.
         * @returns {Dataset} The calling Dataset.
         */
        metadata(metadata: any): Dataset;
        _getExtent(accessor: _Accessor, typeCoercer: (d: any) => any, plotMetadata?: any): any[];
    }
}


declare module Plottable {
    module Core {
        module RenderController {
            module RenderPolicy {
                /**
                 * A policy to render components.
                 */
                interface RenderPolicy {
                    render(): any;
                }
                /**
                 * Never queue anything, render everything immediately. Useful for
                 * debugging, horrible for performance.
                 */
                class Immediate implements RenderPolicy {
                    render(): void;
                }
                /**
                 * The default way to render, which only tries to render every frame
                 * (usually, 1/60th of a second).
                 */
                class AnimationFrame implements RenderPolicy {
                    render(): void;
                }
                /**
                 * Renders with `setTimeout`. This is generally an inferior way to render
                 * compared to `requestAnimationFrame`, but it's still there if you want
                 * it.
                 */
                class Timeout implements RenderPolicy {
                    _timeoutMsec: number;
                    render(): void;
                }
            }
        }
    }
}


declare module Plottable {
    module Core {
        /**
         * The RenderController is responsible for enqueueing and synchronizing
         * layout and render calls for Plottable components.
         *
         * Layouts and renders occur inside an animation callback
         * (window.requestAnimationFrame if available).
         *
         * If you require immediate rendering, call RenderController.flush() to
         * perform enqueued layout and rendering serially.
         *
         * If you want to always have immediate rendering (useful for debugging),
         * call
         * ```typescript
         * Plottable.Core.RenderController.setRenderPolicy(
         *   new Plottable.Core.RenderController.RenderPolicy.Immediate()
         * );
         * ```
         */
        module RenderController {
            var _renderPolicy: RenderPolicy.RenderPolicy;
            function setRenderPolicy(policy: string): void;
            function setRenderPolicy(policy: RenderPolicy.RenderPolicy): void;
            /**
             * If the RenderController is enabled, we enqueue the component for
             * render. Otherwise, it is rendered immediately.
             *
             * @param {AbstractComponent} component Any Plottable component.
             */
            function registerToRender(c: Component.AbstractComponent): void;
            /**
             * If the RenderController is enabled, we enqueue the component for
             * layout and render. Otherwise, it is rendered immediately.
             *
             * @param {AbstractComponent} component Any Plottable component.
             */
            function registerToComputeLayout(c: Component.AbstractComponent): void;
            /**
             * Render everything that is waiting to be rendered right now, instead of
             * waiting until the next frame.
             *
             * Useful to call when debugging.
             */
            function flush(): void;
        }
    }
}


declare module Plottable {
    module Core {
        /**
         * The ResizeBroadcaster will broadcast a notification to any registered
         * components when the window is resized.
         *
         * The broadcaster and single event listener are lazily constructed.
         *
         * Upon resize, the _resized flag will be set to true until after the next
         * flush of the RenderController. This is used, for example, to disable
         * animations during resize.
         */
        module ResizeBroadcaster {
            /**
             * Checks if the window has been resized and the RenderController
             * has not yet been flushed.
             *
             * @returns {boolean} If the window has been resized/RenderController
             * has not yet been flushed.
             */
            function resizing(): boolean;
            /**
             * Sets that it is not resizing anymore. Good if it stubbornly thinks
             * it is still resizing, or for cancelling the effects of resizing
             * prematurely.
             */
            function clearResizing(): void;
            /**
             * Registers a component.
             *
             * When the window is resized, ._invalidateLayout() is invoked on the
             * component, which will enqueue the component for layout and rendering
             * with the RenderController.
             *
             * @param {Component} component Any Plottable component.
             */
            function register(c: Component.AbstractComponent): void;
            /**
             * Deregisters the components.
             *
             * The component will no longer receive updates on window resize.
             *
             * @param {Component} component Any Plottable component.
             */
            function deregister(c: Component.AbstractComponent): void;
        }
    }
}

declare module Plottable {
    /**
     * Access specific datum property.
     */
    interface _Accessor {
        (datum: any, index?: number, userMetadata?: any, plotMetadata?: Plot.PlotMetadata): any;
    }
    /**
     * Retrieves scaled datum property.
     */
    interface _Projector {
        (datum: any, index: number, userMetadata: any, plotMetadata: Plot.PlotMetadata): any;
    }
    /**
     * Projector with applied user and plot metadata
     */
    interface _AppliedProjector {
        (datum: any, index: number): any;
    }
    /**
     * Defines a way how specific attribute needs be retrieved before rendering.
     */
    interface _Projection {
        accessor: _Accessor;
        scale?: Scale.AbstractScale<any, any>;
        attribute: string;
    }
    /**
     * A mapping from attributes ("x", "fill", etc.) to the functions that get
     * that information out of the data.
     *
     * So if my data looks like `{foo: 5, bar: 6}` and I want the radius to scale
     * with both `foo` and `bar`, an entry in this type might be `{"r":
     * function(d) { return foo + bar; }`.
     */
    interface AttributeToProjector {
        [attrToSet: string]: _Projector;
    }
    interface _AttributeToAppliedProjector {
        [attrToSet: string]: _AppliedProjector;
    }
    /**
     * A simple bounding box.
     */
    interface SelectionArea {
        xMin: number;
        xMax: number;
        yMin: number;
        yMax: number;
    }
    interface _SpaceRequest {
        width: number;
        height: number;
        wantsWidth: boolean;
        wantsHeight: boolean;
    }
    interface _PixelArea {
        xMin: number;
        xMax: number;
        yMin: number;
        yMax: number;
    }
    /**
     * The range of your current data. For example, [1, 2, 6, -5] has the Extent
     * `{min: -5, max: 6}`.
     *
     * The point of this type is to hopefully replace the less-elegant `[min,
     * max]` extents produced by d3.
     */
    interface Extent {
        min: number;
        max: number;
    }
    /**
     * A simple location on the screen.
     */
    interface Point {
        x: number;
        y: number;
    }
}


declare module Plottable {
    class Domainer {
        /**
         * Constructs a new Domainer.
         *
         * @constructor
         * @param {(extents: any[][]) => any[]} combineExtents
         *        If present, this function will be used by the Domainer to merge
         *        all the extents that are present on a scale.
         *
         *        A plot may draw multiple things relative to a scale, e.g.
         *        different stocks over time. The plot computes their extents,
         *        which are a [min, max] pair. combineExtents is responsible for
         *        merging them all into one [min, max] pair. It defaults to taking
         *        the min of the first elements and the max of the second arguments.
         */
        constructor(combineExtents?: (extents: any[][]) => any[]);
        /**
         * @param {any[][]} extents The list of extents to be reduced to a single
         *        extent.
         * @param {QuantitativeScale} scale
         *        Since nice() must do different things depending on Linear, Log,
         *        or Time scale, the scale must be passed in for nice() to work.
         * @returns {any[]} The domain, as a merging of all exents, as a [min, max]
         *                 pair.
         */
        computeDomain(extents: any[][], scale: Scale.AbstractQuantitative<any>): any[];
        /**
         * Sets the Domainer to pad by a given ratio.
         *
         * @param {number} padProportion Proportionally how much bigger the
         *         new domain should be (0.05 = 5% larger).
         *
         *         A domainer will pad equal visual amounts on each side.
         *         On a linear scale, this means both sides are padded the same
         *         amount: [10, 20] will be padded to [5, 25].
         *         On a log scale, the top will be padded more than the bottom, so
         *         [10, 100] will be padded to [1, 1000].
         *
         * @returns {Domainer} The calling Domainer.
         */
        pad(padProportion?: number): Domainer;
        /**
         * Adds a padding exception, a value that will not be padded at either end of the domain.
         *
         * Eg, if a padding exception is added at x=0, then [0, 100] will pad to [0, 105] instead of [-2.5, 102.5].
         * If a key is provided, it will be registered under that key with standard map semantics. (Overwrite / remove by key)
         * If a key is not provided, it will be added with set semantics (Can be removed by value)
         *
         * @param {any} exception The padding exception to add.
         * @param {string} key The key to register the exception under.
         * @returns {Domainer} The calling domainer
         */
        addPaddingException(exception: any, key?: string): Domainer;
        /**
         * Removes a padding exception, allowing the domain to pad out that value again.
         *
         * If a string is provided, it is assumed to be a key and the exception associated with that key is removed.
         * If a non-string is provdied, it is assumed to be an unkeyed exception and that exception is removed.
         *
         * @param {any} keyOrException The key for the value to remove, or the value to remove
         * @return {Domainer} The calling domainer
         */
        removePaddingException(keyOrException: any): Domainer;
        /**
         * Adds an included value, a value that must be included inside the domain.
         *
         * Eg, if a value exception is added at x=0, then [50, 100] will expand to [0, 100] rather than [50, 100].
         * If a key is provided, it will be registered under that key with standard map semantics. (Overwrite / remove by key)
         * If a key is not provided, it will be added with set semantics (Can be removed by value)
         *
         * @param {any} value The included value to add.
         * @param {string} key The key to register the value under.
         * @returns {Domainer} The calling domainer
         */
        addIncludedValue(value: any, key?: string): Domainer;
        /**
         * Remove an included value, allowing the domain to not include that value gain again.
         *
         * If a string is provided, it is assumed to be a key and the value associated with that key is removed.
         * If a non-string is provdied, it is assumed to be an unkeyed value and that value is removed.
         *
         * @param {any} keyOrException The key for the value to remove, or the value to remove
         * @return {Domainer} The calling domainer
         */
        removeIncludedValue(valueOrKey: any): Domainer;
        /**
         * Extends the scale's domain so it starts and ends with "nice" values.
         *
         * @param {number} count The number of ticks that should fit inside the new domain.
         * @return {Domainer} The calling Domainer.
         */
        nice(count?: number): Domainer;
    }
}


declare module Plottable {
    module Scale {
        class AbstractScale<D, R> extends Core.PlottableObject implements Core.Listenable {
            protected _d3Scale: D3.Scale.Scale;
            broadcaster: Core.Broadcaster;
            _typeCoercer: (d: any) => any;
            /**
             * Constructs a new Scale.
             *
             * A Scale is a wrapper around a D3.Scale.Scale. A Scale is really just a
             * function. Scales have a domain (input), a range (output), and a function
             * from domain to range.
             *
             * @constructor
             * @param {D3.Scale.Scale} scale The D3 scale backing the Scale.
             */
            constructor(scale: D3.Scale.Scale);
            protected _getAllExtents(): D[][];
            protected _getExtent(): D[];
            /**
             * Modifies the domain on the scale so that it includes the extent of all
             * perspectives it depends on. This will normally happen automatically, but
             * if you set domain explicitly with `plot.domain(x)`, you will need to
             * call this function if you want the domain to neccessarily include all
             * the data.
             *
             * Extent: The [min, max] pair for a Scale.Quantitative, all covered
             * strings for a Scale.Ordinal.
             *
             * Perspective: A combination of a Dataset and an Accessor that
             * represents a view in to the data.
             *
             * @returns {Scale} The calling Scale.
             */
            autoDomain(): AbstractScale<D, R>;
            _autoDomainIfAutomaticMode(): void;
            /**
             * Computes the range value corresponding to a given domain value. In other
             * words, apply the function to value.
             *
             * @param {R} value A domain value to be scaled.
             * @returns {R} The range value corresponding to the supplied domain value.
             */
            scale(value: D): R;
            /**
             * Gets the domain.
             *
             * @returns {D[]} The current domain.
             */
            domain(): D[];
            /**
             * Sets the domain.
             *
             * @param {D[]} values If provided, the new value for the domain. On
             * a QuantitativeScale, this is a [min, max] pair, or a [max, min] pair to
             * make the function decreasing. On Scale.Ordinal, this is an array of all
             * input values.
             * @returns {Scale} The calling Scale.
             */
            domain(values: D[]): AbstractScale<D, R>;
            protected _getDomain(): any[];
            protected _setDomain(values: D[]): void;
            /**
             * Gets the range.
             *
             * In the case of having a numeric range, it will be a [min, max] pair. In
             * the case of string range (e.g. Scale.InterpolatedColor), it will be a
             * list of all possible outputs.
             *
             * @returns {R[]} The current range.
             */
            range(): R[];
            /**
             * Sets the range.
             *
             * In the case of having a numeric range, it will be a [min, max] pair. In
             * the case of string range (e.g. Scale.InterpolatedColor), it will be a
             * list of all possible outputs.
             *
             * @param {R[]} values If provided, the new values for the range.
             * @returns {Scale} The calling Scale.
             */
            range(values: R[]): AbstractScale<D, R>;
            /**
             * Constructs a copy of the Scale with the same domain and range but without
             * any registered listeners.
             *
             * @returns {Scale} A copy of the calling Scale.
             */
            copy(): AbstractScale<D, R>;
            /**
             * When a renderer determines that the extent of a projector has changed,
             * it will call this function. This function should ensure that
             * the scale has a domain at least large enough to include extent.
             *
             * @param {number} rendererID A unique indentifier of the renderer sending
             *                 the new extent.
             * @param {string} attr The attribute being projected, e.g. "x", "y0", "r"
             * @param {D[]} extent The new extent to be included in the scale.
             */
            _updateExtent(plotProvidedKey: string, attr: string, extent: D[]): AbstractScale<D, R>;
            _removeExtent(plotProvidedKey: string, attr: string): AbstractScale<D, R>;
        }
    }
}


declare module Plottable {
    module Scale {
        class AbstractQuantitative<D> extends AbstractScale<D, number> {
            protected _d3Scale: D3.Scale.QuantitativeScale;
            _userSetDomainer: boolean;
            _typeCoercer: (d: any) => number;
            /**
             * Constructs a new QuantitativeScale.
             *
             * A QuantitativeScale is a Scale that maps anys to numbers. It
             * is invertible and continuous.
             *
             * @constructor
             * @param {D3.Scale.QuantitativeScale} scale The D3 QuantitativeScale
             * backing the QuantitativeScale.
             */
            constructor(scale: D3.Scale.QuantitativeScale);
            protected _getExtent(): D[];
            /**
             * Retrieves the domain value corresponding to a supplied range value.
             *
             * @param {number} value: A value from the Scale's range.
             * @returns {D} The domain value corresponding to the supplied range value.
             */
            invert(value: number): D;
            /**
             * Creates a copy of the QuantitativeScale with the same domain and range but without any registered list.
             *
             * @returns {AbstractQuantitative} A copy of the calling QuantitativeScale.
             */
            copy(): AbstractQuantitative<D>;
            domain(): D[];
            domain(values: D[]): AbstractQuantitative<D>;
            protected _setDomain(values: D[]): void;
            /**
             * Sets or gets the QuantitativeScale's output interpolator
             *
             * @param {D3.Transition.Interpolate} [factory] The output interpolator to use.
             * @returns {D3.Transition.Interpolate|AbstractQuantitative} The current output interpolator, or the calling QuantitativeScale.
             */
            interpolate(): D3.Transition.Interpolate;
            interpolate(factory: D3.Transition.Interpolate): AbstractQuantitative<D>;
            /**
             * Sets the range of the QuantitativeScale and sets the interpolator to d3.interpolateRound.
             *
             * @param {number[]} values The new range value for the range.
             */
            rangeRound(values: number[]): AbstractQuantitative<D>;
            /**
             * Gets ticks generated by the default algorithm.
             */
            getDefaultTicks(): D[];
            /**
             * Gets the clamp status of the QuantitativeScale (whether to cut off values outside the ouput range).
             *
             * @returns {boolean} The current clamp status.
             */
            clamp(): boolean;
            /**
             * Sets the clamp status of the QuantitativeScale (whether to cut off values outside the ouput range).
             *
             * @param {boolean} clamp Whether or not to clamp the QuantitativeScale.
             * @returns {AbstractQuantitative} The calling QuantitativeScale.
             */
            clamp(clamp: boolean): AbstractQuantitative<D>;
            /**
             * Gets a set of tick values spanning the domain.
             *
             * @returns {any[]} The generated ticks.
             */
            ticks(): any[];
            /**
             * Gets the default number of ticks.
             *
             * @returns {number} The default number of ticks.
             */
            numTicks(): number;
            /**
             * Sets the default number of ticks to generate.
             *
             * @param {number} count The new default number of ticks.
             * @returns {Quantitative} The calling QuantitativeScale.
             */
            numTicks(count: number): AbstractQuantitative<D>;
            /**
             * Given a domain, expands its domain onto "nice" values, e.g. whole
             * numbers.
             */
            _niceDomain(domain: any[], count?: number): any[];
            /**
             * Gets a Domainer of a scale. A Domainer is responsible for combining
             * multiple extents into a single domain.
             *
             * @return {Domainer} The scale's current domainer.
             */
            domainer(): Domainer;
            /**
             * Sets a Domainer of a scale. A Domainer is responsible for combining
             * multiple extents into a single domain.
             *
             * When you set domainer, we assume that you know what you want the domain
             * to look like better that we do. Ensuring that the domain is padded,
             * includes 0, etc., will be the responsability of the new domainer.
             *
             * @param {Domainer} domainer If provided, the new domainer.
             * @return {AbstractQuantitative} The calling QuantitativeScale.
             */
            domainer(domainer: Domainer): AbstractQuantitative<D>;
            _defaultExtent(): any[];
            /**
             * Gets the tick generator of the AbstractQuantitative.
             *
             * @returns {TickGenerator} The current tick generator.
             */
            tickGenerator(): TickGenerators.TickGenerator<D>;
            /**
             * Sets a tick generator
             *
             * @param {TickGenerator} generator, the new tick generator.
             * @return {AbstractQuantitative} The calling AbstractQuantitative.
             */
            tickGenerator(generator: TickGenerators.TickGenerator<D>): AbstractQuantitative<D>;
        }
    }
}


declare module Plottable {
    module Scale {
        class Linear extends AbstractQuantitative<number> {
            /**
             * Constructs a new LinearScale.
             *
             * This scale maps from domain to range with a simple `mx + b` formula.
             *
             * @constructor
             * @param {D3.Scale.LinearScale} [scale] The D3 LinearScale backing the
             * LinearScale. If not supplied, uses a default scale.
             */
            constructor();
            constructor(scale: D3.Scale.LinearScale);
            /**
             * Constructs a copy of the LinearScale with the same domain and range but
             * without any registered listeners.
             *
             * @returns {Linear} A copy of the calling LinearScale.
             */
            copy(): Linear;
        }
    }
}


declare module Plottable {
    module Scale {
        class Log extends AbstractQuantitative<number> {
            /**
             * Constructs a new Scale.Log.
             *
             * Warning: Log is deprecated; if possible, use ModifiedLog. Log scales are
             * very unstable due to the fact that they can't handle 0 or negative
             * numbers. The only time when you would want to use a Log scale over a
             * ModifiedLog scale is if you're plotting very small data, such as all
             * data < 1.
             *
             * @constructor
             * @param {D3.Scale.LogScale} [scale] The D3 Scale.Log backing the Scale.Log. If not supplied, uses a default scale.
             */
            constructor();
            constructor(scale: D3.Scale.LogScale);
            /**
             * Creates a copy of the Scale.Log with the same domain and range but without any registered listeners.
             *
             * @returns {Log} A copy of the calling Log.
             */
            copy(): Log;
            _defaultExtent(): number[];
        }
    }
}


declare module Plottable {
    module Scale {
        class ModifiedLog extends AbstractQuantitative<number> {
            /**
             * Creates a new Scale.ModifiedLog.
             *
             * A ModifiedLog scale acts as a regular log scale for large numbers.
             * As it approaches 0, it gradually becomes linear. This means that the
             * scale won't freak out if you give it 0 or a negative number, where an
             * ordinary Log scale would.
             *
             * However, it does mean that scale will be effectively linear as values
             * approach 0. If you want very small values on a log scale, you should use
             * an ordinary Scale.Log instead.
             *
             * @constructor
             * @param {number} [base]
             *        The base of the log. Defaults to 10, and must be > 1.
             *
             *        For base <= x, scale(x) = log(x).
             *
             *        For 0 < x < base, scale(x) will become more and more
             *        linear as it approaches 0.
             *
             *        At x == 0, scale(x) == 0.
             *
             *        For negative values, scale(-x) = -scale(x).
             */
            constructor(base?: number);
            scale(x: number): number;
            invert(x: number): number;
            protected _getDomain(): number[];
            protected _setDomain(values: number[]): void;
            ticks(count?: number): number[];
            copy(): ModifiedLog;
            _niceDomain(domain: any[], count?: number): any[];
            /**
             * Gets whether or not to return tick values other than powers of base.
             *
             * This defaults to false, so you'll normally only see ticks like
             * [10, 100, 1000]. If you turn it on, you might see ticks values
             * like [10, 50, 100, 500, 1000].
             * @returns {boolean} the current setting.
             */
            showIntermediateTicks(): boolean;
            /**
             * Sets whether or not to return ticks values other than powers or base.
             *
             * @param {boolean} show If provided, the desired setting.
             * @returns {ModifiedLog} The calling ModifiedLog.
             */
            showIntermediateTicks(show: boolean): ModifiedLog;
        }
    }
}


declare module Plottable {
    module Scale {
        class Ordinal extends AbstractScale<string, number> {
            protected _d3Scale: D3.Scale.OrdinalScale;
            _typeCoercer: (d: any) => any;
            /**
             * Creates an OrdinalScale.
             *
             * An OrdinalScale maps strings to numbers. A common use is to map the
             * labels of a bar plot (strings) to their pixel locations (numbers).
             *
             * @constructor
             */
            constructor(scale?: D3.Scale.OrdinalScale);
            protected _getExtent(): string[];
            domain(): string[];
            domain(values: string[]): Ordinal;
            protected _setDomain(values: string[]): void;
            range(): number[];
            range(values: number[]): Ordinal;
            /**
             * Returns the width of the range band. Only valid when rangeType is set to "bands".
             *
             * @returns {number} The range band width or 0 if rangeType isn't "bands".
             */
            rangeBand(): number;
            innerPadding(): number;
            fullBandStartAndWidth(v: string): number[];
            /**
             * Get the range type.
             *
             * @returns {string} The current range type.
             */
            rangeType(): string;
            /**
             * Set the range type.
             *
             * @param {string} rangeType If provided, either "points" or "bands" indicating the
             *     d3 method used to generate range bounds.
             * @param {number} [outerPadding] If provided, the padding outside the range,
             *     proportional to the range step.
             * @param {number} [innerPadding] If provided, the padding between bands in the range,
             *     proportional to the range step. This parameter is only used in
             *     "bands" type ranges.
             * @returns {Ordinal} The calling Ordinal.
             */
            rangeType(rangeType: string, outerPadding?: number, innerPadding?: number): Ordinal;
            copy(): Ordinal;
        }
    }
}


declare module Plottable {
    module Scale {
        class Color extends AbstractScale<string, string> {
            /**
             * Constructs a ColorScale.
             *
             * @constructor
             * @param {string} [scaleType] the type of color scale to create
             *     (Category10/Category20/Category20b/Category20c).
             * See https://github.com/mbostock/d3/wiki/Ordinal-Scales#categorical-colors
             */
            constructor(scaleType?: string);
            protected _getExtent(): string[];
            scale(value: string): string;
        }
    }
}


declare module Plottable {
    module Scale {
        class Time extends AbstractQuantitative<any> {
            _typeCoercer: (d: any) => any;
            /**
             * Constructs a TimeScale.
             *
             * A TimeScale maps Date objects to numbers.
             *
             * @constructor
             * @param {D3.Scale.Time} scale The D3 LinearScale backing the Scale.Time. If not supplied, uses a default scale.
             */
            constructor();
            constructor(scale: D3.Scale.LinearScale);
            tickInterval(interval: D3.Time.Interval, step?: number): any[];
            protected _setDomain(values: any[]): void;
            copy(): Time;
            _defaultExtent(): any[];
        }
    }
}


declare module Plottable {
    module Scale {
        /**
         * This class implements a color scale that takes quantitive input and
         * interpolates between a list of color values. It returns a hex string
         * representing the interpolated color.
         *
         * By default it generates a linear scale internally.
         */
        class InterpolatedColor extends AbstractScale<number, string> {
            /**
             * Constructs an InterpolatedColorScale.
             *
             * An InterpolatedColorScale maps numbers evenly to color strings.
             *
             * @constructor
             * @param {string|string[]} colorRange the type of color scale to
             *     create. Default is "reds". @see {@link colorRange} for further
             *     options.
             * @param {string} scaleType the type of underlying scale to use
             *     (linear/pow/log/sqrt). Default is "linear". @see {@link scaleType}
             *     for further options.
             */
            constructor(colorRange?: any, scaleType?: string);
            /**
             * Gets the color range.
             *
             * @returns {string[]} the current color values for the range as strings.
             */
            colorRange(): string[];
            /**
             * Sets the color range.
             *
             * @param {string|string[]} [colorRange]. If provided and if colorRange is one of
             * (reds/blues/posneg), uses the built-in color groups. If colorRange is an
             * array of strings with at least 2 values (e.g. ["#FF00FF", "red",
             * "dodgerblue"], the resulting scale will interpolate between the color
             * values across the domain.
             * @returns {InterpolatedColor} The calling InterpolatedColor.
             */
            colorRange(colorRange: any): InterpolatedColor;
            /**
             * Gets the internal scale type.
             *
             * @returns {string} The current scale type.
             */
            scaleType(): string;
            /**
             * Sets the internal scale type.
             *
             * @param {string} scaleType If provided, the type of d3 scale to use internally.  (linear/log/sqrt/pow).
             * @returns {InterpolatedColor} The calling InterpolatedColor.
             */
            scaleType(scaleType: string): InterpolatedColor;
            autoDomain(): InterpolatedColor;
        }
    }
}


declare module Plottable {
    module _Util {
        class ScaleDomainCoordinator<D> {
            /**
             * Constructs a ScaleDomainCoordinator.
             *
             * @constructor
             * @param {Scale[]} scales A list of scales whose domains should be linked.
             */
            constructor(scales: Scale.AbstractScale<D, any>[]);
            rescale(scale: Scale.AbstractScale<D, any>): void;
        }
    }
}


declare module Plottable {
    module Scale {
        module TickGenerators {
            interface TickGenerator<D> {
                (scale: AbstractQuantitative<D>): D[];
            }
            /**
             * Creates a tick generator using the specified interval.
             *
             * Generates ticks at multiples of the interval while also including the domain boundaries.
             *
             * @param {number} interval The interval between two ticks (not including the end ticks).
             *
             * @returns {TickGenerator} A tick generator using the specified interval.
             */
            function intervalTickGenerator(interval: number): TickGenerator<number>;
            /**
             * Creates a tick generator that will filter for only the integers in defaultTicks and return them.
             *
             * Will also include the end ticks.
             *
             * @returns {TickGenerator} A tick generator returning only integer ticks.
             */
            function integerTickGenerator(): TickGenerator<number>;
        }
    }
}


declare module Plottable {
    module _Drawer {
        /**
         * A step for the drawer to draw.
         *
         * Specifies how AttributeToProjector needs to be animated.
         */
        interface DrawStep {
            attrToProjector: AttributeToProjector;
            animator: Animator.PlotAnimator;
        }
        interface AppliedDrawStep {
            attrToProjector: _AttributeToAppliedProjector;
            animator: Animator.PlotAnimator;
        }
        class AbstractDrawer {
            protected _className: string;
            key: string;
            /**
             * Sets the class, which needs to be applied to bound elements.
             *
             * @param{string} className The class name to be applied.
             */
            setClass(className: string): AbstractDrawer;
            /**
             * Constructs a Drawer
             *
             * @constructor
             * @param{string} key The key associated with this Drawer
             */
            constructor(key: string);
            setup(area: D3.Selection): void;
            /**
             * Removes the Drawer and its renderArea
             */
            remove(): void;
            /**
             * Enter new data to render area and creates binding
             *
             * @param{any[]} data The data to be drawn
             */
            protected _enterData(data: any[]): void;
            /**
             * Draws data using one step
             *
             * @param{AppliedDrawStep} step The step, how data should be drawn.
             */
            protected _drawStep(step: AppliedDrawStep): void;
            protected _numberOfAnimationIterations(data: any[]): number;
            protected _prepareDrawSteps(drawSteps: AppliedDrawStep[]): void;
            protected _prepareData(data: any[], drawSteps: AppliedDrawStep[]): any[];
            /**
             * Draws the data into the renderArea using the spefic steps and metadata
             *
             * @param{any[]} data The data to be drawn
             * @param{DrawStep[]} drawSteps The list of steps, which needs to be drawn
             * @param{any} userMetadata The metadata provided by user
             * @param{any} plotMetadata The metadata provided by plot
             */
            draw(data: any[], drawSteps: DrawStep[], userMetadata: any, plotMetadata: Plot.PlotMetadata): number;
            /**
             * Retrieves the renderArea selection for the drawer
             *
             * @returns {D3.Selection} the renderArea selection
             */
            _getRenderArea(): D3.Selection;
        }
    }
}


declare module Plottable {
    module _Drawer {
        class Line extends AbstractDrawer {
            protected _enterData(data: any[]): void;
            setup(area: D3.Selection): void;
            protected _numberOfAnimationIterations(data: any[]): number;
            protected _drawStep(step: AppliedDrawStep): void;
        }
    }
}


declare module Plottable {
    module _Drawer {
        class Area extends Line {
            protected _enterData(data: any[]): void;
            /**
             * Sets the value determining if line should be drawn.
             *
             * @param{boolean} draw The value determing if line should be drawn.
             */
            drawLine(draw: boolean): Area;
            setup(area: D3.Selection): void;
            protected _drawStep(step: AppliedDrawStep): void;
        }
    }
}


declare module Plottable {
    module _Drawer {
        class Element extends AbstractDrawer {
            protected _svgElement: string;
            /**
             * Sets the svg element, which needs to be bind to data
             *
             * @param{string} tag The svg element to be bind
             */
            svgElement(tag: string): Element;
            protected _drawStep(step: AppliedDrawStep): void;
            protected _enterData(data: any[]): void;
            protected _prepareDrawSteps(drawSteps: AppliedDrawStep[]): void;
            protected _prepareData(data: any[], drawSteps: AppliedDrawStep[]): any[];
        }
    }
}


declare module Plottable {
    module _Drawer {
        class Rect extends Element {
            constructor(key: string, isVertical: boolean);
            setup(area: D3.Selection): void;
            removeLabels(): void;
            _getIfLabelsTooWide(): boolean;
            drawText(data: any[], attrToProjector: AttributeToProjector, userMetadata: any, plotMetadata: Plot.PlotMetadata): void;
        }
    }
}


declare module Plottable {
    module _Drawer {
        class Arc extends Element {
            constructor(key: string);
            _drawStep(step: AppliedDrawStep): void;
            draw(data: any[], drawSteps: DrawStep[], userMetadata: any, plotMetadata: Plot.PlotMetadata): number;
        }
    }
}


declare module Plottable {
    module Component {
        class AbstractComponent extends Core.PlottableObject {
            static AUTORESIZE_BY_DEFAULT: boolean;
            protected _element: D3.Selection;
            protected _content: D3.Selection;
            clipPathEnabled: boolean;
            _parent: AbstractComponentContainer;
            protected _fixedHeightFlag: boolean;
            protected _fixedWidthFlag: boolean;
            protected _isSetup: boolean;
            protected _isAnchored: boolean;
            /**
             * Attaches the Component as a child of a given a DOM element. Usually only directly invoked on root-level Components.
             *
             * @param {D3.Selection} element A D3 selection consisting of the element to anchor under.
             */
            _anchor(element: D3.Selection): void;
            /**
             * Creates additional elements as necessary for the Component to function.
             * Called during _anchor() if the Component's element has not been created yet.
             * Override in subclasses to provide additional functionality.
             */
            protected _setup(): void;
            _requestedSpace(availableWidth: number, availableHeight: number): _SpaceRequest;
            /**
             * Computes the size, position, and alignment from the specified values.
             * If no parameters are supplied and the component is a root node,
             * they are inferred from the size of the component's element.
             *
             * @param {number} xOrigin x-coordinate of the origin of the component
             * @param {number} yOrigin y-coordinate of the origin of the component
             * @param {number} availableWidth available width for the component to render in
             * @param {number} availableHeight available height for the component to render in
             */
            _computeLayout(xOrigin?: number, yOrigin?: number, availableWidth?: number, availableHeight?: number): void;
            _render(): void;
            _doRender(): void;
            _invalidateLayout(): void;
            /**
             * Renders the Component into a given DOM element. The element must be as <svg>.
             *
             * @param {String|D3.Selection} element A D3 selection or a selector for getting the element to render into.
             * @returns {Component} The calling component.
             */
            renderTo(selector: String): AbstractComponent;
            renderTo(element: D3.Selection): AbstractComponent;
            /**
             * Causes the Component to recompute layout and redraw. If passed arguments, will resize the root SVG it lives in.
             *
             * This function should be called when CSS changes could influence the size
             * of the components, e.g. changing the font size.
             *
             * @param {number} [availableWidth]  - the width of the container element
             * @param {number} [availableHeight] - the height of the container element
             * @returns {Component} The calling component.
             */
            resize(width?: number, height?: number): AbstractComponent;
            /**
             * Enables or disables resize on window resizes.
             *
             * If enabled, window resizes will enqueue this component for a re-layout
             * and re-render. Animations are disabled during window resizes when auto-
             * resize is enabled.
             *
             * @param {boolean} flag Enable (true) or disable (false) auto-resize.
             * @returns {Component} The calling component.
             */
            autoResize(flag: boolean): AbstractComponent;
            /**
             * Sets the x alignment of the Component. This will be used if the
             * Component is given more space than it needs.
             *
             * For example, you may want to make a Legend postition itself it the top
             * right, so you would call `legend.xAlign("right")` and
             * `legend.yAlign("top")`.
             *
             * @param {string} alignment The x alignment of the Component (one of ["left", "center", "right"]).
             * @returns {Component} The calling Component.
             */
            xAlign(alignment: string): AbstractComponent;
            /**
             * Sets the y alignment of the Component. This will be used if the
             * Component is given more space than it needs.
             *
             * For example, you may want to make a Legend postition itself it the top
             * right, so you would call `legend.xAlign("right")` and
             * `legend.yAlign("top")`.
             *
             * @param {string} alignment The x alignment of the Component (one of ["top", "center", "bottom"]).
             * @returns {Component} The calling Component.
             */
            yAlign(alignment: string): AbstractComponent;
            /**
             * Sets the x offset of the Component. This will be used if the Component
             * is given more space than it needs.
             *
             * @param {number} offset The desired x offset, in pixels, from the left
             * side of the container.
             * @returns {Component} The calling Component.
             */
            xOffset(offset: number): AbstractComponent;
            /**
             * Sets the y offset of the Component. This will be used if the Component
             * is given more space than it needs.
             *
             * @param {number} offset The desired y offset, in pixels, from the top
             * side of the container.
             * @returns {Component} The calling Component.
             */
            yOffset(offset: number): AbstractComponent;
            /**
             * Attaches an Interaction to the Component, so that the Interaction will listen for events on the Component.
             *
             * @param {Interaction} interaction The Interaction to attach to the Component.
             * @returns {Component} The calling Component.
             */
            registerInteraction(interaction: Interaction.AbstractInteraction): AbstractComponent;
            /**
             * Adds/removes a given CSS class to/from the Component, or checks if the Component has a particular CSS class.
             *
             * @param {string} cssClass The CSS class to add/remove/check for.
             * @param {boolean} addClass Whether to add or remove the CSS class. If not supplied, checks for the CSS class.
             * @returns {boolean|Component} Whether the Component has the given CSS class, or the calling Component (if addClass is supplied).
             */
            classed(cssClass: string): boolean;
            classed(cssClass: string, addClass: boolean): AbstractComponent;
            /**
             * Checks if the Component has a fixed width or false if it grows to fill available space.
             * Returns false by default on the base Component class.
             *
             * @returns {boolean} Whether the component has a fixed width.
             */
            _isFixedWidth(): boolean;
            /**
             * Checks if the Component has a fixed height or false if it grows to fill available space.
             * Returns false by default on the base Component class.
             *
             * @returns {boolean} Whether the component has a fixed height.
             */
            _isFixedHeight(): boolean;
            /**
             * Merges this Component with another Component, returning a
             * ComponentGroup. This is used to layer Components on top of each other.
             *
             * There are four cases:
             * Component + Component: Returns a ComponentGroup with both components inside it.
             * ComponentGroup + Component: Returns the ComponentGroup with the Component appended.
             * Component + ComponentGroup: Returns the ComponentGroup with the Component prepended.
             * ComponentGroup + ComponentGroup: Returns a new ComponentGroup with two ComponentGroups inside it.
             *
             * @param {Component} c The component to merge in.
             * @returns {ComponentGroup} The relevant ComponentGroup out of the above four cases.
             */
            merge(c: AbstractComponent): Group;
            /**
             * Detaches a Component from the DOM. The component can be reused.
             *
             * This should only be used if you plan on reusing the calling
             * Components. Otherwise, use remove().
             *
             * @returns The calling Component.
             */
            detach(): AbstractComponent;
            /**
             * Removes a Component from the DOM and disconnects it from everything it's
             * listening to (effectively destroying it).
             */
            remove(): void;
            /**
             * Return the width of the component
             *
             * @return {number} width of the component
             */
            width(): number;
            /**
             * Return the height of the component
             *
             * @return {number} height of the component
             */
            height(): number;
            /**
             * Returns the foreground selection for the component
             * (A selection covering the front of the component)
             *
             * Will return undefined if the component has not been anchored
             *
             * @return {D3.Selection} foreground selection for the component
             */
            foreground(): D3.Selection;
            /**
             * Returns the background selection for the component
             * (A selection appearing behind of the component)
             *
             * Will return undefined if the component has not been anchored
             *
             * @return {D3.Selection} background selection for the component
             */
            background(): D3.Selection;
            /**
             * Returns the hitbox selection for the component
             * (A selection in front of the foreground used mainly for interactions)
             *
             * Will return undefined if the component has not been anchored
             *
             * @return {D3.Selection} hitbox selection for the component
             */
            hitBox(): D3.Selection;
        }
    }
}


declare module Plottable {
    module Component {
        class AbstractComponentContainer extends AbstractComponent {
            _anchor(element: D3.Selection): void;
            _render(): void;
            _removeComponent(c: AbstractComponent): void;
            _addComponent(c: AbstractComponent, prepend?: boolean): boolean;
            /**
             * Returns a list of components in the ComponentContainer.
             *
             * @returns {Component[]} the contained Components
             */
            components(): AbstractComponent[];
            /**
             * Returns true iff the ComponentContainer is empty.
             *
             * @returns {boolean} Whether the calling ComponentContainer is empty.
             */
            empty(): boolean;
            /**
             * Detaches all components contained in the ComponentContainer, and
             * empties the ComponentContainer.
             *
             * @returns {ComponentContainer} The calling ComponentContainer
             */
            detachAll(): AbstractComponentContainer;
            remove(): void;
        }
    }
}


declare module Plottable {
    module Component {
        class Group extends AbstractComponentContainer {
            /**
             * Constructs a GroupComponent.
             *
             * A GroupComponent is a set of Components that will be rendered on top of
             * each other. When you call Component.merge(Component), it creates and
             * returns a GroupComponent.
             *
             * @constructor
             * @param {Component[]} components The Components in the Group (default = []).
             */
            constructor(components?: AbstractComponent[]);
            _requestedSpace(offeredWidth: number, offeredHeight: number): _SpaceRequest;
            merge(c: AbstractComponent): Group;
            _computeLayout(xOrigin?: number, yOrigin?: number, availableWidth?: number, availableHeight?: number): Group;
            _isFixedWidth(): boolean;
            _isFixedHeight(): boolean;
        }
    }
}


declare module Plottable {
    module Axis {
        class AbstractAxis extends Component.AbstractComponent {
            /**
             * The css class applied to each end tick mark (the line on the end tick).
             */
            static END_TICK_MARK_CLASS: string;
            /**
             * The css class applied to each tick mark (the line on the tick).
             */
            static TICK_MARK_CLASS: string;
            /**
             * The css class applied to each tick label (the text associated with the tick).
             */
            static TICK_LABEL_CLASS: string;
            protected _tickMarkContainer: D3.Selection;
            protected _tickLabelContainer: D3.Selection;
            protected _baseline: D3.Selection;
            protected _scale: Scale.AbstractScale<any, number>;
            protected _computedWidth: number;
            protected _computedHeight: number;
            /**
             * Constructs an axis. An axis is a wrapper around a scale for rendering.
             *
             * @constructor
             * @param {Scale} scale The scale for this axis to render.
             * @param {string} orientation One of ["top", "left", "bottom", "right"];
             * on which side the axis will appear. On most axes, this is either "left"
             * or "bottom".
             * @param {Formatter} Data is passed through this formatter before being
             * displayed.
             */
            constructor(scale: Scale.AbstractScale<any, number>, orientation: string, formatter?: (d: any) => string);
            remove(): void;
            protected _isHorizontal(): boolean;
            protected _computeWidth(): number;
            protected _computeHeight(): number;
            _requestedSpace(offeredWidth: number, offeredHeight: number): _SpaceRequest;
            _isFixedHeight(): boolean;
            _isFixedWidth(): boolean;
            protected _rescale(): void;
            _computeLayout(xOffset?: number, yOffset?: number, availableWidth?: number, availableHeight?: number): void;
            protected _setup(): void;
            protected _getTickValues(): any[];
            _doRender(): void;
            protected _generateBaselineAttrHash(): {
                x1: number;
                y1: number;
                x2: number;
                y2: number;
            };
            protected _generateTickMarkAttrHash(isEndTickMark?: boolean): {
                x1: any;
                y1: any;
                x2: any;
                y2: any;
            };
            _invalidateLayout(): void;
            protected _setDefaultAlignment(): void;
            /**
             * Gets the current formatter on the axis. Data is passed through the
             * formatter before being displayed.
             *
             * @returns {Formatter} The calling Axis, or the current
             * Formatter.
             */
            formatter(): Formatter;
            /**
             * Sets the current formatter on the axis. Data is passed through the
             * formatter before being displayed.
             *
             * @param {Formatter} formatter If provided, data will be passed though `formatter(data)`.
             * @returns {Axis} The calling Axis.
             */
            formatter(formatter: Formatter): AbstractAxis;
            /**
             * Gets the current tick mark length.
             *
             * @returns {number} the current tick mark length.
             */
            tickLength(): number;
            /**
             * Sets the current tick mark length.
             *
             * @param {number} length If provided, length of each tick.
             * @returns {Axis} The calling Axis.
             */
            tickLength(length: number): AbstractAxis;
            /**
             * Gets the current end tick mark length.
             *
             * @returns {number} The current end tick mark length.
             */
            endTickLength(): number;
            /**
             * Sets the end tick mark length.
             *
             * @param {number} length If provided, the length of the end ticks.
             * @returns {BaseAxis} The calling Axis.
             */
            endTickLength(length: number): AbstractAxis;
            protected _maxLabelTickLength(): number;
            /**
             * Gets the padding between each tick mark and its associated label.
             *
             * @returns {number} the current padding.
             * length.
             */
            tickLabelPadding(): number;
            /**
             * Sets the padding between each tick mark and its associated label.
             *
             * @param {number} padding If provided, the desired padding.
             * @returns {Axis} The calling Axis.
             */
            tickLabelPadding(padding: number): AbstractAxis;
            /**
             * Gets the size of the gutter (the extra space between the tick
             * labels and the outer edge of the axis).
             *
             * @returns {number} the current gutter.
             * length.
             */
            gutter(): number;
            /**
             * Sets the size of the gutter (the extra space between the tick
             * labels and the outer edge of the axis).
             *
             * @param {number} size If provided, the desired gutter.
             * @returns {Axis} The calling Axis.
             */
            gutter(size: number): AbstractAxis;
            /**
             * Gets the orientation of the Axis.
             *
             * @returns {number} the current orientation.
             */
            orient(): string;
            /**
             * Sets the orientation of the Axis.
             *
             * @param {number} newOrientation If provided, the desired orientation
             * (top/bottom/left/right).
             * @returns {Axis} The calling Axis.
             */
            orient(newOrientation: string): AbstractAxis;
            /**
             * Gets whether the Axis is currently set to show the first and last
             * tick labels.
             *
             * @returns {boolean} whether or not the last
             * tick labels are showing.
             */
            showEndTickLabels(): boolean;
            /**
             * Sets whether the Axis is currently set to show the first and last tick
             * labels.
             *
             * @param {boolean} show Whether or not to show the first and last
             * labels.
             * @returns {Axis} The calling Axis.
             */
            showEndTickLabels(show: boolean): AbstractAxis;
            protected _hideEndTickLabels(): void;
            protected _hideOverlappingTickLabels(): void;
        }
    }
}


declare module Plottable {
    module Axis {
        /**
         * Defines a configuration for a time axis tier.
         * For details on how ticks are generated see: https://github.com/mbostock/d3/wiki/Time-Scales#ticks
         * interval - A time unit associated with this configuration (seconds, minutes, hours, etc).
         * step - number of intervals between each tick.
         * formatter - formatter used to format tick labels.
         */
        interface TimeAxisTierConfiguration {
            interval: D3.Time.Interval;
            step: number;
            formatter: Formatter;
        }
        /**
         * An array of linked TimeAxisTierConfigurations.
         * Each configuration will be shown on a different tier.
         * Currently, up to two tiers are supported.
         */
        interface TimeAxisConfiguration {
            tierConfigurations: TimeAxisTierConfiguration[];
        }
        class Time extends AbstractAxis {
            /**
             * Constructs a TimeAxis.
             *
             * A TimeAxis is used for rendering a TimeScale.
             *
             * @constructor
             * @param {TimeScale} scale The scale to base the Axis on.
             * @param {string} orientation The orientation of the Axis (top/bottom)
             */
            constructor(scale: Scale.Time, orientation: string);
            /**
             * Gets the possible Axis configurations.
             *
             * @returns {TimeAxisConfiguration[]} The possible tier configurations.
             */
            axisConfigurations(): TimeAxisConfiguration[];
            /**
             * Sets possible Axis configurations.
             * The axis will choose the most precise configuration that will display in
             * its current width.
             *
             * @param {TimeAxisConfiguration[]} configurations Possible axis configurations.
             * @returns {Axis.Time} The calling Axis.Time.
             */
            axisConfigurations(configurations: TimeAxisConfiguration[]): Time;
            orient(): string;
            orient(orientation: string): Time;
            _computeHeight(): number;
            protected _setup(): void;
            protected _getTickValues(): any[];
            protected _measureTextHeight(): number;
            _doRender(): Time;
        }
    }
}

declare module Plottable {
    module Axis {
        class Numeric extends AbstractAxis {
            /**
             * Constructs a NumericAxis.
             *
             * Just as an CategoryAxis is for rendering an OrdinalScale, a NumericAxis
             * is for rendering a QuantitativeScale.
             *
             * @constructor
             * @param {QuantitativeScale} scale The QuantitativeScale to base the axis on.
             * @param {string} orientation The orientation of the QuantitativeScale (top/bottom/left/right)
             * @param {Formatter} formatter A function to format tick labels (default Formatters.general()).
             */
            constructor(scale: Scale.AbstractQuantitative<number>, orientation: string, formatter?: (d: any) => string);
            protected _setup(): void;
            _computeWidth(): number;
            _computeHeight(): number;
            protected _getTickValues(): any[];
            protected _rescale(): void;
            _doRender(): void;
            /**
             * Gets the tick label position relative to the tick marks.
             *
             * @returns {string} The current tick label position.
             */
            tickLabelPosition(): string;
            /**
             * Sets the tick label position relative to the tick marks.
             *
             * @param {string} position If provided, the relative position of the tick label.
             *                          [top/center/bottom] for a vertical NumericAxis,
             *                          [left/center/right] for a horizontal NumericAxis.
             *                          Defaults to center.
             * @returns {Numeric} The calling Axis.Numeric.
             */
            tickLabelPosition(position: string): Numeric;
            /**
             * Gets whether or not the tick labels at the end of the graph are
             * displayed when partially cut off.
             *
             * @param {string} orientation Where on the scale to change tick labels.
             *                 On a "top" or "bottom" axis, this can be "left" or
             *                 "right". On a "left" or "right" axis, this can be "top"
             *                 or "bottom".
             * @returns {boolean} The current setting.
             */
            showEndTickLabel(orientation: string): boolean;
            /**
             * Sets whether or not the tick labels at the end of the graph are
             * displayed when partially cut off.
             *
             * @param {string} orientation If provided, where on the scale to change tick labels.
             *                 On a "top" or "bottom" axis, this can be "left" or
             *                 "right". On a "left" or "right" axis, this can be "top"
             *                 or "bottom".
             * @param {boolean} show Whether or not the given tick should be
             * displayed.
             * @returns {Numeric} The calling NumericAxis.
             */
            showEndTickLabel(orientation: string, show: boolean): Numeric;
        }
    }
}


declare module Plottable {
    module Axis {
        class Category extends AbstractAxis {
            /**
             * Constructs a CategoryAxis.
             *
             * A CategoryAxis takes an OrdinalScale and includes word-wrapping
             * algorithms and advanced layout logic to try to display the scale as
             * efficiently as possible.
             *
             * @constructor
             * @param {OrdinalScale} scale The scale to base the Axis on.
             * @param {string} orientation The orientation of the Axis (top/bottom/left/right) (default = "bottom").
             * @param {Formatter} formatter The Formatter for the Axis (default Formatters.identity())
             */
            constructor(scale: Scale.Ordinal, orientation?: string, formatter?: (d: any) => string);
            protected _setup(): void;
            protected _rescale(): void;
            _requestedSpace(offeredWidth: number, offeredHeight: number): _SpaceRequest;
            protected _getTickValues(): string[];
            /**
             * Sets the angle for the tick labels. Right now vertical-left (-90), horizontal (0), and vertical-right (90) are the only options.
             * @param {number} angle The angle for the ticks
             * @returns {Category} The calling Category Axis.
             *
             * Warning - this is not currently well supported and is likely to behave badly unless all the tick labels are short.
             * See tracking at https://github.com/palantir/plottable/issues/504
             */
            tickLabelAngle(angle: number): Category;
            /**
             * Gets the tick label angle
             * @returns {number} the tick label angle
             */
            tickLabelAngle(): number;
            _doRender(): Category;
            _computeLayout(xOrigin?: number, yOrigin?: number, availableWidth?: number, availableHeight?: number): void;
        }
    }
}


declare module Plottable {
    module Component {
        class Label extends AbstractComponent {
            /**
             * Creates a Label.
             *
             * A label is component that renders just text. The most common use of
             * labels is to create a title or axis labels.
             *
             * @constructor
             * @param {string} displayText The text of the Label (default = "").
             * @param {string} orientation The orientation of the Label (horizontal/left/right) (default = "horizontal").
             */
            constructor(displayText?: string, orientation?: string);
            /**
             * Sets the horizontal side the label will go to given the label is given more space that it needs
             *
             * @param {string} alignment The new setting, one of `["left", "center",
             * "right"]`. Defaults to `"center"`.
             * @returns {Label} The calling Label.
             */
            xAlign(alignment: string): Label;
            /**
             * Sets the vertical side the label will go to given the label is given more space that it needs
             *
             * @param {string} alignment The new setting, one of `["top", "center",
             * "bottom"]`. Defaults to `"center"`.
             * @returns {Label} The calling Label.
             */
            yAlign(alignment: string): Label;
            _requestedSpace(offeredWidth: number, offeredHeight: number): _SpaceRequest;
            protected _setup(): void;
            /**
             * Gets the current text on the Label.
             *
             * @returns {string} the text on the label.
             */
            text(): string;
            /**
             * Sets the current text on the Label.
             *
             * @param {string} displayText If provided, the new text for the Label.
             * @returns {Label} The calling Label.
             */
            text(displayText: string): Label;
            /**
             * Gets the orientation of the Label.
             *
             * @returns {string} the current orientation.
             */
            orient(): string;
            /**
             * Sets the orientation of the Label.
             *
             * @param {string} newOrientation If provided, the desired orientation
             * (horizontal/left/right).
             * @returns {Label} The calling Label.
             */
            orient(newOrientation: string): Label;
            /**
             * Gets the amount of padding in pixels around the Label.
             *
             * @returns {number} the current padding amount.
             */
            padding(): number;
            /**
             * Sets the amount of padding in pixels around the Label.
             *
             * @param {number} padAmount The desired padding amount in pixel values
             * @returns {Label} The calling Label.
             */
            padding(padAmount: number): Label;
            _doRender(): void;
            _computeLayout(xOffset?: number, yOffset?: number, availableWidth?: number, availableHeight?: number): Label;
        }
        class TitleLabel extends Label {
            /**
             * Creates a TitleLabel, a type of label made for rendering titles.
             *
             * @constructor
             */
            constructor(text?: string, orientation?: string);
        }
        class AxisLabel extends Label {
            /**
             * Creates a AxisLabel, a type of label made for rendering axis labels.
             *
             * @constructor
             */
            constructor(text?: string, orientation?: string);
        }
    }
}


declare module Plottable {
    module Component {
        class Legend extends AbstractComponent {
            /**
             * The css class applied to each legend row
             */
            static LEGEND_ROW_CLASS: string;
            /**
             * The css class applied to each legend entry
             */
            static LEGEND_ENTRY_CLASS: string;
            /**
             * Creates a Legend.
             *
             * The legend consists of a series of legend entries, each with a color and label taken from the `colorScale`.
             * The entries will be displayed in the order of the `colorScale` domain.
             *
             * @constructor
             * @param {Scale.Color} colorScale
             */
            constructor(colorScale: Scale.Color);
            /**
             * Gets the current max number of entries in Legend row.
             * @returns {number} The current max number of entries in row.
             */
            maxEntriesPerRow(): number;
            /**
             * Sets a new max number of entries in Legend row.
             *
             * @param {number} numEntries If provided, the new max number of entries in row.
             * @returns {Legend} The calling Legend.
             */
            maxEntriesPerRow(numEntries: number): Legend;
            /**
             * Gets the current sort function for Legend's entries.
             * @returns {(a: string, b: string) => number} The current sort function.
             */
            sortFunction(): (a: string, b: string) => number;
            /**
             * Sets a new sort function for Legend's entires.
             *
             * @param {(a: string, b: string) => number} newFn If provided, the new compare function.
             * @returns {Legend} The calling Legend.
             */
            sortFunction(newFn: (a: string, b: string) => number): Legend;
            /**
             * Gets the current color scale from the Legend.
             *
             * @returns {ColorScale} The current color scale.
             */
            scale(): Scale.Color;
            /**
             * Assigns a new color scale to the Legend.
             *
             * @param {Scale.Color} scale If provided, the new scale.
             * @returns {Legend} The calling Legend.
             */
            scale(scale: Scale.Color): Legend;
            remove(): void;
            _requestedSpace(offeredWidth: number, offeredHeight: number): _SpaceRequest;
            /**
             * Gets the legend entry under the given pixel position.
             *
             * @param {Point} position The pixel position.
             * @returns {D3.Selection} The selected entry, or null selection if no entry was selected.
             */
            getEntry(position: Point): D3.Selection;
            _doRender(): void;
        }
    }
}


declare module Plottable {
    module Component {
        class Gridlines extends AbstractComponent {
            /**
             * Creates a set of Gridlines.
             * @constructor
             *
             * @param {QuantitativeScale} xScale The scale to base the x gridlines on. Pass null if no gridlines are desired.
             * @param {QuantitativeScale} yScale The scale to base the y gridlines on. Pass null if no gridlines are desired.
             */
            constructor(xScale: Scale.AbstractQuantitative<any>, yScale: Scale.AbstractQuantitative<any>);
            remove(): Gridlines;
            protected _setup(): void;
            _doRender(): void;
        }
    }
}


declare module Plottable {
    module Component {
        interface _IterateLayoutResult {
            colProportionalSpace: number[];
            rowProportionalSpace: number[];
            guaranteedWidths: number[];
            guaranteedHeights: number[];
            wantsWidth: boolean;
            wantsHeight: boolean;
        }
        class Table extends AbstractComponentContainer {
            /**
             * Constructs a Table.
             *
             * A Table is used to combine multiple Components in the form of a grid. A
             * common case is combining a y-axis, x-axis, and the plotted data via
             * ```typescript
             * new Table([[yAxis, plot],
             *            [null,  xAxis]]);
             * ```
             *
             * @constructor
             * @param {Component[][]} [rows] A 2-D array of the Components to place in the table.
             * null can be used if a cell is empty. (default = [])
             */
            constructor(rows?: AbstractComponent[][]);
            /**
             * Adds a Component in the specified cell. The cell must be unoccupied.
             *
             * For example, instead of calling `new Table([[a, b], [null, c]])`, you
             * could call
             * ```typescript
             * var table = new Table();
             * table.addComponent(0, 0, a);
             * table.addComponent(0, 1, b);
             * table.addComponent(1, 1, c);
             * ```
             *
             * @param {number} row The row in which to add the Component.
             * @param {number} col The column in which to add the Component.
             * @param {Component} component The Component to be added.
             * @returns {Table} The calling Table.
             */
            addComponent(row: number, col: number, component: AbstractComponent): Table;
            _removeComponent(component: AbstractComponent): void;
            _requestedSpace(offeredWidth: number, offeredHeight: number): _SpaceRequest;
            _computeLayout(xOffset?: number, yOffset?: number, availableWidth?: number, availableHeight?: number): void;
            /**
             * Sets the row and column padding on the Table.
             *
             * @param {number} rowPadding The padding above and below each row, in pixels.
             * @param {number} colPadding the padding to the left and right of each column, in pixels.
             * @returns {Table} The calling Table.
             */
            padding(rowPadding: number, colPadding: number): Table;
            /**
             * Sets the layout weight of a particular row.
             * Space is allocated to rows based on their weight. Rows with higher weights receive proportionally more space.
             *
             * A common case would be to have one row take up 2/3rds of the space,
             * and the other row take up 1/3rd.
             *
             * Example:
             *
             * ```JavaScript
             * plot = new Plottable.Component.Table([
             *  [row1],
             *  [row2]
             * ]);
             *
             * // assign twice as much space to the first row
             * plot
             *  .rowWeight(0, 2)
             *  .rowWeight(1, 1)
             * ```
             *
             * @param {number} index The index of the row.
             * @param {number} weight The weight to be set on the row.
             * @returns {Table} The calling Table.
             */
            rowWeight(index: number, weight: number): Table;
            /**
             * Sets the layout weight of a particular column.
             * Space is allocated to columns based on their weight. Columns with higher weights receive proportionally more space.
             *
             * Please see `rowWeight` docs for an example.
             *
             * @param {number} index The index of the column.
             * @param {number} weight The weight to be set on the column.
             * @returns {Table} The calling Table.
             */
            colWeight(index: number, weight: number): Table;
            _isFixedWidth(): boolean;
            _isFixedHeight(): boolean;
        }
    }
}


declare module Plottable {
    module Plot {
        /**
         * A key that is also coupled with a dataset, a drawer and a metadata in Plot.
         */
        interface PlotDatasetKey {
            dataset: Dataset;
            drawer: _Drawer.AbstractDrawer;
            plotMetadata: PlotMetadata;
            key: string;
        }
        interface PlotMetadata {
            datasetKey: string;
        }
        class AbstractPlot extends Component.AbstractComponent {
            protected _dataChanged: boolean;
            protected _key2PlotDatasetKey: D3.Map<PlotDatasetKey>;
            protected _datasetKeysInOrder: string[];
            protected _renderArea: D3.Selection;
            protected _projections: {
                [x: string]: _Projection;
            };
            protected _animate: boolean;
            protected _animateOnNextRender: boolean;
            /**
             * Constructs a Plot.
             *
             * Plots render data. Common example include Plot.Scatter, Plot.Bar, and Plot.Line.
             *
             * A bare Plot has a DataSource and any number of projectors, which take
             * data and "project" it onto the Plot, such as "x", "y", "fill", "r".
             *
             * @constructor
             * @param {any[]|Dataset} [dataset] If provided, the data or Dataset to be associated with this Plot.
             */
            constructor();
            _anchor(element: D3.Selection): void;
            protected _setup(): void;
            remove(): void;
            /**
             * Adds a dataset to this plot. Identify this dataset with a key.
             *
             * A key is automatically generated if not supplied.
             *
             * @param {string} [key] The key of the dataset.
             * @param {any[]|Dataset} dataset dataset to add.
             * @returns {Plot} The calling Plot.
             */
            addDataset(key: string, dataset: Dataset): AbstractPlot;
            addDataset(key: string, dataset: any[]): AbstractPlot;
            addDataset(dataset: Dataset): AbstractPlot;
            addDataset(dataset: any[]): AbstractPlot;
            protected _getDrawer(key: string): _Drawer.AbstractDrawer;
            protected _getAnimator(key: string): Animator.PlotAnimator;
            protected _onDatasetUpdate(): void;
            /**
             * Sets an attribute of every data point.
             *
             * Here's a common use case:
             * ```typescript
             * plot.attr("r", function(d) { return d.foo; });
             * ```
             * This will set the radius of each datum `d` to be `d.foo`.
             *
             * @param {string} attrToSet The attribute to set across each data
             * point. Popular examples include "x", "y", "r". Scales that inherit from
             * Plot define their meaning.
             *
             * @param {Function|string|any} accessor Function to apply to each element
             * of the dataSource. If a Function, use `accessor(d, i)`. If a string,
             * `d[accessor]` is used. If anything else, use `accessor` as a constant
             * across all data points.
             *
             * @param {Scale.AbstractScale} scale If provided, the result of the accessor
             * is passed through the scale, such as `scale.scale(accessor(d, i))`.
             *
             * @returns {Plot} The calling Plot.
             */
            attr(attrToSet: string, accessor: any, scale?: Scale.AbstractScale<any, any>): AbstractPlot;
            /**
             * Identical to plot.attr
             */
            project(attrToSet: string, accessor: any, scale?: Scale.AbstractScale<any, any>): AbstractPlot;
            protected _generateAttrToProjector(): AttributeToProjector;
            _doRender(): void;
            /**
             * Enables or disables animation.
             *
             * @param {boolean} enabled Whether or not to animate.
             */
            animate(enabled: boolean): AbstractPlot;
            detach(): AbstractPlot;
            /**
             * This function makes sure that all of the scales in this._projections
             * have an extent that includes all the data that is projected onto them.
             */
            protected _updateScaleExtents(): void;
            _updateScaleExtent(attr: string): void;
            /**
             * Get the animator associated with the specified Animator key.
             *
             * @return {PlotAnimator} The Animator for the specified key.
             */
            animator(animatorKey: string): Animator.PlotAnimator;
            /**
             * Set the animator associated with the specified Animator key.
             *
             * @param {string} animatorKey The key for the Animator.
             * @param {PlotAnimator} animator An Animator to be assigned to
             * the specified key.
             * @returns {Plot} The calling Plot.
             */
            animator(animatorKey: string, animator: Animator.PlotAnimator): AbstractPlot;
            /**
             * Gets the dataset order by key
             *
             * @returns {string[]} A string array of the keys in order
             */
            datasetOrder(): string[];
            /**
             * Sets the dataset order by key
             *
             * @param {string[]} order If provided, a string array which represents the order of the keys.
             * This must be a permutation of existing keys.
             *
             * @returns {Plot} The calling Plot.
             */
            datasetOrder(order: string[]): AbstractPlot;
            /**
             * Removes a dataset by string key
             *
             * @param {string} key The key of the dataset
             * @return {Plot} The calling Plot.
             */
            removeDataset(key: string): AbstractPlot;
            /**
             * Remove a dataset given the dataset itself
             *
             * @param {Dataset} dataset The dataset to remove
             * @return {Plot} The calling Plot.
             */
            removeDataset(dataset: Dataset): AbstractPlot;
            /**
             * Remove a dataset given the underlying data array
             *
             * @param {any[]} dataArray The data to remove
             * @return {Plot} The calling Plot.
             */
            removeDataset(dataArray: any[]): AbstractPlot;
            datasets(): Dataset[];
            protected _getDrawersInOrder(): _Drawer.AbstractDrawer[];
            protected _generateDrawSteps(): _Drawer.DrawStep[];
            protected _additionalPaint(time: number): void;
            protected _getDataToDraw(): D3.Map<any[]>;
            /**
             * Gets the new plot metadata for new dataset with provided key
             *
             * @param {string} key The key of new dataset
             */
            protected _getPlotMetadataForDataset(key: string): PlotMetadata;
        }
    }
}


declare module Plottable {
    module Plot {
        class Pie extends AbstractPlot {
            /**
             * Constructs a PiePlot.
             *
             * @constructor
             */
            constructor();
            _computeLayout(xOffset?: number, yOffset?: number, availableWidth?: number, availableHeight?: number): void;
            addDataset(keyOrDataset: any, dataset?: any): Pie;
            protected _generateAttrToProjector(): AttributeToProjector;
            protected _getDrawer(key: string): _Drawer.AbstractDrawer;
        }
    }
}


declare module Plottable {
    module Plot {
        class AbstractXYPlot<X, Y> extends AbstractPlot {
            protected _xScale: Scale.AbstractScale<X, number>;
            protected _yScale: Scale.AbstractScale<Y, number>;
            /**
             * Constructs an XYPlot.
             *
             * An XYPlot is a plot from drawing 2-dimensional data. Common examples
             * include Scale.Line and Scale.Bar.
             *
             * @constructor
             * @param {any[]|Dataset} [dataset] The data or Dataset to be associated with this Renderer.
             * @param {Scale} xScale The x scale to use.
             * @param {Scale} yScale The y scale to use.
             */
            constructor(xScale: Scale.AbstractScale<X, number>, yScale: Scale.AbstractScale<Y, number>);
            /**
             * @param {string} attrToSet One of ["x", "y"] which determines the point's
             * x and y position in the Plot.
             */
            project(attrToSet: string, accessor: any, scale?: Scale.AbstractScale<any, any>): AbstractXYPlot<X, Y>;
            remove(): AbstractXYPlot<X, Y>;
            /**
             * Sets the automatic domain adjustment over visible points for y scale.
             *
             * If autoAdjustment is true adjustment is immediately performend.
             *
             * @param {boolean} autoAdjustment The new value for the automatic adjustment domain for y scale.
             * @returns {AbstractXYPlot} The calling AbstractXYPlot.
             */
            automaticallyAdjustYScaleOverVisiblePoints(autoAdjustment: boolean): AbstractXYPlot<X, Y>;
            /**
             * Sets the automatic domain adjustment over visible points for x scale.
             *
             * If autoAdjustment is true adjustment is immediately performend.
             *
             * @param {boolean} autoAdjustment The new value for the automatic adjustment domain for x scale.
             * @returns {AbstractXYPlot} The calling AbstractXYPlot.
             */
            automaticallyAdjustXScaleOverVisiblePoints(autoAdjustment: boolean): AbstractXYPlot<X, Y>;
            protected _generateAttrToProjector(): AttributeToProjector;
            _computeLayout(xOffset?: number, yOffset?: number, availableWidth?: number, availableHeight?: number): void;
            protected _updateXDomainer(): void;
            protected _updateYDomainer(): void;
            /**
             * Adjusts both domains' extents to show all datasets.
             *
             * This call does not override auto domain adjustment behavior over visible points.
             */
            showAllData(): void;
            protected _normalizeDatasets<A, B>(fromX: boolean): {
                a: A;
                b: B;
            }[];
            protected _projectorsReady(): _Projection;
        }
    }
}


declare module Plottable {
    module Plot {
        class Scatter<X, Y> extends AbstractXYPlot<X, Y> implements Interaction.Hoverable {
            /**
             * Constructs a ScatterPlot.
             *
             * @constructor
             * @param {Scale} xScale The x scale to use.
             * @param {Scale} yScale The y scale to use.
             */
            constructor(xScale: Scale.AbstractScale<X, number>, yScale: Scale.AbstractScale<Y, number>);
            /**
             * @param {string} attrToSet One of ["x", "y", "cx", "cy", "r",
             * "fill"]. "cx" and "cy" are aliases for "x" and "y". "r" is the datum's
             * radius, and "fill" is the CSS color of the datum.
             */
            project(attrToSet: string, accessor: any, scale?: Scale.AbstractScale<any, any>): Scatter<X, Y>;
            protected _getDrawer(key: string): _Drawer.Element;
            protected _generateAttrToProjector(): AttributeToProjector;
            protected _generateDrawSteps(): _Drawer.DrawStep[];
            protected _getClosestStruckPoint(p: Point, range: number): Interaction.HoverData;
            _hoverOverComponent(p: Point): void;
            _hoverOutComponent(p: Point): void;
            _doHover(p: Point): Interaction.HoverData;
        }
    }
}


declare module Plottable {
    module Plot {
        class Grid extends AbstractXYPlot<string, string> {
            /**
             * Constructs a GridPlot.
             *
             * A GridPlot is used to shade a grid of data. Each datum is a cell on the
             * grid, and the datum can control what color it is.
             *
             * @constructor
             * @param {Scale.Ordinal} xScale The x scale to use.
             * @param {Scale.Ordinal} yScale The y scale to use.
             * @param {Scale.Color|Scale.InterpolatedColor} colorScale The color scale
             * to use for each grid cell.
             */
            constructor(xScale: Scale.Ordinal, yScale: Scale.Ordinal, colorScale: Scale.AbstractScale<any, string>);
            addDataset(keyOrDataset: any, dataset?: any): Grid;
            protected _getDrawer(key: string): _Drawer.Element;
            /**
             * @param {string} attrToSet One of ["x", "y", "fill"]. If "fill" is used,
             * the data should return a valid CSS color.
             */
            project(attrToSet: string, accessor: any, scale?: Scale.AbstractScale<any, any>): Grid;
            protected _generateAttrToProjector(): AttributeToProjector;
            protected _generateDrawSteps(): _Drawer.DrawStep[];
        }
    }
}


declare module Plottable {
    module Plot {
<<<<<<< HEAD
        class Bar<X, Y> extends AbstractXYPlot<X, Y> implements Interaction.Hoverable {
            static _BarAlignmentToFactor: {
=======
        class AbstractBarPlot<X, Y> extends AbstractXYPlot<X, Y> implements Interaction.Hoverable {
            protected static _BarAlignmentToFactor: {
>>>>>>> 7f4f2846
                [x: string]: number;
            };
            protected static _DEFAULT_WIDTH: number;
            protected _isVertical: boolean;
            /**
             * Constructs a BarPlot.
             *
             * @constructor
             * @param {Scale} xScale The x scale to use.
             * @param {Scale} yScale The y scale to use.
             */
<<<<<<< HEAD
            constructor(xScale: Scale.AbstractScale<X, number>, yScale: Scale.AbstractScale<Y, number>, isVertical?: boolean);
            _getDrawer(key: string): _Drawer.Rect;
            _setup(): void;
=======
            constructor(xScale: Scale.AbstractScale<X, number>, yScale: Scale.AbstractScale<Y, number>);
            protected _getDrawer(key: string): _Drawer.Rect;
            protected _setup(): void;
>>>>>>> 7f4f2846
            /**
             * Gets the baseline value for the bars
             *
             * The baseline is the line that the bars are drawn from, defaulting to 0.
             *
             * @returns {number} The baseline value.
             */
            baseline(): number;
            /**
             * Sets the baseline for the bars to the specified value.
             *
             * The baseline is the line that the bars are drawn from, defaulting to 0.
             *
             * @param {number} value The value to position the baseline at.
             * @returns {Bar} The calling Bar.
             */
            baseline(value: number): Bar<X, Y>;
            /**
             * Sets the bar alignment relative to the independent axis.
             * VerticalBarPlot supports "left", "center", "right"
             * HorizontalBarPlot supports "top", "center", "bottom"
             *
             * @param {string} alignment The desired alignment.
             * @returns {Bar} The calling Bar.
             */
            barAlignment(alignment: string): Bar<X, Y>;
            /**
             * Get whether bar labels are enabled.
             *
             * @returns {boolean} Whether bars should display labels or not.
             */
            barLabelsEnabled(): boolean;
            /**
             * Set whether bar labels are enabled.
             * @param {boolean} Whether bars should display labels or not.
             *
             * @returns {Bar} The calling plot.
             */
            barLabelsEnabled(enabled: boolean): Bar<X, Y>;
            /**
             * Get the formatter for bar labels.
             *
             * @returns {Formatter} The formatting function for bar labels.
             */
            barLabelFormatter(): Formatter;
            /**
             * Change the formatting function for bar labels.
             * @param {Formatter} The formatting function for bar labels.
             *
             * @returns {Bar} The calling plot.
             */
            barLabelFormatter(formatter: Formatter): Bar<X, Y>;
            /**
             * Gets all the bars in the bar plot
             *
             * @returns {D3.Selection} All of the bars in the bar plot.
             */
            getAllBars(): D3.Selection;
            /**
             * Gets the bar under the given pixel position (if [xValOrExtent]
             * and [yValOrExtent] are {number}s), under a given line (if only one
             * of [xValOrExtent] or [yValOrExtent] are {Extent}s) or are under a
             * 2D area (if [xValOrExtent] and [yValOrExtent] are both {Extent}s).
             *
             * @param {any} xValOrExtent The pixel x position, or range of x values.
             * @param {any} yValOrExtent The pixel y position, or range of y values.
             * @returns {D3.Selection} The selected bar, or null if no bar was selected.
             */
            getBars(xValOrExtent: Extent, yValOrExtent: Extent): D3.Selection;
            getBars(xValOrExtent: number, yValOrExtent: Extent): D3.Selection;
            getBars(xValOrExtent: Extent, yValOrExtent: number): D3.Selection;
            getBars(xValOrExtent: number, yValOrExtent: number): D3.Selection;
            protected _updateDomainer(scale: Scale.AbstractScale<any, number>): void;
            protected _updateYDomainer(): void;
            protected _updateXDomainer(): void;
            protected _additionalPaint(time: number): void;
            protected _drawLabels(): void;
            protected _generateDrawSteps(): _Drawer.DrawStep[];
            protected _generateAttrToProjector(): AttributeToProjector;
            /**
             * Computes the barPixelWidth of all the bars in the plot.
             *
             * If the position scale of the plot is an OrdinalScale and in bands mode, then the rangeBands function will be used.
             * If the position scale of the plot is an OrdinalScale and in points mode, then
             *   from https://github.com/mbostock/d3/wiki/Ordinal-Scales#ordinal_rangePoints, the max barPixelWidth is step * padding
             * If the position scale of the plot is a QuantitativeScale, then _getMinimumDataWidth is scaled to compute the barPixelWidth
             */
            protected _getBarPixelWidth(): number;
            hoverMode(): string;
            /**
             * Sets the hover mode for hover interactions. There are two modes:
             *     - "point": Selects the bar under the mouse cursor (default).
             *     - "line" : Selects any bar that would be hit by a line extending
             *                in the same direction as the bar and passing through
             *                the cursor.
             *
             * @param {string} mode The desired hover mode.
             * @return {Bar} The calling Bar Plot.
             */
            hoverMode(mode: String): Bar<X, Y>;
            _hoverOverComponent(p: Point): void;
            _hoverOutComponent(p: Point): void;
            _doHover(p: Point): Interaction.HoverData;
        }
    }
}


declare module Plottable {
    module Plot {
        /**
         * A VerticalBarPlot draws bars vertically.
         * Key projected attributes:
         *  - "width" - the horizontal width of a bar.
         *      - if an ordinal scale is attached, this defaults to ordinalScale.rangeBand()
         *      - if a quantitative scale is attached, this defaults to 10
         *  - "x" - the horizontal position of a bar
         *  - "y" - the vertical height of a bar
         */
<<<<<<< HEAD
        class VerticalBar<X> extends Bar<X, number> {
            static _BarAlignmentToFactor: {
=======
        class VerticalBar<X> extends AbstractBarPlot<X, number> {
            protected static _BarAlignmentToFactor: {
>>>>>>> 7f4f2846
                [x: string]: number;
            };
            /**
             * Constructs a VerticalBarPlot.
             *
             * @constructor
             * @param {Scale} xScale The x scale to use.
             * @param {QuantitativeScale} yScale The y scale to use.
             */
            constructor(xScale: Scale.AbstractScale<X, number>, yScale: Scale.AbstractQuantitative<number>);
            protected _updateYDomainer(): void;
        }
    }
}


declare module Plottable {
    module Plot {
        /**
         * A HorizontalBarPlot draws bars horizontally.
         * Key projected attributes:
         *  - "width" - the vertical height of a bar (since the bar is rotated horizontally)
         *      - if an ordinal scale is attached, this defaults to ordinalScale.rangeBand()
         *      - if a quantitative scale is attached, this defaults to 10
         *  - "x" - the horizontal length of a bar
         *  - "y" - the vertical position of a bar
         */
<<<<<<< HEAD
        class HorizontalBar<Y> extends Bar<number, Y> {
            static _BarAlignmentToFactor: {
=======
        class HorizontalBar<Y> extends AbstractBarPlot<number, Y> {
            protected static _BarAlignmentToFactor: {
>>>>>>> 7f4f2846
                [x: string]: number;
            };
            /**
             * Constructs a HorizontalBarPlot.
             *
             * @constructor
             * @param {QuantitativeScale} xScale The x scale to use.
             * @param {Scale} yScale The y scale to use.
             */
            constructor(xScale: Scale.AbstractQuantitative<number>, yScale: Scale.AbstractScale<Y, number>);
<<<<<<< HEAD
            _updateXDomainer(): void;
=======
            protected _updateXDomainer(): void;
            protected _generateAttrToProjector(): AttributeToProjector;
>>>>>>> 7f4f2846
        }
    }
}


declare module Plottable {
    module Plot {
        class Line<X> extends AbstractXYPlot<X, number> implements Interaction.Hoverable {
            protected _yScale: Scale.AbstractQuantitative<number>;
            /**
             * Constructs a LinePlot.
             *
             * @constructor
             * @param {QuantitativeScale} xScale The x scale to use.
             * @param {QuantitativeScale} yScale The y scale to use.
             */
            constructor(xScale: Scale.AbstractQuantitative<X>, yScale: Scale.AbstractQuantitative<number>);
            protected _setup(): void;
            protected _rejectNullsAndNaNs(d: any, i: number, userMetdata: any, plotMetadata: any, accessor: _Accessor): boolean;
            protected _getDrawer(key: string): _Drawer.Line;
            protected _getResetYFunction(): (d: any, i: number, u: any, m: PlotMetadata) => number;
            protected _generateDrawSteps(): _Drawer.DrawStep[];
            protected _generateAttrToProjector(): AttributeToProjector;
            protected _wholeDatumAttributes(): string[];
            protected _getClosestWithinRange(p: Point, range: number): {
                closestValue: any;
                closestPoint: Point;
            };
            _hoverOverComponent(p: Point): void;
            _hoverOutComponent(p: Point): void;
            _doHover(p: Point): Interaction.HoverData;
        }
    }
}


declare module Plottable {
    module Plot {
        /**
         * An AreaPlot draws a filled region (area) between the plot's projected "y" and projected "y0" values.
         */
        class Area<X> extends Line<X> {
            /**
             * Constructs an AreaPlot.
             *
             * @constructor
             * @param {QuantitativeScale} xScale The x scale to use.
             * @param {QuantitativeScale} yScale The y scale to use.
             */
            constructor(xScale: Scale.AbstractQuantitative<X>, yScale: Scale.AbstractQuantitative<number>);
            protected _onDatasetUpdate(): void;
            protected _getDrawer(key: string): _Drawer.Area;
            protected _updateYDomainer(): void;
            project(attrToSet: string, accessor: any, scale?: Scale.AbstractScale<any, any>): Area<X>;
            protected _getResetYFunction(): _Projector;
            protected _wholeDatumAttributes(): string[];
            protected _generateAttrToProjector(): AttributeToProjector;
        }
    }
}


declare module Plottable {
    module Plot {
        interface ClusteredPlotMetadata extends PlotMetadata {
            position: number;
        }
        class ClusteredBar<X, Y> extends Bar<X, Y> {
            /**
             * Creates a ClusteredBarPlot.
             *
             * A ClusteredBarPlot is a plot that plots several bar plots next to each
             * other. For example, when plotting life expectancy across each country,
             * you would want each country to have a "male" and "female" bar.
             *
             * @constructor
             * @param {Scale} xScale The x scale to use.
             * @param {Scale} yScale The y scale to use.
             */
            constructor(xScale: Scale.AbstractScale<X, number>, yScale: Scale.AbstractScale<Y, number>, isVertical?: boolean);
            protected _generateAttrToProjector(): AttributeToProjector;
            protected _getDataToDraw(): D3.Map<any[]>;
            protected _getPlotMetadataForDataset(key: string): ClusteredPlotMetadata;
        }
    }
}


declare module Plottable {
    module Plot {
        interface StackedPlotMetadata extends PlotMetadata {
            offsets: D3.Map<number>;
        }
        interface StackedDatum {
            key: any;
            value: number;
            offset?: number;
        }
        class AbstractStacked<X, Y> extends AbstractXYPlot<X, Y> {
            protected _isVertical: boolean;
            _getPlotMetadataForDataset(key: string): StackedPlotMetadata;
            project(attrToSet: string, accessor: any, scale?: Scale.AbstractScale<any, any>): AbstractStacked<X, Y>;
            _onDatasetUpdate(): void;
            _updateStackOffsets(): void;
            _updateStackExtents(): void;
            /**
             * Feeds the data through d3's stack layout function which will calculate
             * the stack offsets and use the the function declared in .out to set the offsets on the data.
             */
            _stack(dataArray: D3.Map<StackedDatum>[]): D3.Map<StackedDatum>[];
            /**
             * After the stack offsets have been determined on each separate dataset, the offsets need
             * to be determined correctly on the overall datasets
             */
            _setDatasetStackOffsets(positiveDataMapArray: D3.Map<StackedDatum>[], negativeDataMapArray: D3.Map<StackedDatum>[]): void;
            _getDomainKeys(): string[];
            _generateDefaultMapArray(): D3.Map<StackedDatum>[];
            _updateScaleExtents(): void;
            _normalizeDatasets<A, B>(fromX: boolean): {
                a: A;
                b: B;
            }[];
            _keyAccessor(): _Accessor;
            _valueAccessor(): _Accessor;
        }
    }
}


declare module Plottable {
    module Plot {
        class StackedArea<X> extends Area<X> {
            /**
             * Constructs a StackedArea plot.
             *
             * @constructor
             * @param {QuantitativeScale} xScale The x scale to use.
             * @param {QuantitativeScale} yScale The y scale to use.
             */
            constructor(xScale: Scale.AbstractQuantitative<X>, yScale: Scale.AbstractQuantitative<number>);
            protected _getDrawer(key: string): _Drawer.Area;
            _getAnimator(key: string): Animator.PlotAnimator;
            protected _setup(): void;
            protected _additionalPaint(): void;
            protected _updateYDomainer(): void;
            project(attrToSet: string, accessor: any, scale?: Scale.AbstractScale<any, any>): StackedArea<X>;
            protected _onDatasetUpdate(): StackedArea<X>;
            protected _generateAttrToProjector(): AttributeToProjector;
            protected _wholeDatumAttributes(): string[];
            _updateStackOffsets(): void;
            _updateStackExtents(): void;
            _stack(dataArray: D3.Map<StackedDatum>[]): D3.Map<StackedDatum>[];
            _setDatasetStackOffsets(positiveDataMapArray: D3.Map<StackedDatum>[], negativeDataMapArray: D3.Map<StackedDatum>[]): void;
            _getDomainKeys(): any;
            _generateDefaultMapArray(): D3.Map<StackedDatum>[];
            _updateScaleExtents(): void;
            _keyAccessor(): _Accessor;
            _valueAccessor(): _Accessor;
            _getPlotMetadataForDataset(key: string): StackedPlotMetadata;
            protected _normalizeDatasets<A, B>(fromX: boolean): {
                a: A;
                b: B;
            }[];
        }
    }
}


declare module Plottable {
    module Plot {
        class StackedBar<X, Y> extends Bar<X, Y> {
            /**
             * Constructs a StackedBar plot.
             * A StackedBarPlot is a plot that plots several bar plots stacking on top of each
             * other.
             * @constructor
             * @param {Scale} xScale the x scale of the plot.
             * @param {Scale} yScale the y scale of the plot.
             * @param {boolean} isVertical if the plot if vertical.
             */
            constructor(xScale?: Scale.AbstractScale<X, number>, yScale?: Scale.AbstractScale<Y, number>, isVertical?: boolean);
            protected _getAnimator(key: string): Animator.PlotAnimator;
            protected _generateAttrToProjector(): AttributeToProjector;
            protected _generateDrawSteps(): _Drawer.DrawStep[];
            project(attrToSet: string, accessor: any, scale?: Scale.AbstractScale<any, any>): StackedBar<X, Y>;
            protected _onDatasetUpdate(): StackedBar<X, Y>;
            protected _getPlotMetadataForDataset(key: string): StackedPlotMetadata;
            protected _normalizeDatasets<A, B>(fromX: boolean): {
                a: A;
                b: B;
            }[];
            _updateStackOffsets(): void;
            _updateStackExtents(): void;
            _stack(dataArray: D3.Map<StackedDatum>[]): D3.Map<StackedDatum>[];
            _setDatasetStackOffsets(positiveDataMapArray: D3.Map<StackedDatum>[], negativeDataMapArray: D3.Map<StackedDatum>[]): void;
            _getDomainKeys(): any;
            _generateDefaultMapArray(): D3.Map<StackedDatum>[];
            _updateScaleExtents(): void;
            _keyAccessor(): _Accessor;
            _valueAccessor(): _Accessor;
        }
    }
}


declare module Plottable {
    module Animator {
        interface PlotAnimator {
            /**
             * Applies the supplied attributes to a D3.Selection with some animation.
             *
             * @param {D3.Selection} selection The update selection or transition selection that we wish to animate.
             * @param {AttributeToProjector} attrToProjector The set of
             *     IAccessors that we will use to set attributes on the selection.
             * @return {any} Animators should return the selection or
             *     transition object so that plots may chain the transitions between
             *     animators.
             */
            animate(selection: any, attrToProjector: AttributeToProjector): any;
            /**
             * Given the number of elements, return the total time the animation requires
             * @param number numberofIterations The number of elements that will be drawn
             * @returns {any} The time required for the animation
             */
            getTiming(numberOfIterations: number): number;
        }
        interface PlotAnimatorMap {
            [animatorKey: string]: PlotAnimator;
        }
    }
}


declare module Plottable {
    module Animator {
        /**
         * An animator implementation with no animation. The attributes are
         * immediately set on the selection.
         */
        class Null implements PlotAnimator {
            getTiming(selection: any): number;
            animate(selection: any, attrToProjector: AttributeToProjector): any;
        }
    }
}


declare module Plottable {
    module Animator {
        /**
         * The base animator implementation with easing, duration, and delay.
         *
         * The maximum delay between animations can be configured with maxIterativeDelay.
         *
         * The maximum total animation duration can be configured with maxTotalDuration.
         * maxTotalDuration does not set actual total animation duration.
         *
         * The actual interval delay is calculated by following formula:
         * min(maxIterativeDelay(),
         *   max(maxTotalDuration() - duration(), 0) / <number of iterations>)
         */
        class Base implements PlotAnimator {
            /**
             * The default duration of the animation in milliseconds
             */
            static DEFAULT_DURATION_MILLISECONDS: number;
            /**
             * The default starting delay of the animation in milliseconds
             */
            static DEFAULT_DELAY_MILLISECONDS: number;
            /**
             * The default maximum start delay between each start of an animation
             */
            static DEFAULT_MAX_ITERATIVE_DELAY_MILLISECONDS: number;
            /**
             * The default maximum total animation duration
             */
            static DEFAULT_MAX_TOTAL_DURATION_MILLISECONDS: number;
            /**
             * The default easing of the animation
             */
            static DEFAULT_EASING: string;
            /**
             * Constructs the default animator
             *
             * @constructor
             */
            constructor();
            getTiming(numberOfIterations: number): number;
            animate(selection: any, attrToProjector: AttributeToProjector): any;
            /**
             * Gets the duration of the animation in milliseconds.
             *
             * @returns {number} The current duration.
             */
            duration(): number;
            /**
             * Sets the duration of the animation in milliseconds.
             *
             * @param {number} duration The duration in milliseconds.
             * @returns {Default} The calling Default Animator.
             */
            duration(duration: number): Base;
            /**
             * Gets the delay of the animation in milliseconds.
             *
             * @returns {number} The current delay.
             */
            delay(): number;
            /**
             * Sets the delay of the animation in milliseconds.
             *
             * @param {number} delay The delay in milliseconds.
             * @returns {Default} The calling Default Animator.
             */
            delay(delay: number): Base;
            /**
             * Gets the current easing of the animation.
             *
             * @returns {string} the current easing mode.
             */
            easing(): string;
            /**
             * Sets the easing mode of the animation.
             *
             * @param {string} easing The desired easing mode.
             * @returns {Default} The calling Default Animator.
             */
            easing(easing: string): Base;
            /**
             * Gets the maximum start delay between animations in milliseconds.
             *
             * @returns {number} The current maximum iterative delay.
             */
            maxIterativeDelay(): number;
            /**
             * Sets the maximum start delay between animations in milliseconds.
             *
             * @param {number} maxIterDelay The maximum iterative delay in milliseconds.
             * @returns {Base} The calling Base Animator.
             */
            maxIterativeDelay(maxIterDelay: number): Base;
            /**
             * Gets the maximum total animation duration in milliseconds.
             *
             * @returns {number} The current maximum total animation duration.
             */
            maxTotalDuration(): number;
            /**
             * Sets the maximum total animation duration in miliseconds.
             *
             * @param {number} maxDuration The maximum total animation duration in milliseconds.
             * @returns {Base} The calling Base Animator.
             */
            maxTotalDuration(maxDuration: number): Base;
        }
    }
}


declare module Plottable {
    module Animator {
        /**
         * The default animator implementation with easing, duration, and delay.
         */
        class Rect extends Base {
            static ANIMATED_ATTRIBUTES: string[];
            isVertical: boolean;
            isReverse: boolean;
            constructor(isVertical?: boolean, isReverse?: boolean);
            animate(selection: any, attrToProjector: AttributeToProjector): any;
            protected _startMovingProjector(attrToProjector: AttributeToProjector): _Projector;
        }
    }
}


declare module Plottable {
    module Animator {
        /**
         * A child class of RectAnimator that will move the rectangle
         * as well as animate its growth.
         */
        class MovingRect extends Rect {
            /**
             * The pixel value to move from
             */
            startPixelValue: number;
            /**
             * Constructs a MovingRectAnimator
             *
             * @param {number} basePixel The pixel value to start moving from
             * @param {boolean} isVertical If the movement/animation is vertical
             */
            constructor(startPixelValue: number, isVertical?: boolean);
            protected _startMovingProjector(attrToProjector: AttributeToProjector): (p: any) => number;
        }
    }
}


declare module Plottable {
    module Dispatcher {
        class AbstractDispatcher extends Core.PlottableObject {
            protected _target: D3.Selection;
            protected _event2Callback: {
                [x: string]: () => any;
            };
            /**
             * Constructs a Dispatcher with the specified target.
             *
             * @constructor
             * @param {D3.Selection} [target] The selection to listen for events on.
             */
            constructor(target?: D3.Selection);
            /**
             * Gets the target of the Dispatcher.
             *
             * @returns {D3.Selection} The Dispatcher's current target.
             */
            target(): D3.Selection;
            /**
             * Sets the target of the Dispatcher.
             *
             * @param {D3.Selection} target The element to listen for updates on.
             * @returns {Dispatcher} The calling Dispatcher.
             */
            target(targetElement: D3.Selection): AbstractDispatcher;
            /**
             * Gets a namespaced version of the event name.
             */
            protected _getEventString(eventName: string): string;
            /**
             * Attaches the Dispatcher's listeners to the Dispatcher's target element.
             *
             * @returns {Dispatcher} The calling Dispatcher.
             */
            connect(): AbstractDispatcher;
            /**
             * Detaches the Dispatcher's listeners from the Dispatchers' target element.
             *
             * @returns {Dispatcher} The calling Dispatcher.
             */
            disconnect(): AbstractDispatcher;
        }
    }
}


declare module Plottable {
    module Dispatcher {
        class Mouse extends AbstractDispatcher {
            /**
             * Constructs a Mouse Dispatcher with the specified target.
             *
             * @param {D3.Selection} target The selection to listen for events on.
             */
            constructor(target: D3.Selection);
            /**
             * Gets the current callback to be called on mouseover.
             *
             * @return {(location: Point) => any} The current mouseover callback.
             */
            mouseover(): (location: Point) => any;
            /**
             * Attaches a callback to be called on mouseover.
             *
             * @param {(location: Point) => any} callback A function that takes the pixel position of the mouse event.
             *                                            Pass in null to remove the callback.
             * @return {Mouse} The calling Mouse Handler.
             */
            mouseover(callback: (location: Point) => any): Mouse;
            /**
             * Gets the current callback to be called on mousemove.
             *
             * @return {(location: Point) => any} The current mousemove callback.
             */
            mousemove(): (location: Point) => any;
            /**
             * Attaches a callback to be called on mousemove.
             *
             * @param {(location: Point) => any} callback A function that takes the pixel position of the mouse event.
             *                                            Pass in null to remove the callback.
             * @return {Mouse} The calling Mouse Handler.
             */
            mousemove(callback: (location: Point) => any): Mouse;
            /**
             * Gets the current callback to be called on mouseout.
             *
             * @return {(location: Point) => any} The current mouseout callback.
             */
            mouseout(): (location: Point) => any;
            /**
             * Attaches a callback to be called on mouseout.
             *
             * @param {(location: Point) => any} callback A function that takes the pixel position of the mouse event.
             *                                            Pass in null to remove the callback.
             * @return {Mouse} The calling Mouse Handler.
             */
            mouseout(callback: (location: Point) => any): Mouse;
        }
    }
}


declare module Plottable {
    module Dispatcher {
        class Keypress extends AbstractDispatcher {
            /**
             * Constructs a Keypress Dispatcher with the specified target.
             *
             * @constructor
             * @param {D3.Selection} [target] The selection to listen for events on.
             */
            constructor(target?: D3.Selection);
            connect(): Keypress;
            disconnect(): Keypress;
            /**
             * Gets the callback to be called when a key is pressed.
             *
             * @return {(e: D3.D3Event) => void} The current keydown callback.
             */
            onKeyDown(): (e: D3.D3Event) => void;
            /**
             * Sets a callback to be called when a key is pressed.
             *
             * @param {(e: D3.D3Event) => void} A callback that takes in a D3Event.
             * @return {Keypress} The calling Dispatcher.Keypress.
             */
            onKeyDown(callback: (e: D3.D3Event) => void): Keypress;
        }
    }
}


declare module Plottable {
    module Interaction {
        class AbstractInteraction extends Core.PlottableObject {
            /**
             * It maintains a 'hitBox' which is where all event listeners are
             * attached. Due to cross- browser weirdness, the hitbox needs to be an
             * opaque but invisible rectangle.  TODO: We should give the interaction
             * "foreground" and "background" elements where it can draw things,
             * e.g. crosshairs.
             */
            protected _hitBox: D3.Selection;
            protected _componentToListenTo: Component.AbstractComponent;
            _anchor(component: Component.AbstractComponent, hitBox: D3.Selection): void;
        }
    }
}


declare module Plottable {
    module Interaction {
        class Click extends AbstractInteraction {
            _anchor(component: Component.AbstractComponent, hitBox: D3.Selection): void;
            protected _listenTo(): string;
            /**
             * Sets a callback to be called when a click is received.
             *
             * @param {(p: Point) => any} cb Callback that takes the pixel position of the click event.
             */
            callback(cb: (p: Point) => any): Click;
        }
        class DoubleClick extends Click {
            protected _listenTo(): string;
        }
    }
}


declare module Plottable {
    module Interaction {
        class Key extends AbstractInteraction {
            /**
             * Creates a KeyInteraction.
             *
             * KeyInteraction listens to key events that occur while the component is
             * moused over.
             *
             * @constructor
             */
            constructor();
            _anchor(component: Component.AbstractComponent, hitBox: D3.Selection): void;
            /**
             * Sets a callback to be called when the key with the given keyCode is
             * pressed and the user is moused over the Component.
             *
             * @param {number} keyCode The key code associated with the key.
             * @param {() => void} callback Callback to be called.
             * @returns The calling Interaction.Key.
             */
            on(keyCode: number, callback: () => void): Key;
        }
    }
}


declare module Plottable {
    module Interaction {
        class PanZoom extends AbstractInteraction {
            /**
             * Creates a PanZoomInteraction.
             *
             * The allows you to move around and zoom in on a plot, interactively. It
             * does so by changing the xScale and yScales' domains repeatedly.
             *
             * @constructor
             * @param {QuantitativeScale} [xScale] The X scale to update on panning/zooming.
             * @param {QuantitativeScale} [yScale] The Y scale to update on panning/zooming.
             */
            constructor(xScale?: Scale.AbstractQuantitative<any>, yScale?: Scale.AbstractQuantitative<any>);
            /**
             * Sets the scales back to their original domains.
             */
            resetZoom(): void;
            _anchor(component: Component.AbstractComponent, hitBox: D3.Selection): void;
        }
    }
}


declare module Plottable {
    module Interaction {
        class Drag extends AbstractInteraction {
            protected _isDragging: boolean;
            protected _constrainX: (n: number) => number;
            protected _constrainY: (n: number) => number;
            /**
             * Constructs a Drag. A Drag will signal its callbacks on mouse drag.
             */
            constructor();
            /**
             * Gets the callback that is called when dragging starts.
             *
             * @returns {(start: Point) => void} The callback called when dragging starts.
             */
            dragstart(): (start: Point) => void;
            /**
             * Sets the callback to be called when dragging starts.
             *
             * @param {(start: Point) => any} cb If provided, the function to be called. Takes in a Point in pixels.
             * @returns {Drag} The calling Drag.
             */
            dragstart(cb: (start: Point) => any): Drag;
            protected _setOrigin(x: number, y: number): void;
            protected _getOrigin(): number[];
            protected _setLocation(x: number, y: number): void;
            protected _getLocation(): number[];
            /**
             * Gets the callback that is called during dragging.
             *
             * @returns {(start: Point, end: Point) => void} The callback called during dragging.
             */
            drag(): (start: Point, end: Point) => void;
            /**
             * Adds a callback to be called during dragging.
             *
             * @param {(start: Point, end: Point) => any} cb If provided, the function to be called. Takes in Points in pixels.
             * @returns {Drag} The calling Drag.
             */
            drag(cb: (start: Point, end: Point) => any): Drag;
            /**
             * Gets the callback that is called when dragging ends.
             *
             * @returns {(start: Point, end: Point) => void} The callback called when dragging ends.
             */
            dragend(): (start: Point, end: Point) => void;
            /**
             * Adds a callback to be called when the dragging ends.
             *
             * @param {(start: Point, end: Point) => any} cb If provided, the function to be called. Takes in points in pixels.
             * @returns {Drag} The calling Drag.
             */
            dragend(cb: (start: Point, end: Point) => any): Drag;
            protected _dragstart(): void;
            protected _doDragstart(): void;
            protected _drag(): void;
            protected _doDrag(): void;
            protected _dragend(): void;
            protected _doDragend(): void;
            _anchor(component: Component.AbstractComponent, hitBox: D3.Selection): Drag;
            /**
             * Sets up so that the xScale and yScale that are passed have their
             * domains automatically changed as you zoom.
             *
             * @param {QuantitativeScale} xScale The scale along the x-axis.
             * @param {QuantitativeScale} yScale The scale along the y-axis.
             * @returns {Drag} The calling Drag.
             */
            setupZoomCallback(xScale?: Scale.AbstractQuantitative<any>, yScale?: Scale.AbstractQuantitative<any>): Drag;
        }
    }
}


declare module Plottable {
    module Interaction {
        class DragBox extends Drag {
            static RESIZE_PADDING: number;
            static _CAN_RESIZE_X: boolean;
            static _CAN_RESIZE_Y: boolean;
            /**
             * The DOM element of the box that is drawn. When no box is drawn, it is
             * null.
             */
            dragBox: D3.Selection;
            /**
             * Gets whether resizing is enabled or not.
             *
             * @returns {boolean}
             */
            resizeEnabled(): boolean;
            /**
             * Enables or disables resizing.
             *
             * @param {boolean} enabled
             */
            resizeEnabled(enabled: boolean): DragBox;
            /**
             * Return true if box is resizing on the X dimension.
             *
             * @returns {boolean}
             */
            isResizingX(): boolean;
            /**
             * Return true if box is resizing on the Y dimension.
             *
             * @returns {boolean}
             */
            isResizingY(): boolean;
            /**
             * Whether or not dragBox has been rendered in a visible area.
             *
             * @returns {boolean}
             */
            boxIsDrawn(): boolean;
            /**
             * Return true if box is resizing.
             *
             * @returns {boolean}
             */
            isResizing(): boolean;
            protected _dragstart(): void;
            protected _drag(): void;
            protected _dragend(): void;
            /**
             * Clears the highlighted drag-selection box drawn by the DragBox.
             *
             * @returns {DragBox} The calling DragBox.
             */
            clearBox(): DragBox;
            /**
             * Set where the box is draw explicitly.
             *
             * @param {number} x0 Left.
             * @param {number} x1 Right.
             * @param {number} y0 Top.
             * @param {number} y1 Bottom.
             *
             * @returns {DragBox} The calling DragBox.
             */
            setBox(x0: number, x1: number, y0: number, y1: number): DragBox;
            _anchor(component: Component.AbstractComponent, hitBox: D3.Selection): DragBox;
            protected _hover(): void;
            protected canResizeX(): boolean;
            protected canResizeY(): boolean;
        }
    }
}


declare module Plottable {
    module Interaction {
        class XDragBox extends DragBox {
            protected _setOrigin(x: number, y: number): void;
            protected _setLocation(x: number, y: number): void;
            protected canResizeY(): boolean;
        }
    }
}


declare module Plottable {
    module Interaction {
        class XYDragBox extends DragBox {
            constructor();
        }
    }
}


declare module Plottable {
    module Interaction {
        class YDragBox extends DragBox {
            protected _setOrigin(x: number, y: number): void;
            protected _setLocation(x: number, y: number): void;
            protected canResizeX(): boolean;
        }
    }
}


declare module Plottable {
    module Interaction {
        interface HoverData {
            data: any[];
            pixelPositions: Point[];
            selection: D3.Selection;
        }
        interface Hoverable extends Component.AbstractComponent {
            /**
             * Called when the user first mouses over the Component.
             *
             * @param {Point} The cursor's position relative to the Component's origin.
             */
            _hoverOverComponent(p: Point): void;
            /**
             * Called when the user mouses out of the Component.
             *
             * @param {Point} The cursor's position relative to the Component's origin.
             */
            _hoverOutComponent(p: Point): void;
            /**
             * Returns the HoverData associated with the given position, and performs
             * any visual changes associated with hovering inside a Component.
             *
             * @param {Point} The cursor's position relative to the Component's origin.
             * @return {HoverData} The HoverData associated with the given position.
             */
            _doHover(p: Point): HoverData;
        }
        class Hover extends AbstractInteraction {
            _componentToListenTo: Hoverable;
            _anchor(component: Hoverable, hitBox: D3.Selection): void;
            /**
             * Attaches an callback to be called when the user mouses over an element.
             *
             * @param {(hoverData: HoverData) => any} callback The callback to be called.
             *      The callback will be passed data for newly hovered-over elements.
             * @return {Interaction.Hover} The calling Interaction.Hover.
             */
            onHoverOver(callback: (hoverData: HoverData) => any): Hover;
            /**
             * Attaches a callback to be called when the user mouses off of an element.
             *
             * @param {(hoverData: HoverData) => any} callback The callback to be called.
             *      The callback will be passed data from the hovered-out elements.
             * @return {Interaction.Hover} The calling Interaction.Hover.
             */
            onHoverOut(callback: (hoverData: HoverData) => any): Hover;
            /**
             * Retrieves the HoverData associated with the elements the user is currently hovering over.
             *
             * @return {HoverData} The data and selection corresponding to the elements
             *                     the user is currently hovering over.
             */
            getCurrentHoverData(): HoverData;
        }
    }
}<|MERGE_RESOLUTION|>--- conflicted
+++ resolved
@@ -2934,13 +2934,8 @@
 
 declare module Plottable {
     module Plot {
-<<<<<<< HEAD
         class Bar<X, Y> extends AbstractXYPlot<X, Y> implements Interaction.Hoverable {
-            static _BarAlignmentToFactor: {
-=======
-        class AbstractBarPlot<X, Y> extends AbstractXYPlot<X, Y> implements Interaction.Hoverable {
             protected static _BarAlignmentToFactor: {
->>>>>>> 7f4f2846
                 [x: string]: number;
             };
             protected static _DEFAULT_WIDTH: number;
@@ -2952,15 +2947,9 @@
              * @param {Scale} xScale The x scale to use.
              * @param {Scale} yScale The y scale to use.
              */
-<<<<<<< HEAD
             constructor(xScale: Scale.AbstractScale<X, number>, yScale: Scale.AbstractScale<Y, number>, isVertical?: boolean);
-            _getDrawer(key: string): _Drawer.Rect;
-            _setup(): void;
-=======
-            constructor(xScale: Scale.AbstractScale<X, number>, yScale: Scale.AbstractScale<Y, number>);
             protected _getDrawer(key: string): _Drawer.Rect;
             protected _setup(): void;
->>>>>>> 7f4f2846
             /**
              * Gets the baseline value for the bars
              *
@@ -3080,13 +3069,8 @@
          *  - "x" - the horizontal position of a bar
          *  - "y" - the vertical height of a bar
          */
-<<<<<<< HEAD
         class VerticalBar<X> extends Bar<X, number> {
-            static _BarAlignmentToFactor: {
-=======
-        class VerticalBar<X> extends AbstractBarPlot<X, number> {
             protected static _BarAlignmentToFactor: {
->>>>>>> 7f4f2846
                 [x: string]: number;
             };
             /**
@@ -3114,13 +3098,8 @@
          *  - "x" - the horizontal length of a bar
          *  - "y" - the vertical position of a bar
          */
-<<<<<<< HEAD
         class HorizontalBar<Y> extends Bar<number, Y> {
-            static _BarAlignmentToFactor: {
-=======
-        class HorizontalBar<Y> extends AbstractBarPlot<number, Y> {
             protected static _BarAlignmentToFactor: {
->>>>>>> 7f4f2846
                 [x: string]: number;
             };
             /**
@@ -3131,12 +3110,7 @@
              * @param {Scale} yScale The y scale to use.
              */
             constructor(xScale: Scale.AbstractQuantitative<number>, yScale: Scale.AbstractScale<Y, number>);
-<<<<<<< HEAD
-            _updateXDomainer(): void;
-=======
             protected _updateXDomainer(): void;
-            protected _generateAttrToProjector(): AttributeToProjector;
->>>>>>> 7f4f2846
         }
     }
 }
