declare namespace Plottable.Utils {
    /**
     * EntityStore stores entities and makes them searchable.
     * Valid entities must be positioned in Cartesian space.
     */
    interface EntityStore<T extends PositionedEntity> {
        /**
         * Adds an entity to the store
         * @param {T} [entity] Entity to add to the store. Entity must be positionable
         */
        add(entity: T): void;
        /**
         * Returns closest entity to a given {Point}
         * @param {Point} [point] Point around which to search for a closest entity
         * @param {(entity: T) => boolean} [filter] optional method that is called while
         * searching for the entity nearest a point. If the filter returns false, the point
         * is considered invalid and is not considered. If the filter returns true, the point
         * is considered valid and will be considered.
         * @returns {T} Will return the nearest entity or undefined if none are found
         */
        entityNearest(point: Point, filter?: (entity: T) => boolean): T;
        /**
         * Iterator that loops through entities and returns a transformed array
         * @param {(value: T) => S} [callback] transformation function that is passed
         * passed an entity {T} and returns an object {S}.
         * @returns {S[]} The aggregate result of each call to the transformation function
         */
        map<S>(callback: (value: T) => S): S[];
    }
    interface PositionedEntity {
        position: Point;
    }
    /**
     * Array-backed implementation of {EntityStore}
     */
    class EntityArray<T extends PositionedEntity> implements EntityStore<T> {
        private _entities;
        constructor();
        add(entity: T): void;
        /**
         * Iterates through array of of entities and computes the closest point using
         * the standard Euclidean distance formula.
         */
        entityNearest(queryPoint: Point, filter?: (entity: T) => boolean): T;
        map<S>(callback: (value: T) => S): S[];
    }
}
declare namespace Plottable.Utils.Math {
    /**
     * Checks if x is between a and b.
     *
     * @param {number} x The value to test if in range
     * @param {number} a The beginning of the (inclusive) range
     * @param {number} b The ending of the (inclusive) range
     * @return {boolean} Whether x is in [a, b]
     */
    function inRange(x: number, a: number, b: number): boolean;
    /**
     * Clamps x to the range [min, max].
     *
     * @param {number} x The value to be clamped.
     * @param {number} min The minimum value.
     * @param {number} max The maximum value.
     * @return {number} A clamped value in the range [min, max].
     */
    function clamp(x: number, min: number, max: number): number;
    /**
     * Applies the accessor, if provided, to each element of `array` and returns the maximum value.
     * If no maximum value can be computed, returns defaultValue.
     */
    function max<C>(array: C[], defaultValue: C): C;
    function max<T, C>(array: T[], accessor: (t?: T, i?: number) => C, defaultValue: C): C;
    /**
     * Applies the accessor, if provided, to each element of `array` and returns the minimum value.
     * If no minimum value can be computed, returns defaultValue.
     */
    function min<C>(array: C[], defaultValue: C): C;
    function min<T, C>(array: T[], accessor: (t?: T, i?: number) => C, defaultValue: C): C;
    /**
     * Returns true **only** if x is NaN
     */
    function isNaN(n: any): boolean;
    /**
     * Returns true if the argument is a number, which is not NaN
     * Numbers represented as strings do not pass this function
     */
    function isValidNumber(n: any): boolean;
    /**
     * Generates an array of consecutive, strictly increasing numbers
     * in the range [start, stop) separeted by step
     */
    function range(start: number, stop: number, step?: number): number[];
    /**
     * Returns the square of the distance between two points
     *
     * @param {Point} p1
     * @param {Point} p2
     * @return {number} dist(p1, p2)^2
     */
    function distanceSquared(p1: Point, p2: Point): number;
    function degreesToRadians(degree: number): number;
}
declare namespace Plottable.Utils {
    /**
     * Shim for ES6 map.
     * https://developer.mozilla.org/en-US/docs/Web/JavaScript/Reference/Global_Objects/Map
     */
    class Map<K, V> {
        private _keyValuePairs;
        private _es6Map;
        constructor();
        set(key: K, value: V): this;
        get(key: K): V;
        has(key: K): boolean;
        forEach(callbackFn: (value: V, key: K, map: Map<K, V>) => void, thisArg?: any): void;
        delete(key: K): boolean;
    }
}
declare namespace Plottable.Utils {
    /**
     * Shim for ES6 set.
     * https://developer.mozilla.org/en-US/docs/Web/JavaScript/Reference/Global_Objects/Set
     */
    class Set<T> {
        size: number;
        private _values;
        private _es6Set;
        constructor();
        add(value: T): this;
        delete(value: T): boolean;
        has(value: T): boolean;
        forEach(callback: (value: T, value2: T, set: Set<T>) => void, thisArg?: any): void;
    }
}
declare namespace Plottable.Utils.DOM {
    /**
     * Gets the bounding box of an element.
     * @param {d3.Selection} element
     * @returns {SVGRed} The bounding box.
     */
    function elementBBox(element: d3.Selection<any>): SVGRect;
    /**
     * Screen refresh rate which is assumed to be 60fps
     */
    var SCREEN_REFRESH_RATE_MILLISECONDS: number;
    /**
     * Polyfill for `window.requestAnimationFrame`.
     * If the function exists, then we use the function directly.
     * Otherwise, we set a timeout on `SCREEN_REFRESH_RATE_MILLISECONDS` and then perform the function.
     *
     * @param {() => void} callback The callback to call in the next animation frame
     */
    function requestAnimationFramePolyfill(callback: () => void): void;
    /**
     * Calculates the width of the element.
     * The width includes the padding and the border on the element's left and right sides.
     *
     * @param {Element} element The element to query
     * @returns {number} The width of the element.
     */
    function elementWidth(element: Element): number;
    /**
     * Calculates the height of the element.
     * The height includes the padding the and the border on the element's top and bottom sides.
     *
     * @param {Element} element The element to query
     * @returns {number} The height of the element
     */
    function elementHeight(element: Element): number;
    /**
     * Retrieves the number array representing the translation for the selection
     *
     * @param {d3.Selection<any>} selection The selection to query
     * @returns {[number, number]} The number array representing the translation
     */
    function translate(selection: d3.Selection<any>): [number, number];
    /**
     * Translates the given selection by the input x / y pixel amounts.
     *
     * @param {d3.Selection<any>} selection The selection to translate
     * @param {number} x The amount to translate in the x direction
     * @param {number} y The amount to translate in the y direction
     * @returns {d3.Selection<any>} The input selection
     */
    function translate(selection: d3.Selection<any>, x: number, y: number): d3.Selection<any>;
    /**
     * Checks if the first ClientRect overlaps the second.
     *
     * @param {ClientRect} clientRectA The first ClientRect
     * @param {ClientRect} clientRectB The second ClientRect
     * @returns {boolean} If the ClientRects overlap each other.
     */
    function clientRectsOverlap(clientRectA: ClientRect, clientRectB: ClientRect): boolean;
    /**
     * Returns true if and only if innerClientRect is inside outerClientRect.
     *
     * @param {ClientRect} innerClientRect The first ClientRect
     * @param {ClientRect} outerClientRect The second ClientRect
     * @returns {boolean} If and only if the innerClientRect is inside outerClientRect.
     */
    function clientRectInside(innerClientRect: ClientRect, outerClientRect: ClientRect): boolean;
    /**
     * Retrieves the bounding svg of the input element
     *
     * @param {SVGElement} element The element to query
     * @returns {SVGElement} The bounding svg
     */
    function boundingSVG(element: SVGElement): SVGElement;
    /**
     * Generates a ClipPath ID that is unique for this instance of Plottable
     */
    function generateUniqueClipPathId(): string;
    /**
     * Returns true if the supplied coordinates or Ranges intersect or are contained by bbox.
     *
     * @param {number | Range} xValOrRange The x coordinate or Range to test
     * @param {number | Range} yValOrRange The y coordinate or Range to test
     * @param {SVGRect} bbox The bbox
     * @param {number} tolerance Amount by which to expand bbox, in each dimension, before
     * testing intersection
     *
     * @returns {boolean} True if the supplied coordinates or Ranges intersect or are
     * contained by bbox, false otherwise.
     */
    function intersectsBBox(xValOrRange: number | Range, yValOrRange: number | Range, bbox: SVGRect, tolerance?: number): boolean;
}
declare namespace Plottable.Utils.Color {
    /**
     * Return contrast ratio between two colors
     * Based on implementation from chroma.js by Gregor Aisch (gka) (licensed under BSD)
     * chroma.js may be found here: https://github.com/gka/chroma.js
     * License may be found here: https://github.com/gka/chroma.js/blob/master/LICENSE
     * see http://www.w3.org/TR/2008/REC-WCAG20-20081211/#contrast-ratiodef
     */
    function contrast(a: string, b: string): number;
    /**
     * Returns a brighter copy of this color. Each channel is multiplied by 0.7 ^ -factor.
     * Channel values are capped at the maximum value of 255, and the minimum value of 30.
     */
    function lightenColor(color: string, factor: number): string;
    /**
     * Gets the Hex Code of the color resulting by applying the className CSS class to the
     * colorTester selection. Returns null if the tester is transparent.
     *
     * @param {d3.Selection<void>} colorTester The d3 selection to apply the CSS class to
     * @param {string} className The name of the class to be applied
     * @return {string} The hex code of the computed color
     */
    function colorTest(colorTester: d3.Selection<void>, className: string): string;
}
declare namespace Plottable.Utils.Array {
    /**
     * Takes two arrays of numbers and adds them together
     *
     * @param {number[]} aList The first array of numbers
     * @param {number[]} bList The second array of numbers
     * @return {number[]} An array of numbers where x[i] = aList[i] + bList[i]
     */
    function add(aList: number[], bList: number[]): number[];
    /**
     * Take an array of values, and return the unique values.
     * Will work iff ∀ a, b, a.toString() == b.toString() => a == b; will break on Object inputs
     *
     * @param {T[]} values The values to find uniqueness for
     * @return {T[]} The unique values
     */
    function uniq<T>(arr: T[]): T[];
    /**
     * @param {T[][]} a The 2D array that will have its elements joined together.
     * @return {T[]} Every array in a, concatenated together in the order they appear.
     */
    function flatten<T>(a: T[][]): T[];
    /**
     * Creates an array of length `count`, filled with value or (if value is a function), value()
     *
     * @param {T | ((index?: number) => T)} value The value to fill the array with or a value generator (called with index as arg)
     * @param {number} count The length of the array to generate
     * @return {any[]}
     */
    function createFilledArray<T>(value: T | ((index?: number) => T), count: number): T[];
}
declare namespace Plottable.Utils {
    /**
     * A set of callbacks which can be all invoked at once.
     * Each callback exists at most once in the set (based on reference equality).
     * All callbacks should have the same signature.
     */
    class CallbackSet<CB extends Function> extends Set<CB> {
        callCallbacks(...args: any[]): this;
    }
}
declare namespace Plottable.Utils.Stacking {
    type StackedDatum = {
        value: number;
        offset: number;
    };
    type GenericStackingResult<D> = Utils.Map<Dataset, Utils.Map<D, StackedDatum>>;
    /**
     * Map of Dataset to stacks.
     * @deprecated
     */
    type StackingResult = GenericStackingResult<string>;
    /**
     * Computes the StackingResult (value and offset) for each data point in each Dataset.
     *
     * @param {Dataset[]} datasets The Datasets to be stacked on top of each other in the order of stacking
     * @param {Accessor<any>} keyAccessor Accessor for the key of the data
     * @param {Accessor<number>} valueAccessor Accessor for the value of the data
     * @return {StackingResult} value and offset for each datapoint in each Dataset
     */
    function stack(datasets: Dataset[], keyAccessor: Accessor<any>, valueAccessor: Accessor<number>): StackingResult;
    /**
     * Computes the maximum and minimum extents of each stack individually.
     *
     * @param {GenericStackingResult} stackingResult The value and offset information for each datapoint in each dataset
     * @return { { maximumExtents: Utils.Map<D, number>, minimumExtents: Utils.Map<D, number> } } The maximum and minimum extents
     * of each individual stack.
     */
    function stackedExtents<D>(stackingResult: GenericStackingResult<D>): {
        maximumExtents: Map<D, number>;
        minimumExtents: Map<D, number>;
    };
    /**
     * Computes the total extent over all data points in all Datasets, taking stacking into consideration.
     *
     * @param {StackingResult} stackingResult The value and offset information for each datapoint in each dataset
     * @param {Accessor<any>} keyAccessor Accessor for the key of the data existent in the stackingResult
     * @param {Accessor<boolean>} filter A filter for data to be considered when computing the total extent
     * @return {[number, number]} The total extent
     */
    function stackedExtent(stackingResult: StackingResult, keyAccessor: Accessor<any>, filter: Accessor<boolean>): number[];
    /**
     * Normalizes a key used for stacking
     *
     * @param {any} key The key to be normalized
     * @return {string} The stringified key
     */
    function normalizeKey(key: any): string;
}
declare namespace Plottable.Utils.Window {
    /**
     * Print a warning message to the console, if it is available.
     *
     * @param {string} The warnings to print
     */
    function warn(warning: string): void;
    /**
     * Is like setTimeout, but activates synchronously if time=0
     * We special case 0 because of an observed issue where calling setTimeout causes visible flickering.
     * We believe this is because when requestAnimationFrame calls into the paint function, as soon as that function finishes
     * evaluating, the results are painted to the screen. As a result, if we want something to occur immediately but call setTimeout
     * with time=0, then it is pushed to the call stack and rendered in the next frame, so the component that was rendered via
     * setTimeout appears out-of-sync with the rest of the plot.
     */
    function setTimeout(f: Function, time: number, ...args: any[]): number;
    /**
     * Sends a deprecation warning to the console. The warning includes the name of the deprecated method,
     * version number of the deprecation, and an optional message.
     *
     * To be used in the first line of a deprecated method.
     *
     * @param {string} callingMethod The name of the method being deprecated
     * @param {string} version The version when the tagged method became obsolete
     * @param {string?} message Optional message to be shown with the warning
     */
    function deprecated(callingMethod: string, version: string, message?: string): void;
}
declare namespace Plottable.Utils {
    class ClientToSVGTranslator {
        private static _TRANSLATOR_KEY;
        private _svg;
        private _measureRect;
        /**
         * Returns the ClientToSVGTranslator for the <svg> containing elem.
         * If one already exists on that <svg>, it will be returned; otherwise, a new one will be created.
         */
        static getTranslator(elem: SVGElement): ClientToSVGTranslator;
        constructor(svg: SVGElement);
        /**
         * Computes the position relative to the <svg> in svg-coordinate-space.
         */
        computePosition(clientX: number, clientY: number): Point;
        /**
         * Checks whether event happened inside <svg> element.
         */
        insideSVG(e: Event): boolean;
    }
}
declare namespace Plottable.Configs {
    /**
     * Specifies if Plottable should show warnings.
     */
    var SHOW_WARNINGS: boolean;
    /**
     * Specifies if Plottable should add <title> elements to text.
     */
    var ADD_TITLE_ELEMENTS: boolean;
}
declare namespace Plottable {
    var version: string;
}
declare namespace Plottable {
    type DatasetCallback = (dataset: Dataset) => void;
    class Dataset {
        private _data;
        private _metadata;
        private _callbacks;
        /**
         * A Dataset contains an array of data and some metadata.
         * Changes to the data or metadata will cause anything subscribed to the Dataset to update.
         *
         * @constructor
         * @param {any[]} [data=[]] The data for this Dataset.
         * @param {any} [metadata={}] An object containing additional information.
         */
        constructor(data?: any[], metadata?: any);
        /**
         * Adds a callback to be called when the Dataset updates.
         *
         * @param {DatasetCallback} callback.
         * @returns {Dataset} The calling Dataset.
         */
        onUpdate(callback: DatasetCallback): this;
        /**
         * Removes a callback that would be called when the Dataset updates.
         *
         * @param {DatasetCallback} callback
         * @returns {Dataset} The calling Dataset.
         */
        offUpdate(callback: DatasetCallback): this;
        /**
         * Gets the data.
         *
         * @returns {any[]}
         */
        data(): any[];
        /**
         * Sets the data.
         *
         * @param {any[]} data
         * @returns {Dataset} The calling Dataset.
         */
        data(data: any[]): this;
        /**
         * Gets the metadata.
         *
         * @returns {any}
         */
        metadata(): any;
        /**
         * Sets the metadata.
         *
         * @param {any} metadata
         * @returns {Dataset} The calling Dataset.
         */
        metadata(metadata: any): this;
    }
}
declare namespace Plottable.RenderPolicies {
    /**
     * A policy for rendering Components.
     */
    interface RenderPolicy {
        render(): any;
    }
    /**
     * Renders Components immediately after they are enqueued.
     * Useful for debugging, horrible for performance.
     */
    class Immediate implements RenderPolicy {
        render(): void;
    }
    /**
     * The default way to render, which only tries to render every frame
     * (usually, 1/60th of a second).
     */
    class AnimationFrame implements RenderPolicy {
        render(): void;
    }
    /**
     * Renders with `setTimeout()`.
     * Generally an inferior way to render compared to `requestAnimationFrame`,
     * but useful for browsers that don't suppoort `requestAnimationFrame`.
     */
    class Timeout implements RenderPolicy {
        private _timeoutMsec;
        render(): void;
    }
}
/**
 * The RenderController is responsible for enqueueing and synchronizing
 * layout and render calls for Components.
 *
 * Layout and render calls occur inside an animation callback
 * (window.requestAnimationFrame if available).
 *
 * RenderController.flush() immediately lays out and renders all Components currently enqueued.
 *
 * To always have immediate rendering (useful for debugging), call
 * ```typescript
 * Plottable.RenderController.setRenderPolicy(
 *   new Plottable.RenderPolicies.Immediate()
 * );
 * ```
 */
declare namespace Plottable.RenderController {
    namespace Policy {
        var IMMEDIATE: string;
        var ANIMATION_FRAME: string;
        var TIMEOUT: string;
    }
    function renderPolicy(): RenderPolicies.RenderPolicy;
    function renderPolicy(renderPolicy: string): void;
    /**
     * Enqueues the Component for rendering.
     *
     * @param {Component} component
     */
    function registerToRender(component: Component): void;
    /**
     * Enqueues the Component for layout and rendering.
     *
     * @param {Component} component
     */
    function registerToComputeLayoutAndRender(component: Component): void;
    /**
     * Enqueues the Component for layout and rendering.
     *
     * @param {Component} component
     * @deprecated This method has been renamed to `RenderController.registerToComputeLayoutAndRender()`.
     */
    function registerToComputeLayout(component: Component): void;
    /**
     * Renders all Components waiting to be rendered immediately
     * instead of waiting until the next frame. Flush is idempotent (given there are no intermediate registrations).
     *
     * Useful to call when debugging.
     */
    function flush(): void;
}
declare namespace Plottable {
    /**
     * Accesses a specific datum property.
     */
    interface Accessor<T> {
        (datum: any, index: number, dataset: Dataset): T;
    }
    /**
     * Retrieves a scaled datum property.
     * Essentially passes the result of an Accessor through a Scale.
     */
    type Projector = (datum: any, index: number, dataset: Dataset) => any;
    /**
     * A mapping from attributes ("x", "fill", etc.) to the functions that get
     * that information out of the data.
     */
    type AttributeToProjector = {
        [attr: string]: Projector;
    };
    /**
     * A function that generates attribute values from the datum and index.
     * Essentially a Projector with a particular Dataset rolled in.
     */
    type AppliedProjector = (datum: any, index: number) => any;
    /**
     * A mapping from attributes to the AppliedProjectors used to generate them.
     */
    type AttributeToAppliedProjector = {
        [attr: string]: AppliedProjector;
    };
    /**
     * Space request used during layout negotiation.
     *
     * @member {number} minWidth The minimum acceptable width given the offered space.
     * @member {number} minHeight the minimum acceptable height given the offered space.
     */
    type SpaceRequest = {
        minWidth: number;
        minHeight: number;
    };
    /**
     * Min and max values for a particular property.
     */
    type Range = {
        min: number;
        max: number;
    };
    /**
     * A location in pixel-space.
     */
    type Point = {
        x: number;
        y: number;
    };
    /**
     * The corners of a box.
     */
    type Bounds = {
        topLeft: Point;
        bottomRight: Point;
    };
    /**
     * An object representing a data-backed visual entity inside a Component.
     */
    interface Entity<C extends Component> {
        datum: any;
        position: Point;
        selection: d3.Selection<any>;
        component: C;
    }
}
declare namespace Plottable {
    type Formatter = (d: any) => string;
}
declare namespace Plottable.Formatters {
    /**
     * Creates a formatter for currency values.
     *
     * @param {number} [precision] The number of decimal places to show (default 2).
     * @param {string} [symbol] The currency symbol to use (default "$").
     * @param {boolean} [prefix] Whether to prepend or append the currency symbol (default true).
     *
     * @returns {Formatter} A formatter for currency values.
     */
    function currency(precision?: number, symbol?: string, prefix?: boolean): (d: any) => string;
    /**
     * Creates a formatter that displays exactly [precision] decimal places.
     *
     * @param {number} [precision] The number of decimal places to show (default 3).
     *
     * @returns {Formatter} A formatter that displays exactly [precision] decimal places.
     */
    function fixed(precision?: number): (d: any) => string;
    /**
     * Creates a formatter that formats numbers to show no more than
     * [maxNumberOfDecimalPlaces] decimal places. All other values are stringified.
     *
     * @param {number} [maxNumberOfDecimalPlaces] The number of decimal places to show (default 3).
     *
     * @returns {Formatter} A formatter for general values.
     */
    function general(maxNumberOfDecimalPlaces?: number): (d: any) => string;
    /**
     * Creates a formatter that stringifies its input.
     *
     * @returns {Formatter} A formatter that stringifies its input.
     */
    function identity(): (d: any) => string;
    /**
     * Creates a formatter for percentage values.
     * Multiplies the input by 100 and appends "%".
     *
     * @param {number} [precision] The number of decimal places to show (default 0).
     *
     * @returns {Formatter} A formatter for percentage values.
     */
    function percentage(precision?: number): (d: any) => string;
    /**
     * Creates a formatter for values that displays [numberOfSignificantFigures] significant figures
     * and puts SI notation.
     *
     * @param {number} [numberOfSignificantFigures] The number of significant figures to show (default 3).
     *
     * @returns {Formatter} A formatter for SI values.
     */
    function siSuffix(numberOfSignificantFigures?: number): (d: any) => string;
    /**
     * Creates a formatter for values that displays abbreviated values
     * and uses standard short scale suffixes
     * - K - thousands - 10 ^ 3
     * - M - millions - 10 ^ 6
     * - B - billions - 10 ^ 9
     * - T - trillions - 10 ^ 12
     * - Q - quadrillions - 10 ^ 15
     *
     * Numbers with a magnitude outside of (10 ^ (-precision), 10 ^ 15) are shown using
     * scientific notation to avoid creating extremely long decimal strings.
     *
     * @param {number} [precision] the number of decimal places to show (default 3)
     * @returns {Formatter} A formatter with short scale formatting
     */
    function shortScale(precision?: number): (num: number) => string;
    /**
     * Creates a multi time formatter that displays dates.
     *
     * @returns {Formatter} A formatter for time/date values.
     */
    function multiTime(): (d: any) => string;
    /**
     * Creates a time formatter that displays time/date using given specifier.
     *
     * List of directives can be found on: https://github.com/mbostock/d3/wiki/Time-Formatting#format
     *
     * @param {string} [specifier] The specifier for the formatter.
     *
     * @returns {Formatter} A formatter for time/date values.
     */
    function time(specifier: string): Formatter;
}
declare namespace Plottable {
    /**
     * A SymbolFactory is a function that takes in a symbolSize which is the edge length of the render area
     * and returns a string representing the 'd' attribute of the resultant 'path' element
     */
    type SymbolFactory = (symbolSize: number) => string;
}
declare namespace Plottable.SymbolFactories {
    function circle(): SymbolFactory;
    function square(): SymbolFactory;
    function cross(): SymbolFactory;
    function diamond(): SymbolFactory;
    function triangleUp(): SymbolFactory;
    function triangleDown(): SymbolFactory;
}
declare namespace Plottable.Scales {
    /**
     * A function that supplies domain values to be included into a Scale.
     *
     * @param {Scale} scale
     * @returns {D[]} An array of values that should be included in the Scale.
     */
    interface IncludedValuesProvider<D> {
        (scale: Scale<D, any>): D[];
    }
    /**
     * A function that supplies padding exception values for the Scale.
     * If one end of the domain is set to an excepted value as a result of autoDomain()-ing,
     * that end of the domain will not be padded.
     *
     * @param {QuantitativeScale} scale
     * @returns {D[]} An array of values that should not be padded.
     */
    interface PaddingExceptionsProvider<D> {
        (scale: QuantitativeScale<D>): D[];
    }
    /**
     * This interface abstracts the necessary API for implementing pan/zoom on
     * various types of scales.
     *
     * Due to some limitations of d3, for example category scales can't invert
     * screen space coordinates, we nevertheless allow the scale types to support
     * pan/zoom if they implement this interface. See `Category`'s
     * `_d3TransformationScale` for more info.
     */
    interface TransformableScale {
        /**
         * Apply the magnification with the floating point `magnifyAmount` centered
         * at the `centerValue` coordinate.
         *
         * @param {number} [magnifyAmount] The floating point zoom amount. `1.0` is
         * no zoom change.
         * @param {number} [centerValue] The coordinate of the mouse in screen
         * space.
         */
        zoom(magnifyAmount: number, centerValue: number): void;
        /**
         * Translates the scale by a number of pixels.
         *
         * @param {number} [translateAmount] The translation amount in screen space
         */
        pan(translateAmount: number): void;
        /**
         * Returns value in *screen space* for the given domain value.
         */
        scaleTransformation(value: number): number;
        /**
         * Returns the current transformed domain of the scale. This must be a
         * numerical range in the same coordinate space used for
         * `scaleTransformation`.
         */
        getTransformationDomain(): [number, number];
        /**
         * Returns value in *Transformation Space* for the provided *screen space*.
         */
        invertedTransformation(value: number): number;
    }
    /**
     * Type guarded function to check if the scale implements the
     * `TransformableScale` interface. Unfortunately, there is no way to do
     * runtime interface typechecking, so we have to explicitly list all classes
     * that implement the interface.
     */
    function isTransformable(scale: any): scale is TransformableScale;
}
declare namespace Plottable {
    type TransformableScale<D, R> = Scale<D, R> & Plottable.Scales.TransformableScale;
    interface ScaleCallback<S extends Scale<any, any>> {
        (scale: S): any;
    }
    class Scale<D, R> {
        private _callbacks;
        private _autoDomainAutomatically;
        private _domainModificationInProgress;
        private _includedValuesProviders;
        /**
         * A Scale is a function (in the mathematical sense) that maps values from a domain to a range.
         *
         * @constructor
         */
        constructor();
        /**
         * Given an array of potential domain values, computes the extent of those values.
         *
         * @param {D[]} values
         * @returns {D[]} The extent of the input values.
         */
        extentOfValues(values: D[]): D[];
        protected _getAllIncludedValues(): D[];
        protected _getExtent(): D[];
        /**
         * Adds a callback to be called when the Scale updates.
         *
         * @param {ScaleCallback} callback.
         * @returns {Scale} The calling Scale.
         */
        onUpdate(callback: ScaleCallback<this>): this;
        /**
         * Removes a callback that would be called when the Scale updates.
         *
         * @param {ScaleCallback} callback.
         * @returns {Scale} The calling Scale.
         */
        offUpdate(callback: ScaleCallback<this>): this;
        protected _dispatchUpdate(): void;
        /**
         * Sets the Scale's domain so that it spans the Extents of all its ExtentsProviders.
         *
         * @returns {Scale} The calling Scale.
         */
        autoDomain(): this;
        protected _autoDomainIfAutomaticMode(): void;
        /**
         * Computes the range value corresponding to a given domain value.
         *
         * @param {D} value
         * @returns {R} The range value corresponding to the supplied domain value.
         */
        scale(value: D): R;
        /**
         * Gets the domain.
         *
         * @returns {D[]} The current domain.
         */
        domain(): D[];
        /**
         * Sets the domain.
         *
         * @param {D[]} values
         * @returns {Scale} The calling Scale.
         */
        domain(values: D[]): this;
        protected _getDomain(): D[];
        protected _setDomain(values: D[]): void;
        protected _backingScaleDomain(): D[];
        protected _backingScaleDomain(values: D[]): this;
        /**
         * Gets the range.
         *
         * @returns {R[]} The current range.
         */
        range(): R[];
        /**
         * Sets the range.
         *
         * @param {R[]} values
         * @returns {Scale} The calling Scale.
         */
        range(values: R[]): this;
        protected _getRange(): R[];
        protected _setRange(values: R[]): void;
        /**
         * Adds an IncludedValuesProvider to the Scale.
         *
         * @param {Scales.IncludedValuesProvider} provider
         * @returns {Scale} The calling Scale.
         */
        addIncludedValuesProvider(provider: Scales.IncludedValuesProvider<D>): this;
        /**
         * Removes the IncludedValuesProvider from the Scale.
         *
         * @param {Scales.IncludedValuesProvider} provider
         * @returns {Scale} The calling Scale.
         */
        removeIncludedValuesProvider(provider: Scales.IncludedValuesProvider<D>): this;
    }
}
declare namespace Plottable {
    class QuantitativeScale<D> extends Scale<D, number> implements Plottable.Scales.TransformableScale {
        protected static _DEFAULT_NUM_TICKS: number;
        private _tickGenerator;
        private _padProportion;
        private _paddingExceptionsProviders;
        private _domainMin;
        private _domainMax;
        private _snappingDomainEnabled;
        /**
         * A QuantitativeScale is a Scale that maps number-like values to numbers.
         * It is invertible and continuous.
         *
         * @constructor
         */
        constructor();
        autoDomain(): this;
        protected _autoDomainIfAutomaticMode(): void;
        protected _getExtent(): D[];
        /**
         * Adds a padding exception provider.
         * If one end of the domain is set to an excepted value as a result of autoDomain()-ing,
         * that end of the domain will not be padded.
         *
         * @param {Scales.PaddingExceptionProvider<D>} provider The provider function.
         * @returns {QuantitativeScale} The calling QuantitativeScale.
         */
        addPaddingExceptionsProvider(provider: Scales.PaddingExceptionsProvider<D>): this;
        /**
         * Removes the padding exception provider.
         *
         * @param {Scales.PaddingExceptionProvider<D>} provider The provider function.
         * @returns {QuantitativeScale} The calling QuantitativeScale.
         */
        removePaddingExceptionsProvider(provider: Scales.PaddingExceptionsProvider<D>): this;
        /**
         * Gets the padding proportion.
         */
        padProportion(): number;
        /**
         * Sets the padding porportion.
         * When autoDomain()-ing, the computed domain will be expanded by this proportion,
         * then rounded to human-readable values.
         *
         * @param {number} padProportion The padding proportion. Passing 0 disables padding.
         * @returns {QuantitativeScale} The calling QuantitativeScale.
         */
        padProportion(padProportion: number): this;
        private _padDomain(domain);
        /**
         * Gets whether or not the scale snaps its domain to nice values.
         */
        snappingDomainEnabled(): boolean;
        /**
         * Sets whether or not the scale snaps its domain to nice values.
         */
        snappingDomainEnabled(snappingDomainEnabled: boolean): this;
        protected _expandSingleValueDomain(singleValueDomain: D[]): D[];
        /**
         * Computes the domain value corresponding to a supplied range value.
         *
         * @param {number} value: A value from the Scale's range.
         * @returns {D} The domain value corresponding to the supplied range value.
         */
        invert(value: number): D;
        domain(): D[];
        domain(values: D[]): this;
        /**
         * Gets the lower end of the domain.
         *
         * @return {D}
         */
        domainMin(): D;
        /**
         * Sets the lower end of the domain.
         *
         * @return {QuantitativeScale} The calling QuantitativeScale.
         */
        domainMin(domainMin: D): this;
        /**
         * Gets the upper end of the domain.
         *
         * @return {D}
         */
        domainMax(): D;
        /**
         * Sets the upper end of the domain.
         *
         * @return {QuantitativeScale} The calling QuantitativeScale.
         */
        domainMax(domainMax: D): this;
        extentOfValues(values: D[]): D[];
        zoom(magnifyAmount: number, centerValue: number): void;
        pan(translateAmount: number): void;
        scaleTransformation(value: number): number;
        invertedTransformation(value: number): number;
        getTransformationDomain(): [number, number];
        protected _setDomain(values: D[]): void;
        /**
         * Gets the array of tick values generated by the default algorithm.
         */
        defaultTicks(): D[];
        /**
         * Gets an array of tick values spanning the domain.
         *
         * @returns {D[]}
         */
        ticks(): D[];
        /**
         * Given a domain, expands its domain onto "nice" values, e.g. whole
         * numbers.
         */
        protected _niceDomain(domain: D[], count?: number): D[];
        protected _defaultExtent(): D[];
        /**
         * Gets the TickGenerator.
         */
        tickGenerator(): Scales.TickGenerators.TickGenerator<D>;
        /**
         * Sets the TickGenerator
         *
         * @param {TickGenerator} generator
         * @return {QuantitativeScale} The calling QuantitativeScale.
         */
        tickGenerator(generator: Scales.TickGenerators.TickGenerator<D>): this;
    }
}
declare namespace Plottable.Scales {
    class Linear extends QuantitativeScale<number> {
        private _d3Scale;
        /**
         * @constructor
         */
        constructor();
        protected _defaultExtent(): number[];
        protected _expandSingleValueDomain(singleValueDomain: number[]): number[];
        scale(value: number): number;
        scaleTransformation(value: number): number;
        invertedTransformation(value: number): number;
        getTransformationDomain(): [number, number];
        protected _getDomain(): number[];
        protected _backingScaleDomain(): number[];
        protected _backingScaleDomain(values: number[]): this;
        protected _getRange(): number[];
        protected _setRange(values: number[]): void;
        invert(value: number): number;
        defaultTicks(): number[];
        protected _niceDomain(domain: number[], count?: number): number[];
    }
}
declare namespace Plottable.Scales {
    class ModifiedLog extends QuantitativeScale<number> {
        private _base;
        private _d3Scale;
        private _pivot;
        private _untransformedDomain;
        /**
         * A ModifiedLog Scale acts as a regular log scale for large numbers.
         * As it approaches 0, it gradually becomes linear.
         * Consequently, a ModifiedLog Scale can process 0 and negative numbers.
         *
         * For x >= base, scale(x) = log(x).
         *
         * For 0 < x < base, scale(x) will become more and more
         * linear as it approaches 0.
         *
         * At x == 0, scale(x) == 0.
         *
         * For negative values, scale(-x) = -scale(x).
         *
         * The range and domain for the scale should also be set, using the
         * range() and domain() accessors, respectively.
         *
         * For `range`, provide a two-element array giving the minimum and
         * maximum of values produced when scaling.
         *
         * For `domain` provide a two-element array giving the minimum and
         * maximum of the values that will be scaled.
         *
         * @constructor
         * @param {number} [base=10]
         *        The base of the log. Must be > 1.
         *
         */
        constructor(base?: number);
        /**
         * Returns an adjusted log10 value for graphing purposes.  The first
         * adjustment is that negative values are changed to positive during
         * the calculations, and then the answer is negated at the end.  The
         * second is that, for values less than 10, an increasingly large
         * (0 to 1) scaling factor is added such that at 0 the value is
         * adjusted to 1, resulting in a returned result of 0.
         */
        private _adjustedLog(x);
        private _invertedAdjustedLog(x);
        scale(x: number): number;
        invert(x: number): number;
        scaleTransformation(value: number): number;
        invertedTransformation(value: number): number;
        getTransformationDomain(): [number, number];
        protected _getDomain(): number[];
        protected _setDomain(values: number[]): void;
        protected _backingScaleDomain(): number[];
        protected _backingScaleDomain(values: number[]): this;
        ticks(): number[];
        /**
         * Return an appropriate number of ticks from lower to upper.
         *
         * This will first try to fit as many powers of this.base as it can from
         * lower to upper.
         *
         * If it still has ticks after that, it will generate ticks in "clusters",
         * e.g. [20, 30, ... 90, 100] would be a cluster, [200, 300, ... 900, 1000]
         * would be another cluster.
         *
         * This function will generate clusters as large as it can while not
         * drastically exceeding its number of ticks.
         */
        private _logTicks(lower, upper);
        /**
         * How many ticks does the range [lower, upper] deserve?
         *
         * e.g. if your domain was [10, 1000] and I asked _howManyTicks(10, 100),
         * I would get 1/2 of the ticks. The range 10, 100 takes up 1/2 of the
         * distance when plotted.
         */
        private _howManyTicks(lower, upper);
        protected _niceDomain(domain: number[], count?: number): number[];
        protected _defaultExtent(): number[];
        protected _expandSingleValueDomain(singleValueDomain: number[]): number[];
        protected _getRange(): number[];
        protected _setRange(values: number[]): void;
        defaultTicks(): number[];
    }
}
declare namespace Plottable.Scales {
    class Category extends Scale<string, number> implements Plottable.Scales.TransformableScale {
        /**
         * An additional linear scale to apply pan/zoom interactions to the category
         * scale. Pan/zoom requires a numerically invertable scale.
         *
         * This adds an intermediate coordinate space called the *Transformation
         * Space*. The conversion from data to screen coordinates is as follows:
         *
         * Data Space -> _d3Scale -> Transformation Space -> _d3TransformationScale -> Screen Space.
         *
         * The *Transformation Space* coordinates are initialized to [0, 1].
         *
         * Notably, range band calculations are internally computed in
         * *Transformation Space* and transformed to screen space in methods like
         * `rangeBand()` and `stepWidth()`.
         */
        private _d3TransformationScale;
        private _d3Scale;
        private _range;
        private _innerPadding;
        private _outerPadding;
        /**
         * A Category Scale maps strings to numbers.
         *
         * @constructor
         */
        constructor();
        extentOfValues(values: string[]): string[];
        protected _getExtent(): string[];
        domain(): string[];
        domain(values: string[]): this;
        range(): [number, number];
        range(values: [number, number]): this;
        private static _convertToPlottableInnerPadding(d3InnerPadding);
        private static _convertToPlottableOuterPadding(d3OuterPadding, d3InnerPadding);
        private _setBands();
        /**
         * Returns the width of the range band.
         *
         * @returns {number} The range band width
         */
        rangeBand(): number;
        /**
         * Returns the step width of the scale.
         *
         * The step width is the pixel distance between adjacent values in the domain.
         *
         * @returns {number}
         */
        stepWidth(): number;
        /**
         * Gets the inner padding.
         *
         * The inner padding is defined as the padding in between bands on the scale,
         * expressed as a multiple of the rangeBand().
         *
         * @returns {number}
         */
        innerPadding(): number;
        /**
         * Sets the inner padding.
         *
         * The inner padding is defined as the padding in between bands on the scale,
         * expressed as a multiple of the rangeBand().
         *
         * @returns {Category} The calling Category Scale.
         */
        innerPadding(innerPadding: number): this;
        /**
         * Gets the outer padding.
         *
         * The outer padding is the padding in between the outer bands and the edges of the range,
         * expressed as a multiple of the rangeBand().
         *
         * @returns {number}
         */
        outerPadding(): number;
        /**
         * Sets the outer padding.
         *
         * The outer padding is the padding in between the outer bands and the edges of the range,
         * expressed as a multiple of the rangeBand().
         *
         * @returns {Category} The calling Category Scale.
         */
        outerPadding(outerPadding: number): this;
        scale(value: string): number;
        zoom(magnifyAmount: number, centerValue: number): void;
        pan(translateAmount: number): void;
        scaleTransformation(value: number): number;
        invertedTransformation(value: number): number;
        getTransformationDomain(): [number, number];
        protected _getDomain(): string[];
        protected _backingScaleDomain(): string[];
        protected _backingScaleDomain(values: string[]): this;
        protected _getRange(): number[];
        protected _setRange(values: number[]): void;
        /**
         * Converts a width or height in *Transformation Space* into *Screen Space*.
         */
        protected _rescaleBand(band: number): number;
    }
}
declare namespace Plottable.Scales {
    class Color extends Scale<string, string> {
        private static _LOOP_LIGHTEN_FACTOR;
        private static _MAXIMUM_COLORS_FROM_CSS;
        private static _plottableColorCache;
        private _d3Scale;
        /**
         * A Color Scale maps string values to color hex values expressed as a string.
         *
         * @constructor
         * @param {string} [scaleType] One of "Category10"/"Category20"/"Category20b"/"Category20c".
         *   (see https://github.com/mbostock/d3/wiki/Ordinal-Scales#categorical-colors)
         *   If not supplied, reads the colors defined using CSS -- see plottable.css.
         */
        constructor(scaleType?: string);
        extentOfValues(values: string[]): string[];
        protected _getExtent(): string[];
        static invalidateColorCache(): void;
        private static _getPlottableColors();
        /**
         * Returns the color-string corresponding to a given string.
         * If there are not enough colors in the range(), a lightened version of an existing color will be used.
         *
         * @param {string} value
         * @returns {string}
         */
        scale(value: string): string;
        protected _getDomain(): string[];
        protected _backingScaleDomain(): string[];
        protected _backingScaleDomain(values: string[]): this;
        protected _getRange(): string[];
        protected _setRange(values: string[]): void;
    }
}
declare namespace Plottable.Scales {
    class Time extends QuantitativeScale<Date> {
        private _d3Scale;
        /**
         * A Time Scale maps Date objects to numbers.
         *
         * @constructor
         */
        constructor();
        /**
         * Returns an array of ticks values separated by the specified interval.
         *
         * @param {string} interval A string specifying the interval unit.
         * @param {number?} [step] The number of multiples of the interval between consecutive ticks.
         * @return {Date[]}
         */
        tickInterval(interval: string, step?: number): Date[];
        protected _setDomain(values: Date[]): void;
        protected _defaultExtent(): Date[];
        protected _expandSingleValueDomain(singleValueDomain: Date[]): Date[];
        scale(value: Date): number;
        scaleTransformation(value: number): number;
        invertedTransformation(value: number): number;
        getTransformationDomain(): [number, number];
        protected _getDomain(): Date[];
        protected _backingScaleDomain(): Date[];
        protected _backingScaleDomain(values: Date[]): this;
        protected _getRange(): number[];
        protected _setRange(values: number[]): void;
        invert(value: number): Date;
        defaultTicks(): Date[];
        protected _niceDomain(domain: Date[]): Date[];
        /**
         * Transforms the Plottable TimeInterval string into a d3 time interval equivalent.
         * If the provided TimeInterval is incorrect, the default is d3.time.year
         */
        static timeIntervalToD3Time(timeInterval: string): d3.time.Interval;
    }
}
declare namespace Plottable.Scales {
    class InterpolatedColor extends Scale<number, string> {
        static REDS: string[];
        static BLUES: string[];
        static POSNEG: string[];
        private _colorRange;
        private _colorScale;
        private _d3Scale;
        /**
         * An InterpolatedColor Scale maps numbers to color hex values, expressed as strings.
         *
         * @param {string} [scaleType="linear"] One of "linear"/"log"/"sqrt"/"pow".
         */
        constructor(scaleType?: string);
        extentOfValues(values: number[]): number[];
        /**
         * Generates the converted QuantitativeScale.
         */
        private _d3InterpolatedScale();
        /**
         * Generates the d3 interpolator for colors.
         */
        private _interpolateColors();
        private _resetScale();
        autoDomain(): this;
        scale(value: number): string;
        protected _getDomain(): number[];
        protected _backingScaleDomain(): number[];
        protected _backingScaleDomain(values: number[]): this;
        protected _getRange(): string[];
        protected _setRange(range: string[]): void;
    }
}
declare namespace Plottable.Scales.TickGenerators {
    /**
     * Generates an array of tick values for the specified scale.
     *
     * @param {QuantitativeScale} scale
     * @returns {D[]}
     */
    interface TickGenerator<D> {
        (scale: Plottable.QuantitativeScale<D>): D[];
    }
    /**
     * Creates a TickGenerator using the specified interval.
     *
     * Generates ticks at multiples of the interval while also including the domain boundaries.
     *
     * @param {number} interval
     * @returns {TickGenerator}
     */
    function intervalTickGenerator(interval: number): TickGenerator<number>;
    /**
     * Creates a TickGenerator returns only integer tick values.
     *
     * @returns {TickGenerator}
     */
    function integerTickGenerator(): TickGenerator<number>;
}
declare namespace Plottable {
    namespace Drawers {
        /**
         * A step for the drawer to draw.
         *
         * Specifies how AttributeToProjector needs to be animated.
         */
        type DrawStep = {
            attrToProjector: AttributeToProjector;
            animator: Animator;
        };
        /**
         * A DrawStep that carries an AttributeToAppliedProjector map.
         */
        type AppliedDrawStep = {
            attrToAppliedProjector: AttributeToAppliedProjector;
            animator: Animator;
        };
    }
    class Drawer {
        private _renderArea;
        protected _svgElementName: string;
        protected _className: string;
        private _dataset;
        private _cachedSelectionValid;
        private _cachedSelection;
        /**
         * A Drawer draws svg elements based on the input Dataset.
         *
         * @constructor
         * @param {Dataset} dataset The dataset associated with this Drawer
         */
        constructor(dataset: Dataset);
        /**
         * Retrieves the renderArea selection for the Drawer.
         */
        renderArea(): d3.Selection<void>;
        /**
         * Sets the renderArea selection for the Drawer.
         *
         * @param {d3.Selection} Selection containing the <g> to render to.
         * @returns {Drawer} The calling Drawer.
         */
        renderArea(area: d3.Selection<void>): this;
        /**
         * Removes the Drawer and its renderArea
         */
        remove(): void;
        /**
         * Binds data to selection
         *
         * @param{any[]} data The data to be drawn
         */
        private _bindSelectionData(data);
        protected _applyDefaultAttributes(selection: d3.Selection<any>): void;
        /**
         * Draws data using one step
         *
         * @param{AppliedDrawStep} step The step, how data should be drawn.
         */
        private _drawStep(step);
        private _appliedProjectors(attrToProjector);
        /**
         * Calculates the total time it takes to use the input drawSteps to draw the input data
         *
         * @param {any[]} data The data that would have been drawn
         * @param {Drawers.DrawStep[]} drawSteps The DrawSteps to use
         * @returns {number} The total time it takes to draw
         */
        totalDrawTime(data: any[], drawSteps: Drawers.DrawStep[]): number;
        /**
         * Draws the data into the renderArea using the spefic steps and metadata
         *
         * @param{any[]} data The data to be drawn
         * @param{DrawStep[]} drawSteps The list of steps, which needs to be drawn
         */
        draw(data: any[], drawSteps: Drawers.DrawStep[]): this;
        selection(): d3.Selection<any>;
        /**
         * Returns the CSS selector for this Drawer's visual elements.
         */
        selector(): string;
        /**
         * Returns the D3 selection corresponding to the datum with the specified index.
         */
        selectionForIndex(index: number): d3.Selection<any>;
    }
}
declare namespace Plottable.Drawers {
    class Line extends Drawer {
        constructor(dataset: Dataset);
        protected _applyDefaultAttributes(selection: d3.Selection<any>): void;
        selectionForIndex(index: number): d3.Selection<any>;
    }
}
declare namespace Plottable.Drawers {
    class Area extends Drawer {
        constructor(dataset: Dataset);
        protected _applyDefaultAttributes(selection: d3.Selection<any>): void;
        selectionForIndex(index: number): d3.Selection<any>;
    }
}
declare namespace Plottable.Drawers {
    class Rectangle extends Drawer {
        constructor(dataset: Dataset);
    }
}
declare namespace Plottable.Drawers {
    class Arc extends Drawer {
        constructor(dataset: Dataset);
        protected _applyDefaultAttributes(selection: d3.Selection<any>): void;
    }
}
declare namespace Plottable.Drawers {
    class ArcOutline extends Drawer {
        constructor(dataset: Dataset);
        protected _applyDefaultAttributes(selection: d3.Selection<any>): void;
    }
}
declare namespace Plottable.Drawers {
    class Symbol extends Drawer {
        constructor(dataset: Dataset);
    }
}
declare namespace Plottable.Drawers {
    class Segment extends Drawer {
        constructor(dataset: Dataset);
    }
}
declare namespace Plottable {
    type ComponentCallback = (component: Component) => void;
    namespace Components {
        class Alignment {
            static TOP: string;
            static BOTTOM: string;
            static LEFT: string;
            static RIGHT: string;
            static CENTER: string;
        }
    }
    type IResizeHandler = (size: {
        height: number;
        width: number;
    }) => void;
    class Component {
        private _element;
        private _content;
        protected _boundingBox: d3.Selection<void>;
        private _backgroundContainer;
        private _foregroundContainer;
        protected _clipPathEnabled: boolean;
        private _resizeHandler;
        private _origin;
        private _parent;
        private _xAlignment;
        private static _xAlignToProportion;
        private _yAlignment;
        private static _yAlignToProportion;
        protected _isSetup: boolean;
        protected _isAnchored: boolean;
        private _boxes;
        private _boxContainer;
        private _rootSVG;
        private _isTopLevelComponent;
        private _width;
        private _height;
        private _cssClasses;
        private _destroyed;
        private _clipPathID;
        private _onAnchorCallbacks;
        private _onDetachCallbacks;
        private static _SAFARI_EVENT_BACKING_CLASS;
        constructor();
        /**
         * Attaches the Component as a child of a given d3 Selection.
         *
         * @param {d3.Selection} selection.
         * @returns {Component} The calling Component.
         */
        anchor(selection: d3.Selection<void>): this;
        /**
         * Adds a callback to be called on anchoring the Component to the DOM.
         * If the Component is already anchored, the callback is called immediately.
         *
         * @param {ComponentCallback} callback
         * @return {Component}
         */
        onAnchor(callback: ComponentCallback): this;
        /**
         * Removes a callback that would be called on anchoring the Component to the DOM.
         * The callback is identified by reference equality.
         *
         * @param {ComponentCallback} callback
         * @return {Component}
         */
        offAnchor(callback: ComponentCallback): this;
        /**
         * Creates additional elements as necessary for the Component to function.
         * Called during anchor() if the Component's element has not been created yet.
         * Override in subclasses to provide additional functionality.
         */
        protected _setup(): void;
        /**
         * Given available space in pixels, returns the minimum width and height this Component will need.
         *
         * @param {number} availableWidth
         * @param {number} availableHeight
         * @returns {SpaceRequest}
         */
        requestedSpace(availableWidth: number, availableHeight: number): SpaceRequest;
        /**
         * Computes and sets the size, position, and alignment of the Component from the specified values.
         * If no parameters are supplied and the Component is a root node,
         * they are inferred from the size of the Component's element.
         *
         * @param {Point} [origin] Origin of the space offered to the Component.
         * @param {number} [availableWidth] Available width in pixels.
         * @param {number} [availableHeight] Available height in pixels.
         * @returns {Component} The calling Component.
         */
        computeLayout(origin?: Point, availableWidth?: number, availableHeight?: number): this;
        protected _sizeFromOffer(availableWidth: number, availableHeight: number): {
            width: number;
            height: number;
        };
        /**
         * Queues the Component for rendering.
         *
         * @returns {Component} The calling Component.
         */
        render(): this;
        private _scheduleComputeLayout();
        /**
         * Sets a callback that gets called when the component resizes. The size change
         * is not guaranteed to be reflected by the DOM at the time the callback is fired.
         *
         * @param {IResizeHandler} [resizeHandler] Callback to be called when component resizes
         */
        onResize(resizeHandler: IResizeHandler): this;
        /**
         * Renders the Component without waiting for the next frame. This method is a no-op on
         * Component, Table, and Group; render them immediately with .renderTo() instead.
         */
        renderImmediately(): this;
        /**
         * Causes the Component to re-layout and render.
         *
         * This function should be called when a CSS change has occured that could
         * influence the layout of the Component, such as changing the font size.
         *
         * @returns {Component} The calling Component.
         */
        redraw(): this;
        /**
         * Renders the Component to a given <svg>.
         *
         * @param {String|d3.Selection} element A selector-string for the <svg>, or a d3 selection containing an <svg>.
         * @returns {Component} The calling Component.
         */
        renderTo(element: String | Element | d3.Selection<void>): this;
        /**
         * Gets the x alignment of the Component.
         */
        xAlignment(): string;
        /**
         * Sets the x alignment of the Component.
         *
         * @param {string} xAlignment The x alignment of the Component ("left"/"center"/"right").
         * @returns {Component} The calling Component.
         */
        xAlignment(xAlignment: string): this;
        /**
         * Gets the y alignment of the Component.
         */
        yAlignment(): string;
        /**
         * Sets the y alignment of the Component.
         *
         * @param {string} yAlignment The y alignment of the Component ("top"/"center"/"bottom").
         * @returns {Component} The calling Component.
         */
        yAlignment(yAlignment: string): this;
        private _addBox(className?, parentElement?);
        private _generateClipPath();
        private _updateClipPath();
        /**
         * Checks if the Component has a given CSS class.
         *
         * @param {string} cssClass The CSS class to check for.
         */
        hasClass(cssClass: string): boolean;
        /**
         * Adds a given CSS class to the Component.
         *
         * @param {string} cssClass The CSS class to add.
         * @returns {Component} The calling Component.
         */
        addClass(cssClass: string): this;
        /**
         * Removes a given CSS class from the Component.
         *
         * @param {string} cssClass The CSS class to remove.
         * @returns {Component} The calling Component.
         */
        removeClass(cssClass: string): this;
        /**
         * Checks if the Component has a fixed width or if it grows to fill available space.
         * Returns false by default on the base Component class.
         */
        fixedWidth(): boolean;
        /**
         * Checks if the Component has a fixed height or if it grows to fill available space.
         * Returns false by default on the base Component class.
         */
        fixedHeight(): boolean;
        /**
         * Detaches a Component from the DOM. The Component can be reused.
         *
         * This should only be used if you plan on reusing the calling Component. Otherwise, use destroy().
         *
         * @returns The calling Component.
         */
        detach(): this;
        /**
         * Adds a callback to be called when the Component is detach()-ed.
         *
         * @param {ComponentCallback} callback
         * @return {Component} The calling Component.
         */
        onDetach(callback: ComponentCallback): this;
        /**
         * Removes a callback to be called when the Component is detach()-ed.
         * The callback is identified by reference equality.
         *
         * @param {ComponentCallback} callback
         * @return {Component} The calling Component.
         */
        offDetach(callback: ComponentCallback): this;
        /**
         * Gets the parent ComponentContainer for this Component.
         */
        parent(): ComponentContainer;
        /**
         * Sets the parent ComponentContainer for this Component.
         * An error will be thrown if the parent does not contain this Component.
         * Adding a Component to a ComponentContainer should be done
         * using the appropriate method on the ComponentContainer.
         */
        parent(parent: ComponentContainer): this;
        /**
         * @returns {Bounds} for the component in pixel space, where the topLeft
         * represents the component's minimum x and y values and the bottomRight represents
         * the component's maximum x and y values.
         */
        bounds(): Bounds;
        /**
         * Removes a Component from the DOM and disconnects all listeners.
         */
        destroy(): void;
        /**
         * Gets the width of the Component in pixels.
         */
        width(): number;
        /**
         * Gets the height of the Component in pixels.
         */
        height(): number;
        /**
         * Gets the origin of the Component relative to its parent.
         *
         * @return {Point}
         */
        origin(): Point;
        /**
         * Gets the origin of the Component relative to the root <svg>.
         *
         * @return {Point}
         */
        originToSVG(): Point;
        /**
         * Gets the Selection containing the <g> in front of the visual elements of the Component.
         *
         * Will return undefined if the Component has not been anchored.
         *
         * @return {d3.Selection}
         */
        foreground(): d3.Selection<void>;
        /**
         * Gets a Selection containing a <g> that holds the visual elements of the Component.
         *
         * Will return undefined if the Component has not been anchored.
         *
         * @return {d3.Selection} content selection for the Component
         */
        content(): d3.Selection<void>;
        /**
         * Gets the Selection containing the <g> behind the visual elements of the Component.
         *
         * Will return undefined if the Component has not been anchored.
         *
         * @return {d3.Selection} background selection for the Component
         */
        background(): d3.Selection<void>;
    }
}
declare namespace Plottable {
    class ComponentContainer extends Component {
        private _detachCallback;
        constructor();
        anchor(selection: d3.Selection<void>): this;
        render(): this;
        /**
         * Checks whether the specified Component is in the ComponentContainer.
         */
        has(component: Component): boolean;
        protected _adoptAndAnchor(component: Component): void;
        /**
         * Removes the specified Component from the ComponentContainer.
         */
        remove(component: Component): this;
        /**
         * Carry out the actual removal of a Component.
         * Implementation dependent on the type of container.
         *
         * @return {boolean} true if the Component was successfully removed, false otherwise.
         */
        protected _remove(component: Component): boolean;
        /**
         * Invokes a callback on each Component in the ComponentContainer.
         */
        protected _forEach(callback: (component: Component) => void): void;
        /**
         * Destroys the ComponentContainer and all Components within it.
         */
        destroy(): void;
    }
}
declare namespace Plottable.Components {
    class Group extends ComponentContainer {
        private _components;
        /**
         * Constructs a Group.
         *
         * A Group contains Components that will be rendered on top of each other.
         * Components added later will be rendered above Components already in the Group.
         *
         * @constructor
         * @param {Component[]} [components=[]] Components to be added to the Group.
         */
        constructor(components?: Component[]);
        protected _forEach(callback: (component: Component) => any): void;
        /**
         * Checks whether the specified Component is in the Group.
         */
        has(component: Component): boolean;
        requestedSpace(offeredWidth: number, offeredHeight: number): SpaceRequest;
        computeLayout(origin?: Point, availableWidth?: number, availableHeight?: number): this;
        protected _sizeFromOffer(availableWidth: number, availableHeight: number): {
            width: number;
            height: number;
        };
        fixedWidth(): boolean;
        fixedHeight(): boolean;
        /**
         * @return {Component[]} The Components in this Group.
         */
        components(): Component[];
        /**
         * Adds a Component to this Group.
         * The added Component will be rendered above Components already in the Group.
         */
        append(component: Component): this;
        protected _remove(component: Component): boolean;
    }
}
declare namespace Plottable.Components {
    class PlotGroup extends Group {
        entityNearest(point: Point): Plots.PlotEntity;
        /**
         * Adds a Plot to this Plot Group.
         * The added Plot will be rendered above Plots already in the Group.
         */
        append(plot: Plot): this;
    }
}
declare namespace Plottable {
    type AxisOrientation = "bottom" | "left" | "right" | "top";
    class Axis<D> extends Component {
        /**
         * The css class applied to each end tick mark (the line on the end tick).
         */
        static END_TICK_MARK_CLASS: string;
        /**
         * The css class applied to each tick mark (the line on the tick).
         */
        static TICK_MARK_CLASS: string;
        /**
         * The css class applied to each tick label (the text associated with the tick).
         */
        static TICK_LABEL_CLASS: string;
        /**
         * The css class applied to each annotation line, which extends from the axis to the rect.
         */
        static ANNOTATION_LINE_CLASS: string;
        /**
         * The css class applied to each annotation rect, which surrounds the annotation label.
         */
        static ANNOTATION_RECT_CLASS: string;
        /**
         * The css class applied to each annotation circle, which denotes which tick is being annotated.
         */
        static ANNOTATION_CIRCLE_CLASS: string;
        /**
         * The css class applied to each annotation label, which shows the formatted annotation text.
         */
        static ANNOTATION_LABEL_CLASS: string;
        private static _ANNOTATION_LABEL_PADDING;
        protected _tickMarkContainer: d3.Selection<void>;
        protected _tickLabelContainer: d3.Selection<void>;
        protected _baseline: d3.Selection<void>;
        protected _scale: Scale<D, number>;
        private _formatter;
        private _orientation;
        private _endTickLength;
        private _innerTickLength;
        private _tickLabelPadding;
        private _margin;
        private _showEndTickLabels;
        private _rescaleCallback;
        private _annotatedTicks;
        private _annotationFormatter;
        private _annotationsEnabled;
        private _annotationTierCount;
        private _annotationContainer;
        private _annotationMeasurer;
        private _annotationWriter;
        /**
         * Constructs an Axis.
         * An Axis is a visual representation of a Scale.
         *
         * @constructor
         * @param {Scale} scale
         * @param {AxisOrientation} orientation Orientation of this Axis.
         */
        constructor(scale: Scale<D, number>, orientation: AxisOrientation);
        destroy(): void;
        protected _computeWidth(): number;
        protected _computeHeight(): number;
        requestedSpace(offeredWidth: number, offeredHeight: number): SpaceRequest;
        fixedHeight(): boolean;
        fixedWidth(): boolean;
        protected _rescale(): void;
        computeLayout(origin?: Point, availableWidth?: number, availableHeight?: number): this;
        protected _setup(): void;
        protected _getTickValues(): D[];
        /**
         * Render tick marks, baseline, and annotations. Should be super called by subclasses and then overridden to draw
         * other relevant aspects of this Axis.
         */
        renderImmediately(): this;
        /**
         * Gets the annotated ticks.
         */
        annotatedTicks(): D[];
        /**
         * Sets the annotated ticks.
         *
         * @returns {Axis} The calling Axis.
         */
        annotatedTicks(annotatedTicks: D[]): this;
        /**
         * Gets the Formatter for the annotations.
         */
        annotationFormatter(): Formatter;
        /**
         * Sets the Formatter for the annotations.
         *
         * @returns {Axis} The calling Axis.
         */
        annotationFormatter(annotationFormatter: Formatter): this;
        /**
         * Gets if annotations are enabled.
         */
        annotationsEnabled(): boolean;
        /**
         * Sets if annotations are enabled.
         *
         * @returns {Axis} The calling Axis.
         */
        annotationsEnabled(annotationsEnabled: boolean): this;
        /**
         * Gets the count of annotation tiers to render.
         */
        annotationTierCount(): number;
        /**
         * Sets the count of annotation tiers to render.
         *
         * @returns {Axis} The calling Axis.
         */
        annotationTierCount(annotationTierCount: number): this;
        protected _drawAnnotations(): void;
        private _annotatedTicksToRender();
        /**
         * Retrieves the size of the core pieces.
         *
         * The core pieces include the labels, the end tick marks, the inner tick marks, and the tick label padding.
         */
        protected _coreSize(): number;
        protected _annotationTierHeight(): number;
        private _annotationToTier(measurements);
        protected _removeAnnotations(): void;
        protected _generateBaselineAttrHash(): {
            [key: string]: number;
        };
        protected _generateTickMarkAttrHash(isEndTickMark?: boolean): {
            [key: string]: number | ((d: any) => number);
        };
        protected _setDefaultAlignment(): void;
        /**
         * Get whether this axis is horizontal (orientation is "top" or "bottom") or vertical.
         * @returns {boolean} - true for horizontal, false for vertical.
         */
        isHorizontal(): boolean;
        /**
         * Get the scale that this axis is associated with.
         * @returns {Scale<D, number>}
         */
        getScale(): Scale<D, number>;
        /**
         * Gets the Formatter on the Axis. Tick values are passed through the
         * Formatter before being displayed.
         */
        formatter(): Formatter;
        /**
         * Sets the Formatter on the Axis. Tick values are passed through the
         * Formatter before being displayed.
         *
         * @param {Formatter} formatter
         * @returns {Axis} The calling Axis.
         */
        formatter(formatter: Formatter): this;
        /**
         * Gets the tick mark length in pixels.
         */
        innerTickLength(): number;
        /**
         * Sets the tick mark length in pixels.
         *
         * @param {number} length
         * @returns {Axis} The calling Axis.
         */
        innerTickLength(length: number): this;
        /**
         * Gets the end tick mark length in pixels.
         */
        endTickLength(): number;
        /**
         * Sets the end tick mark length in pixels.
         *
         * @param {number} length
         * @returns {Axis} The calling Axis.
         */
        endTickLength(length: number): this;
        /**
         * Gets the maximum pixel length over all ticks on this axis.
         * @returns {number}
         */
        protected _maxLabelTickLength(): number;
        /**
         * Gets the padding between each tick mark and its associated label in pixels.
         */
        tickLabelPadding(): number;
        /**
         * Sets the padding between each tick mark and its associated label in pixels.
         *
         * @param {number} padding
         * @returns {Axis} The calling Axis.
         */
        tickLabelPadding(padding: number): this;
        /**
         * Gets the margin in pixels.
         * The margin is the amount of space between the tick labels and the outer edge of the Axis.
         * The margin also determines the space that annotations will reside in if annotations are enabled.
         */
        margin(): number;
        /**
         * Sets the margin in pixels.
         * The margin is the amount of space between the tick labels and the outer edge of the Axis.
         * The margin also determines the space that annotations will reside in if annotations are enabled.
         *
         * @param {number} size
         * @returns {Axis} The calling Axis.
         */
        margin(size: number): this;
        /**
         * Gets the orientation of the Axis.
         */
        orientation(): AxisOrientation;
        /**
         * Sets the orientation of the Axis.
         *
         * @param {AxisOrientation} orientation The orientation to apply to this axis.
         * @returns {Axis} The calling Axis.
         */
        orientation(orientation: AxisOrientation): this;
        /**
         * Gets whether the Axis shows the end tick labels.
         */
        showEndTickLabels(): boolean;
        /**
         * Sets whether the Axis shows the end tick labels.
         *
         * @param {boolean} show
         * @returns {Axis} The calling Axis.
         */
        showEndTickLabels(show: boolean): this;
        protected _showAllTickMarks(): void;
        protected _showAllTickLabels(): void;
        /**
         * Responsible for hiding any tick labels that break out of the bounding
         * container.
         */
        protected _hideOverflowingTickLabels(): void;
        /**
         * Hides the Tick Marks which have no corresponding Tick Labels
         */
        protected _hideTickMarksWithoutLabel(): void;
    }
}
declare namespace Plottable {
    namespace TimeInterval {
        var second: string;
        var minute: string;
        var hour: string;
        var day: string;
        var week: string;
        var month: string;
        var year: string;
    }
}
declare namespace Plottable.Axes {
    /**
     * Defines a configuration for a Time Axis tier.
     * For details on how ticks are generated see: https://github.com/mbostock/d3/wiki/Time-Scales#ticks
     * interval - A time unit associated with this configuration (seconds, minutes, hours, etc).
     * step - number of intervals between each tick.
     * formatter - formatter used to format tick labels.
     */
    type TimeAxisTierConfiguration = {
        interval: string;
        step: number;
        formatter: Formatter;
    };
    /**
     * An array of linked TimeAxisTierConfigurations.
     * Each configuration will be shown on a different tier.
     * Currently, up to two tiers are supported.
     */
    type TimeAxisConfiguration = TimeAxisTierConfiguration[];
    /**
     * Possible orientations for a Time Axis.
     */
    type TimeAxisOrientation = "top" | "bottom";
    class Time extends Axis<Date> {
        /**
         * The CSS class applied to each Time Axis tier
         */
        static TIME_AXIS_TIER_CLASS: string;
        private static _SORTED_TIME_INTERVAL_INDEX;
        private static _DEFAULT_TIME_AXIS_CONFIGURATIONS;
        private _tierLabelContainers;
        private _tierMarkContainers;
        private _tierBaselines;
        private _tierHeights;
        private _possibleTimeAxisConfigurations;
        private _numTiers;
        private _measurer;
        private _maxTimeIntervalPrecision;
        private _mostPreciseConfigIndex;
        private _tierLabelPositions;
        private static _LONG_DATE;
        /**
         * Constructs a Time Axis.
         *
         * A Time Axis is a visual representation of a Time Scale.
         *
         * @constructor
         * @param {Scales.Time} scale
         * @param {AxisOrientation} orientation Orientation of this Time Axis. Time Axes can only have "top" or "bottom"
         * orientations.
         */
        constructor(scale: Scales.Time, orientation: TimeAxisOrientation);
        /**
         * Gets the label positions for each tier.
         */
        tierLabelPositions(): string[];
        /**
         * Sets the label positions for each tier.
         *
         * @param {string[]} newPositions The positions for each tier. "bottom" and "center" are the only supported values.
         * @returns {Axes.Time} The calling Time Axis.
         */
        tierLabelPositions(newPositions: string[]): this;
        /**
         * Gets the maximum TimeInterval precision
         */
        maxTimeIntervalPrecision(): string;
        /**
         * Sets the maximum TimeInterval precision. This limits the display to not
         * show time intervals above this precision. For example, if this is set to
         * `TimeInterval.day` then no hours or minute ticks will be displayed in the
         * axis.
         *
         * @param {TimeInterval} newPositions The positions for each tier. "bottom" and "center" are the only supported values.
         * @returns {Axes.Time} The calling Time Axis.
         */
        maxTimeIntervalPrecision(newPrecision: string): this;
        /**
         * Returns the current `TimeAxisConfiguration` used to render the axes.
         *
         * Note that this is only valid after the axis had been rendered and the
         * most precise valid configuration is determined from the available space
         * and maximum precision constraints.
         *
         * @returns {TimeAxisConfiguration} The currently used `TimeAxisConfiguration` or `undefined`.
         */
        currentAxisConfiguration(): TimeAxisConfiguration;
        /**
         * Gets the possible TimeAxisConfigurations.
         */
        axisConfigurations(): TimeAxisConfiguration[];
        /**
         * Sets the possible TimeAxisConfigurations.
         * The Time Axis will choose the most precise configuration that will display in the available space.
         *
         * @param {TimeAxisConfiguration[]} configurations
         * @returns {Axes.Time} The calling Time Axis.
         */
        axisConfigurations(configurations: TimeAxisConfiguration[]): this;
        /**
         * Gets the index of the most precise TimeAxisConfiguration that will fit in the current width.
         */
        private _getMostPreciseConfigurationIndex();
        orientation(): TimeAxisOrientation;
        orientation(orientation: TimeAxisOrientation): this;
        protected _computeHeight(): number;
        private _getIntervalLength(config);
        private _maxWidthForInterval(config);
        /**
         * Check if tier configuration fits in the current width and satisfied the
         * max TimeInterval precision limit.
         */
        private _checkTimeAxisTierConfiguration(config);
        protected _sizeFromOffer(availableWidth: number, availableHeight: number): {
            width: number;
            height: number;
        };
        protected _setup(): void;
        private _setupDomElements();
        private _getTickIntervalValues(config);
        protected _getTickValues(): any[];
        private _cleanTiers();
        private _getTickValuesForConfiguration(config);
        private _renderTierLabels(container, config, index);
        private _renderTickMarks(tickValues, index);
        private _renderLabellessTickMarks(tickValues);
        private _generateLabellessTicks();
        renderImmediately(): this;
        private _hideOverflowingTiers();
        private _hideOverlappingAndCutOffLabels(index);
    }
}
declare namespace Plottable.Axes {
    class Numeric extends Axis<number> {
        private _tickLabelPositioning;
        private _usesTextWidthApproximation;
        private _measurer;
        private _wrapper;
        /**
         * Constructs a Numeric Axis.
         *
         * A Numeric Axis is a visual representation of a QuantitativeScale.
         *
         * @constructor
         * @param {QuantitativeScale} scale
         * @param {AxisOrientation} orientation Orientation of this Numeric Axis.
         */
        constructor(scale: QuantitativeScale<number>, orientation: AxisOrientation);
        protected _setup(): void;
        protected _computeWidth(): number;
        private _computeExactTextWidth();
        private _computeApproximateTextWidth();
        protected _computeHeight(): number;
        protected _getTickValues(): number[];
        protected _rescale(): void;
        renderImmediately(): this;
        /**
         * Gets the tick label position relative to the tick marks.
         *
         * @returns {string} The current tick label position.
         */
        tickLabelPosition(): string;
        /**
         * Sets the tick label position relative to the tick marks.
         *
         * @param {string} position "top"/"center"/"bottom" for a vertical Numeric Axis,
         *                          "left"/"center"/"right" for a horizontal Numeric Axis.
         * @returns {Numeric} The calling Numeric Axis.
         */
        tickLabelPosition(position: string): this;
        /**
         * Gets the approximate text width setting.
         *
         * @returns {boolean} The current text width approximation setting.
         */
        usesTextWidthApproximation(): boolean;
        /**
         * Sets the approximate text width setting. Approximating text width
         * measurements can drastically speed up plot rendering, but the plot may
         * have extra white space that would be eliminated by exact measurements.
         * Additionally, very abnormal fonts may not approximate reasonably.
         *
         * @param {boolean} The new text width approximation setting.
         * @returns {Axes.Numeric} The calling Axes.Numeric.
         */
        usesTextWidthApproximation(enable: boolean): this;
        private _hideEndTickLabels();
        private _hideOverlappingTickLabels();
        /**
         * The method is responsible for evenly spacing the labels on the axis.
         * @return test to see if taking every `interval` recrangle from `rects`
         *         will result in labels not overlapping
         *
         * For top, bottom, left, right positioning of the thicks, we want the padding
         * between the labels to be 3x, such that the label will be  `padding` distance
         * from the tick and 2 * `padding` distance (or more) from the next tick
         *
         */
        private _hasOverlapWithInterval(interval, rects);
    }
}
declare namespace Plottable.Axes {
    interface DownsampleInfo {
        domain: string[];
        stepWidth: number;
    }
    class Category extends Axis<string> {
        /**
         * How many pixels to give labels at minimum before downsampling takes effect.
         */
        private static _MINIMUM_WIDTH_PER_LABEL_PX;
        private _tickLabelAngle;
        /**
         * Maximum allowable px width of tick labels.
         */
        private _tickLabelMaxWidth;
        /**
         * Maximum allowable number of wrapped lines for tick labels.
         */
        private _tickLabelMaxLines;
        private _measurer;
<<<<<<< HEAD
        /**
         * A Wrapper configured according to the other properties on this axis.
         * @returns {SVGTypewriter.Wrapper}
         */
        private readonly _wrapper;
        /**
         * A Writer attached to this measurer and wrapper.
         * @returns {SVGTypewriter.Writer}
         */
        private readonly _writer;
=======
        private _wrapper;
        private _writer;
        private _tickTextAlignment;
        private _tickTextPadding;
>>>>>>> 44cd66b3
        /**
         * Constructs a Category Axis.
         *
         * A Category Axis is a visual representation of a Category Scale.
         *
         * @constructor
         * @param {Scales.Category} scale
         * @param {AxisOrientation} [orientation="bottom"] Orientation of this Category Axis.
         */
        constructor(scale: Scales.Category, orientation?: AxisOrientation);
        protected _setup(): void;
        protected _rescale(): this;
        /**
         * Compute space requirements for this Category Axis. Category Axes have two primary space requirements:
         *
         * 1) width/height needed by the tick lines (including annotations, padding, and margins).
         * 2) width/height needed by the tick text.
         *
         * We requested space is the sum of the lines and text.
         * @param offeredWidth
         * @param offeredHeight
         * @returns {any}
         */
        requestedSpace(offeredWidth: number, offeredHeight: number): SpaceRequest;
        protected _coreSize(): number;
        protected _getTickValues(): string[];
        /**
<<<<<<< HEAD
         * Take the scale and drop ticks at regular intervals such that the resultant ticks are all a reasonable minimum
         * distance apart. Return the resultant ticks to render, as well as the new stepWidth between them.
         *
         * @param {Scales.Category} scale - The scale being downsampled. Defaults to this Axis' scale.
         * @return {DownsampleInfo} an object holding the resultant domain and new stepWidth.
         */
        getDownsampleInfo(scale?: Scales.Category): DownsampleInfo;
=======
         * Gets the current alignment. If not set, null will be returned.
         */
        tickTextAlignment(): string;
        /**
         * Set alignment of tick labels. Must be one of "left", "right",
         * or "center", or a falsy value. Setting to a falsy value will
         * reset tick label alignment to the default alignment.
         *
         * Note that alignment is applied before rotation (see "{@link
         * tickLabelAngle}").
         *
         * @param {String} tickTextAlignment One of "left", "right", "center",
         * or a falsy value.
         *
         * @returns {Category} The calling Category.
         */
        tickTextAlignment(tickTextAlignment: string): this;
        /**
         * Returns the current padding between tick labels and the
         * opposite edge of the axis.
         */
        tickTextPadding(): number;
        /**
         * Sets Padding between labels and outer edge of the axis (i.e.,
         * the edge opposite the plot, as defined by the axis' {@link
         * orientation}).
         *
         * Padding will only be applied when {@link tickTextAlignment} is
         * set and either of the following conditions hold:
         *
         *   * Orientation is "left" or "right"; labels are not rotated;
         *     for "left" orientation, {@link tickTextAlignment} must be
         *     "left". For "right" orientation, {@link tickTextAlignment}
         *     must be "right".
         *
         *   * Orientation is "top" or "bottom"; labels are rotated. For
         *     "top" orientation and 90 rotation, alignment must "left";
         *     for -90 rotation, alignment must be "right". For "bottom"
         *     orientation and 90 rotation, alignment must "right"; For
         *     -90 rotation, alignment must be "left".
         *
         * @param {Number} tickTextPadding Padding in pixels.
         *
         * @returns {Category} The calling Category.
         */
        tickTextPadding(tickTextPadding: number): this;
>>>>>>> 44cd66b3
        /**
         * Gets the tick label angle in degrees.
         */
        tickLabelAngle(): number;
        /**
         * Sets the tick label angle in degrees.
         * Right now only -90/0/90 are supported. 0 is horizontal.
         *
         * @param {number} angle
         * @returns {Category} The calling Category Axis.
         */
        tickLabelAngle(angle: number): this;
<<<<<<< HEAD
        tickLabelMaxWidth(): number;
        tickLabelMaxWidth(maxWidth: number): this;
        tickLabelMaxLines(): number;
        tickLabelMaxLines(maxLines: number): this;
=======
        private _calcTextPadding();
>>>>>>> 44cd66b3
        /**
         * Return the space required by the ticks, padding included.
         * @returns {number}
         */
        private _tickSpaceRequired();
        /**
         * Write ticks to the DOM.
         * @param {Plottable.Scales.Category} scale The scale this axis is representing.
         * @param {d3.Selection} ticks The tick elements to write.
         */
        private _drawTicks(stepWidth, ticks);
        /**
         * Measures the size of the tick labels without making any (permanent) DOM changes.
         *
         * @param {number} axisWidth Width available for this axis.
         * @param {number} axisHeight Height available for this axis.
         * @param {Plottable.Scales.Category} scale The scale this axis is representing.
         * @param {string[]} ticks The strings that will be printed on the ticks.
         */
        private _measureTickLabels(axisWidth, axisHeight);
        renderImmediately(): this;
        computeLayout(origin?: Point, availableWidth?: number, availableHeight?: number): this;
    }
}
declare namespace Plottable.Components {
    class Label extends Component {
        private _textContainer;
        private _text;
        private _angle;
        private _measurer;
        private _wrapper;
        private _writer;
        private _padding;
        /**
         * A Label is a Component that displays a single line of text.
         *
         * @constructor
         * @param {string} [displayText=""] The text of the Label.
         * @param {number} [angle=0] The angle of the Label in degrees (-90/0/90). 0 is horizontal.
         */
        constructor(displayText?: string, angle?: number);
        requestedSpace(offeredWidth: number, offeredHeight: number): SpaceRequest;
        protected _setup(): void;
        /**
         * Gets the Label's text.
         */
        text(): string;
        /**
         * Sets the Label's text.
         *
         * @param {string} displayText
         * @returns {Label} The calling Label.
         */
        text(displayText: string): this;
        /**
         * Gets the angle of the Label in degrees.
         */
        angle(): number;
        /**
         * Sets the angle of the Label in degrees.
         *
         * @param {number} angle One of -90/0/90. 0 is horizontal.
         * @returns {Label} The calling Label.
         */
        angle(angle: number): this;
        /**
         * Gets the amount of padding around the Label in pixels.
         */
        padding(): number;
        /**
         * Sets the amount of padding around the Label in pixels.
         *
         * @param {number} padAmount
         * @returns {Label} The calling Label.
         */
        padding(padAmount: number): this;
        fixedWidth(): boolean;
        fixedHeight(): boolean;
        renderImmediately(): this;
    }
    class TitleLabel extends Label {
        static TITLE_LABEL_CLASS: string;
        /**
         * @constructor
         * @param {string} [text]
         * @param {number} [angle] One of -90/0/90. 0 is horizontal.
         */
        constructor(text?: string, angle?: number);
    }
    class AxisLabel extends Label {
        static AXIS_LABEL_CLASS: string;
        /**
         * @constructor
         * @param {string} [text]
         * @param {number} [angle] One of -90/0/90. 0 is horizontal.
         */
        constructor(text?: string, angle?: number);
    }
}
declare namespace Plottable.Components {
    class Legend extends Component {
        /**
         * The css class applied to each legend row
         */
        static LEGEND_ROW_CLASS: string;
        /**
         * The css class applied to each legend entry
         */
        static LEGEND_ENTRY_CLASS: string;
        /**
         * The css class applied to each legend symbol
         */
        static LEGEND_SYMBOL_CLASS: string;
        private _padding;
        private _colorScale;
        private _formatter;
        private _maxEntriesPerRow;
        private _comparator;
        private _measurer;
        private _wrapper;
        private _writer;
        private _symbolFactoryAccessor;
        private _symbolOpacityAccessor;
        private _redrawCallback;
        /**
         * The Legend consists of a series of entries, each with a color and label taken from the Color Scale.
         *
         * @constructor
         * @param {Scale.Color} scale
         */
        constructor(colorScale: Scales.Color);
        protected _setup(): void;
        /**
         * Gets the Formatter for the entry texts.
         */
        formatter(): Formatter;
        /**
         * Sets the Formatter for the entry texts.
         *
         * @param {Formatter} formatter
         * @returns {Legend} The calling Legend.
         */
        formatter(formatter: Formatter): this;
        /**
         * Gets the maximum number of entries per row.
         *
         * @returns {number}
         */
        maxEntriesPerRow(): number;
        /**
         * Sets the maximum number of entries perrow.
         *
         * @param {number} maxEntriesPerRow
         * @returns {Legend} The calling Legend.
         */
        maxEntriesPerRow(maxEntriesPerRow: number): this;
        /**
         * Gets the current comparator for the Legend's entries.
         *
         * @returns {(a: string, b: string) => number}
         */
        comparator(): (a: string, b: string) => number;
        /**
         * Sets a new comparator for the Legend's entries.
         * The comparator is used to set the display order of the entries.
         *
         * @param {(a: string, b: string) => number} comparator
         * @returns {Legend} The calling Legend.
         */
        comparator(comparator: (a: string, b: string) => number): this;
        /**
         * Gets the Color Scale.
         *
         * @returns {Scales.Color}
         */
        colorScale(): Scales.Color;
        /**
         * Sets the Color Scale.
         *
         * @param {Scales.Color} scale
         * @returns {Legend} The calling Legend.
         */
        colorScale(colorScale: Scales.Color): this;
        destroy(): void;
        private _calculateLayoutInfo(availableWidth, availableHeight);
        requestedSpace(offeredWidth: number, offeredHeight: number): SpaceRequest;
        private _packRows(availableWidth, entries, entryLengths);
        /**
         * Gets the Entities (representing Legend entries) at a particular point.
         * Returns an empty array if no Entities are present at that location.
         *
         * @param {Point} p
         * @returns {Entity<Legend>[]}
         */
        entitiesAt(p: Point): Entity<Legend>[];
        renderImmediately(): this;
        /**
         * Gets the function determining the symbols of the Legend.
         *
         * @returns {(datum: any, index: number) => symbolFactory}
         */
        symbol(): (datum: any, index: number) => SymbolFactory;
        /**
         * Sets the function determining the symbols of the Legend.
         *
         * @param {(datum: any, index: number) => SymbolFactory} symbol
         * @returns {Legend} The calling Legend
         */
        symbol(symbol: (datum: any, index: number) => SymbolFactory): this;
        /**
         * Gets the opacity of the symbols of the Legend.
         *
         * @returns {(datum: any, index: number) => number}
         */
        symbolOpacity(): (datum: any, index: number) => number;
        /**
         * Sets the opacity of the symbols of the Legend.
         *
         * @param {number | ((datum: any, index: number) => number)} symbolOpacity
         * @returns {Legend} The calling Legend
         */
        symbolOpacity(symbolOpacity: number | ((datum: any, index: number) => number)): this;
        fixedWidth(): boolean;
        fixedHeight(): boolean;
    }
}
declare namespace Plottable.Components {
    class InterpolatedColorLegend extends Component {
        private static _DEFAULT_NUM_SWATCHES;
        private _measurer;
        private _wrapper;
        private _writer;
        private _scale;
        private _orientation;
        private _textPadding;
        private _formatter;
        private _expands;
        private _swatchContainer;
        private _swatchBoundingBox;
        private _lowerLabel;
        private _upperLabel;
        private _redrawCallback;
        /**
         * The css class applied to the legend labels.
         */
        static LEGEND_LABEL_CLASS: string;
        /**
         * Creates an InterpolatedColorLegend.
         *
         * The InterpolatedColorLegend consists of a sequence of swatches that show the
         * associated InterpolatedColor Scale sampled at various points.
         * Two labels show the maximum and minimum values of the InterpolatedColor Scale.
         *
         * @constructor
         * @param {Scales.InterpolatedColor} interpolatedColorScale
         */
        constructor(interpolatedColorScale: Scales.InterpolatedColor);
        destroy(): void;
        /**
         * Gets the Formatter for the labels.
         */
        formatter(): Formatter;
        /**
         * Sets the Formatter for the labels.
         *
         * @param {Formatter} formatter
         * @returns {InterpolatedColorLegend} The calling InterpolatedColorLegend.
         */
        formatter(formatter: Formatter): this;
        /**
         * Gets whether the InterpolatedColorLegend expands to occupy all offered space in the long direction
         */
        expands(): boolean;
        /**
         * Sets whether the InterpolatedColorLegend expands to occupy all offered space in the long direction
         *
         * @param {expands} boolean
         * @returns {InterpolatedColorLegend} The calling InterpolatedColorLegend.
         */
        expands(expands: boolean): this;
        private static _ensureOrientation(orientation);
        /**
         * Gets the orientation.
         */
        orientation(): string;
        /**
         * Sets the orientation.
         *
         * @param {string} orientation One of "horizontal"/"left"/"right".
         * @returns {InterpolatedColorLegend} The calling InterpolatedColorLegend.
         */
        orientation(orientation: string): this;
        fixedWidth(): boolean;
        fixedHeight(): boolean;
        private _generateTicks(numSwatches?);
        protected _setup(): void;
        requestedSpace(offeredWidth: number, offeredHeight: number): SpaceRequest;
        private _isVertical();
        renderImmediately(): this;
    }
}
declare namespace Plottable.Components {
    class Gridlines extends Component {
        private _xScale;
        private _yScale;
        private _xLinesContainer;
        private _yLinesContainer;
        private _xTicks;
        private _yTicks;
        private _renderCallback;
        /**
         * @constructor
         *
         * @param {Scale<any, number>} xScale The scale to base the x
         * gridlines on. Can be a category or numeric scale. Pass null if
         * no gridlines are desired.
         *
         * @param {Scale<any, number>} yScale The scale to base the y
         * gridlines on. Can be a category or numeric scale. Pass null if
         * no gridlines are desired.
         */
        constructor(xScale: QuantitativeScale<any> | Plottable.Scales.Category, yScale: QuantitativeScale<any> | Plottable.Scales.Category);
        destroy(): this;
        protected _setup(): void;
        renderImmediately(): this;
        computeLayout(origin?: Point, availableWidth?: number, availableHeight?: number): this;
        private _mkTicks(scale);
        private _redrawXLines();
        private _redrawYLines();
    }
}
declare namespace Plottable.Components {
    class Table extends ComponentContainer {
        private _rowPadding;
        private _columnPadding;
        private _rows;
        private _rowWeights;
        private _columnWeights;
        private _nRows;
        private _nCols;
        private _calculatedLayout;
        /**
         * A Table combines Components in the form of a grid. A
         * common case is combining a y-axis, x-axis, and the plotted data via
         * ```typescript
         * new Table([[yAxis, plot],
         *            [null,  xAxis]]);
         * ```
         *
         * @constructor
         * @param {Component[][]} [rows=[]] A 2-D array of Components to be added to the Table.
         *   null can be used if a cell is empty.
         */
        constructor(rows?: Component[][]);
        protected _forEach(callback: (component: Component) => any): void;
        /**
         * Checks whether the specified Component is in the Table.
         */
        has(component: Component): boolean;
        /**
         * Returns the Component at the specified row and column index.
         *
         * @param {number} rowIndex
         * @param {number} columnIndex
         * @returns {Component} The Component at the specified position, or null if no Component is there.
         */
        componentAt(rowIndex: number, columnIndex: number): Component;
        /**
         * Adds a Component in the specified row and column position.
         *
         * For example, instead of calling `new Table([[a, b], [null, c]])`, you
         * could call
         * var table = new Plottable.Components.Table();
         * table.add(a, 0, 0);
         * table.add(b, 0, 1);
         * table.add(c, 1, 1);
         *
         * @param {Component} component The Component to be added.
         * @param {number} row
         * @param {number} col
         * @returns {Table} The calling Table.
         */
        add(component: Component, row: number, col: number): this;
        protected _remove(component: Component): boolean;
        private _iterateLayout(availableWidth, availableHeight, isFinalOffer?);
        private _determineGuarantees(offeredWidths, offeredHeights, isFinalOffer?);
        requestedSpace(offeredWidth: number, offeredHeight: number): SpaceRequest;
        computeLayout(origin?: Point, availableWidth?: number, availableHeight?: number): this;
        /**
         * Gets the padding above and below each row in pixels.
         */
        rowPadding(): number;
        /**
         * Sets the padding above and below each row in pixels.
         *
         * @param {number} rowPadding
         * @returns {Table} The calling Table.
         */
        rowPadding(rowPadding: number): this;
        /**
         * Gets the padding to the left and right of each column in pixels.
         */
        columnPadding(): number;
        /**
         * Sets the padding to the left and right of each column in pixels.
         *
         * @param {number} columnPadding
         * @returns {Table} The calling Table.
         */
        columnPadding(columnPadding: number): this;
        /**
         * Gets the weight of the specified row.
         *
         * @param {number} index
         */
        rowWeight(index: number): number;
        /**
         * Sets the weight of the specified row.
         * Space is allocated to rows based on their weight. Rows with higher weights receive proportionally more space.
         *
         * A common case would be to have one row take up 2/3rds of the space,
         * and the other row take up 1/3rd.
         *
         * Example:
         *
         * ```JavaScript
         * plot = new Plottable.Component.Table([
         *  [row1],
         *  [row2]
         * ]);
         *
         * // assign twice as much space to the first row
         * plot
         *  .rowWeight(0, 2)
         *  .rowWeight(1, 1)
         * ```
         *
         * @param {number} index
         * @param {number} weight
         * @returns {Table} The calling Table.
         */
        rowWeight(index: number, weight: number): this;
        /**
         * Gets the weight of the specified column.
         *
         * @param {number} index
         */
        columnWeight(index: number): number;
        /**
         * Sets the weight of the specified column.
         * Space is allocated to columns based on their weight. Columns with higher weights receive proportionally more space.
         *
         * Please see `rowWeight` docs for an example.
         *
         * @param {number} index
         * @param {number} weight
         * @returns {Table} The calling Table.
         */
        columnWeight(index: number, weight: number): this;
        fixedWidth(): boolean;
        fixedHeight(): boolean;
        private _padTableToSize(nRows, nCols);
        private static _calcComponentWeights(setWeights, componentGroups, fixityAccessor);
        private static _calcProportionalSpace(weights, freeSpace);
        private static _fixedSpace(componentGroup, fixityAccessor);
    }
}
declare namespace Plottable.Components {
    enum PropertyMode {
        VALUE = 0,
        PIXEL = 1,
    }
    class SelectionBoxLayer extends Component {
        protected _box: d3.Selection<void>;
        private _boxArea;
        private _boxVisible;
        private _boxBounds;
        private _xExtent;
        private _yExtent;
        private _xScale;
        private _yScale;
        private _adjustBoundsCallback;
        protected _xBoundsMode: PropertyMode;
        protected _yBoundsMode: PropertyMode;
        constructor();
        protected _setup(): void;
        protected _sizeFromOffer(availableWidth: number, availableHeight: number): {
            width: number;
            height: number;
        };
        /**
         * Gets the Bounds of the box.
         */
        bounds(): Bounds;
        /**
         * Sets the Bounds of the box.
         *
         * @param {Bounds} newBounds
         * @return {SelectionBoxLayer} The calling SelectionBoxLayer.
         */
        bounds(newBounds: Bounds): this;
        protected _setBounds(newBounds: Bounds): void;
        private _getBounds();
        renderImmediately(): this;
        /**
         * Gets whether the box is being shown.
         */
        boxVisible(): boolean;
        /**
         * Shows or hides the selection box.
         *
         * @param {boolean} show Whether or not to show the box.
         * @return {SelectionBoxLayer} The calling SelectionBoxLayer.
         */
        boxVisible(show: boolean): this;
        fixedWidth(): boolean;
        fixedHeight(): boolean;
        /**
         * Gets the x scale for this SelectionBoxLayer.
         */
        xScale(): QuantitativeScale<number | {
            valueOf(): number;
        }>;
        /**
         * Sets the x scale for this SelectionBoxLayer.
         *
         * @returns {SelectionBoxLayer} The calling SelectionBoxLayer.
         */
        xScale(xScale: QuantitativeScale<number | {
            valueOf(): number;
        }>): this;
        /**
         * Gets the y scale for this SelectionBoxLayer.
         */
        yScale(): QuantitativeScale<number | {
            valueOf(): number;
        }>;
        /**
         * Sets the y scale for this SelectionBoxLayer.
         *
         * @returns {SelectionBoxLayer} The calling SelectionBoxLayer.
         */
        yScale(yScale: QuantitativeScale<number | {
            valueOf(): number;
        }>): this;
        /**
         * Gets the data values backing the left and right edges of the box.
         *
         * Returns an undefined array if the edges are not backed by a scale.
         */
        xExtent(): (number | {
            valueOf(): number;
        })[];
        /**
         * Sets the data values backing the left and right edges of the box.
         */
        xExtent(xExtent: (number | {
            valueOf(): number;
        })[]): this;
        private _getXExtent();
        protected _setXExtent(xExtent: (number | {
            valueOf(): number;
        })[]): void;
        /**
         * Gets the data values backing the top and bottom edges of the box.
         *
         * Returns an undefined array if the edges are not backed by a scale.
         */
        yExtent(): (number | {
            valueOf(): number;
        })[];
        /**
         * Sets the data values backing the top and bottom edges of the box.
         */
        yExtent(yExtent: (number | {
            valueOf(): number;
        })[]): this;
        private _getYExtent();
        protected _setYExtent(yExtent: (number | {
            valueOf(): number;
        })[]): void;
        destroy(): void;
    }
}
declare namespace Plottable.Components {
    class GuideLineLayer<D> extends Component {
        static ORIENTATION_VERTICAL: string;
        static ORIENTATION_HORIZONTAL: string;
        private _orientation;
        private _value;
        private _scale;
        private _pixelPosition;
        private _scaleUpdateCallback;
        private _guideLine;
        private _mode;
        constructor(orientation: string);
        protected _setup(): void;
        protected _sizeFromOffer(availableWidth: number, availableHeight: number): {
            width: number;
            height: number;
        };
        protected _isVertical(): boolean;
        fixedWidth(): boolean;
        fixedHeight(): boolean;
        computeLayout(origin?: Point, availableWidth?: number, availableHeight?: number): this;
        renderImmediately(): this;
        private _syncPixelPositionAndValue();
        protected _setPixelPositionWithoutChangingMode(pixelPosition: number): void;
        /**
         * Gets the QuantitativeScale on the GuideLineLayer.
         *
         * @return {QuantitativeScale<D>}
         */
        scale(): QuantitativeScale<D>;
        /**
         * Sets the QuantitativeScale on the GuideLineLayer.
         * If value() was the last property set, pixelPosition() will be updated according to the new scale.
         * If pixelPosition() was the last property set, value() will be updated according to the new scale.
         *
         * @param {QuantitativeScale<D>} scale
         * @return {GuideLineLayer<D>} The calling GuideLineLayer.
         */
        scale(scale: QuantitativeScale<D>): this;
        /**
         * Gets the value of the guide line in data-space.
         *
         * @return {D}
         */
        value(): D;
        /**
         * Sets the value of the guide line in data-space.
         * If the GuideLineLayer has a scale, pixelPosition() will be updated now and whenever the scale updates.
         *
         * @param {D} value
         * @return {GuideLineLayer<D>} The calling GuideLineLayer.
         */
        value(value: D): this;
        /**
         * Gets the position of the guide line in pixel-space.
         *
         * @return {number}
         */
        pixelPosition(): number;
        /**
         * Sets the position of the guide line in pixel-space.
         * If the GuideLineLayer has a scale, the value() will be updated now and whenever the scale updates.
         *
         * @param {number} pixelPosition
         * @return {GuideLineLayer<D>} The calling GuideLineLayer.
         */
        pixelPosition(pixelPosition: number): this;
        destroy(): void;
    }
}
declare namespace Plottable.Plots {
    /**
     * Computing the selection of an entity is an expensive operation. This object aims to
     * reproduce the behavior of the Plots.PlotEntity, excluding the selection, but including
     * drawer and validDatumIndex, which can be used to compute the selection.
     */
    interface LightweightPlotEntity {
        datum: any;
        dataset: Dataset;
        datasetIndex: number;
        position: Point;
        index: number;
        component: Plot;
        drawer: Plottable.Drawer;
        validDatumIndex: number;
    }
    interface PlotEntity extends Entity<Plot> {
        dataset: Dataset;
        datasetIndex: number;
        index: number;
        component: Plot;
    }
    interface AccessorScaleBinding<D, R> {
        accessor: Accessor<any>;
        scale?: Scale<D, R>;
    }
    /**
     * TransformableAccessorScaleBinding mapping from property accessor to
     * TransformableScale. It is distinct from a plain AccessorScaleBinding
     * in that the scale is guaranteed to be invertable.
     */
    interface TransformableAccessorScaleBinding<D, R> {
        accessor: Accessor<any>;
        scale?: TransformableScale<D, R>;
    }
    namespace Animator {
        var MAIN: string;
        var RESET: string;
    }
}
declare namespace Plottable {
    class Plot extends Component {
        protected static _ANIMATION_MAX_DURATION: number;
        /**
         * _cachedEntityStore is a cache of all the entities in the plot. It, at times
         * may be undefined and shouldn't be accessed directly. Instead, use _getEntityStore
         * to access the entity store.
         */
        private _cachedEntityStore;
        private _dataChanged;
        private _datasetToDrawer;
        protected _renderArea: d3.Selection<void>;
        private _attrBindings;
        private _attrExtents;
        private _includedValuesProvider;
        private _animate;
        private _animators;
        protected _renderCallback: ScaleCallback<Scale<any, any>>;
        private _onDatasetUpdateCallback;
        protected _propertyExtents: d3.Map<any[]>;
        protected _propertyBindings: d3.Map<Plots.AccessorScaleBinding<any, any>>;
        /**
         * A Plot draws some visualization of the inputted Datasets.
         *
         * @constructor
         */
        constructor();
        anchor(selection: d3.Selection<void>): this;
        protected _setup(): void;
        destroy(): void;
        protected _createNodesForDataset(dataset: Dataset): Drawer;
        protected _createDrawer(dataset: Dataset): Drawer;
        protected _getAnimator(key: string): Animator;
        protected _onDatasetUpdate(): void;
        /**
         * Gets the AccessorScaleBinding for a particular attribute.
         *
         * @param {string} attr
         */
        attr<A>(attr: string): Plots.AccessorScaleBinding<A, number | string>;
        /**
         * Sets a particular attribute to a constant value or the result of an Accessor.
         *
         * @param {string} attr
         * @param {number|string|Accessor<number>|Accessor<string>} attrValue
         * @returns {Plot} The calling Plot.
         */
        attr(attr: string, attrValue: number | string | Accessor<number> | Accessor<string>): this;
        /**
         * Sets a particular attribute to a scaled constant value or scaled result of an Accessor.
         * The provided Scale will account for the attribute values when autoDomain()-ing.
         *
         * @param {string} attr
         * @param {A|Accessor<A>} attrValue
         * @param {Scale<A, number | string>} scale The Scale used to scale the attrValue.
         * @returns {Plot} The calling Plot.
         */
        attr<A>(attr: string, attrValue: A | Accessor<A>, scale: Scale<A, number | string>): this;
        protected _bindProperty(property: string, value: any, scale: Scale<any, any>): void;
        private _bindAttr(attr, value, scale);
        protected _generateAttrToProjector(): AttributeToProjector;
        renderImmediately(): this;
        /**
         * Returns whether the plot will be animated.
         */
        animated(): boolean;
        /**
         * Enables or disables animation.
         */
        animated(willAnimate: boolean): this;
        detach(): this;
        /**
         * @returns {Scale[]} A unique array of all scales currently used by the Plot.
         */
        private _scales();
        /**
         * Updates the extents associated with each attribute, then autodomains all scales the Plot uses.
         */
        protected _updateExtents(): void;
        private _updateExtentsForAttr(attr);
        protected _updateExtentsForProperty(property: string): void;
        protected _filterForProperty(property: string): Accessor<boolean>;
        private _updateExtentsForKey(key, bindings, extents, filter);
        private _computeExtent(dataset, accScaleBinding, filter);
        /**
         * Override in subclass to add special extents, such as included values
         */
        protected _extentsForProperty(property: string): any[];
        private _includedValuesForScale<D>(scale);
        /**
         * Get the Animator associated with the specified Animator key.
         *
         * @return {Animator}
         */
        animator(animatorKey: string): Animator;
        /**
         * Set the Animator associated with the specified Animator key.
         *
         * @param {string} animatorKey
         * @param {Animator} animator
         * @returns {Plot} The calling Plot.
         */
        animator(animatorKey: string, animator: Animator): this;
        /**
         * Adds a Dataset to the Plot.
         *
         * @param {Dataset} dataset
         * @returns {Plot} The calling Plot.
         */
        addDataset(dataset: Dataset): this;
        protected _addDataset(dataset: Dataset): this;
        /**
         * Removes a Dataset from the Plot.
         *
         * @param {Dataset} dataset
         * @returns {Plot} The calling Plot.
         */
        removeDataset(dataset: Dataset): this;
        protected _removeDataset(dataset: Dataset): this;
        protected _removeDatasetNodes(dataset: Dataset): void;
        datasets(): Dataset[];
        datasets(datasets: Dataset[]): this;
        protected _getDrawersInOrder(): Drawer[];
        protected _generateDrawSteps(): Drawers.DrawStep[];
        protected _additionalPaint(time: number): void;
        /**
         * _buildLightweightPlotEntities constucts {LightweightPlotEntity[]} from
         * all the entities in the plot
         * @param {Dataset[]} [datasets] - datasets comprising this plot
         */
        protected _buildLightweightPlotEntities(datasets: Dataset[]): Plots.LightweightPlotEntity[];
        protected _getDataToDraw(): Utils.Map<Dataset, any[]>;
        private _paint();
        /**
         * Retrieves Selections of this Plot for the specified Datasets.
         *
         * @param {Dataset[]} [datasets] The Datasets to retrieve the Selections for.
         *   If not provided, Selections will be retrieved for all Datasets on the Plot.
         * @returns {d3.Selection}
         */
        selections(datasets?: Dataset[]): d3.Selection<any>;
        /**
         * Gets the Entities associated with the specified Datasets.
         *
         * @param {Dataset[]} datasets The Datasets to retrieve the Entities for.
         *   If not provided, returns defaults to all Datasets on the Plot.
         * @return {Plots.PlotEntity[]}
         */
        entities(datasets?: Dataset[]): Plots.PlotEntity[];
        /**
         * _getEntityStore returns the store of all Entities associated with the specified dataset
         *
         * @param {Dataset[]} [datasets] - The datasets with which to construct the store. If no datasets
         * are specified all datasets will be used.
         */
        private _getEntityStore(datasets?);
        private _lightweightPlotEntityToPlotEntity(entity);
        /**
         * Gets the PlotEntities at a particular Point.
         *
         * Each plot type determines how to locate entities at or near the query
         * point. For example, line and area charts will return the nearest entity,
         * but bar charts will only return the entities that fully contain the query
         * point.
         *
         * @param {Point} point The point to query.
         * @returns {PlotEntity[]} The PlotEntities at the particular point
         */
        entitiesAt(point: Point): Plots.PlotEntity[];
        /**
         * Returns the {Plots.PlotEntity} nearest to the query point,
         * or undefined if no {Plots.PlotEntity} can be found.
         *
         * @param {Point} queryPoint
         * @param {bounds} Bounds The bounding box within which to search. By default, bounds is the bounds of
         * the chart, relative to the parent.
         * @returns {Plots.PlotEntity} The nearest PlotEntity, or undefined if no {Plots.PlotEntity} can be found.
         */
        entityNearest(queryPoint: Point, bounds?: {
            topLeft: Point;
            bottomRight: Point;
        }): Plots.PlotEntity;
        protected _entityVisibleOnPlot(entity: Plots.PlotEntity | Plots.LightweightPlotEntity, chartBounds: Bounds): boolean;
        protected _uninstallScaleForKey(scale: Scale<any, any>, key: string): void;
        protected _installScaleForKey(scale: Scale<any, any>, key: string): void;
        protected _propertyProjectors(): AttributeToProjector;
        protected static _scaledAccessor<D, R>(binding: Plots.AccessorScaleBinding<D, R>): Accessor<any>;
        protected _pixelPoint(datum: any, index: number, dataset: Dataset): Point;
        protected _animateOnNextRender(): boolean;
    }
}
declare namespace Plottable.Plots {
    class Pie extends Plot {
        private static _INNER_RADIUS_KEY;
        private static _OUTER_RADIUS_KEY;
        private static _SECTOR_VALUE_KEY;
        private _startAngle;
        private _endAngle;
        private _startAngles;
        private _endAngles;
        private _labelFormatter;
        private _labelsEnabled;
        private _strokeDrawers;
        /**
         * @constructor
         */
        constructor();
        protected _setup(): void;
        computeLayout(origin?: Point, availableWidth?: number, availableHeight?: number): this;
        addDataset(dataset: Dataset): this;
        protected _addDataset(dataset: Dataset): this;
        removeDataset(dataset: Dataset): this;
        protected _removeDatasetNodes(dataset: Dataset): void;
        protected _removeDataset(dataset: Dataset): this;
        selections(datasets?: Dataset[]): d3.Selection<any>;
        protected _onDatasetUpdate(): void;
        protected _createDrawer(dataset: Dataset): Drawers.Arc;
        entities(datasets?: Dataset[]): PlotEntity[];
        /**
         * Gets the AccessorScaleBinding for the sector value.
         */
        sectorValue<S>(): AccessorScaleBinding<S, number>;
        /**
         * Sets the sector value to a constant number or the result of an Accessor<number>.
         *
         * @param {number|Accessor<number>} sectorValue
         * @returns {Pie} The calling Pie Plot.
         */
        sectorValue(sectorValue: number | Accessor<number>): this;
        /**
         * Sets the sector value to a scaled constant value or scaled result of an Accessor.
         * The provided Scale will account for the values when autoDomain()-ing.
         *
         * @param {S|Accessor<S>} sectorValue
         * @param {Scale<S, number>} scale
         * @returns {Pie} The calling Pie Plot.
         */
        sectorValue<S>(sectorValue: S | Accessor<S>, scale: Scale<S, number>): this;
        /**
         * Gets the AccessorScaleBinding for the inner radius.
         */
        innerRadius<R>(): AccessorScaleBinding<R, number>;
        /**
         * Sets the inner radius to a constant number or the result of an Accessor<number>.
         *
         * @param {number|Accessor<number>} innerRadius
         * @returns {Pie} The calling Pie Plot.
         */
        innerRadius(innerRadius: number | Accessor<number>): any;
        /**
         * Sets the inner radius to a scaled constant value or scaled result of an Accessor.
         * The provided Scale will account for the values when autoDomain()-ing.
         *
         * @param {R|Accessor<R>} innerRadius
         * @param {Scale<R, number>} scale
         * @returns {Pie} The calling Pie Plot.
         */
        innerRadius<R>(innerRadius: R | Accessor<R>, scale: Scale<R, number>): any;
        /**
         * Gets the AccessorScaleBinding for the outer radius.
         */
        outerRadius<R>(): AccessorScaleBinding<R, number>;
        /**
         * Sets the outer radius to a constant number or the result of an Accessor<number>.
         *
         * @param {number|Accessor<number>} outerRadius
         * @returns {Pie} The calling Pie Plot.
         */
        outerRadius(outerRadius: number | Accessor<number>): this;
        /**
         * Sets the outer radius to a scaled constant value or scaled result of an Accessor.
         * The provided Scale will account for the values when autoDomain()-ing.
         *
         * @param {R|Accessor<R>} outerRadius
         * @param {Scale<R, number>} scale
         * @returns {Pie} The calling Pie Plot.
         */
        outerRadius<R>(outerRadius: R | Accessor<R>, scale: Scale<R, number>): this;
        /**
         * Gets the start angle of the Pie Plot
         *
         * @returns {number} Returns the start angle
         */
        startAngle(): number;
        /**
         * Sets the start angle of the Pie Plot.
         *
         * @param {number} startAngle
         * @returns {Pie} The calling Pie Plot.
         */
        startAngle(angle: number): this;
        /**
         * Gets the end angle of the Pie Plot.
         *
         * @returns {number} Returns the end angle
         */
        endAngle(): number;
        /**
         * Sets the end angle of the Pie Plot.
         *
         * @param {number} endAngle
         * @returns {Pie} The calling Pie Plot.
         */
        endAngle(angle: number): this;
        /**
         * Get whether slice labels are enabled.
         *
         * @returns {boolean} Whether slices should display labels or not.
         */
        labelsEnabled(): boolean;
        /**
         * Sets whether labels are enabled.
         *
         * @param {boolean} labelsEnabled
         * @returns {Pie} The calling Pie Plot.
         */
        labelsEnabled(enabled: boolean): this;
        /**
         * Gets the Formatter for the labels.
         */
        labelFormatter(): Formatter;
        /**
         * Sets the Formatter for the labels.
         *
         * @param {Formatter} formatter
         * @returns {Pie} The calling Pie Plot.
         */
        labelFormatter(formatter: Formatter): this;
        entitiesAt(queryPoint: Point): PlotEntity[];
        protected _propertyProjectors(): AttributeToProjector;
        private _updatePieAngles();
        private _pieCenter();
        protected _getDataToDraw(): Utils.Map<Dataset, any[]>;
        protected static _isValidData(value: any): boolean;
        protected _pixelPoint(datum: any, index: number, dataset: Dataset): {
            x: number;
            y: number;
        };
        protected _additionalPaint(time: number): void;
        private _generateStrokeDrawSteps();
        private _sliceIndexForPoint(p);
        private _drawLabels();
    }
}
declare namespace Plottable {
    class XYPlot<X, Y> extends Plot {
        protected static _X_KEY: string;
        protected static _Y_KEY: string;
        private _autoAdjustXScaleDomain;
        private _autoAdjustYScaleDomain;
        private _adjustYDomainOnChangeFromXCallback;
        private _adjustXDomainOnChangeFromYCallback;
        private _deferredRendering;
        private _cachedDomainX;
        private _cachedDomainY;
        /**
         * An XYPlot is a Plot that displays data along two primary directions, X and Y.
         *
         * @constructor
         * @param {Scale} xScale The x scale to use.
         * @param {Scale} yScale The y scale to use.
         */
        constructor();
        entityNearest(queryPoint: Point): Plots.PlotEntity;
        /**
         * Returns the whether or not the rendering is deferred for performance boost.
         * @return {boolean} The deferred rendering option
         */
        deferredRendering(): boolean;
        /**
         * Sets / unsets the deferred rendering option
         * Activating this option improves the performance of plot interaction (pan / zoom) by
         * performing lazy renders, only after the interaction has stopped. Because re-rendering
         * is no longer performed during the interaction, the zooming might experience a small
         * resolution degradation, before the lazy re-render is performed.
         *
         * This option is intended for cases where performance is an issue.
         */
        deferredRendering(deferredRendering: boolean): this;
        /**
         * Gets the TransformableAccessorScaleBinding for X.
         */
        x(): Plots.TransformableAccessorScaleBinding<X, number>;
        /**
         * Sets X to a constant number or the result of an Accessor<number>.
         *
         * @param {number|Accessor<number>} x
         * @returns {XYPlot} The calling XYPlot.
         */
        x(x: number | Accessor<number>): this;
        /**
         * Sets X to a scaled constant value or scaled result of an Accessor.
         * The provided Scale will account for the values when autoDomain()-ing.
         *
         * @param {X|Accessor<X>} x
         * @param {Scale<X, number>} xScale
         * @returns {XYPlot} The calling XYPlot.
         */
        x(x: X | Accessor<X>, xScale: Scale<X, number>): this;
        /**
         * Gets the AccessorScaleBinding for Y.
         */
        y(): Plots.TransformableAccessorScaleBinding<Y, number>;
        /**
         * Sets Y to a constant number or the result of an Accessor<number>.
         *
         * @param {number|Accessor<number>} y
         * @returns {XYPlot} The calling XYPlot.
         */
        y(y: number | Accessor<number>): this;
        /**
         * Sets Y to a scaled constant value or scaled result of an Accessor.
         * The provided Scale will account for the values when autoDomain()-ing.
         *
         * @param {Y|Accessor<Y>} y
         * @param {Scale<Y, number>} yScale
         * @returns {XYPlot} The calling XYPlot.
         */
        y(y: Y | Accessor<Y>, yScale: Scale<Y, number>): this;
        protected _filterForProperty(property: string): (datum: any, index: number, dataset: Dataset) => boolean;
        private _makeFilterByProperty(property);
        protected _uninstallScaleForKey(scale: Scale<any, any>, key: string): void;
        protected _installScaleForKey(scale: Scale<any, any>, key: string): void;
        destroy(): this;
        /**
         * Gets the automatic domain adjustment mode for visible points.
         */
        autorangeMode(): string;
        /**
         * Sets the automatic domain adjustment mode for visible points to operate against the X Scale, Y Scale, or neither.
         * If "x" or "y" is specified the adjustment is immediately performed.
         *
         * @param {string} autorangeMode One of "x"/"y"/"none".
         *   "x" will adjust the x Scale in relation to changes in the y domain.
         *   "y" will adjust the y Scale in relation to changes in the x domain.
         *   "none" means neither Scale will change automatically.
         * @returns {XYPlot} The calling XYPlot.
         */
        autorangeMode(autorangeMode: string): this;
        computeLayout(origin?: Point, availableWidth?: number, availableHeight?: number): this;
        private _updateXExtentsAndAutodomain();
        private _updateYExtentsAndAutodomain();
        /**
         * Adjusts the domains of both X and Y scales to show all data.
         * This call does not override the autorange() behavior.
         *
         * @returns {XYPlot} The calling XYPlot.
         */
        showAllData(): this;
        private _adjustYDomainOnChangeFromX();
        private _adjustXDomainOnChangeFromY();
        protected _buildLightweightPlotEntities(datasets?: Dataset[]): Plots.LightweightPlotEntity[];
        protected _projectorsReady(): boolean;
        /**
         * Returns the bounds of the plot in the Data space ensures that the topLeft
         * and bottomRight points represent the minima and maxima of the Data space, respectively
         @returns {Bounds}
         */
        private _invertedBounds();
        /**
         * _invertPixelPoint converts a point in pixel coordinates to a point in data coordinates
         * @param {Point} point Representation of the point in pixel coordinates
         * @return {Point} Returns the point represented in data coordinates
         */
        protected _invertPixelPoint(point: Point): Point;
        protected _pixelPoint(datum: any, index: number, dataset: Dataset): Point;
        protected _getDataToDraw(): Utils.Map<Dataset, any[]>;
    }
}
declare namespace Plottable.Plots {
    class Rectangle<X, Y> extends XYPlot<X, Y> {
        private static _X2_KEY;
        private static _Y2_KEY;
        private _labelsEnabled;
        private _label;
        /**
         * A Rectangle Plot displays rectangles based on the data.
         * The left and right edges of each rectangle can be set with x() and x2().
         *   If only x() is set the Rectangle Plot will attempt to compute the correct left and right edge positions.
         * The top and bottom edges of each rectangle can be set with y() and y2().
         *   If only y() is set the Rectangle Plot will attempt to compute the correct top and bottom edge positions.
         *
         * @constructor
         * @param {Scale.Scale} xScale
         * @param {Scale.Scale} yScale
         */
        constructor();
        protected _createDrawer(dataset: Dataset): Drawers.Rectangle;
        protected _generateAttrToProjector(): {
            [attr: string]: Projector;
        };
        protected _generateDrawSteps(): Drawers.DrawStep[];
        protected _updateExtentsForProperty(property: string): void;
        protected _filterForProperty(property: string): (datum: any, index: number, dataset: Dataset) => boolean;
        /**
         * Gets the AccessorScaleBinding for X.
         */
        x(): Plots.TransformableAccessorScaleBinding<X, number>;
        /**
         * Sets X to a constant number or the result of an Accessor<number>.
         *
         * @param {number|Accessor<number>} x
         * @returns {Plots.Rectangle} The calling Rectangle Plot.
         */
        x(x: number | Accessor<number>): this;
        /**
         * Sets X to a scaled constant value or scaled result of an Accessor.
         * The provided Scale will account for the values when autoDomain()-ing.
         *
         * @param {X|Accessor<X>} x
         * @param {Scale<X, number>} xScale
         * @returns {Plots.Rectangle} The calling Rectangle Plot.
         */
        x(x: X | Accessor<X>, xScale: Scale<X, number>): this;
        /**
         * Gets the AccessorScaleBinding for X2.
         */
        x2(): Plots.TransformableAccessorScaleBinding<X, number>;
        /**
         * Sets X2 to a constant number or the result of an Accessor.
         * If a Scale has been set for X, it will also be used to scale X2.
         *
         * @param {number|Accessor<number>|X|Accessor<X>} x2
         * @returns {Plots.Rectangle} The calling Rectangle Plot.
         */
        x2(x2: number | Accessor<number> | X | Accessor<X>): this;
        /**
         * Gets the AccessorScaleBinding for Y.
         */
        y(): Plots.TransformableAccessorScaleBinding<Y, number>;
        /**
         * Sets Y to a constant number or the result of an Accessor<number>.
         *
         * @param {number|Accessor<number>} y
         * @returns {Plots.Rectangle} The calling Rectangle Plot.
         */
        y(y: number | Accessor<number>): this;
        /**
         * Sets Y to a scaled constant value or scaled result of an Accessor.
         * The provided Scale will account for the values when autoDomain()-ing.
         *
         * @param {Y|Accessor<Y>} y
         * @param {Scale<Y, number>} yScale
         * @returns {Plots.Rectangle} The calling Rectangle Plot.
         */
        y(y: Y | Accessor<Y>, yScale: Scale<Y, number>): this;
        /**
         * Gets the AccessorScaleBinding for Y2.
         */
        y2(): Plots.TransformableAccessorScaleBinding<Y, number>;
        /**
         * Sets Y2 to a constant number or the result of an Accessor.
         * If a Scale has been set for Y, it will also be used to scale Y2.
         *
         * @param {number|Accessor<number>|Y|Accessor<Y>} y2
         * @returns {Plots.Rectangle} The calling Rectangle Plot.
         */
        y2(y2: number | Accessor<number> | Y | Accessor<Y>): this;
        /**
         * Gets the PlotEntities at a particular Point.
         *
         * @param {Point} point The point to query.
         * @returns {PlotEntity[]} The PlotEntities at the particular point
         */
        entitiesAt(point: Point): PlotEntity[];
        /**
         * Gets the Entities that intersect the Bounds.
         *
         * @param {Bounds} bounds
         * @returns {PlotEntity[]}
         */
        entitiesIn(bounds: Bounds): PlotEntity[];
        /**
         * Gets the Entities that intersect the area defined by the ranges.
         *
         * @param {Range} xRange
         * @param {Range} yRange
         * @returns {PlotEntity[]}
         */
        entitiesIn(xRange: Range, yRange: Range): PlotEntity[];
        private _entityBBox(datum, index, dataset, attrToProjector);
        private _entitiesIntersecting(xValOrRange, yValOrRange);
        /**
         * Gets the accessor for labels.
         *
         * @returns {Accessor<string>}
         */
        label(): Accessor<string>;
        /**
         * Sets the text of labels to the result of an Accessor.
         *
         * @param {Accessor<string>} label
         * @returns {Plots.Rectangle} The calling Rectangle Plot.
         */
        label(label: Accessor<string>): this;
        /**
         * Gets whether labels are enabled.
         *
         * @returns {boolean}
         */
        labelsEnabled(): boolean;
        /**
         * Sets whether labels are enabled.
         * Labels too big to be contained in the rectangle, cut off by edges, or blocked by other rectangles will not be shown.
         *
         * @param {boolean} labelsEnabled
         * @returns {Rectangle} The calling Rectangle Plot.
         */
        labelsEnabled(enabled: boolean): this;
        protected _propertyProjectors(): AttributeToProjector;
        protected _pixelPoint(datum: any, index: number, dataset: Dataset): {
            x: any;
            y: any;
        };
        private _rectangleWidth(scale);
        protected _getDataToDraw(): Utils.Map<Dataset, any[]>;
        protected _additionalPaint(time: number): void;
        private _drawLabels();
        private _drawLabel(dataToDraw, dataset, datasetIndex);
        private _overlayLabel(labelXRange, labelYRange, datumIndex, datasetIndex, dataToDraw);
    }
}
declare namespace Plottable.Plots {
    interface LightweightScatterPlotEntity extends LightweightPlotEntity {
        diameter: Point;
    }
    class Scatter<X, Y> extends XYPlot<X, Y> {
        private static _SIZE_KEY;
        private static _SYMBOL_KEY;
        /**
         * A Scatter Plot draws a symbol at each data point.
         *
         * @constructor
         */
        constructor();
        protected _buildLightweightPlotEntities(datasets: Dataset[]): LightweightScatterPlotEntity[];
        protected _createDrawer(dataset: Dataset): Drawers.Symbol;
        /**
         * Gets the AccessorScaleBinding for the size property of the plot.
         * The size property corresponds to the area of the symbol.
         */
        size<S>(): TransformableAccessorScaleBinding<S, number>;
        /**
         * Sets the size property to a constant number or the result of an Accessor<number>.
         *
         * @param {number|Accessor<number>} size
         * @returns {Plots.Scatter} The calling Scatter Plot.
         */
        size(size: number | Accessor<number>): this;
        /**
         * Sets the size property to a scaled constant value or scaled result of an Accessor.
         * The provided Scale will account for the values when autoDomain()-ing.
         *
         * @param {S|Accessor<S>} sectorValue
         * @param {Scale<S, number>} scale
         * @returns {Plots.Scatter} The calling Scatter Plot.
         */
        size<S>(size: S | Accessor<S>, scale: Scale<S, number>): this;
        /**
         * Gets the AccessorScaleBinding for the symbol property of the plot.
         * The symbol property corresponds to how the symbol will be drawn.
         */
        symbol(): AccessorScaleBinding<any, any>;
        /**
         * Sets the symbol property to an Accessor<SymbolFactory>.
         *
         * @param {Accessor<SymbolFactory>} symbol
         * @returns {Plots.Scatter} The calling Scatter Plot.
         */
        symbol(symbol: Accessor<SymbolFactory>): this;
        protected _generateDrawSteps(): Drawers.DrawStep[];
        protected _entityVisibleOnPlot(entity: LightweightScatterPlotEntity, bounds: Bounds): boolean;
        protected _propertyProjectors(): AttributeToProjector;
        /**
         * Gets the Entities that intersect the Bounds.
         *
         * @param {Bounds} bounds
         * @returns {PlotEntity[]}
         */
        entitiesIn(bounds: Bounds): PlotEntity[];
        /**
         * Gets the Entities that intersect the area defined by the ranges.
         *
         * @param {Range} xRange
         * @param {Range} yRange
         * @returns {PlotEntity[]}
         */
        entitiesIn(xRange: Range, yRange: Range): PlotEntity[];
        /**
         * Gets the Entities at a particular Point.
         *
         * @param {Point} p
         * @returns {PlotEntity[]}
         */
        entitiesAt(p: Point): PlotEntity[];
        /**
         * _invertedPixelSize returns the size of the object in data space
         * @param {Point} [point] The size of the object in pixel space. X corresponds to
         * the width of the object, and Y corresponds to the height of the object
         * @return {Point} Returns the size of the object in data space. X corresponds to
         * the width of the object in data space, and Y corresponds to the height of the
         * object in data space.
         */
        private _invertedPixelSize(point);
    }
}
declare namespace Plottable.Plots {
    class Bar<X, Y> extends XYPlot<X, Y> {
        static ORIENTATION_VERTICAL: string;
        static ORIENTATION_HORIZONTAL: string;
        private static _BAR_WIDTH_RATIO;
        private static _SINGLE_BAR_DIMENSION_RATIO;
        private static _BAR_AREA_CLASS;
        private static _LABEL_VERTICAL_PADDING;
        private static _LABEL_HORIZONTAL_PADDING;
        protected static _LABEL_AREA_CLASS: string;
        private _baseline;
        private _baselineValue;
        protected _isVertical: boolean;
        private _labelFormatter;
        private _labelsEnabled;
        private _hideBarsIfAnyAreTooWide;
        private _labelConfig;
        private _baselineValueProvider;
        private _barPixelWidth;
        private _updateBarPixelWidthCallback;
        /**
         * A Bar Plot draws bars growing out from a baseline to some value
         *
         * @constructor
         * @param {string} [orientation="vertical"] One of "vertical"/"horizontal".
         */
        constructor(orientation?: string);
        x(): Plots.TransformableAccessorScaleBinding<X, number>;
        x(x: number | Accessor<number>): this;
        x(x: X | Accessor<X>, xScale: Scale<X, number>): this;
        y(): Plots.TransformableAccessorScaleBinding<Y, number>;
        y(y: number | Accessor<number>): this;
        y(y: Y | Accessor<Y>, yScale: Scale<Y, number>): this;
        /**
         * Gets the orientation of the plot
         *
         * @return "vertical" | "horizontal"
         */
        orientation(): string;
        render(): this;
        protected _createDrawer(dataset: Dataset): Drawers.Rectangle;
        protected _setup(): void;
        /**
         * Gets the baseline value.
         * The baseline is the line that the bars are drawn from.
         *
         * @returns {X|Y}
         */
        baselineValue(): X | Y;
        /**
         * Sets the baseline value.
         * The baseline is the line that the bars are drawn from.
         *
         * @param {X|Y} value
         * @returns {Bar} The calling Bar Plot.
         */
        baselineValue(value: X | Y): this;
        addDataset(dataset: Dataset): this;
        protected _addDataset(dataset: Dataset): this;
        removeDataset(dataset: Dataset): this;
        protected _removeDataset(dataset: Dataset): this;
        datasets(): Dataset[];
        datasets(datasets: Dataset[]): this;
        /**
         * Get whether bar labels are enabled.
         *
         * @returns {boolean} Whether bars should display labels or not.
         */
        labelsEnabled(): boolean;
        /**
         * Sets whether labels are enabled.
         *
         * @param {boolean} labelsEnabled
         * @returns {Bar} The calling Bar Plot.
         */
        labelsEnabled(enabled: boolean): this;
        /**
         * Gets the Formatter for the labels.
         */
        labelFormatter(): Formatter;
        /**
         * Sets the Formatter for the labels.
         *
         * @param {Formatter} formatter
         * @returns {Bar} The calling Bar Plot.
         */
        labelFormatter(formatter: Formatter): this;
        protected _createNodesForDataset(dataset: Dataset): Drawer;
        protected _removeDatasetNodes(dataset: Dataset): void;
        /**
         * Returns the PlotEntity nearest to the query point according to the following algorithm:
         *   - If the query point is inside a bar, returns the PlotEntity for that bar.
         *   - Otherwise, gets the nearest PlotEntity by the primary direction (X for vertical, Y for horizontal),
         *     breaking ties with the secondary direction.
         * Returns undefined if no PlotEntity can be found.
         *
         * @param {Point} queryPoint
         * @returns {PlotEntity} The nearest PlotEntity, or undefined if no PlotEntity can be found.
         */
        entityNearest(queryPoint: Point): PlotEntity;
        protected _entityVisibleOnPlot(entity: Plots.PlotEntity, bounds: Bounds): boolean;
        /**
         * Gets the Entities at a particular Point.
         *
         * @param {Point} p
         * @returns {PlotEntity[]}
         */
        entitiesAt(p: Point): PlotEntity[];
        /**
         * Gets the Entities that intersect the Bounds.
         *
         * @param {Bounds} bounds
         * @returns {PlotEntity[]}
         */
        entitiesIn(bounds: Bounds): PlotEntity[];
        /**
         * Gets the Entities that intersect the area defined by the ranges.
         *
         * @param {Range} xRange
         * @param {Range} yRange
         * @returns {PlotEntity[]}
         */
        entitiesIn(xRange: Range, yRange: Range): PlotEntity[];
        private _entitiesIntersecting(xValOrRange, yValOrRange);
        private _updateValueScale();
        protected _additionalPaint(time: number): void;
        /**
         * Makes sure the extent takes into account the widths of the bars
         */
        protected _extentsForProperty(property: string): any[];
        protected _drawLabels(): void;
        private _drawLabel(data, dataset);
        protected _generateDrawSteps(): Drawers.DrawStep[];
        protected _generateAttrToProjector(): {
            [attr: string]: Projector;
        };
        /**
         * Computes the barPixelWidth of all the bars in the plot.
         *
         * If the position scale of the plot is a CategoryScale and in bands mode, then the rangeBands function will be used.
         * If the position scale of the plot is a QuantitativeScale, then the bar width is equal to the smallest distance between
         * two adjacent data points, padded for visualisation.
         */
        protected _getBarPixelWidth(): number;
        private _updateBarPixelWidth();
        entities(datasets?: Dataset[]): PlotEntity[];
        protected _pixelPoint(datum: any, index: number, dataset: Dataset): Point;
        protected _uninstallScaleForKey(scale: Scale<any, number>, key: string): void;
        protected _getDataToDraw(): Utils.Map<Dataset, any[]>;
    }
}
declare namespace Plottable.Plots {
    class Line<X> extends XYPlot<X, number> {
        private _interpolator;
        private _autorangeSmooth;
        private _croppedRenderingEnabled;
        private _downsamplingEnabled;
        /**
         * A Line Plot draws line segments starting from the first data point to the next.
         *
         * @constructor
         */
        constructor();
        x(): Plots.TransformableAccessorScaleBinding<X, number>;
        x(x: number | Accessor<number>): this;
        x(x: X | Accessor<X>, xScale: Scale<X, number>): this;
        y(): Plots.TransformableAccessorScaleBinding<number, number>;
        y(y: number | Accessor<number>): this;
        y(y: number | Accessor<number>, yScale: Scale<number, number>): this;
        autorangeMode(): string;
        autorangeMode(autorangeMode: string): this;
        /**
         * Gets whether or not the autoranging is done smoothly.
         */
        autorangeSmooth(): boolean;
        /**
         * Sets whether or not the autorange is done smoothly.
         *
         * Smooth autoranging is done by making sure lines always exit on the left / right side of the plot
         * and deactivating the nice domain feature on the scales
         */
        autorangeSmooth(autorangeSmooth: boolean): this;
        private _setScaleSnapping();
        /**
         * Gets the interpolation function associated with the plot.
         *
         * @return {string | (points: Array<[number, number]>) => string)}
         */
        interpolator(): string | ((points: Array<[number, number]>) => string);
        /**
         * Sets the interpolation function associated with the plot.
         *
         * @param {string | points: Array<[number, number]>) => string} interpolator Interpolation function
         * @return Plots.Line
         */
        interpolator(interpolator: string | ((points: Array<[number, number]>) => string)): this;
        interpolator(interpolator: "linear"): this;
        interpolator(interpolator: "linear-closed"): this;
        interpolator(interpolator: "step"): this;
        interpolator(interpolator: "step-before"): this;
        interpolator(interpolator: "step-after"): this;
        interpolator(interpolator: "basis"): this;
        interpolator(interpolator: "basis-open"): this;
        interpolator(interpolator: "basis-closed"): this;
        interpolator(interpolator: "bundle"): this;
        interpolator(interpolator: "cardinal"): this;
        interpolator(interpolator: "cardinal-open"): this;
        interpolator(interpolator: "cardinal-closed"): this;
        interpolator(interpolator: "monotone"): this;
        /**
         * Gets if downsampling is enabled
         *
         * When downsampling is enabled, two consecutive lines with the same slope will be merged to one line.
         */
        downsamplingEnabled(): boolean;
        /**
         * Sets if downsampling is enabled
         *
         * @returns {Plots.Line} The calling Plots.Line
         */
        downsamplingEnabled(downsampling: boolean): this;
        /**
         * Gets if croppedRendering is enabled
         *
         * When croppedRendering is enabled, lines that will not be visible in the viewport will not be drawn.
         */
        croppedRenderingEnabled(): boolean;
        /**
         * Sets if croppedRendering is enabled
         *
         * @returns {Plots.Line} The calling Plots.Line
         */
        croppedRenderingEnabled(croppedRendering: boolean): this;
        protected _createDrawer(dataset: Dataset): Drawer;
        protected _extentsForProperty(property: string): any[];
        private _getEdgeIntersectionPoints();
        protected _getResetYFunction(): (d: any, i: number, dataset: Dataset) => number;
        protected _generateDrawSteps(): Drawers.DrawStep[];
        protected _generateAttrToProjector(): {
            [attr: string]: Projector;
        };
        entitiesAt(point: Point): PlotEntity[];
        /**
         * Gets the Entities that intersect the Bounds.
         *
         * @param {Bounds} bounds
         * @returns {PlotEntity[]}
         */
        entitiesIn(bounds: Bounds): PlotEntity[];
        /**
         * Gets the Entities that intersect the area defined by the ranges.
         *
         * @param {Range} xRange
         * @param {Range} yRange
         * @returns {PlotEntity[]}
         */
        entitiesIn(xRange: Range, yRange: Range): PlotEntity[];
        /**
         * Returns the PlotEntity nearest to the query point by X then by Y, or undefined if no PlotEntity can be found.
         *
         * @param {Point} queryPoint
         * @returns {PlotEntity} The nearest PlotEntity, or undefined if no PlotEntity can be found.
         */
        entityNearestByXThenY(queryPoint: Point): PlotEntity;
        protected _propertyProjectors(): AttributeToProjector;
        protected _constructLineProjector(xProjector: Projector, yProjector: Projector): (datum: any, index: number, dataset: Dataset) => string;
        protected _getDataToDraw(): Utils.Map<Dataset, any[]>;
        private _filterCroppedRendering(dataset, indices);
        private _filterDownsampling(dataset, indices);
    }
}
declare namespace Plottable.Plots {
    class Area<X> extends Line<X> {
        private static _Y0_KEY;
        private _lineDrawers;
        private _constantBaselineValueProvider;
        /**
         * An Area Plot draws a filled region (area) between Y and Y0.
         *
         * @constructor
         */
        constructor();
        protected _setup(): void;
        y(): Plots.TransformableAccessorScaleBinding<number, number>;
        y(y: number | Accessor<number>): this;
        y(y: number | Accessor<number>, yScale: QuantitativeScale<number>): this;
        /**
         * Gets the AccessorScaleBinding for Y0.
         */
        y0(): Plots.AccessorScaleBinding<number, number>;
        /**
         * Sets Y0 to a constant number or the result of an Accessor<number>.
         * If a Scale has been set for Y, it will also be used to scale Y0.
         *
         * @param {number|Accessor<number>} y0
         * @returns {Area} The calling Area Plot.
         */
        y0(y0: number | Accessor<number>): this;
        protected _onDatasetUpdate(): void;
        addDataset(dataset: Dataset): this;
        protected _addDataset(dataset: Dataset): this;
        protected _removeDatasetNodes(dataset: Dataset): void;
        protected _additionalPaint(): void;
        private _generateLineDrawSteps();
        private _generateLineAttrToProjector();
        protected _createDrawer(dataset: Dataset): Drawers.Area;
        protected _generateDrawSteps(): Drawers.DrawStep[];
        protected _updateYScale(): void;
        protected _getResetYFunction(): Accessor<any>;
        protected _propertyProjectors(): AttributeToProjector;
        selections(datasets?: Dataset[]): d3.Selection<any>;
        protected _constructAreaProjector(xProjector: Projector, yProjector: Projector, y0Projector: Projector): (datum: any[], index: number, dataset: Dataset) => string;
    }
}
declare namespace Plottable.Plots {
    class ClusteredBar<X, Y> extends Bar<X, Y> {
        private _clusterOffsets;
        /**
         * A ClusteredBar Plot groups bars across Datasets based on the primary value of the bars.
         *   On a vertical ClusteredBar Plot, the bars with the same X value are grouped.
         *   On a horizontal ClusteredBar Plot, the bars with the same Y value are grouped.
         *
         * @constructor
         * @param {string} [orientation="vertical"] One of "vertical"/"horizontal".
         */
        constructor(orientation?: string);
        protected _generateAttrToProjector(): {
            [attr: string]: Projector;
        };
        private _updateClusterPosition();
        private _makeInnerScale();
        protected _getDataToDraw(): Utils.Map<Dataset, any[]>;
    }
}
declare namespace Plottable.Plots {
    class StackedArea<X> extends Area<X> {
        private _stackingResult;
        private _stackedExtent;
        private _baseline;
        private _baselineValue;
        private _baselineValueProvider;
        /**
         * @constructor
         */
        constructor();
        croppedRenderingEnabled(): boolean;
        croppedRenderingEnabled(croppedRendering: boolean): this;
        protected _getAnimator(key: string): Animator;
        protected _setup(): void;
        x(): Plots.TransformableAccessorScaleBinding<X, number>;
        x(x: number | Accessor<number>): this;
        x(x: X | Accessor<X>, xScale: Scale<X, number>): this;
        y(): Plots.TransformableAccessorScaleBinding<number, number>;
        y(y: number | Accessor<number>): this;
        y(y: number | Accessor<number>, yScale: QuantitativeScale<number>): this;
        /**
         * Gets if downsampling is enabled
         *
         * When downsampling is enabled, two consecutive lines with the same slope will be merged to one line.
         */
        downsamplingEnabled(): boolean;
        /**
         * Sets if downsampling is enabled
         *
         * For now, downsampling is always disabled in stacked area plot
         * @returns {Plots.StackedArea} The calling Plots.StackedArea
         */
        downsamplingEnabled(downsampling: boolean): this;
        protected _additionalPaint(): void;
        protected _updateYScale(): void;
        protected _onDatasetUpdate(): this;
        protected _updateExtentsForProperty(property: string): void;
        protected _extentsForProperty(attr: string): any[];
        private _updateStackExtentsAndOffsets();
        private _checkSameDomain(datasets, keyAccessor);
        /**
         * Given an array of Datasets and the accessor function for the key, computes the
         * set reunion (no duplicates) of the domain of each Dataset. The keys are stringified
         * before being returned.
         *
         * @param {Dataset[]} datasets The Datasets for which we extract the domain keys
         * @param {Accessor<any>} keyAccessor The accessor for the key of the data
         * @return {string[]} An array of stringified keys
         */
        private static _domainKeys(datasets, keyAccessor);
        protected _propertyProjectors(): AttributeToProjector;
        protected _pixelPoint(datum: any, index: number, dataset: Dataset): Point;
    }
}
declare namespace Plottable.Plots {
    class StackedBar<X, Y> extends Bar<X, Y> {
        protected static _STACKED_BAR_LABEL_PADDING: number;
        private _labelArea;
        private _measurer;
        private _writer;
        private _stackingResult;
        private _stackedExtent;
        /**
         * A StackedBar Plot stacks bars across Datasets based on the primary value of the bars.
         *   On a vertical StackedBar Plot, the bars with the same X value are stacked.
         *   On a horizontal StackedBar Plot, the bars with the same Y value are stacked.
         *
         * @constructor
         * @param {Scale} xScale
         * @param {Scale} yScale
         * @param {string} [orientation="vertical"] One of "vertical"/"horizontal".
         */
        constructor(orientation?: string);
        x(): Plots.TransformableAccessorScaleBinding<X, number>;
        x(x: number | Accessor<number>): this;
        x(x: X | Accessor<X>, xScale: Scale<X, number>): this;
        y(): Plots.TransformableAccessorScaleBinding<Y, number>;
        y(y: number | Accessor<number>): this;
        y(y: Y | Accessor<Y>, yScale: Scale<Y, number>): this;
        protected _setup(): void;
        protected _drawLabels(): void;
        protected _generateAttrToProjector(): {
            [attr: string]: Projector;
        };
        protected _onDatasetUpdate(): this;
        protected _updateExtentsForProperty(property: string): void;
        protected _extentsForProperty(attr: string): any[];
        private _updateStackExtentsAndOffsets();
    }
}
declare namespace Plottable.Plots {
    class Segment<X, Y> extends XYPlot<X, Y> {
        private static _X2_KEY;
        private static _Y2_KEY;
        /**
         * A Segment Plot displays line segments based on the data.
         *
         * @constructor
         */
        constructor();
        protected _createDrawer(dataset: Dataset): Drawers.Segment;
        protected _generateDrawSteps(): Drawers.DrawStep[];
        protected _updateExtentsForProperty(property: string): void;
        protected _filterForProperty(property: string): (datum: any, index: number, dataset: Dataset) => boolean;
        /**
         * Gets the AccessorScaleBinding for X
         */
        x(): TransformableAccessorScaleBinding<X, number>;
        /**
         * Sets X to a constant value or the result of an Accessor.
         *
         * @param {X|Accessor<X>} x
         * @returns {Plots.Segment} The calling Segment Plot.
         */
        x(x: number | Accessor<number>): this;
        /**
         * Sets X to a scaled constant value or scaled result of an Accessor.
         * The provided Scale will account for the values when autoDomain()-ing.
         *
         * @param {X|Accessor<X>} x
         * @param {Scale<X, number>} xScale
         * @returns {Plots.Segment} The calling Segment Plot.
         */
        x(x: X | Accessor<X>, xScale: Scale<X, number>): this;
        /**
         * Gets the AccessorScaleBinding for X2
         */
        x2(): AccessorScaleBinding<X, number>;
        /**
         * Sets X2 to a constant number or the result of an Accessor.
         * If a Scale has been set for X, it will also be used to scale X2.
         *
         * @param {number|Accessor<number>|Y|Accessor<Y>} y2
         * @returns {Plots.Segment} The calling Segment Plot
         */
        x2(x2: number | Accessor<number> | X | Accessor<X>): this;
        /**
         * Gets the AccessorScaleBinding for Y
         */
        y(): TransformableAccessorScaleBinding<Y, number>;
        /**
         * Sets Y to a constant value or the result of an Accessor.
         *
         * @param {Y|Accessor<Y>} y
         * @returns {Plots.Segment} The calling Segment Plot.
         */
        y(y: number | Accessor<number>): this;
        /**
         * Sets Y to a scaled constant value or scaled result of an Accessor.
         * The provided Scale will account for the values when autoDomain()-ing.
         *
         * @param {Y|Accessor<Y>} y
         * @param {Scale<Y, number>} yScale
         * @returns {Plots.Segment} The calling Segment Plot.
         */
        y(y: Y | Accessor<Y>, yScale: Scale<Y, number>): this;
        /**
         * Gets the AccessorScaleBinding for Y2.
         */
        y2(): AccessorScaleBinding<Y, number>;
        /**
         * Sets Y2 to a constant number or the result of an Accessor.
         * If a Scale has been set for Y, it will also be used to scale Y2.
         *
         * @param {number|Accessor<number>|Y|Accessor<Y>} y2
         * @returns {Plots.Segment} The calling Segment Plot.
         */
        y2(y2: number | Accessor<number> | Y | Accessor<Y>): this;
        protected _propertyProjectors(): AttributeToProjector;
        entitiesAt(point: Point): PlotEntity[];
        /**
         * Gets the Entities that intersect the Bounds.
         *
         * @param {Bounds} bounds
         * @returns {PlotEntity[]}
         */
        entitiesIn(bounds: Bounds): PlotEntity[];
        /**
         * Gets the Entities that intersect the area defined by the ranges.
         *
         * @param {Range} xRange
         * @param {Range} yRange
         * @returns {PlotEntity[]}
         */
        entitiesIn(xRange: Range, yRange: Range): PlotEntity[];
        private _entitiesIntersecting(xRange, yRange);
        private _lineIntersectsBox(entity, xRange, yRange, attrToProjector);
        private _lineIntersectsSegment(point1, point2, point3, point4);
    }
}
declare namespace Plottable.Plots {
    class Waterfall<X, Y> extends Bar<X, number> {
        private static _BAR_DECLINE_CLASS;
        private static _BAR_GROWTH_CLASS;
        private static _BAR_TOTAL_CLASS;
        private static _CONNECTOR_CLASS;
        private static _CONNECTOR_AREA_CLASS;
        private static _TOTAL_KEY;
        private _connectorArea;
        private _connectorsEnabled;
        private _extent;
        private _subtotals;
        constructor();
        /**
         * Gets whether connectors are enabled.
         *
         * @returns {boolean} Whether connectors should be shown or not.
         */
        connectorsEnabled(): boolean;
        /**
         * Sets whether connectors are enabled.
         *
         * @param {boolean} enabled
         * @returns {Plots.Waterfall} The calling Waterfall Plot.
         */
        connectorsEnabled(enabled: boolean): this;
        /**
         * Gets the AccessorScaleBinding for whether a bar represents a total or a delta.
         */
        total<T>(): Plots.AccessorScaleBinding<T, boolean>;
        /**
         * Sets total to a constant number or the result of an Accessor
         *
         * @param {Accessor<boolean>}
         * @returns {Plots.Waterfall} The calling Waterfall Plot.
         */
        total(total: Accessor<boolean>): this;
        protected _additionalPaint(time: number): void;
        protected _createNodesForDataset(dataset: Dataset): Drawer;
        protected _extentsForProperty(attr: string): any[];
        protected _generateAttrToProjector(): {
            [attr: string]: Projector;
        };
        protected _onDatasetUpdate(): this;
        private _calculateSubtotalsAndExtent(dataset);
        private _drawConnectors();
        private _updateSubtotals();
    }
}
declare namespace Plottable {
    interface Animator {
        /**
         * Applies the supplied attributes to a d3.Selection with some animation.
         *
         * @param {d3.Selection} selection The update selection or transition selection that we wish to animate.
         * @param {AttributeToAppliedProjector} attrToAppliedProjector The set of
         *     AppliedProjectors that we will use to set attributes on the selection.
         * @return {any} Animators should return the selection or
         *     transition object so that plots may chain the transitions between
         *     animators.
         */
        animate(selection: d3.Selection<any>, attrToAppliedProjector: AttributeToAppliedProjector): d3.Selection<any> | d3.Transition<any>;
        /**
         * Given the number of elements, return the total time the animation requires
         *
         * @param {number} numberofIterations The number of elements that will be drawn
         * @returns {number}
         */
        totalTime(numberOfIterations: number): number;
    }
}
declare namespace Plottable.Animators {
    /**
     * An animator implementation with no animation. The attributes are
     * immediately set on the selection.
     */
    class Null implements Animator {
        totalTime(selection: any): number;
        animate(selection: d3.Selection<any>, attrToAppliedProjector: AttributeToAppliedProjector): d3.Selection<any>;
    }
}
declare namespace Plottable.Animators {
    /**
     * An Animator with easing and configurable durations and delays.
     */
    class Easing implements Animator {
        /**
         * The default starting delay of the animation in milliseconds
         */
        private static _DEFAULT_START_DELAY_MILLISECONDS;
        /**
         * The default duration of one animation step in milliseconds
         */
        private static _DEFAULT_STEP_DURATION_MILLISECONDS;
        /**
         * The default maximum start delay between each step of an animation
         */
        private static _DEFAULT_ITERATIVE_DELAY_MILLISECONDS;
        /**
         * The default maximum total animation duration
         */
        private static _DEFAULT_MAX_TOTAL_DURATION_MILLISECONDS;
        /**
         * The default easing of the animation
         */
        private static _DEFAULT_EASING_MODE;
        private _startDelay;
        private _stepDuration;
        private _stepDelay;
        private _maxTotalDuration;
        private _easingMode;
        /**
         * Constructs the default animator
         *
         * @constructor
         */
        constructor();
        totalTime(numberOfSteps: number): number;
        animate(selection: d3.Selection<any>, attrToAppliedProjector: AttributeToAppliedProjector): d3.Transition<any>;
        /**
         * Gets the start delay of the animation in milliseconds.
         *
         * @returns {number} The current start delay.
         */
        startDelay(): number;
        /**
         * Sets the start delay of the animation in milliseconds.
         *
         * @param {number} startDelay The start delay in milliseconds.
         * @returns {Easing} The calling Easing Animator.
         */
        startDelay(startDelay: number): this;
        /**
         * Gets the duration of one animation step in milliseconds.
         *
         * @returns {number} The current duration.
         */
        stepDuration(): number;
        /**
         * Sets the duration of one animation step in milliseconds.
         *
         * @param {number} stepDuration The duration in milliseconds.
         * @returns {Easing} The calling Easing Animator.
         */
        stepDuration(stepDuration: number): this;
        /**
         * Gets the maximum start delay between animation steps in milliseconds.
         *
         * @returns {number} The current maximum iterative delay.
         */
        stepDelay(): number;
        /**
         * Sets the maximum start delay between animation steps in milliseconds.
         *
         * @param {number} stepDelay The maximum iterative delay in milliseconds.
         * @returns {Easing} The calling Easing Animator.
         */
        stepDelay(stepDelay: number): this;
        /**
         * Gets the maximum total animation duration constraint in milliseconds.
         *
         * If the animation time would exceed the specified time, the duration of each step
         * and the delay between each step will be reduced until the animation fits within
         * the specified time.
         *
         * @returns {number} The current maximum total animation duration.
         */
        maxTotalDuration(): number;
        /**
         * Sets the maximum total animation duration constraint in miliseconds.
         *
         * If the animation time would exceed the specified time, the duration of each step
         * and the delay between each step will be reduced until the animation fits within
         * the specified time.
         *
         * @param {number} maxTotalDuration The maximum total animation duration in milliseconds.
         * @returns {Easing} The calling Easing Animator.
         */
        maxTotalDuration(maxTotalDuration: number): this;
        /**
         * Gets the current easing mode of the animation.
         *
         * @returns {string} the current easing mode.
         */
        easingMode(): string;
        /**
         * Sets the easing mode of the animation.
         *
         * @param {string} easingMode The desired easing mode.
         * @returns {Easing} The calling Easing Animator.
         */
        easingMode(easingMode: string): this;
        /**
         * Adjust the iterative delay, such that it takes into account the maxTotalDuration constraint
         */
        private _getAdjustedIterativeDelay(numberOfSteps);
    }
}
declare namespace Plottable {
    class Dispatcher {
        protected _eventToProcessingFunction: {
            [eventName: string]: (e: Event) => any;
        };
        private _eventNameToCallbackSet;
        private _connected;
        private _hasNoCallbacks();
        private _connect();
        private _disconnect();
        protected _addCallbackForEvent(eventName: string, callback: Function): void;
        protected _removeCallbackForEvent(eventName: string, callback: Function): void;
        protected _callCallbacksForEvent(eventName: string, ...args: any[]): void;
    }
}
declare namespace Plottable.Dispatchers {
    type MouseCallback = (p: Point, event: MouseEvent) => void;
    class Mouse extends Dispatcher {
        private static _DISPATCHER_KEY;
        private _translator;
        private _lastMousePosition;
        private static _MOUSEOVER_EVENT_NAME;
        private static _MOUSEMOVE_EVENT_NAME;
        private static _MOUSEOUT_EVENT_NAME;
        private static _MOUSEDOWN_EVENT_NAME;
        private static _MOUSEUP_EVENT_NAME;
        private static _WHEEL_EVENT_NAME;
        private static _DBLCLICK_EVENT_NAME;
        /**
         * Get a Mouse Dispatcher for the <svg> containing elem.
         * If one already exists on that <svg>, it will be returned; otherwise, a new one will be created.
         *
         * @param {SVGElement} elem
         * @return {Dispatchers.Mouse}
         */
        static getDispatcher(elem: SVGElement): Dispatchers.Mouse;
        /**
         * This constructor not be invoked directly.
         *
         * @constructor
         * @param {SVGElement} svg The root <svg> to attach to.
         */
        constructor(svg: SVGElement);
        /**
         * Registers a callback to be called when the mouse position changes.
         *
         * @param {MouseCallback} callback
         * @return {Dispatchers.Mouse} The calling Mouse Dispatcher.
         */
        onMouseMove(callback: MouseCallback): this;
        /**
         * Removes a callback that would be called when the mouse position changes.
         *
         * @param {MouseCallback} callback
         * @return {Dispatchers.Mouse} The calling Mouse Dispatcher.
         */
        offMouseMove(callback: MouseCallback): this;
        /**
         * Registers a callback to be called when a mousedown occurs.
         *
         * @param {MouseCallback} callback
         * @return {Dispatchers.Mouse} The calling Mouse Dispatcher.
         */
        onMouseDown(callback: MouseCallback): this;
        /**
         * Removes a callback that would be called when a mousedown occurs.
         *
         * @param {MouseCallback} callback
         * @return {Dispatchers.Mouse} The calling Mouse Dispatcher.
         */
        offMouseDown(callback: MouseCallback): this;
        /**
         * Registers a callback to be called when a mouseup occurs.
         *
         * @param {MouseCallback} callback
         * @return {Dispatchers.Mouse} The calling Mouse Dispatcher.
         */
        onMouseUp(callback: MouseCallback): this;
        /**
         * Removes a callback that would be called when a mouseup occurs.
         *
         * @param {MouseCallback} callback
         * @return {Dispatchers.Mouse} The calling Mouse Dispatcher.
         */
        offMouseUp(callback: MouseCallback): this;
        /**
         * Registers a callback to be called when a wheel event occurs.
         *
         * @param {MouseCallback} callback
         * @return {Dispatchers.Mouse} The calling Mouse Dispatcher.
         */
        onWheel(callback: MouseCallback): this;
        /**
         * Removes a callback that would be called when a wheel event occurs.
         *
         * @param {MouseCallback} callback
         * @return {Dispatchers.Mouse} The calling Mouse Dispatcher.
         */
        offWheel(callback: MouseCallback): this;
        /**
         * Registers a callback to be called when a dblClick occurs.
         *
         * @param {MouseCallback} callback
         * @return {Dispatchers.Mouse} The calling Mouse Dispatcher.
         */
        onDblClick(callback: MouseCallback): this;
        /**
         * Removes a callback that would be called when a dblClick occurs.
         *
         * @param {MouseCallback} callback
         * @return {Dispatchers.Mouse} The calling Mouse Dispatcher.
         */
        offDblClick(callback: MouseCallback): this;
        /**
         * Computes the mouse position from the given event, and if successful
         * calls all the callbacks in the provided callbackSet.
         */
        private _measureAndDispatch(event, eventName, scope?);
        eventInsideSVG(event: MouseEvent): boolean;
        /**
         * Returns the last computed mouse position in <svg> coordinate space.
         *
         * @return {Point}
         */
        lastMousePosition(): Point;
    }
}
declare namespace Plottable.Dispatchers {
    type TouchCallback = (ids: number[], idToPoint: {
        [id: number]: Point;
    }, event: TouchEvent) => void;
    class Touch extends Dispatcher {
        private static _DISPATCHER_KEY;
        private static _TOUCHSTART_EVENT_NAME;
        private static _TOUCHMOVE_EVENT_NAME;
        private static _TOUCHEND_EVENT_NAME;
        private static _TOUCHCANCEL_EVENT_NAME;
        private _translator;
        /**
         * Gets a Touch Dispatcher for the <svg> containing elem.
         * If one already exists on that <svg>, it will be returned; otherwise, a new one will be created.
         *
         * @param {SVGElement} elem
         * @return {Dispatchers.Touch}
         */
        static getDispatcher(elem: SVGElement): Dispatchers.Touch;
        /**
         * This constructor should not be invoked directly.
         *
         * @constructor
         * @param {SVGElement} svg The root <svg> to attach to.
         */
        constructor(svg: SVGElement);
        /**
         * Registers a callback to be called when a touch starts.
         *
         * @param {TouchCallback} callback
         * @return {Dispatchers.Touch} The calling Touch Dispatcher.
         */
        onTouchStart(callback: TouchCallback): this;
        /**
         * Removes a callback that would be called when a touch starts.
         *
         * @param {TouchCallback} callback
         * @return {Dispatchers.Touch} The calling Touch Dispatcher.
         */
        offTouchStart(callback: TouchCallback): this;
        /**
         * Registers a callback to be called when the touch position changes.
         *
         * @param {TouchCallback} callback
         * @return {Dispatchers.Touch} The calling Touch Dispatcher.
         */
        onTouchMove(callback: TouchCallback): this;
        /**
         * Removes a callback that would be called when the touch position changes.
         *
         * @param {TouchCallback} callback
         * @return {Dispatchers.Touch} The calling Touch Dispatcher.
         */
        offTouchMove(callback: TouchCallback): this;
        /**
         * Registers a callback to be called when a touch ends.
         *
         * @param {TouchCallback} callback
         * @return {Dispatchers.Touch} The calling Touch Dispatcher.
         */
        onTouchEnd(callback: TouchCallback): this;
        /**
         * Removes a callback that would be called when a touch ends.
         *
         * @param {TouchCallback} callback
         * @return {Dispatchers.Touch} The calling Touch Dispatcher.
         */
        offTouchEnd(callback: TouchCallback): this;
        /**
         * Registers a callback to be called when a touch is cancelled.
         *
         * @param {TouchCallback} callback
         * @return {Dispatchers.Touch} The calling Touch Dispatcher.
         */
        onTouchCancel(callback: TouchCallback): this;
        /**
         * Removes a callback that would be called when a touch is cancelled.
         *
         * @param {TouchCallback} callback
         * @return {Dispatchers.Touch} The calling Touch Dispatcher.
         */
        offTouchCancel(callback: TouchCallback): this;
        /**
         * Computes the Touch position from the given event, and if successful
         * calls all the callbacks in the provided callbackSet.
         */
        private _measureAndDispatch(event, eventName, scope?);
        eventInsideSVG(event: TouchEvent): boolean;
    }
}
declare namespace Plottable.Dispatchers {
    type KeyCallback = (keyCode: number, event: KeyboardEvent) => void;
    class Key extends Dispatcher {
        private static _DISPATCHER_KEY;
        private static _KEYDOWN_EVENT_NAME;
        private static _KEYUP_EVENT_NAME;
        /**
         * Gets a Key Dispatcher. If one already exists it will be returned;
         * otherwise, a new one will be created.
         *
         * @return {Dispatchers.Key}
         */
        static getDispatcher(): Dispatchers.Key;
        /**
         * This constructor should not be invoked directly.
         *
         * @constructor
         */
        constructor();
        private _processKeydown(event);
        private _processKeyup(event);
        /**
         * Registers a callback to be called whenever a key is pressed.
         *
         * @param {KeyCallback} callback
         * @return {Dispatchers.Key} The calling Key Dispatcher.
         */
        onKeyDown(callback: KeyCallback): this;
        /**
         * Removes the callback to be called whenever a key is pressed.
         *
         * @param {KeyCallback} callback
         * @return {Dispatchers.Key} The calling Key Dispatcher.
         */
        offKeyDown(callback: KeyCallback): this;
        /** Registers a callback to be called whenever a key is released.
         *
         * @param {KeyCallback} callback
         * @return {Dispatchers.Key} The calling Key Dispatcher.
         */
        onKeyUp(callback: KeyCallback): this;
        /**
         * Removes the callback to be called whenever a key is released.
         *
         * @param {KeyCallback} callback
         * @return {Dispatchers.Key} The calling Key Dispatcher.
         */
        offKeyUp(callback: KeyCallback): this;
    }
}
declare namespace Plottable {
    class Interaction {
        protected _componentAttachedTo: Component;
        private _anchorCallback;
        private _isAnchored;
        private _enabled;
        protected _anchor(component: Component): void;
        protected _unanchor(): void;
        /**
         * Attaches this Interaction to a Component.
         * If the Interaction was already attached to a Component, it first detaches itself from the old Component.
         *
         * @param {Component} component
         * @returns {Interaction} The calling Interaction.
         */
        attachTo(component: Component): this;
        private _connect();
        /**
         * Detaches this Interaction from the Component.
         * This Interaction can be reused.
         *
         * @param {Component} component
         * @returns {Interaction} The calling Interaction.
         */
        detachFrom(component: Component): this;
        private _disconnect();
        /**
         * Gets whether this Interaction is enabled.
         */
        enabled(): boolean;
        /**
         * Enables or disables this Interaction.
         *
         * @param {boolean} enabled Whether the Interaction should be enabled.
         * @return {Interaction} The calling Interaction.
         */
        enabled(enabled: boolean): this;
        /**
         * Translates an <svg>-coordinate-space point to Component-space coordinates.
         *
         * @param {Point} p A Point in <svg>-space coordinates.
         * @return {Point} The same location in Component-space coordinates.
         */
        protected _translateToComponentSpace(p: Point): Point;
        /**
         * Checks whether a Component-coordinate-space Point is inside the Component.
         *
         * @param {Point} p A Point in Compoennt-space coordinates.
         * @return {boolean} Whether or not the point is inside the Component.
         */
        protected _isInsideComponent(p: Point): boolean;
    }
}
declare namespace Plottable {
    type ClickCallback = (point: Point, event: MouseEvent | TouchEvent) => void;
}
declare namespace Plottable.Interactions {
    class Click extends Interaction {
        private _mouseDispatcher;
        private _touchDispatcher;
        private _clickedDown;
        private _onClickCallbacks;
        private _mouseDownCallback;
        private _mouseUpCallback;
        private _touchStartCallback;
        private _touchEndCallback;
        private _touchCancelCallback;
        protected _anchor(component: Component): void;
        protected _unanchor(): void;
        private _handleClickDown(p, e);
        private _handleClickUp(p, e);
        /**
         * Adds a callback to be called when the Component is clicked.
         *
         * @param {ClickCallback} callback
         * @return {Interactions.Click} The calling Click Interaction.
         */
        onClick(callback: ClickCallback): this;
        /**
         * Removes a callback that would be called when the Component is clicked.
         *
         * @param {ClickCallback} callback
         * @return {Interactions.Click} The calling Click Interaction.
         */
        offClick(callback: ClickCallback): this;
    }
}
declare namespace Plottable.Interactions {
    class DoubleClick extends Interaction {
        private _mouseDispatcher;
        private _touchDispatcher;
        private _clickState;
        private _clickedDown;
        private _clickedPoint;
        private _onDoubleClickCallbacks;
        private _mouseDownCallback;
        private _mouseUpCallback;
        private _dblClickCallback;
        private _touchStartCallback;
        private _touchEndCallback;
        private _touchCancelCallback;
        protected _anchor(component: Component): void;
        protected _unanchor(): void;
        private _handleClickDown(p);
        private _handleClickUp(p);
        private _handleDblClick();
        private _handleClickCancel();
        private static _pointsEqual(p1, p2);
        /**
         * Adds a callback to be called when the Component is double-clicked.
         *
         * @param {ClickCallback} callback
         * @return {Interactions.DoubleClick} The calling DoubleClick Interaction.
         */
        onDoubleClick(callback: ClickCallback): this;
        /**
         * Removes a callback that would be called when the Component is double-clicked.
         *
         * @param {ClickCallback} callback
         * @return {Interactions.DoubleClick} The calling DoubleClick Interaction.
         */
        offDoubleClick(callback: ClickCallback): this;
    }
}
declare namespace Plottable {
    type KeyCallback = (keyCode: number) => void;
    namespace Interactions {
        class Key extends Interaction {
            /**
             * A Key Interaction listens to key events that occur while the Component is
             * moused over.
             */
            private _positionDispatcher;
            private _keyDispatcher;
            private _keyPressCallbacks;
            private _keyReleaseCallbacks;
            private _mouseMoveCallback;
            private _downedKeys;
            private _keyDownCallback;
            private _keyUpCallback;
            protected _anchor(component: Component): void;
            protected _unanchor(): void;
            private _handleKeyDownEvent(keyCode, event);
            private _handleKeyUpEvent(keyCode);
            /**
             * Adds a callback to be called when the key with the given keyCode is
             * pressed and the user is moused over the Component.
             *
             * @param {number} keyCode
             * @param {KeyCallback} callback
             * @returns {Interactions.Key} The calling Key Interaction.
             */
            onKeyPress(keyCode: number, callback: KeyCallback): this;
            /**
             * Removes a callback that would be called when the key with the given keyCode is
             * pressed and the user is moused over the Component.
             *
             * @param {number} keyCode
             * @param {KeyCallback} callback
             * @returns {Interactions.Key} The calling Key Interaction.
             */
            offKeyPress(keyCode: number, callback: KeyCallback): this;
            /**
             * Adds a callback to be called when the key with the given keyCode is
             * released if the key was pressed with the mouse inside of the Component.
             *
             * @param {number} keyCode
             * @param {KeyCallback} callback
             * @returns {Interactions.Key} The calling Key Interaction.
             */
            onKeyRelease(keyCode: number, callback: KeyCallback): this;
            /**
             * Removes a callback that would be called when the key with the given keyCode is
             * released if the key was pressed with the mouse inside of the Component.
             *
             * @param {number} keyCode
             * @param {KeyCallback} callback
             * @returns {Interactions.Key} The calling Key Interaction.
             */
            offKeyRelease(keyCode: number, callback: KeyCallback): this;
        }
    }
}
declare namespace Plottable {
    type PointerCallback = (point: Point) => void;
}
declare namespace Plottable.Interactions {
    class Pointer extends Interaction {
        private _mouseDispatcher;
        private _touchDispatcher;
        private _overComponent;
        private _pointerEnterCallbacks;
        private _pointerMoveCallbacks;
        private _pointerExitCallbacks;
        private _mouseMoveCallback;
        private _touchStartCallback;
        protected _anchor(component: Component): void;
        protected _unanchor(): void;
        private _handleMouseEvent(p, e);
        private _handleTouchEvent(p, e);
        private _handlePointerEvent(p, insideSVG);
        /**
         * Adds a callback to be called when the pointer enters the Component.
         *
         * @param {PointerCallback} callback
         * @return {Interactions.Pointer} The calling Pointer Interaction.
         */
        onPointerEnter(callback: PointerCallback): this;
        /**
         * Removes a callback that would be called when the pointer enters the Component.
         *
         * @param {PointerCallback} callback
         * @return {Interactions.Pointer} The calling Pointer Interaction.
         */
        offPointerEnter(callback: PointerCallback): this;
        /**
         * Adds a callback to be called when the pointer moves within the Component.
         *
         * @param {PointerCallback} callback
         * @return {Interactions.Pointer} The calling Pointer Interaction.
         */
        onPointerMove(callback: PointerCallback): this;
        /**
         * Removes a callback that would be called when the pointer moves within the Component.
         *
         * @param {PointerCallback} callback
         * @return {Interactions.Pointer} The calling Pointer Interaction.
         */
        offPointerMove(callback: PointerCallback): this;
        /**
         * Adds a callback to be called when the pointer exits the Component.
         *
         * @param {PointerCallback} callback
         * @return {Interactions.Pointer} The calling Pointer Interaction.
         */
        onPointerExit(callback: PointerCallback): this;
        /**
         * Removes a callback that would be called when the pointer exits the Component.
         *
         * @param {PointerCallback} callback
         * @return {Interactions.Pointer} The calling Pointer Interaction.
         */
        offPointerExit(callback: PointerCallback): this;
    }
}
declare namespace Plottable.Interactions {
    type PanCallback = () => void;
    type ZoomCallback = () => void;
    /**
     * Performs a zoom transformation of the `value` argument scaled by the
     * `zoom` argument about the point defined by the `center` argument.
     */
    function zoomAt(value: number, zoom: number, center: number): number;
    class PanZoom extends Interaction {
        /**
         * The number of pixels occupied in a line.
         */
        private static _PIXELS_PER_LINE;
        private _xScales;
        private _yScales;
        private _dragInteraction;
        private _mouseDispatcher;
        private _touchDispatcher;
        private _touchIds;
        private _wheelCallback;
        private _touchStartCallback;
        private _touchMoveCallback;
        private _touchEndCallback;
        private _touchCancelCallback;
        private _minDomainExtents;
        private _maxDomainExtents;
        private _minDomainValues;
        private _maxDomainValues;
        private _panEndCallbacks;
        private _zoomEndCallbacks;
        /**
         * A PanZoom Interaction updates the domains of an x-scale and/or a y-scale
         * in response to the user panning or zooming.
         *
         * @constructor
         * @param {TransformableScale} [xScale] The x-scale to update on panning/zooming.
         * @param {TransformableScale} [yScale] The y-scale to update on panning/zooming.
         */
        constructor(xScale?: TransformableScale<any, number>, yScale?: TransformableScale<any, number>);
        /**
         * Pans the chart by a specified amount
         *
         * @param {Plottable.Point} [translateAmount] The amount by which to translate the x and y scales.
         */
        pan(translateAmount: Plottable.Point): void;
        /**
         * Zooms the chart by a specified amount around a specific point
         *
         * @param {number} [maginfyAmount] The percentage by which to zoom the x and y scale.
         * A value of 0.9 zooms in by 10%. A value of 1.1 zooms out by 10%. A value of 1 has
         * no effect.
         * @param {Plottable.Point} [centerValue] The center in pixels around which to zoom.
         * By default, `centerValue` is the center of the x and y range of each scale.
         */
        zoom(zoomAmount: number, centerValue?: Plottable.Point): void;
        protected _anchor(component: Component): void;
        protected _unanchor(): void;
        private _handleTouchStart(ids, idToPoint, e);
        private _handlePinch(ids, idToPoint, e);
        static centerPoint(point1: Point, point2: Point): {
            x: number;
            y: number;
        };
        private static _pointDistance(point1, point2);
        private _handleTouchEnd(ids, idToPoint, e);
        private _handleWheelEvent(p, e);
        private _constrainedZoom(scale, zoomAmount, centerPoint);
        private _constrainZoomExtents(scale, zoomAmount);
        private _constrainZoomValues(scale, zoomAmount, centerPoint);
        /**
         * Returns the `center` value to be used with `zoomAt` that will produce the
         * `target` value given the same `value` and `zoom` arguments. Algebra
         * brought to you by Wolfram Alpha.
         */
        private _getZoomCenterForTarget(value, zoom, target);
        private _setupDragInteraction();
        /**
         * Returns a new translation value that respects domain min/max value
         * constraints.
         */
        private _constrainedTranslation(scale, translation);
        private _nonLinearScaleWithExtents(scale);
        /**
         * Gets the x scales for this PanZoom Interaction.
         */
        xScales(): TransformableScale<any, number>[];
        /**
         * Sets the x scales for this PanZoom Interaction.
         *
         * @returns {Interactions.PanZoom} The calling PanZoom Interaction.
         */
        xScales(xScales: TransformableScale<any, number>[]): this;
        /**
         * Gets the y scales for this PanZoom Interaction.
         */
        yScales(): TransformableScale<any, number>[];
        /**
         * Sets the y scales for this PanZoom Interaction.
         *
         * @returns {Interactions.PanZoom} The calling PanZoom Interaction.
         */
        yScales(yScales: TransformableScale<any, number>[]): this;
        /**
         * Adds an x scale to this PanZoom Interaction
         *
         * @param {TransformableScale} An x scale to add
         * @returns {Interactions.PanZoom} The calling PanZoom Interaction.
         */
        addXScale(xScale: TransformableScale<any, number>): this;
        /**
         * Removes an x scale from this PanZoom Interaction
         *
         * @param {TransformableScale} An x scale to remove
         * @returns {Interactions.PanZoom} The calling PanZoom Interaction.
         */
        removeXScale(xScale: TransformableScale<any, number>): this;
        /**
         * Adds a y scale to this PanZoom Interaction
         *
         * @param {TransformableScale} A y scale to add
         * @returns {Interactions.PanZoom} The calling PanZoom Interaction.
         */
        addYScale(yScale: TransformableScale<any, number>): this;
        /**
         * Removes a y scale from this PanZoom Interaction
         *
         * @param {TransformableScale} A y scale to remove
         * @returns {Interactions.PanZoom} The calling PanZoom Interaction.
         */
        removeYScale(yScale: TransformableScale<any, number>): this;
        /**
         * Gets the minimum domain extent for the scale, specifying the minimum
         * allowable amount between the ends of the domain.
         *
         * Note that extents will mainly work on scales that work linearly like
         * Linear Scale and Time Scale
         *
         * @param {TransformableScale} scale The scale to query
         * @returns {number} The minimum numerical domain extent for the scale.
         */
        minDomainExtent(scale: TransformableScale<any, number>): number;
        /**
         * Sets the minimum domain extent for the scale, specifying the minimum
         * allowable amount between the ends of the domain.
         *
         * Note that extents will mainly work on scales that work linearly like
         * Linear Scale and Time Scale
         *
         * @param {TransformableScale} scale The scale to query
         * @param {number} minDomainExtent The minimum numerical domain extent for
         * the scale.
         * @returns {Interactions.PanZoom} The calling PanZoom Interaction.
         */
        minDomainExtent(scale: TransformableScale<any, number>, minDomainExtent: number): this;
        /**
         * Gets the maximum domain extent for the scale, specifying the maximum
         * allowable amount between the ends of the domain.
         *
         * Note that extents will mainly work on scales that work linearly like
         * Linear Scale and Time Scale
         *
         * @param {TransformableScale} scale The scale to query
         * @returns {number} The maximum numerical domain extent for the scale.
         */
        maxDomainExtent(scale: TransformableScale<any, number>): number;
        /**
         * Sets the maximum domain extent for the scale, specifying the maximum
         * allowable amount between the ends of the domain.
         *
         * For example, if the scale's transformation domain is `[500, 600]` and the
         * `maxDomainExtent` is set to `50`, then the user will only be able to zoom
         * out to see an interval like `[500, 550]` or `[520, 570]`.
         *
         * Note that extents will mainly work on scales that work linearly like
         * Linear Scale and Time Scale
         *
         * @param {TransformableScale} scale The scale to query
         * @param {number} minDomainExtent The maximum numerical domain extent for
         * the scale.
         * @returns {Interactions.PanZoom} The calling PanZoom Interaction.
         */
        maxDomainExtent(scale: TransformableScale<any, number>, maxDomainExtent: number): this;
        /**
         * Gets the minimum domain value for the scale, constraining the pan/zoom
         * interaction to a minimum value in the domain.
         *
         * Note that this differs from minDomainExtent/maxDomainExtent, in that
         * those methods provide constraints such as showing at least 2 but no more
         * than 5 values at a time.
         *
         * By contrast, minDomainValue/maxDomainValue set a boundary beyond which
         * the user cannot pan/zoom.
         *
         * @param {TransformableScale} scale The scale to query
         * @returns {number} The minimum domain value for the scale.
         */
        minDomainValue(scale: TransformableScale<any, number>): number;
        /**
         * Sets the minimum domain value for the scale, constraining the pan/zoom
         * interaction to a minimum value in the domain.
         *
         * Note that this differs from minDomainExtent/maxDomainExtent, in that
         * those methods provide constraints such as showing at least 2 but no more
         * than 5 values at a time.
         *
         * By contrast, minDomainValue/maxDomainValue set a boundary beyond which
         * the user cannot pan/zoom.
         *
         * @param {TransformableScale} scale The scale to query
         * @param {number} minDomainExtent The minimum domain value for the scale.
         * @returns {Interactions.PanZoom} The calling PanZoom Interaction.
         */
        minDomainValue(scale: TransformableScale<any, number>, minDomainValue: number): this;
        /**
         * Gets the maximum domain value for the scale, constraining the pan/zoom
         * interaction to a maximum value in the domain.
         *
         * Note that this differs from minDomainExtent/maxDomainExtent, in that
         * those methods provide constraints such as showing at least 2 but no more
         * than 5 values at a time.
         *
         * By contrast, minDomainValue/maxDomainValue set a boundary beyond which
         * the user cannot pan/zoom.
         *
         * @param {TransformableScale} scale The scale to query
         * @returns {number} The maximum domain value for the scale.
         */
        maxDomainValue(scale: TransformableScale<any, number>): number;
        /**
         * Sets the maximum domain value for the scale, constraining the pan/zoom
         * interaction to a maximum value in the domain.
         *
         * Note that this differs from minDomainExtent/maxDomainExtent, in that
         * those methods provide constraints such as showing at least 2 but no more
         * than 5 values at a time.
         *
         * By contrast, minDomainValue/maxDomainValue set a boundary beyond which
         * the user cannot pan/zoom.
         *
         * @param {TransformableScale} scale The scale to query
         * @param {number} maxDomainExtent The maximum domain value for the scale.
         * @returns {Interactions.PanZoom} The calling PanZoom Interaction.
         */
        maxDomainValue(scale: TransformableScale<any, number>, maxDomainValue: number): this;
        /**
         * Uses the current domain of the scale to apply a minimum and maximum
         * domain value for that scale.
         *
         * This constrains the pan/zoom interaction to show no more than the domain
         * of the scale.
         */
        setMinMaxDomainValuesTo(scale: TransformableScale<any, number>): void;
        /**
         * Adds a callback to be called when panning ends.
         *
         * @param {PanCallback} callback
         * @returns {this} The calling PanZoom Interaction.
         */
        onPanEnd(callback: PanCallback): this;
        /**
         * Removes a callback that would be called when panning ends.
         *
         * @param {PanCallback} callback
         * @returns {this} The calling PanZoom Interaction.
         */
        offPanEnd(callback: PanCallback): this;
        /**
         * Adds a callback to be called when zooming ends.
         *
         * @param {ZoomCallback} callback
         * @returns {this} The calling PanZoom Interaction.
         */
        onZoomEnd(callback: ZoomCallback): this;
        /**
         * Removes a callback that would be called when zooming ends.
         *
         * @param {ZoomCallback} callback
         * @returns {this} The calling PanZoom Interaction.
         */
        offZoomEnd(callback: ZoomCallback): this;
    }
}
declare namespace Plottable {
    type DragCallback = (start: Point, end: Point) => void;
}
declare namespace Plottable.Interactions {
    class Drag extends Interaction {
        private _dragging;
        private _constrainedToComponent;
        private _mouseDispatcher;
        private _touchDispatcher;
        private _dragOrigin;
        private _dragStartCallbacks;
        private _dragCallbacks;
        private _dragEndCallbacks;
        private _mouseDownCallback;
        private _mouseMoveCallback;
        private _mouseUpCallback;
        private _touchStartCallback;
        private _touchMoveCallback;
        private _touchEndCallback;
        protected _anchor(component: Component): void;
        protected _unanchor(): void;
        private _translateAndConstrain(p);
        private _startDrag(point, event);
        private _doDrag(point, event);
        private _endDrag(point, event);
        /**
         * Gets whether the Drag Interaction constrains Points passed to its
         * callbacks to lie inside its Component.
         *
         * If true, when the user drags outside of the Component, the closest Point
         * inside the Component will be passed to the callback instead of the actual
         * cursor position.
         *
         * @return {boolean}
         */
        constrainedToComponent(): boolean;
        /**
         * Sets whether the Drag Interaction constrains Points passed to its
         * callbacks to lie inside its Component.
         *
         * If true, when the user drags outside of the Component, the closest Point
         * inside the Component will be passed to the callback instead of the actual
         * cursor position.
         *
         * @param {boolean}
         * @return {Interactions.Drag} The calling Drag Interaction.
         */
        constrainedToComponent(constrainedToComponent: boolean): this;
        /**
         * Adds a callback to be called when dragging starts.
         *
         * @param {DragCallback} callback
         * @returns {Drag} The calling Drag Interaction.
         */
        onDragStart(callback: DragCallback): this;
        /**
         * Removes a callback that would be called when dragging starts.
         *
         * @param {DragCallback} callback
         * @returns {Drag} The calling Drag Interaction.
         */
        offDragStart(callback: DragCallback): this;
        /**
         * Adds a callback to be called during dragging.
         *
         * @param {DragCallback} callback
         * @returns {Drag} The calling Drag Interaction.
         */
        onDrag(callback: DragCallback): this;
        /**
         * Removes a callback that would be called during dragging.
         *
         * @param {DragCallback} callback
         * @returns {Drag} The calling Drag Interaction.
         */
        offDrag(callback: DragCallback): this;
        /**
         * Adds a callback to be called when dragging ends.
         *
         * @param {DragCallback} callback
         * @returns {Drag} The calling Drag Interaction.
         */
        onDragEnd(callback: DragCallback): this;
        /**
         * Removes a callback that would be called when dragging ends.
         *
         * @param {DragCallback} callback
         * @returns {Drag} The calling Drag Interaction.
         */
        offDragEnd(callback: DragCallback): this;
    }
}
declare namespace Plottable {
    type DragBoxCallback = (bounds: Bounds) => void;
}
declare namespace Plottable.Components {
    class DragBoxLayer extends Components.SelectionBoxLayer {
        private _dragInteraction;
        private _detectionEdgeT;
        private _detectionEdgeB;
        private _detectionEdgeL;
        private _detectionEdgeR;
        private _detectionCornerTL;
        private _detectionCornerTR;
        private _detectionCornerBL;
        private _detectionCornerBR;
        private _detectionRadius;
        private _resizable;
        private _movable;
        protected _hasCorners: boolean;
        private _dragStartCallbacks;
        private _dragCallbacks;
        private _dragEndCallbacks;
        private _disconnectInteraction;
        /**
         * Constructs a DragBoxLayer.
         *
         * A DragBoxLayer is a SelectionBoxLayer with a built-in Drag Interaction.
         * A drag gesture will set the Bounds of the box.
         * If resizing is enabled using resizable(true), the edges of box can be repositioned.
         *
         * @constructor
         */
        constructor();
        private _setUpCallbacks();
        protected _setup(): void;
        private _getResizingEdges(p);
        renderImmediately(): this;
        /**
         * Gets the detection radius of the drag box in pixels.
         */
        detectionRadius(): number;
        /**
         * Sets the detection radius of the drag box in pixels.
         *
         * @param {number} r
         * @return {DragBoxLayer} The calling DragBoxLayer.
         */
        detectionRadius(r: number): this;
        /**
         * Gets whether or not the drag box is resizable.
         */
        resizable(): boolean;
        /**
         * Sets whether or not the drag box is resizable.
         *
         * @param {boolean} canResize
         * @return {DragBoxLayer} The calling DragBoxLayer.
         */
        resizable(canResize: boolean): this;
        protected _setResizableClasses(canResize: boolean): void;
        /**
         * Gets whether or not the drag box is movable.
         */
        movable(): boolean;
        /**
         * Sets whether or not the drag box is movable.
         *
         * @param {boolean} movable
         * @return {DragBoxLayer} The calling DragBoxLayer.
         */
        movable(movable: boolean): this;
        private _setMovableClass();
        /**
         * Sets the callback to be called when dragging starts.
         *
         * @param {DragBoxCallback} callback
         * @returns {DragBoxLayer} The calling DragBoxLayer.
         */
        onDragStart(callback: DragBoxCallback): this;
        /**
         * Removes a callback to be called when dragging starts.
         *
         * @param {DragBoxCallback} callback
         * @returns {DragBoxLayer} The calling DragBoxLayer.
         */
        offDragStart(callback: DragBoxCallback): this;
        /**
         * Sets a callback to be called during dragging.
         *
         * @param {DragBoxCallback} callback
         * @returns {DragBoxLayer} The calling DragBoxLayer.
         */
        onDrag(callback: DragBoxCallback): this;
        /**
         * Removes a callback to be called during dragging.
         *
         * @param {DragBoxCallback} callback
         * @returns {DragBoxLayer} The calling DragBoxLayer.
         */
        offDrag(callback: DragBoxCallback): this;
        /**
         * Sets a callback to be called when dragging ends.
         *
         * @param {DragBoxCallback} callback
         * @returns {DragBoxLayer} The calling DragBoxLayer.
         */
        onDragEnd(callback: DragBoxCallback): this;
        /**
         * Removes a callback to be called when dragging ends.
         *
         * @param {DragBoxCallback} callback
         * @returns {DragBoxLayer} The calling DragBoxLayer.
         */
        offDragEnd(callback: DragBoxCallback): this;
        /**
         * Gets the internal Interactions.Drag of the DragBoxLayer.
         */
        dragInteraction(): Interactions.Drag;
        /**
         * Enables or disables the interaction and drag box.
         */
        enabled(enabled: boolean): this;
        /**
         * Gets the enabled state.
         */
        enabled(): boolean;
        destroy(): void;
        detach(): this;
        anchor(selection: d3.Selection<void>): this;
        private _resetState();
    }
}
declare namespace Plottable.Components {
    class XDragBoxLayer extends DragBoxLayer {
        /**
         * An XDragBoxLayer is a DragBoxLayer whose size can only be set in the X-direction.
         * The y-values of the bounds() are always set to 0 and the height() of the XDragBoxLayer.
         *
         * @constructor
         */
        constructor();
        computeLayout(origin?: Point, availableWidth?: number, availableHeight?: number): this;
        protected _setBounds(newBounds: Bounds): void;
        protected _setResizableClasses(canResize: boolean): void;
        yScale<D extends number | {
            valueOf(): number;
        }>(): QuantitativeScale<D>;
        yScale<D extends number | {
            valueOf(): number;
        }>(yScale: QuantitativeScale<D>): this;
        yExtent(): (number | {
            valueOf(): number;
        })[];
        yExtent(yExtent: (number | {
            valueOf(): number;
        })[]): this;
    }
}
declare namespace Plottable.Components {
    class YDragBoxLayer extends DragBoxLayer {
        /**
         * A YDragBoxLayer is a DragBoxLayer whose size can only be set in the Y-direction.
         * The x-values of the bounds() are always set to 0 and the width() of the YDragBoxLayer.
         *
         * @constructor
         */
        constructor();
        computeLayout(origin?: Point, availableWidth?: number, availableHeight?: number): this;
        protected _setBounds(newBounds: Bounds): void;
        protected _setResizableClasses(canResize: boolean): void;
        xScale<D extends number | {
            valueOf(): number;
        }>(): QuantitativeScale<D>;
        xScale<D extends number | {
            valueOf(): number;
        }>(xScale: QuantitativeScale<D>): this;
        xExtent(): (number | {
            valueOf(): number;
        })[];
        xExtent(xExtent: (number | {
            valueOf(): number;
        })[]): this;
    }
}
declare namespace Plottable {
    interface DragLineCallback<D> {
        (dragLineLayer: Components.DragLineLayer<D>): void;
    }
}
declare namespace Plottable.Components {
    class DragLineLayer<D> extends GuideLineLayer<D> {
        private _dragInteraction;
        private _detectionRadius;
        private _detectionEdge;
        private _enabled;
        private _dragStartCallbacks;
        private _dragCallbacks;
        private _dragEndCallbacks;
        private _disconnectInteraction;
        constructor(orientation: string);
        protected _setup(): void;
        renderImmediately(): this;
        /**
         * Gets the detection radius of the drag line in pixels.
         */
        detectionRadius(): number;
        /**
         * Sets the detection radius of the drag line in pixels.
         *
         * @param {number} detectionRadius
         * @return {DragLineLayer<D>} The calling DragLineLayer.
         */
        detectionRadius(detectionRadius: number): this;
        /**
         * Gets whether the DragLineLayer is enabled.
         */
        enabled(): boolean;
        /**
         * Enables or disables the DragLineLayer.
         *
         * @param {boolean} enabled
         * @return {DragLineLayer<D>} The calling DragLineLayer.
         */
        enabled(enabled: boolean): this;
        /**
         * Sets the callback to be called when dragging starts.
         * The callback will be passed the calling DragLineLayer.
         *
         * @param {DragLineCallback<D>} callback
         * @returns {DragLineLayer<D>} The calling DragLineLayer.
         */
        onDragStart(callback: DragLineCallback<D>): this;
        /**
         * Removes a callback that would be called when dragging starts.
         *
         * @param {DragLineCallback<D>} callback
         * @returns {DragLineLayer<D>} The calling DragLineLayer.
         */
        offDragStart(callback: DragLineCallback<D>): this;
        /**
         * Sets a callback to be called during dragging.
         * The callback will be passed the calling DragLineLayer.
         *
         * @param {DragLineCallback<D>} callback
         * @returns {DragLineLayer<D>} The calling DragLineLayer.
         */
        onDrag(callback: DragLineCallback<D>): this;
        /**
         * Removes a callback that would be called during dragging.
         *
         * @param {DragLineCallback<D>} callback
         * @returns {DragLineLayer<D>} The calling DragLineLayer.
         */
        offDrag(callback: DragLineCallback<D>): this;
        /**
         * Sets a callback to be called when dragging ends.
         * The callback will be passed the calling DragLineLayer.
         *
         * @param {DragLineCallback<D>} callback
         * @returns {DragLineLayer<D>} The calling DragLineLayer.
         */
        onDragEnd(callback: DragLineCallback<D>): this;
        /**
         * Removes a callback that would be called when dragging ends.
         *
         * @param {DragLineCallback<D>} callback
         * @returns {DragLineLayer<D>} The calling DragLineLayer.
         */
        offDragEnd(callback: DragLineCallback<D>): this;
        destroy(): void;
    }
}<|MERGE_RESOLUTION|>--- conflicted
+++ resolved
@@ -2165,10 +2165,10 @@
         /**
          * Sets the maximum TimeInterval precision. This limits the display to not
          * show time intervals above this precision. For example, if this is set to
-         * `TimeInterval.day` then no hours or minute ticks will be displayed in the
-         * axis.
-         *
-         * @param {TimeInterval} newPositions The positions for each tier. "bottom" and "center" are the only supported values.
+         * `TimeInterval.day` or `"day"` then no hours or minute ticks will be
+         * displayed in the axis.
+         *
+         * @param {TimeInterval} newPrecision The new maximum precision.
          * @returns {Axes.Time} The calling Time Axis.
          */
         maxTimeIntervalPrecision(newPrecision: string): this;
@@ -2316,7 +2316,6 @@
          */
         private _tickLabelMaxLines;
         private _measurer;
-<<<<<<< HEAD
         /**
          * A Wrapper configured according to the other properties on this axis.
          * @returns {SVGTypewriter.Wrapper}
@@ -2327,12 +2326,8 @@
          * @returns {SVGTypewriter.Writer}
          */
         private readonly _writer;
-=======
-        private _wrapper;
-        private _writer;
         private _tickTextAlignment;
         private _tickTextPadding;
->>>>>>> 44cd66b3
         /**
          * Constructs a Category Axis.
          *
@@ -2360,7 +2355,6 @@
         protected _coreSize(): number;
         protected _getTickValues(): string[];
         /**
-<<<<<<< HEAD
          * Take the scale and drop ticks at regular intervals such that the resultant ticks are all a reasonable minimum
          * distance apart. Return the resultant ticks to render, as well as the new stepWidth between them.
          *
@@ -2368,7 +2362,7 @@
          * @return {DownsampleInfo} an object holding the resultant domain and new stepWidth.
          */
         getDownsampleInfo(scale?: Scales.Category): DownsampleInfo;
-=======
+        /**
          * Gets the current alignment. If not set, null will be returned.
          */
         tickTextAlignment(): string;
@@ -2415,7 +2409,6 @@
          * @returns {Category} The calling Category.
          */
         tickTextPadding(tickTextPadding: number): this;
->>>>>>> 44cd66b3
         /**
          * Gets the tick label angle in degrees.
          */
@@ -2428,19 +2421,16 @@
          * @returns {Category} The calling Category Axis.
          */
         tickLabelAngle(angle: number): this;
-<<<<<<< HEAD
         tickLabelMaxWidth(): number;
         tickLabelMaxWidth(maxWidth: number): this;
         tickLabelMaxLines(): number;
         tickLabelMaxLines(maxLines: number): this;
-=======
-        private _calcTextPadding();
->>>>>>> 44cd66b3
         /**
          * Return the space required by the ticks, padding included.
          * @returns {number}
          */
         private _tickSpaceRequired();
+        private _calcTextPadding();
         /**
          * Write ticks to the DOM.
          * @param {Plottable.Scales.Category} scale The scale this axis is representing.
