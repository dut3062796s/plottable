--- conflicted
+++ resolved
@@ -1,11 +1,7 @@
 {
   "name": "plottable",
   "description": "A library for creating charts out of D3",
-<<<<<<< HEAD
-  "version": "0.14.0",
-=======
   "version": "0.14.1",
->>>>>>> 81b454c7
   "main": ["plottable.js", "plottable.css"],
   "license": "MIT",
   "ignore": [
