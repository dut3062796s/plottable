///<reference path="../../reference.ts" />

module Plottable {
export module Axis {
  /**
   * Defines a configuration for a time axis tier.
   * For details on how ticks are generated see: https://github.com/mbostock/d3/wiki/Time-Scales#ticks
   * interval - A time unit associated with this configuration (seconds, minutes, hours, etc).
   * step - number of intervals between each tick.
   * formatter - formatter used to format tick labels.
   */
  export interface TimeAxisTierConfiguration {
    interval: D3.Time.Interval;
    step: number;
    formatter: Formatter;
  };

  /**
   * An array of linked TimeAxisTierConfigurations.
   * Each configuration will be shown on a different tier.
   * Currently, up to two tiers are supported.
   */
  export interface TimeAxisConfiguration {
    tierConfigurations: TimeAxisTierConfiguration[];
  }

  export class Time extends AbstractAxis {

    /*
     * Default possible axis configurations.
     */
    private _possibleTimeAxisConfigurations: TimeAxisConfiguration[] = [
      {tierConfigurations: [
        {interval: d3.time.second, step: 1, formatter: Formatters.time("%I:%M:%S %p")},
        {interval: d3.time.day, step: 1, formatter: Formatters.time("%B %e, %Y")}
      ]},
      {tierConfigurations: [
        {interval: d3.time.second, step: 5, formatter: Formatters.time("%I:%M:%S %p")},
        {interval: d3.time.day, step: 1, formatter: Formatters.time("%B %e, %Y")}
      ]},
      {tierConfigurations: [
        {interval: d3.time.second, step: 10, formatter: Formatters.time("%I:%M:%S %p")},
        {interval: d3.time.day, step: 1, formatter: Formatters.time("%B %e, %Y")}
      ]},
        {tierConfigurations: [
        {interval: d3.time.second, step: 15, formatter: Formatters.time("%I:%M:%S %p")},
        {interval: d3.time.day, step: 1, formatter: Formatters.time("%B %e, %Y")}
      ]},
      {tierConfigurations: [
        {interval: d3.time.second, step: 30, formatter: Formatters.time("%I:%M:%S %p")},
        {interval: d3.time.day, step: 1, formatter: Formatters.time("%B %e, %Y")}
      ]},
      {tierConfigurations: [
        {interval: d3.time.minute, step: 1, formatter: Formatters.time("%I:%M %p")},
        {interval: d3.time.day, step: 1, formatter: Formatters.time("%B %e, %Y")}
      ]},
      {tierConfigurations: [
        {interval: d3.time.minute, step: 5, formatter: Formatters.time("%I:%M %p")},
        {interval: d3.time.day, step: 1, formatter: Formatters.time("%B %e, %Y")}
      ]},
      {tierConfigurations: [
        {interval: d3.time.minute, step: 10, formatter: Formatters.time("%I:%M %p")},
        {interval: d3.time.day, step: 1, formatter: Formatters.time("%B %e, %Y")}
      ]},
      {tierConfigurations: [
        {interval: d3.time.minute, step: 15, formatter: Formatters.time("%I:%M %p")},
        {interval: d3.time.day, step: 1, formatter: Formatters.time("%B %e, %Y")}
      ]},
      {tierConfigurations: [
        {interval: d3.time.minute, step: 30, formatter: Formatters.time("%I:%M %p")},
        {interval: d3.time.day, step: 1, formatter: Formatters.time("%B %e, %Y")}
      ]},
      {tierConfigurations: [
        {interval: d3.time.hour, step: 1, formatter: Formatters.time("%I %p")},
        {interval: d3.time.day, step: 1, formatter: Formatters.time("%B %e, %Y")}
      ]},
      {tierConfigurations: [
        {interval: d3.time.hour, step: 3, formatter: Formatters.time("%I %p")},
        {interval: d3.time.day, step: 1,formatter: Formatters.time("%B %e, %Y")}
      ]},
      {tierConfigurations: [
        {interval: d3.time.hour, step: 6, formatter: Formatters.time("%I %p")},
        {interval: d3.time.day, step: 1, formatter: Formatters.time("%B %e, %Y")}
      ]},
      {tierConfigurations: [
        {interval: d3.time.hour, step: 12, formatter: Formatters.time("%I %p")},
        {interval: d3.time.day, step: 1, formatter: Formatters.time("%B %e, %Y")}
      ]},
      {tierConfigurations: [
        {interval: d3.time.day, step: 1, formatter: Formatters.time("%a %e")},
        {interval: d3.time.month, step: 1, formatter: Formatters.time("%B %Y")}
        ]},
      {tierConfigurations: [
        {interval: d3.time.day, step: 1, formatter: Formatters.time("%e")},
        {interval: d3.time.month, step: 1, formatter: Formatters.time("%B %Y")}
        ]},
      {tierConfigurations: [
        {interval: d3.time.month, step: 1, formatter: Formatters.time("%B")},
        {interval: d3.time.year, step: 1, formatter: Formatters.time("%Y")}
      ]},
      {tierConfigurations: [
        {interval: d3.time.month, step: 1, formatter: Formatters.time("%b")},
        {interval: d3.time.year, step: 1, formatter: Formatters.time("%Y")}
      ]},
      {tierConfigurations: [
        {interval: d3.time.month, step: 3, formatter: Formatters.time("%b")},
        {interval: d3.time.year, step: 1, formatter: Formatters.time("%Y")}
      ]},
      {tierConfigurations: [
        {interval: d3.time.month, step: 6, formatter: Formatters.time("%b")},
        {interval: d3.time.year, step: 1, formatter: Formatters.time("%Y")}
      ]},
      {tierConfigurations: [
        {interval: d3.time.year, step: 1, formatter: Formatters.time("%Y")}
      ]},
      {tierConfigurations: [
        {interval: d3.time.year, step: 1, formatter: Formatters.time("%y")}
      ]},
      {tierConfigurations: [
        {interval: d3.time.year, step: 5, formatter: Formatters.time("%Y")}
      ]},
      {tierConfigurations: [
        {interval: d3.time.year, step: 25, formatter: Formatters.time("%Y")}
      ]},
      {tierConfigurations: [
        {interval: d3.time.year, step: 50, formatter: Formatters.time("%Y")}
      ]},
      {tierConfigurations: [
        {interval: d3.time.year, step: 100, formatter: Formatters.time("%Y")}
      ]},
      {tierConfigurations: [
        {interval: d3.time.year, step: 200, formatter: Formatters.time("%Y")}
      ]},
      {tierConfigurations: [
        {interval: d3.time.year, step: 500, formatter: Formatters.time("%Y")}
      ]},
      {tierConfigurations: [
        {interval: d3.time.year, step: 1000, formatter: Formatters.time("%Y")}
      ]}
    ];

    private _tierLabelContainers: D3.Selection[];
<<<<<<< HEAD
    private _tierMarkContainers: D3.Selection[];
    private _tierBaselines: D3.Selection[];
    private _tierHeights: number[];
    private _measurer: _Util.Text.TextMeasurer;
=======
    private _measurer: SVGTypewriter.Measurers.Measurer;
>>>>>>> c4efb565

    private _mostPreciseConfigIndex: number;

    private _tierLabelPositions: string[];

    private static _LONG_DATE = new Date(9999, 8, 29, 12, 59, 9999);

    /**
     * Number of possible tiers.
     */
    private static _NUM_TIERS = 2;

    /**
     * Constructs a TimeAxis.
     *
     * A TimeAxis is used for rendering a TimeScale.
     *
     * @constructor
     * @param {TimeScale} scale The scale to base the Axis on.
     * @param {string} orientation The orientation of the Axis (top/bottom)
     */
    constructor(scale: Scale.Time, orientation: string) {
      super(scale, orientation);
      this.classed("time-axis", true);
      this.tickLabelPadding(5);
      this.tierLabelPositions(["between", "between"]);
    }

    public tierLabelPositions(): string[];
    public tierLabelPositions(newPositions: string[]): Time;
    public tierLabelPositions(newPositions?: string[]): any {
      if (newPositions == null) {
        return this._tierLabelPositions;
      } else {
        if (!newPositions.every((pos: string) => pos.toLowerCase() === "between" || pos.toLowerCase() === "center")) {
          throw new Error("Unsupported position for tier labels");
        }
        this._tierLabelPositions = newPositions;
        this._invalidateLayout();
        return this;
      }
    }

    /**
     * Gets the possible Axis configurations.
     *
     * @returns {TimeAxisConfiguration[]} The possible tier configurations.
     */
    public axisConfigurations(): TimeAxisConfiguration[];
    /**
     * Sets possible Axis configurations.
     * The axis will choose the most precise configuration that will display in
     * its current width.
     *
     * @param {TimeAxisConfiguration[]} configurations Possible axis configurations.
     * @returns {Axis.Time} The calling Axis.Time.
     */
    public axisConfigurations(configurations: TimeAxisConfiguration[]): Time;
    public axisConfigurations(configurations?: any): any {
      if(configurations == null){
        return this._possibleTimeAxisConfigurations;
      }
      this._possibleTimeAxisConfigurations = configurations;
      this._invalidateLayout();
      return this;
    }

    /**
     * Gets the index of the most precise TimeAxisConfiguration that will fit in the current width.
     */
    private _getMostPreciseConfigurationIndex(): number {
      var mostPreciseIndex = this._possibleTimeAxisConfigurations.length;
      this._possibleTimeAxisConfigurations.forEach((interval: TimeAxisConfiguration, index: number) => {
        if (index < mostPreciseIndex && interval.tierConfigurations.every((tier: TimeAxisTierConfiguration) =>
          this._checkTimeAxisTierConfigurationWidth(tier))) {
          mostPreciseIndex = index;
        }
      });

      if (mostPreciseIndex === this._possibleTimeAxisConfigurations.length) {
        _Util.Methods.warn("zoomed out too far: could not find suitable interval to display labels");
        --mostPreciseIndex;
      }

      return mostPreciseIndex;
    }

    public orient(): string;
    public orient(orientation: string): Time;
    public orient(orientation?: string): any {
      if (orientation && (orientation.toLowerCase() === "right" || orientation.toLowerCase() === "left")) {
        throw new Error(orientation + " is not a supported orientation for TimeAxis - only horizontal orientations are supported");
      }
      return super.orient(orientation); // maintains getter-setter functionality
    }

    public _computeHeight() {
<<<<<<< HEAD
      var textHeight = this._measureTextHeight();
      this._tierHeights = this._tierLabelPositions.map((pos: string) =>
        textHeight + this.tickLabelPadding() + ((pos === "between") ? 0 : this._maxLabelTickLength()));
      this._computedHeight = d3.sum(this._tierHeights);
=======
      if (this._computedHeight !== null) {
        return this._computedHeight;
      }
      var textHeight = this._measurer.measure().height * 2;
      this.tickLength(textHeight);
      this.endTickLength(textHeight);
      this._computedHeight = this._maxLabelTickLength() + 2 * this.tickLabelPadding();
>>>>>>> c4efb565
      return this._computedHeight;
    }

    private _getIntervalLength(config: TimeAxisTierConfiguration) {
      var startDate = this._scale.domain()[0];
      var endDate = config.interval.offset(startDate, config.step);
      if (endDate > this._scale.domain()[1]) {
        // this offset is too large, so just return available width
        return this.width();
      }
      // measure how much space one date can get
      var stepLength = Math.abs(this._scale.scale(endDate) - this._scale.scale(startDate));
      return stepLength;
    }

    private _maxWidthForInterval(config: TimeAxisTierConfiguration): number {
      return this._measurer.measure(config.formatter(Time._LONG_DATE)).width;
    }

    /**
     * Check if tier configuration fits in the current width.
     */
    private _checkTimeAxisTierConfigurationWidth(config: TimeAxisTierConfiguration): boolean {
      var worstWidth = this._maxWidthForInterval(config) + 2 * this.tickLabelPadding();
      return Math.min(this._getIntervalLength(config), this.width()) >= worstWidth;
    }

    protected _setup() {
      super._setup();
      this._tierLabelContainers = [];
      this._tierMarkContainers = [];
      this._tierBaselines = [];
      this._tickLabelContainer.remove();
      this._baseline.remove();
      for (var i = 0; i < Time._NUM_TIERS; ++i) {
        var tierContainer = this._content.append("g").classed("time-axis-tier", true);
        this._tierLabelContainers.push(tierContainer.append("g").classed(AbstractAxis.TICK_LABEL_CLASS + "-container", true));
        this._tierMarkContainers.push(tierContainer.append("g").classed(AbstractAxis.TICK_MARK_CLASS + "-container", true));
        this._tierBaselines.push(tierContainer.append("line").classed("baseline", true));
      }
<<<<<<< HEAD

      this._measurer = _Util.Text.getTextMeasurer(this._tierLabelContainers[0].append("text"));
=======
      this._measurer = new SVGTypewriter.Measurers.Measurer(this._tierLabelContainers[0]);
>>>>>>> c4efb565
    }

    private _getTickIntervalValues(config: TimeAxisTierConfiguration): any[] {
      return (<Scale.Time> this._scale).tickInterval(config.interval, config.step);
    }

    protected _getTickValues(): any[] {
      return this._possibleTimeAxisConfigurations[this._mostPreciseConfigIndex].tierConfigurations.reduce(
          (ticks: any[], config: TimeAxisTierConfiguration) => ticks.concat(this._getTickIntervalValues(config)),
          []
        );
    }

<<<<<<< HEAD
    protected _measureTextHeight(): number {
      return this._measurer(_Util.Text.HEIGHT_TEXT).height;
    }

    private _cleanTier(index: number) {
      this._tierLabelContainers[index].selectAll("." + AbstractAxis.TICK_LABEL_CLASS).remove();
      this._tierMarkContainers[index].selectAll("." + AbstractAxis.TICK_MARK_CLASS).remove();
      this._tierBaselines[index].style("visibility", "hidden");
=======
    private _cleanContainer(container: D3.Selection) {
      container.selectAll("." + AbstractAxis.TICK_LABEL_CLASS).remove();
>>>>>>> c4efb565
    }

    private _renderTierLabels(container: D3.Selection, config: TimeAxisTierConfiguration, index: number) {
      var tickPos = (<Scale.Time> this._scale).tickInterval(config.interval, config.step);
      tickPos.splice(0, 0, this._scale.domain()[0]);
      tickPos.push(this._scale.domain()[1]);
      var labelPos: Date[] = [];
      if (this._tierLabelPositions[index] === "between" && config.step === 1) {
        tickPos.map((datum: any, index: any) => {
          if (index + 1 >= tickPos.length) {
            return;
          }
          labelPos.push(new Date((tickPos[index + 1].valueOf() - tickPos[index].valueOf()) / 2 + tickPos[index].valueOf()));
        });
      } else {
        labelPos = tickPos;
      }
      var filteredTicks: Date[] = [];
      labelPos = labelPos.filter((d: any, i: number) => {
        var fits = this._canFitLabelFilter(d, tickPos.slice(i, i + 2), config, this._tierLabelPositions[index]);
        if (fits) {
          filteredTicks.push(tickPos[i]);
        }
        return fits;
      });

      var tickLabels = container.selectAll("." + AbstractAxis.TICK_LABEL_CLASS).data(labelPos, (d) => d.valueOf());
      var tickLabelsEnter = tickLabels.enter().append("g").classed(AbstractAxis.TICK_LABEL_CLASS, true);
      tickLabelsEnter.append("text");
      var xTranslate = (this._tierLabelPositions[index] === "center" || config.step === 1) ? 0 : this.tickLabelPadding();
      var markLength = this._measureTextHeight();
      var yTranslate = d3.sum(this._tierHeights.slice(0, index + 1));
      yTranslate -= this.tickLabelPadding();
      var textSelection = tickLabels.selectAll("text");
      if (textSelection.size() > 0) {
        _Util.DOM.translate(textSelection, xTranslate, yTranslate);
      }
      tickLabels.exit().remove();
      tickLabels.attr("transform", (d: any) => "translate(" + this._scale.scale(d) + ",0)");
      var anchor = (this._tierLabelPositions[index] === "center" || config.step === 1) ? "middle" : "start";
      tickLabels.selectAll("text").text(config.formatter).style("text-anchor", anchor);
      return filteredTicks;
    }

    private _canFitLabelFilter(position: Date, bounds: Date[], config: TimeAxisTierConfiguration, labelPosition: string): boolean {
      if (labelPosition === "center") {
        return true;
      }
      var endPosition: number;
      var startPosition: number;
<<<<<<< HEAD
      var width = this._measurer(config.formatter(position)).width + ((config.step !== 1) ? this.tickLabelPadding() : 0);
=======
      var width = this._measurer.measure(label).width + this.tickLabelPadding();
>>>>>>> c4efb565
      var leftBound = this._scale.scale(bounds[0]);
      var rightBound = this._scale.scale(bounds[1]);
      if (labelPosition === "center" || config.step === 1) {
          endPosition = this._scale.scale(position) + width / 2;
          startPosition = this._scale.scale(position) - width / 2;
      } else {
          endPosition = this._scale.scale(position) + width;
          startPosition = this._scale.scale(position);
      }

      return endPosition <= rightBound && startPosition >= leftBound;
    }

    private _renderTickMarks(tickValues: Date[], index: number) {
      var tickMarks = this._tierMarkContainers[index].selectAll("." + AbstractAxis.TICK_MARK_CLASS).data(tickValues);
      tickMarks.enter().append("line").classed(AbstractAxis.TICK_MARK_CLASS, true);
      var attr = this._generateTickMarkAttrHash();
      var offset = this._tierHeights.slice(0, index).reduce((translate: number, height: number) => translate + height, 0);
      if (this.orient() === "bottom") {
        attr["y1"] = offset;
        attr["y2"] = offset + (this._tierLabelPositions[index] === "center" ? this.tickLength() : this._tierHeights[index]);
      } else {
        attr["y1"] = this.height() - offset;
        attr["y2"] = this.height() - (offset + (this._tierLabelPositions[index] === "center" ?
                                                  this.tickLength() : this._tierHeights[index]));
      }
      tickMarks.attr(attr);
      if (this.orient() === "bottom") {
        attr["y1"] = offset;
        attr["y2"] = offset + this._tierHeights[index];
      } else {
        attr["y1"] = this.height() - offset;
        attr["y2"] = this.height() - (offset + this._tierHeights[index]);
      }
      d3.select(tickMarks[0][0]).attr(attr);
      tickMarks.exit().remove();
    }

    private _renderLabellessTickMarks(tickValues: Date[]) {
      var tickMarks = this._tickMarkContainer.selectAll("." + AbstractAxis.TICK_MARK_CLASS).data(tickValues);
      tickMarks.enter().append("line").classed(AbstractAxis.TICK_MARK_CLASS, true);
      var attr = this._generateTickMarkAttrHash();
      attr["y2"] = (this.orient() === "bottom") ? this.tickLabelPadding() : this.height() - this.tickLabelPadding();
      tickMarks.attr(attr);
      tickMarks.exit().remove();
    }

    private _generateLabellessTicks() {
      if (this._mostPreciseConfigIndex < 1) {
        return [];
      }

      return this._getTickIntervalValues(this._possibleTimeAxisConfigurations[this._mostPreciseConfigIndex - 1].
                                            tierConfigurations[0]);
    }

    public _doRender() {
      this._mostPreciseConfigIndex = this._getMostPreciseConfigurationIndex();
      var tierConfigs = this._possibleTimeAxisConfigurations[this._mostPreciseConfigIndex].tierConfigurations;
      for (var i = 0; i < Time._NUM_TIERS; ++i) {
        this._cleanTier(i);
      }

      var tierTicks = tierConfigs.map((config: TimeAxisTierConfiguration, i: number) =>
        this._renderTierLabels(this._tierLabelContainers[i], config, i)
      );

      var baselineOffset = 0;
      for (i = 0; i < Math.max(tierConfigs.length, 1); ++i) {
        var attr = this._generateBaselineAttrHash();
        attr["y1"] += (this.orient() === "bottom") ? baselineOffset : -baselineOffset;
        attr["y2"] = attr["y1"];
        this._tierBaselines[i].attr(attr).style("visibility", "visible");
        baselineOffset += this._tierHeights[i];
      }

      var labelLessTicks: Date[] = [];
      var domain = this._scale.domain();
      var totalLength = this._scale.scale(domain[1]) - this._scale.scale(domain[0]);
      if (this._getIntervalLength(tierConfigs[0]) * 1.5 >= totalLength) {
        labelLessTicks = this._generateLabellessTicks();
      }

      this._renderLabellessTickMarks(labelLessTicks);

      for (i = 0; i < tierConfigs.length; ++i) {
        this._renderTickMarks(tierTicks[i], i);
        this._hideOverlappingAndCutOffLabels(i);
      }

      return this;
    }

    private _hideOverlappingAndCutOffLabels(index: number) {
      var boundingBox = this._element.select(".bounding-box")[0][0].getBoundingClientRect();

      var isInsideBBox = (tickBox: ClientRect) => {
        return (
          Math.floor(boundingBox.left) <= Math.ceil(tickBox.left) &&
          Math.floor(boundingBox.top)  <= Math.ceil(tickBox.top)  &&
          Math.floor(tickBox.right)  <= Math.ceil(boundingBox.left + this.width()) &&
          Math.floor(tickBox.bottom) <= Math.ceil(boundingBox.top  + this.height())
        );
      };

      var visibleTickLabels = this._tierLabelContainers[index]
                                    .selectAll("." + AbstractAxis.TICK_LABEL_CLASS)
                                    .filter(function(d: any, i: number) {
                                      return d3.select(this).style("visibility") === "visible";
                                    });
      var lastLabelClientRect: ClientRect;

      visibleTickLabels.each(function (d: any) {
        var clientRect = this.getBoundingClientRect();
        var tickLabel = d3.select(this);
        if (!isInsideBBox(clientRect) || (lastLabelClientRect != null && _Util.DOM.boxesOverlap(clientRect, lastLabelClientRect))) {
          tickLabel.style("visibility", "hidden");
        } else {
          lastLabelClientRect = clientRect;
          tickLabel.style("visibility", "visible");
        }
      });
    }
  }
}
}<|MERGE_RESOLUTION|>--- conflicted
+++ resolved
@@ -140,14 +140,10 @@
     ];
 
     private _tierLabelContainers: D3.Selection[];
-<<<<<<< HEAD
     private _tierMarkContainers: D3.Selection[];
     private _tierBaselines: D3.Selection[];
     private _tierHeights: number[];
-    private _measurer: _Util.Text.TextMeasurer;
-=======
     private _measurer: SVGTypewriter.Measurers.Measurer;
->>>>>>> c4efb565
 
     private _mostPreciseConfigIndex: number;
 
@@ -245,20 +241,10 @@
     }
 
     public _computeHeight() {
-<<<<<<< HEAD
-      var textHeight = this._measureTextHeight();
+      var textHeight = this._measurer.measure().height;
       this._tierHeights = this._tierLabelPositions.map((pos: string) =>
         textHeight + this.tickLabelPadding() + ((pos === "between") ? 0 : this._maxLabelTickLength()));
       this._computedHeight = d3.sum(this._tierHeights);
-=======
-      if (this._computedHeight !== null) {
-        return this._computedHeight;
-      }
-      var textHeight = this._measurer.measure().height * 2;
-      this.tickLength(textHeight);
-      this.endTickLength(textHeight);
-      this._computedHeight = this._maxLabelTickLength() + 2 * this.tickLabelPadding();
->>>>>>> c4efb565
       return this._computedHeight;
     }
 
@@ -299,12 +285,8 @@
         this._tierMarkContainers.push(tierContainer.append("g").classed(AbstractAxis.TICK_MARK_CLASS + "-container", true));
         this._tierBaselines.push(tierContainer.append("line").classed("baseline", true));
       }
-<<<<<<< HEAD
-
-      this._measurer = _Util.Text.getTextMeasurer(this._tierLabelContainers[0].append("text"));
-=======
+
       this._measurer = new SVGTypewriter.Measurers.Measurer(this._tierLabelContainers[0]);
->>>>>>> c4efb565
     }
 
     private _getTickIntervalValues(config: TimeAxisTierConfiguration): any[] {
@@ -318,19 +300,10 @@
         );
     }
 
-<<<<<<< HEAD
-    protected _measureTextHeight(): number {
-      return this._measurer(_Util.Text.HEIGHT_TEXT).height;
-    }
-
     private _cleanTier(index: number) {
       this._tierLabelContainers[index].selectAll("." + AbstractAxis.TICK_LABEL_CLASS).remove();
       this._tierMarkContainers[index].selectAll("." + AbstractAxis.TICK_MARK_CLASS).remove();
       this._tierBaselines[index].style("visibility", "hidden");
-=======
-    private _cleanContainer(container: D3.Selection) {
-      container.selectAll("." + AbstractAxis.TICK_LABEL_CLASS).remove();
->>>>>>> c4efb565
     }
 
     private _renderTierLabels(container: D3.Selection, config: TimeAxisTierConfiguration, index: number) {
@@ -361,7 +334,7 @@
       var tickLabelsEnter = tickLabels.enter().append("g").classed(AbstractAxis.TICK_LABEL_CLASS, true);
       tickLabelsEnter.append("text");
       var xTranslate = (this._tierLabelPositions[index] === "center" || config.step === 1) ? 0 : this.tickLabelPadding();
-      var markLength = this._measureTextHeight();
+      var markLength = this._measurer.measure().height;
       var yTranslate = d3.sum(this._tierHeights.slice(0, index + 1));
       yTranslate -= this.tickLabelPadding();
       var textSelection = tickLabels.selectAll("text");
@@ -381,11 +354,7 @@
       }
       var endPosition: number;
       var startPosition: number;
-<<<<<<< HEAD
-      var width = this._measurer(config.formatter(position)).width + ((config.step !== 1) ? this.tickLabelPadding() : 0);
-=======
-      var width = this._measurer.measure(label).width + this.tickLabelPadding();
->>>>>>> c4efb565
+      var width = this._measurer.measure(config.formatter(position)).width + ((config.step !== 1) ? this.tickLabelPadding() : 0);
       var leftBound = this._scale.scale(bounds[0]);
       var rightBound = this._scale.scale(bounds[1]);
       if (labelPosition === "center" || config.step === 1) {
