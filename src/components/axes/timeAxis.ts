///<reference path="../../reference.ts" />

module Plottable {
export module Axis {
  /**
   * Defines a configuration for a time axis tier.
   * For details on how ticks are generated see: https://github.com/mbostock/d3/wiki/Time-Scales#ticks
   * interval - A time unit associated with this configuration (seconds, minutes, hours, etc).
   * step - number of intervals between each tick.
   * formatter - formatter used to format tick labels.
   */
  export interface TimeAxisTierConfiguration {
    interval: D3.Time.Interval;
    step: number;
    formatter: Formatter;
  };

  /**
   * An array of linked TimeAxisTierConfigurations.
   * Each configuration will be shown on a different tier.
   * Currently, up to two tiers are supported.
   */
  export interface TimeAxisConfiguration {
    tierConfigurations: TimeAxisTierConfiguration[];
  }

  export class Time extends AbstractAxis {

    /*
     * Default possible axis configurations.
     */
    private _possibleTimeAxisConfigurations: TimeAxisConfiguration[] = [
      {tierConfigurations: [
        {interval: d3.time.second, step: 1, formatter: Formatters.time("%I:%M:%S %p")},
        {interval: d3.time.day, step: 1, formatter: Formatters.time("%B %e, %Y")}
      ]},
      {tierConfigurations: [
        {interval: d3.time.second, step: 5, formatter: Formatters.time("%I:%M:%S %p")},
        {interval: d3.time.day, step: 1, formatter: Formatters.time("%B %e, %Y")}
      ]},
      {tierConfigurations: [
        {interval: d3.time.second, step: 10, formatter: Formatters.time("%I:%M:%S %p")},
        {interval: d3.time.day, step: 1, formatter: Formatters.time("%B %e, %Y")}
      ]},
        {tierConfigurations: [
        {interval: d3.time.second, step: 15, formatter: Formatters.time("%I:%M:%S %p")},
        {interval: d3.time.day, step: 1, formatter: Formatters.time("%B %e, %Y")}
      ]},
      {tierConfigurations: [
        {interval: d3.time.second, step: 30, formatter: Formatters.time("%I:%M:%S %p")},
        {interval: d3.time.day, step: 1, formatter: Formatters.time("%B %e, %Y")}
      ]},
      {tierConfigurations: [
        {interval: d3.time.minute, step: 1, formatter: Formatters.time("%I:%M %p")},
        {interval: d3.time.day, step: 1, formatter: Formatters.time("%B %e, %Y")}
      ]},
      {tierConfigurations: [
        {interval: d3.time.minute, step: 5, formatter: Formatters.time("%I:%M %p")},
        {interval: d3.time.day, step: 1, formatter: Formatters.time("%B %e, %Y")}
      ]},
      {tierConfigurations: [
        {interval: d3.time.minute, step: 10, formatter: Formatters.time("%I:%M %p")},
        {interval: d3.time.day, step: 1, formatter: Formatters.time("%B %e, %Y")}
      ]},
      {tierConfigurations: [
        {interval: d3.time.minute, step: 15, formatter: Formatters.time("%I:%M %p")},
        {interval: d3.time.day, step: 1, formatter: Formatters.time("%B %e, %Y")}
      ]},
      {tierConfigurations: [
        {interval: d3.time.minute, step: 30, formatter: Formatters.time("%I:%M %p")},
        {interval: d3.time.day, step: 1, formatter: Formatters.time("%B %e, %Y")}
      ]},
      {tierConfigurations: [
        {interval: d3.time.hour, step: 1, formatter: Formatters.time("%I %p")},
        {interval: d3.time.day, step: 1, formatter: Formatters.time("%B %e, %Y")}
      ]},
      {tierConfigurations: [
        {interval: d3.time.hour, step: 3, formatter: Formatters.time("%I %p")},
        {interval: d3.time.day, step: 1,formatter: Formatters.time("%B %e, %Y")}
      ]},
      {tierConfigurations: [
        {interval: d3.time.hour, step: 6, formatter: Formatters.time("%I %p")},
        {interval: d3.time.day, step: 1, formatter: Formatters.time("%B %e, %Y")}
      ]},
      {tierConfigurations: [
        {interval: d3.time.hour, step: 12, formatter: Formatters.time("%I %p")},
        {interval: d3.time.day, step: 1, formatter: Formatters.time("%B %e, %Y")}
      ]},
      {tierConfigurations: [
        {interval: d3.time.day, step: 1, formatter: Formatters.time("%a %e")},
        {interval: d3.time.month, step: 1, formatter: Formatters.time("%B %Y")}
        ]},
      {tierConfigurations: [
        {interval: d3.time.day, step: 1, formatter: Formatters.time("%e")},
        {interval: d3.time.month, step: 1, formatter: Formatters.time("%B %Y")}
        ]},
      {tierConfigurations: [
        {interval: d3.time.month, step: 1, formatter: Formatters.time("%B")},
        {interval: d3.time.year, step: 1, formatter: Formatters.time("%Y")}
      ]},
      {tierConfigurations: [
        {interval: d3.time.month, step: 1, formatter: Formatters.time("%b")},
        {interval: d3.time.year, step: 1, formatter: Formatters.time("%Y")}
      ]},
      {tierConfigurations: [
        {interval: d3.time.month, step: 3, formatter: Formatters.time("%b")},
        {interval: d3.time.year, step: 1, formatter: Formatters.time("%Y")}
      ]},
      {tierConfigurations: [
        {interval: d3.time.month, step: 6, formatter: Formatters.time("%b")},
        {interval: d3.time.year, step: 1, formatter: Formatters.time("%Y")}
      ]},
      {tierConfigurations: [
        {interval: d3.time.year, step: 1, formatter: Formatters.time("%Y")}
      ]},
      {tierConfigurations: [
        {interval: d3.time.year, step: 1, formatter: Formatters.time("%y")}
      ]},
      {tierConfigurations: [
        {interval: d3.time.year, step: 5, formatter: Formatters.time("%Y")}
      ]},
      {tierConfigurations: [
        {interval: d3.time.year, step: 25, formatter: Formatters.time("%Y")}
      ]},
      {tierConfigurations: [
        {interval: d3.time.year, step: 50, formatter: Formatters.time("%Y")}
      ]},
      {tierConfigurations: [
        {interval: d3.time.year, step: 100, formatter: Formatters.time("%Y")}
      ]},
      {tierConfigurations: [
        {interval: d3.time.year, step: 200, formatter: Formatters.time("%Y")}
      ]},
      {tierConfigurations: [
        {interval: d3.time.year, step: 500, formatter: Formatters.time("%Y")}
      ]},
      {tierConfigurations: [
        {interval: d3.time.year, step: 1000, formatter: Formatters.time("%Y")}
      ]}
    ];

    private _tierLabelContainers: D3.Selection[];
    private _measurer: _Util.Text.TextMeasurer;

    private _mostPreciseConfigIndex: number;

    private static _LONG_DATE = new Date(9999, 8, 29, 12, 59, 9999);

    /**
     * Number of possible tiers.
     */
    private static _NUM_TIERS = 2;

    /**
     * Constructs a TimeAxis.
     *
     * A TimeAxis is used for rendering a TimeScale.
     *
     * @constructor
     * @param {TimeScale} scale The scale to base the Axis on.
     * @param {string} orientation The orientation of the Axis (top/bottom)
     */
    constructor(scale: Scale.Time, orientation: string) {
      super(scale, orientation);
      this.classed("time-axis", true);
      this.tickLabelPadding(5);
    }

    /**
     * Gets the possible Axis configurations.
     *
     * @returns {TimeAxisConfiguration[]} The possible tier configurations.
     */
    public axisConfigurations(): TimeAxisConfiguration[];
    /**
     * Sets possible Axis configurations.
     * The axis will choose the most precise configuration that will display in
     * its current width.
     *
     * @param {TimeAxisConfiguration[]} configurations Possible axis configurations.
     * @returns {Axis.Time} The calling Axis.Time.
     */
    public axisConfigurations(configurations: TimeAxisConfiguration[]): Time;
    public axisConfigurations(configurations?: any): any {
      if(configurations == null){
        return this._possibleTimeAxisConfigurations;
      }
      this._possibleTimeAxisConfigurations = configurations;
      this._invalidateLayout();
      return this;
    }

    /**
     * Gets the index of the most precise TimeAxisConfiguration that will fit in the current width.
     */
    private _getMostPreciseConfigurationIndex(): number {
      var mostPreciseIndex = this._possibleTimeAxisConfigurations.length;
      this._possibleTimeAxisConfigurations.forEach((interval: TimeAxisConfiguration, index: number) => {
        if (index < mostPreciseIndex && interval.tierConfigurations.every((tier: TimeAxisTierConfiguration) =>
          this._checkTimeAxisTierConfigurationWidth(tier))) {
          mostPreciseIndex = index;
        }
      });

      if (mostPreciseIndex === this._possibleTimeAxisConfigurations.length) {
        _Util.Methods.warn("zoomed out too far: could not find suitable interval to display labels");
        --mostPreciseIndex;
      }

      return mostPreciseIndex;
    }

    public orient(): string;
    public orient(orientation: string): Time;
    public orient(orientation?: string): any {
      if (orientation && (orientation.toLowerCase() === "right" || orientation.toLowerCase() === "left")) {
        throw new Error(orientation + " is not a supported orientation for TimeAxis - only horizontal orientations are supported");
      }
      return super.orient(orientation); // maintains getter-setter functionality
    }

    public _computeHeight() {
      if (this._computedHeight !== null) {
        return this._computedHeight;
      }
      var textHeight = this._measureTextHeight() * 2;
      this.tickLength(textHeight);
      this.endTickLength(textHeight);
      this._computedHeight = this._maxLabelTickLength() + 2 * this.tickLabelPadding();
      return this._computedHeight;
    }

    private _getIntervalLength(config: TimeAxisTierConfiguration) {
      var startDate = this._scale.domain()[0];
      var endDate = config.interval.offset(startDate, config.step);
      if (endDate > this._scale.domain()[1]) {
        // this offset is too large, so just return available width
        return this.width();
      }
      // measure how much space one date can get
      var stepLength = Math.abs(this._scale.scale(endDate) - this._scale.scale(startDate));
      return stepLength;
    }

    private _maxWidthForInterval(config: TimeAxisTierConfiguration): number {
      return this._measurer(config.formatter(Time._LONG_DATE)).width;
    }

    /**
     * Check if tier configuration fits in the current width.
     */
    private _checkTimeAxisTierConfigurationWidth(config: TimeAxisTierConfiguration): boolean {
      var worstWidth = this._maxWidthForInterval(config) + 2 * this.tickLabelPadding();
      return Math.min(this._getIntervalLength(config), this.width()) >= worstWidth;
    }

    public _setup() {
      super._setup();
      this._tierLabelContainers = [];
      for(var i = 0; i < Time._NUM_TIERS; ++i) {
        this._tierLabelContainers.push(this._content.append("g").classed(AbstractAxis.TICK_LABEL_CLASS, true));
      }
      this._measurer = _Util.Text.getTextMeasurer(this._tierLabelContainers[0].append("text"));
    }

<<<<<<< HEAD
    private _getTickIntervalValues(config: TimeAxisTierConfiguration): any[] {
      return this._scale._tickInterval(config.interval, config.step);
=======
    private getTickIntervalValues(config: TimeAxisTierConfiguration): any[] {
      return (<Scale.Time> this._scale)._tickInterval(config.interval, config.step);
>>>>>>> e51f7f3c
    }

    public _getTickValues(): any[] {
      return this._possibleTimeAxisConfigurations[this._mostPreciseConfigIndex].tierConfigurations.reduce(
          (ticks: any[], config: TimeAxisTierConfiguration) => ticks.concat(this._getTickIntervalValues(config)),
          []
        );
    }

    public _measureTextHeight(): number {
      return this._measurer(_Util.Text.HEIGHT_TEXT).height;
    }

    private _cleanContainer(container: D3.Selection) {
      container.selectAll("." + AbstractAxis.TICK_LABEL_CLASS).remove();
    }

<<<<<<< HEAD
    private _renderTierLabels(container: D3.Selection, config: TimeAxisTierConfiguration, height: number) {
      var tickPos = this._scale._tickInterval(config.interval, config.step);
=======
    private renderTierLabels(container: D3.Selection, config: TimeAxisTierConfiguration, height: number) {
      var tickPos = (<Scale.Time> this._scale)._tickInterval(config.interval, config.step);
>>>>>>> e51f7f3c
      tickPos.splice(0, 0, this._scale.domain()[0]);
      tickPos.push(this._scale.domain()[1]);
      var shouldCenterText = config.step === 1;
      // only center when the label should span the whole interval
      var labelPos: Date[] = [];
      if (shouldCenterText) {
        tickPos.map((datum: any, index: any) => {
          if (index + 1 >= tickPos.length) {
            return;
          }
          labelPos.push(new Date((tickPos[index + 1].valueOf() - tickPos[index].valueOf()) / 2 + tickPos[index].valueOf()));
        });
      } else {
        labelPos = tickPos;
      }
      var filteredTicks: Date[] = [];
      labelPos = labelPos.filter((d: any, i: number) => {
        var fits = this._canFitLabelFilter(container, d, tickPos.slice(i, i + 2), config.formatter(d), shouldCenterText);
        if (fits) {
          filteredTicks.push(tickPos[i]);
        }
        return fits;
      });

      var tickLabels = container.selectAll("." + AbstractAxis.TICK_LABEL_CLASS).data(labelPos, (d) => d.valueOf());
      var tickLabelsEnter = tickLabels.enter().append("g").classed(AbstractAxis.TICK_LABEL_CLASS, true);
      tickLabelsEnter.append("text");
      var xTranslate = shouldCenterText ? 0 : this.tickLabelPadding();
      var yTranslate = (this.orient() === "bottom" ? (this._maxLabelTickLength() / 2 * height) :
          (this.height() - this._maxLabelTickLength() / 2 * height + 2 * this.tickLabelPadding()));
      var textSelection = tickLabels.selectAll("text");
      if (textSelection.size() > 0) {
        _Util.DOM.translate(textSelection, xTranslate, yTranslate);
      }
      tickLabels.exit().remove();
      tickLabels.attr("transform", (d: any) => "translate(" + this._scale.scale(d) + ",0)");
      var anchor = shouldCenterText ? "middle" : "start";
      tickLabels.selectAll("text").text(config.formatter).style("text-anchor", anchor);

      return filteredTicks;
    }

    private _canFitLabelFilter(container: D3.Selection, position: Date, bounds: Date[], label: string, isCentered: boolean): boolean {
      var endPosition: number;
      var startPosition: number;
      var width = this._measurer(label).width + this.tickLabelPadding();
      var leftBound = this._scale.scale(bounds[0]);
      var rightBound = this._scale.scale(bounds[1]);
      if (isCentered) {
          endPosition = this._scale.scale(position) + width / 2;
          startPosition = this._scale.scale(position) - width / 2;
      } else {
          endPosition = this._scale.scale(position) + width;
          startPosition = this._scale.scale(position);
      }

      return endPosition <= rightBound && startPosition >= leftBound;
    }

    private _adjustTickLength(tickValues: Date[], height: number) {
      var selection = this._tickMarkContainer.selectAll("." + AbstractAxis.TICK_MARK_CLASS).filter((d: Date) =>
        // we want to check if d is in tickValues
        // however, if two dates a, b, have the same date, it may not be true that a === b.
        // thus, we convert them to values first, then do the comparison
          tickValues.map((x: Date) => x.valueOf()).indexOf(d.valueOf()) >= 0
      );
      if (this.orient() === "top") {
        height = this.height() - height;
      }
      selection.attr("y2", height);
    }

    private _generateLabellessTicks() {
      if (this._mostPreciseConfigIndex < 1) {
        return [];
      }

      return this._getTickIntervalValues(this._possibleTimeAxisConfigurations[this._mostPreciseConfigIndex - 1].
                                            tierConfigurations[0]);
    }

    private _createTickMarks(ticks: Date[]) {
      var tickMarks = this._tickMarkContainer.selectAll("." + AbstractAxis.TICK_MARK_CLASS).data(ticks);
      tickMarks.enter().append("line").classed(AbstractAxis.TICK_MARK_CLASS, true);
      tickMarks.attr(this._generateTickMarkAttrHash());
      tickMarks.exit().remove();
    }

    public _doRender() {
      this._mostPreciseConfigIndex = this._getMostPreciseConfigurationIndex();
      super._doRender();

      var tierConfigs = this._possibleTimeAxisConfigurations[this._mostPreciseConfigIndex].tierConfigurations;

      this._tierLabelContainers.forEach(this._cleanContainer);

      var tierTicks = tierConfigs.map((config: TimeAxisTierConfiguration, i: number) =>
        this._renderTierLabels(this._tierLabelContainers[i], config, i + 1)
      );

      var ticks = tierTicks.slice();
      var labelLessTicks: Date[] = [];
      var domain = this._scale.domain();
      var totalLength = this._scale.scale(domain[1]) - this._scale.scale(domain[0]);
      if (this._getIntervalLength(tierConfigs[0]) * 1.5 >= totalLength) {
        labelLessTicks = this._generateLabellessTicks();
      }
      ticks.push(labelLessTicks);

      this._createTickMarks(_Util.Methods.flatten(ticks));
      this._adjustTickLength(labelLessTicks, this.tickLabelPadding());

      tierConfigs.forEach((config: TimeAxisTierConfiguration, i: number) =>
        this._adjustTickLength(tierTicks[i], this._maxLabelTickLength() * (i + 1) / Time._NUM_TIERS)
      );

      return this;
    }
  }
}
}<|MERGE_RESOLUTION|>--- conflicted
+++ resolved
@@ -263,13 +263,9 @@
       this._measurer = _Util.Text.getTextMeasurer(this._tierLabelContainers[0].append("text"));
     }
 
-<<<<<<< HEAD
+
     private _getTickIntervalValues(config: TimeAxisTierConfiguration): any[] {
-      return this._scale._tickInterval(config.interval, config.step);
-=======
-    private getTickIntervalValues(config: TimeAxisTierConfiguration): any[] {
       return (<Scale.Time> this._scale)._tickInterval(config.interval, config.step);
->>>>>>> e51f7f3c
     }
 
     public _getTickValues(): any[] {
@@ -287,13 +283,8 @@
       container.selectAll("." + AbstractAxis.TICK_LABEL_CLASS).remove();
     }
 
-<<<<<<< HEAD
     private _renderTierLabels(container: D3.Selection, config: TimeAxisTierConfiguration, height: number) {
-      var tickPos = this._scale._tickInterval(config.interval, config.step);
-=======
-    private renderTierLabels(container: D3.Selection, config: TimeAxisTierConfiguration, height: number) {
       var tickPos = (<Scale.Time> this._scale)._tickInterval(config.interval, config.step);
->>>>>>> e51f7f3c
       tickPos.splice(0, 0, this._scale.domain()[0]);
       tickPos.push(this._scale.domain()[1]);
       var shouldCenterText = config.step === 1;
