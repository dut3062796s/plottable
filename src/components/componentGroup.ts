--- conflicted
+++ resolved
@@ -47,19 +47,11 @@
     }
 
     public _isFixedWidth(): boolean {
-<<<<<<< HEAD
       return false;
     }
 
     public _isFixedHeight(): boolean {
       return false;
-=======
-      return this.components().every((c) => c._isFixedWidth());
-    }
-
-    public _isFixedHeight(): boolean {
-      return this.components().every((c) => c._isFixedHeight());
->>>>>>> 91b2ec46
     }
   }
 }
