///<reference path="../reference.ts" />

module Plottable {
export module Axis {
  export class Category extends Abstract.Axis {
    public _scale: Scale.Ordinal;
    public _tickLabelsG: D3.Selection;
    private measurer: Util.Text.CachingCharacterMeasurer;

    /**
     * Creates a CategoryAxis.
     *
     * A CategoryAxis takes an OrdinalScale and includes word-wrapping algorithms and advanced layout logic to try to
     * display the scale as efficiently as possible.
     *
     * @constructor
     * @param {OrdinalScale} scale The scale to base the Axis on.
     * @param {string} orientation The orientation of the Axis (top/bottom/left/right)
     */
    constructor(scale: Scale.Ordinal, orientation = "bottom") {
      super(scale, orientation);
      this.classed("category-axis", true);
      if (scale.rangeType() !== "bands") {
        throw new Error("Only rangeBands category axes are implemented");
      }
      this._scale.broadcaster.registerListener(this, () => this._invalidateLayout());
    }

    public _setup() {
      super._setup();
      this._tickLabelsG = this.content.append("g").classed("tick-labels", true);
      this.measurer = new Util.Text.CachingCharacterMeasurer(this._tickLabelsG);
      return this;
    }

    public _requestedSpace(offeredWidth: number, offeredHeight: number): ISpaceRequest {
      var widthRequiredByTicks = this._isHorizontal() ? 0 : this.tickLength() + this.tickLabelPadding();
      var heightRequiredByTicks = this._isHorizontal() ? this.tickLength() + this.tickLabelPadding() : 0;

      if (offeredWidth < 0 || offeredHeight < 0) {
        return {
          width:  offeredWidth,
          height: offeredHeight,
          wantsWidth: !this._isHorizontal(),
          wantsHeight: this._isHorizontal()
        };
      }
      if (this._scale.domain().length === 0) {
        return {
          width: 0,
          height: 0,
          wantsWidth: false,
          wantsHeight: false
        };
      }
<<<<<<< HEAD
      var testG = this._tickLabelsG.append("g");
      var fakeTicks = testG.selectAll(".tick").data(this._scale.domain());
      fakeTicks.enter().append("g").classed("tick", true);
      var fakeScale = <Scale.Ordinal>this._scale.copy();
      if (this._isHorizontal()) {
        fakeScale.range([0, offeredWidth]);
      } else {
        fakeScale.range([offeredHeight, 0]);
      }
      var textResult = this.writeTextToTicks(offeredWidth, offeredHeight, fakeTicks, fakeScale);
      testG.remove();
=======

      if (this._isHorizontal()) {
        this._scale.range([0, offeredWidth]);
      } else {
        this._scale.range([offeredHeight, 0]);
      }
      var textResult = this.measureTicks(offeredWidth, offeredHeight, this._scale.domain());
>>>>>>> 6ff51b4f

      return {
        width : textResult.usedWidth  + widthRequiredByTicks,
        height: textResult.usedHeight + heightRequiredByTicks,
        wantsWidth : !textResult.textFits,
        wantsHeight: !textResult.textFits
      };
    }

    public _getTickValues(): string[] {
      return this._scale.domain();
    }

<<<<<<< HEAD
    private writeTextToTicks(axisWidth: number, axisHeight: number, ticks: D3.Selection, scale: Scale.Ordinal): Util.Text.IWriteTextResult {
      var self = this;
      var textWriteResults: Util.Text.IWriteTextResult[] = [];
      ticks.each(function (d: string, i: number) {
        var d3this = d3.select(this);
        var bandWidth = scale.fullBandStartAndWidth(d)[1];
=======
    /**
     * Measures the size of the ticks without making any (permanent) DOM
     * changes.
     *
     * @param {string[]} data The strings that will be printed on the ticks.
     */
    private measureTicks(axisWidth: number, axisHeight: number, data: string[]): Util.Text.IWriteTextResult;
    /**
     * Measures the size of the ticks while also writing them to the DOM.
     * @param {D3.Selection} ticks The tick elements to be written to.
     */
    private measureTicks(axisWidth: number, axisHeight: number, ticks: D3.Selection): Util.Text.IWriteTextResult;
    private measureTicks(axisWidth: number, axisHeight: number, dataOrTicks: any): Util.Text.IWriteTextResult {
      var draw = dataOrTicks instanceof d3.selection;
      var self = this;
      var textWriteResults: Util.Text.IWriteTextResult[] = [];
      var tm = (s: string) => self.measurer.measure(s);
      var iterator = draw ? (f: Function) => dataOrTicks.each(f) : (f: Function) => dataOrTicks.forEach(f);

      iterator(function (d: string) {
        var bandWidth = self._scale.fullBandStartAndWidth(d)[1];
>>>>>>> 6ff51b4f
        var width  = self._isHorizontal() ? bandWidth  : axisWidth - self.tickLength() - self.tickLabelPadding();
        var height = self._isHorizontal() ? axisHeight - self.tickLength() - self.tickLabelPadding() : bandWidth;

        var textWriteResult: Util.Text.IWriteTextResult;
        if (draw) {
          var d3this = d3.select(this);
          var xAlign: {[s: string]: string} = {left: "right",  right: "left",   top: "center", bottom: "center"};
          var yAlign: {[s: string]: string} = {left: "center", right: "center", top: "bottom", bottom: "top"};
          textWriteResult = Util.Text.writeText(d, width, height, tm, true, {
                                                    g: d3this,
                                                    xAlign: xAlign[self._orientation],
                                                    yAlign: yAlign[self._orientation]
          });
        } else {
          textWriteResult = Util.Text.writeText(d, width, height, tm, true);
        }

        textWriteResults.push(textWriteResult);
      });

      var widthFn  = this._isHorizontal() ? d3.sum : d3.max;
      var heightFn = this._isHorizontal() ? d3.max : d3.sum;
      return {
        textFits: textWriteResults.every((t: Util.Text.IWriteTextResult) => t.textFits),
        usedWidth : widthFn(textWriteResults, (t: Util.Text.IWriteTextResult) => t.usedWidth),
        usedHeight: heightFn(textWriteResults, (t: Util.Text.IWriteTextResult) => t.usedHeight)
      };
    }

    public _doRender() {
      super._doRender();
      var tickLabels = this._tickLabelsG.selectAll(".tick-label").data(this._scale.domain(), (d) => d);

      var getTickLabelTransform = (d: string, i: number) => {
        var startAndWidth = this._scale.fullBandStartAndWidth(d);
        var bandStartPosition = startAndWidth[0];
        var x = this._isHorizontal() ? bandStartPosition : 0;
        var y = this._isHorizontal() ? 0 : bandStartPosition;
        return "translate(" + x + "," + y + ")";
      };
      var tickLabelsEnter = tickLabels.enter().append("g").classed("tick-label", true);
      tickLabels.exit().remove();
      tickLabels.attr("transform", getTickLabelTransform);
      // erase all text first, then rewrite
      tickLabels.text("");
<<<<<<< HEAD
      this.writeTextToTicks(this.availableWidth, this.availableHeight, tickLabels, this._scale);
=======
      this.measureTicks(this.availableWidth, this.availableHeight, tickLabels);
>>>>>>> 6ff51b4f
      var translate = this._isHorizontal() ? [this._scale.rangeBand() / 2, 0] : [0, this._scale.rangeBand() / 2];

      var xTranslate = this._orientation === "right" ? this.tickLength() + this.tickLabelPadding() : 0;
      var yTranslate = this._orientation === "bottom" ? this.tickLength() + this.tickLabelPadding() : 0;
      Util.DOM.translate(this._tickLabelsG, xTranslate, yTranslate);
      Util.DOM.translate(this._tickMarkContainer, translate[0], translate[1]);
      return this;
    }


    public _computeLayout(xOrigin?: number, yOrigin?: number, availableWidth?: number, availableHeight?: number) {
      // When anyone calls _invalidateLayout, _computeLayout will be called
      // on everyone, including this. Since CSS or something might have
      // affected the size of the characters, clear the cache.
      this.measurer.clear();
      return super._computeLayout(xOrigin, yOrigin, availableWidth, availableHeight);
    }
  }
}
}<|MERGE_RESOLUTION|>--- conflicted
+++ resolved
@@ -53,27 +53,14 @@
           wantsHeight: false
         };
       }
-<<<<<<< HEAD
-      var testG = this._tickLabelsG.append("g");
-      var fakeTicks = testG.selectAll(".tick").data(this._scale.domain());
-      fakeTicks.enter().append("g").classed("tick", true);
-      var fakeScale = <Scale.Ordinal>this._scale.copy();
+
+      var fakeScale = this._scale.copy();
       if (this._isHorizontal()) {
         fakeScale.range([0, offeredWidth]);
       } else {
         fakeScale.range([offeredHeight, 0]);
       }
-      var textResult = this.writeTextToTicks(offeredWidth, offeredHeight, fakeTicks, fakeScale);
-      testG.remove();
-=======
-
-      if (this._isHorizontal()) {
-        this._scale.range([0, offeredWidth]);
-      } else {
-        this._scale.range([offeredHeight, 0]);
-      }
-      var textResult = this.measureTicks(offeredWidth, offeredHeight, this._scale.domain());
->>>>>>> 6ff51b4f
+      var textResult = this.measureTicks(offeredWidth, offeredHeight, fakeScale, this._scale.domain());
 
       return {
         width : textResult.usedWidth  + widthRequiredByTicks,
@@ -87,27 +74,19 @@
       return this._scale.domain();
     }
 
-<<<<<<< HEAD
-    private writeTextToTicks(axisWidth: number, axisHeight: number, ticks: D3.Selection, scale: Scale.Ordinal): Util.Text.IWriteTextResult {
-      var self = this;
-      var textWriteResults: Util.Text.IWriteTextResult[] = [];
-      ticks.each(function (d: string, i: number) {
-        var d3this = d3.select(this);
-        var bandWidth = scale.fullBandStartAndWidth(d)[1];
-=======
     /**
      * Measures the size of the ticks without making any (permanent) DOM
      * changes.
      *
      * @param {string[]} data The strings that will be printed on the ticks.
      */
-    private measureTicks(axisWidth: number, axisHeight: number, data: string[]): Util.Text.IWriteTextResult;
+    private measureTicks(axisWidth: number, axisHeight: number, scale: Scale.Ordinal, data: string[]): Util.Text.IWriteTextResult;
     /**
      * Measures the size of the ticks while also writing them to the DOM.
      * @param {D3.Selection} ticks The tick elements to be written to.
      */
-    private measureTicks(axisWidth: number, axisHeight: number, ticks: D3.Selection): Util.Text.IWriteTextResult;
-    private measureTicks(axisWidth: number, axisHeight: number, dataOrTicks: any): Util.Text.IWriteTextResult {
+    private measureTicks(axisWidth: number, axisHeight: number, scale: Scale.Ordinal, ticks: D3.Selection): Util.Text.IWriteTextResult;
+    private measureTicks(axisWidth: number, axisHeight: number, scale: Scale.Ordinal, dataOrTicks: any): Util.Text.IWriteTextResult {
       var draw = dataOrTicks instanceof d3.selection;
       var self = this;
       var textWriteResults: Util.Text.IWriteTextResult[] = [];
@@ -115,8 +94,7 @@
       var iterator = draw ? (f: Function) => dataOrTicks.each(f) : (f: Function) => dataOrTicks.forEach(f);
 
       iterator(function (d: string) {
-        var bandWidth = self._scale.fullBandStartAndWidth(d)[1];
->>>>>>> 6ff51b4f
+        var bandWidth = scale.fullBandStartAndWidth(d)[1];
         var width  = self._isHorizontal() ? bandWidth  : axisWidth - self.tickLength() - self.tickLabelPadding();
         var height = self._isHorizontal() ? axisHeight - self.tickLength() - self.tickLabelPadding() : bandWidth;
 
@@ -162,11 +140,7 @@
       tickLabels.attr("transform", getTickLabelTransform);
       // erase all text first, then rewrite
       tickLabels.text("");
-<<<<<<< HEAD
-      this.writeTextToTicks(this.availableWidth, this.availableHeight, tickLabels, this._scale);
-=======
-      this.measureTicks(this.availableWidth, this.availableHeight, tickLabels);
->>>>>>> 6ff51b4f
+      this.measureTicks(this.availableWidth, this.availableHeight, this._scale, tickLabels);
       var translate = this._isHorizontal() ? [this._scale.rangeBand() / 2, 0] : [0, this._scale.rangeBand() / 2];
 
       var xTranslate = this._orientation === "right" ? this.tickLength() + this.tickLabelPadding() : 0;
