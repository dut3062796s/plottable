--- conflicted
+++ resolved
@@ -81,7 +81,7 @@
       {timeUnit: d3.time.year,   step: 100000, formatString: ""}
     ];
 
-    private measurer: Util.Text.TextMeasurer;
+    private measurer: _Util.Text.TextMeasurer;
 
     /**
      * Creates an Axis.Time.
@@ -99,11 +99,6 @@
       }
       super(scale, orientation);
       this.classed("time-axis", true);
-<<<<<<< HEAD
-      this.previousSpan = 0;
-      this.previousIndex = Time._minorIntervals.length - 1;
-=======
->>>>>>> 8e8118b9
       this.tickLabelPadding(5);
     }
 
@@ -122,15 +117,6 @@
       // returns the worst case width for a format
       // September 29, 9999 at 12:59.9999 PM Wednesday
       var longDate = new Date(9999, 8, 29, 12, 59, 9999);
-<<<<<<< HEAD
-      return _Util.Text.getTextWidth(container, d3.time.format(format)(longDate));
-    }
-
-    private getIntervalLength(interval: ITimeInterval) {
-      var testDate = this._scale.domain()[0]; // any date could go here
-      // meausre how much space one date can get
-      var stepLength = Math.abs(this._scale.scale(interval.timeUnit.offset(testDate, interval.step)) - this._scale.scale(testDate));
-=======
       return this.measurer(d3.time.format(format)(longDate)).width;
     }
 
@@ -143,7 +129,6 @@
       }
       // measure how much space one date can get
       var stepLength = Math.abs(this._scale.scale(endDate) - this._scale.scale(startDate));
->>>>>>> 8e8118b9
       return stepLength;
     }
 
@@ -159,42 +144,20 @@
       super._setup();
       this._majorTickLabels = this.content.append("g").classed(Abstract.Axis.TICK_LABEL_CLASS, true);
       this._minorTickLabels = this.content.append("g").classed(Abstract.Axis.TICK_LABEL_CLASS, true);
-      this.measurer = Util.Text.getTextMeasurer(this._majorTickLabels.append("text"));
+      this.measurer = _Util.Text.getTextMeasurer(this._majorTickLabels.append("text"));
     }
 
     // returns a number to index into the major/minor intervals
     private getTickLevel(): number {
-<<<<<<< HEAD
-      // for zooming, don't start search all the way from beginning.
-      var startingPoint = Time._minorIntervals.length - 1;
-      var curSpan = Math.abs(this._scale.domain()[1] - this._scale.domain()[0]);
-      if (curSpan <= this.previousSpan + 1) {
-        startingPoint = this.previousIndex;
-      }
-      // find lowest granularity that will fit
-      var i = startingPoint;
-      while (i >= 0) {
-        if (!(this.isEnoughSpace(this._minorTickLabels, Time._minorIntervals[i])
-            && this.isEnoughSpace(this._majorTickLabels, Time._majorIntervals[i]))) {
-          i++;
-=======
-      for (var i = 0; i < Time.minorIntervals.length; i++) {
-        if (this.isEnoughSpace(this._minorTickLabels, Time.minorIntervals[i])
-            && this.isEnoughSpace(this._majorTickLabels, Time.majorIntervals[i])) {
->>>>>>> 8e8118b9
+      for (var i = 0; i < Time._minorIntervals.length; i++) {
+        if (this.isEnoughSpace(this._minorTickLabels, Time._minorIntervals[i])
+            && this.isEnoughSpace(this._majorTickLabels, Time._majorIntervals[i])) {
           break;
         }
       }
-<<<<<<< HEAD
-      i = Math.min(i, Time._minorIntervals.length - 1);
-      if (i < 0) {
-        i = 0;
-        _Util.Methods.warn("could not find suitable interval to display labels");
-=======
-      if (i >= Time.minorIntervals.length) {
-        Util.Methods.warn("zoomed out too far: could not find suitable interval to display labels");
-        i = Time.minorIntervals.length - 1;
->>>>>>> 8e8118b9
+      if (i >= Time._minorIntervals.length) {
+        _Util.Methods.warn("zoomed out too far: could not find suitable interval to display labels");
+        i = Time._minorIntervals.length - 1;
       }
       return i;
     }
@@ -212,11 +175,7 @@
 
     public _measureTextHeight(container: D3.Selection): number {
       var fakeTickLabel = container.append("g").classed(Abstract.Axis.TICK_LABEL_CLASS, true);
-<<<<<<< HEAD
-      var textHeight = _Util.Text.getTextHeight(fakeTickLabel.append("text"));
-=======
-      var textHeight = this.measurer(Util.Text.HEIGHT_TEXT).height;
->>>>>>> 8e8118b9
+      var textHeight = this.measurer(_Util.Text.HEIGHT_TEXT).height;
       fakeTickLabel.remove();
       return textHeight;
     }
@@ -262,11 +221,7 @@
     private canFitLabelFilter(container: D3.Selection, position: Date, label: string, isCentered: boolean): boolean {
       var endPosition: number;
       var startPosition: number;
-<<<<<<< HEAD
-      var width = _Util.Text.getTextWidth(container, label) + this.tickLabelPadding();
-=======
       var width = this.measurer(label).width + this.tickLabelPadding();
->>>>>>> 8e8118b9
       if (isCentered) {
           endPosition = this._scale.scale(position) + width / 2;
           startPosition = this._scale.scale(position) - width / 2;
