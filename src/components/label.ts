--- conflicted
+++ resolved
@@ -9,13 +9,8 @@
 
 import { SVGComponent } from "./svgComponent";
 
-<<<<<<< HEAD
 export class Label extends SVGComponent {
-  private _textContainer: d3.Selection<void>;
-=======
-export class Label extends Component {
   private _textContainer: SimpleSelection<void>;
->>>>>>> ad21cfde
   private _text: string; // text assigned to the Label; may not be the actual text displayed due to truncation
   private _angle: number;
   private _measurer: SVGTypewriter.CacheMeasurer;
