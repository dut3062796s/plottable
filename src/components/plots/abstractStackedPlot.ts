--- conflicted
+++ resolved
@@ -70,16 +70,7 @@
      * Feeds the data through d3's stack layout function which will calculate
      * the stack offsets and use the the function declared in .out to set the offsets on the data.
      */
-<<<<<<< HEAD
-    private stack(dataArray: D3.Map<StackedDatum>[]): D3.Map<StackedDatum>[] {
-=======
     public _stack(dataArray: D3.Map<StackedDatum>[]): D3.Map<StackedDatum>[] {
-      // HACKHACK d3's stack layout logic crashes on 0-length dataArray https://github.com/mbostock/d3/issues/2004
-      if (dataArray.length === 0) {
-        return dataArray;
-      }
-
->>>>>>> 45d3c42b
       var outFunction = (d: StackedDatum, y0: number, y: number) => {
         d.offset = y0;
       };
