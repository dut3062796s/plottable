--- conflicted
+++ resolved
@@ -26,14 +26,10 @@
     constructor(dataset: any, xScale: Abstract.Scale, yScale: Abstract.QuantitativeScale) {
       super(dataset, xScale, yScale);
     }
-<<<<<<< HEAD
-=======
 
     public _updateYDomainer() {
       this._updateDomainer(this.yScale);
     }
-
->>>>>>> 736531ce
   }
 }
 }