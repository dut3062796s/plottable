///<reference path="../../reference.ts" />

module Plottable {
export module Plot {
  /**
   * A VerticalBarPlot draws bars vertically.
   * Key projected attributes:
   *  - "width" - the horizontal width of a bar.
   *      - if an ordinal scale is attached, this defaults to ordinalScale.rangeBand()
   *      - if a quantitative scale is attached, this defaults to 10
   *  - "x" - the horizontal position of a bar
   *  - "y" - the vertical height of a bar
   */
  export class VerticalBar<X> extends Abstract.BarPlot<X,number> {
    public static _BarAlignmentToFactor: {[alignment: string]: number} = {"left": 0, "center": 0.5, "right": 1};

    /**
     * Constructs a VerticalBarPlot.
     *
     * @constructor
     * @param {IDataset | any} dataset The dataset to render.
     * @param {Scale} xScale The x scale to use.
     * @param {QuantitativeScale} yScale The y scale to use.
     */
<<<<<<< HEAD
    constructor(dataset: any, xScale: Abstract.Scale<X, number>, yScale: Abstract.QuantitativeScale<number>) {
=======
    constructor(dataset: any, xScale: Abstract.Scale, yScale: Abstract.QuantitativeScale) {
      this._isVertical = true; // Has to be set before super()
>>>>>>> de454abb
      super(dataset, xScale, yScale);
    }

    public _updateYDomainer() {
      this._updateDomainer(this._yScale);
    }
  }
}
}<|MERGE_RESOLUTION|>--- conflicted
+++ resolved
@@ -22,12 +22,8 @@
      * @param {Scale} xScale The x scale to use.
      * @param {QuantitativeScale} yScale The y scale to use.
      */
-<<<<<<< HEAD
     constructor(dataset: any, xScale: Abstract.Scale<X, number>, yScale: Abstract.QuantitativeScale<number>) {
-=======
-    constructor(dataset: any, xScale: Abstract.Scale, yScale: Abstract.QuantitativeScale) {
       this._isVertical = true; // Has to be set before super()
->>>>>>> de454abb
       super(dataset, xScale, yScale);
     }
 
