///<reference path="../../reference.ts" />

module Plottable {
export module Abstract {
  /*
   * An Abstract.BarPlot is the base implementation for HorizontalBarPlot and
   * VerticalBarPlot. It should not be used on its own.
   */
  export class BarPlot<X,Y> extends XYPlot<X,Y> {
    private static DEFAULT_WIDTH = 10;
    public _bars: D3.UpdateSelection;
    public _baseline: D3.Selection;
    public _baselineValue = 0;
    public _barAlignmentFactor = 0;
    public static _BarAlignmentToFactor: {[alignment: string]: number} = {};
    public _isVertical: boolean;

    public _animators: IPlotAnimatorMap = {
      "bars-reset" : new Animator.Null(),
      "bars"       : new Animator.IterativeDelay(),
      "baseline"   : new Animator.Null()
    };

    /**
     * Constructs an AbstractBarPlot.
     *
     * @constructor
     * @param {IDataset | any} dataset The dataset to render.
     * @param {Scale} xScale The x scale to use.
     * @param {Scale} yScale The y scale to use.
     */
    constructor(dataset: any, xScale: Abstract.Scale<X, number>, yScale: Abstract.Scale<Y, number>) {
      super(dataset, xScale, yScale);
      this.classed("bar-plot", true);
      this.project("fill", () => Core.Colors.INDIGO);
      // because this._baselineValue was not initialized during the super()
      // call, we must call this in order to get this._baselineValue
      // to be used by the Domainer.
      this.baseline(this._baselineValue);
    }

    public _setup() {
      super._setup();
      this._baseline = this._renderArea.append("line").classed("baseline", true);
      this._bars = this._renderArea.selectAll("rect").data([]);
    }

    public _paint() {
      super._paint();
      this._bars = this._renderArea.selectAll("rect").data(this._dataset.data());
      this._bars.enter().append("rect");

<<<<<<< HEAD
      var primaryScale: Abstract.Scale<any,number> = this._isVertical ? this.yScale : this.xScale;
=======
      var primaryScale = this._isVertical ? this._yScale : this._xScale;
>>>>>>> dd7612ef
      var scaledBaseline = primaryScale.scale(this._baselineValue);
      var positionAttr = this._isVertical ? "y" : "x";
      var dimensionAttr = this._isVertical ? "height" : "width";

      if (this._dataChanged && this._animate) {
        var resetAttrToProjector = this._generateAttrToProjector();
        resetAttrToProjector[positionAttr] = () => scaledBaseline;
        resetAttrToProjector[dimensionAttr] = () => 0;
        this._applyAnimatedAttributes(this._bars, "bars-reset", resetAttrToProjector);
      }

      var attrToProjector = this._generateAttrToProjector();
      if (attrToProjector["fill"] != null) {
        this._bars.attr("fill", attrToProjector["fill"]); // so colors don't animate
      }
      this._applyAnimatedAttributes(this._bars, "bars", attrToProjector);

      this._bars.exit().remove();

      var baselineAttr: any = {
        "x1": this._isVertical ? 0 : scaledBaseline,
        "y1": this._isVertical ? scaledBaseline : 0,
        "x2": this._isVertical ? this.width() : scaledBaseline,
        "y2": this._isVertical ? scaledBaseline : this.height()
      };

      this._applyAnimatedAttributes(this._baseline, "baseline", baselineAttr);

    }

    /**
     * Sets the baseline for the bars to the specified value.
     *
     * The baseline is the line that the bars are drawn from, defaulting to 0.
     *
     * @param {number} value The value to position the baseline at.
     * @returns {AbstractBarPlot} The calling AbstractBarPlot.
     */
    public baseline(value: number) {
      this._baselineValue = value;
      this._updateXDomainer();
      this._updateYDomainer();
      this._render();
      return this;
    }

    /**
     * Sets the bar alignment relative to the independent axis.
     * VerticalBarPlot supports "left", "center", "right"
     * HorizontalBarPlot supports "top", "center", "bottom"
     *
     * @param {string} alignment The desired alignment.
     * @returns {AbstractBarPlot} The calling AbstractBarPlot.
     */
     public barAlignment(alignment: string) {
       var alignmentLC = alignment.toLowerCase();
       var align2factor = (<typeof BarPlot> this.constructor)._BarAlignmentToFactor;
       if (align2factor[alignmentLC] === undefined) {
         throw new Error("unsupported bar alignment");
       }
       this._barAlignmentFactor = align2factor[alignmentLC];

       this._render();
       return this;
     }


    private parseExtent(input: any): IExtent {
      if (typeof(input) === "number") {
        return {min: input, max: input};
      } else if (input instanceof Object && "min" in input && "max" in input) {
        return <IExtent> input;
      } else {
        throw new Error("input '" + input + "' can't be parsed as an IExtent");
      }
    }

    /**
     * Selects the bar under the given pixel position (if [xValOrExtent]
     * and [yValOrExtent] are {number}s), under a given line (if only one
     * of [xValOrExtent] or [yValOrExtent] are {IExtent}s) or are under a
     * 2D area (if [xValOrExtent] and [yValOrExtent] are both {IExtent}s).
     *
     * @param {any} xValOrExtent The pixel x position, or range of x values.
     * @param {any} yValOrExtent The pixel y position, or range of y values.
     * @param {boolean} [select] Whether or not to select the bar (by classing it "selected");
     * @returns {D3.Selection} The selected bar, or null if no bar was selected.
     */
    public selectBar(xValOrExtent: IExtent, yValOrExtent: IExtent, select?: boolean): D3.Selection;
    public selectBar(xValOrExtent: number, yValOrExtent: IExtent, select?: boolean): D3.Selection;
    public selectBar(xValOrExtent: IExtent, yValOrExtent: number, select?: boolean): D3.Selection;
    public selectBar(xValOrExtent: number, yValOrExtent: number, select?: boolean): D3.Selection;
    public selectBar(xValOrExtent: any, yValOrExtent: any, select = true): D3.Selection {
      if (!this._isSetup) {
        return null;
      }

      var selectedBars: any[] = [];

      var xExtent: IExtent = this.parseExtent(xValOrExtent);
      var yExtent: IExtent = this.parseExtent(yValOrExtent);

      // the SVGRects are positioned with sub-pixel accuracy (the default unit
      // for the x, y, height & width attributes), but user selections (e.g. via
      // mouse events) usually have pixel accuracy. A tolerance of half-a-pixel
      // seems appropriate:
      var tolerance: number = 0.5;

      // currently, linear scan the bars. If inversion is implemented on non-numeric scales we might be able to do better.
      this._bars.each(function(d: any) {
        var bbox = this.getBBox();
        if (bbox.x + bbox.width >= xExtent.min - tolerance && bbox.x <= xExtent.max + tolerance &&
            bbox.y + bbox.height >= yExtent.min - tolerance && bbox.y <= yExtent.max + tolerance) {
          selectedBars.push(this);
        }
      });

      if (selectedBars.length > 0) {
        var selection: D3.Selection = d3.selectAll(selectedBars);
        selection.classed("selected", select);
        return selection;
      } else {
        return null;
      }
    }

    /**
     * Deselects all bars.
     * @returns {AbstractBarPlot} The calling AbstractBarPlot.
     */
    public deselectAll() {
      if (this._isSetup) {
        this._bars.classed("selected", false);
      }
      return this;
    }

    public _updateDomainer(scale: Scale<any, number>) {
      if (scale instanceof Abstract.QuantitativeScale) {
        var qscale = <Abstract.QuantitativeScale<any>> scale;
        if (!qscale._userSetDomainer) {
          if (this._baselineValue != null) {
            qscale.domainer()
              .addPaddingException(this._baselineValue, "BAR_PLOT+" + this._plottableID)
              .addIncludedValue(this._baselineValue, "BAR_PLOT+" + this._plottableID);
          } else {
            qscale.domainer()
              .removePaddingException("BAR_PLOT+" + this._plottableID)
              .removeIncludedValue("BAR_PLOT+" + this._plottableID);
          }
          qscale.domainer().pad();
        }
            // prepending "BAR_PLOT" is unnecessary but reduces likely of user accidentally creating collisions
        qscale._autoDomainIfAutomaticMode();
      }
    }

    public _updateYDomainer() {
      if (this._isVertical) {
        this._updateDomainer(this._yScale);
      } else {
        super._updateYDomainer();
      }
    }

    public _updateXDomainer() {
      if (!this._isVertical) {
        this._updateDomainer(this._xScale);
      } else {
        super._updateXDomainer();
      }
    }

    public _generateAttrToProjector() {
      // Primary scale/direction: the "length" of the bars
      // Secondary scale/direction: the "width" of the bars
      var attrToProjector = super._generateAttrToProjector();
<<<<<<< HEAD
      var primaryScale: Abstract.Scale<any,number>    = this._isVertical ? this.yScale : this.xScale;
      var secondaryScale: Abstract.Scale<any,number>  = this._isVertical ? this.xScale : this.yScale;
=======
      var primaryScale    = this._isVertical ? this._yScale : this._xScale;
      var secondaryScale  = this._isVertical ? this._xScale : this._yScale;
>>>>>>> dd7612ef
      var primaryAttr     = this._isVertical ? "y" : "x";
      var secondaryAttr   = this._isVertical ? "x" : "y";
      var bandsMode = (secondaryScale instanceof Plottable.Scale.Ordinal)
                      && (<Plottable.Scale.Ordinal> <any> secondaryScale).rangeType() === "bands";
      var scaledBaseline = primaryScale.scale(this._baselineValue);
      if (attrToProjector["width"] == null) {
        var constantWidth = bandsMode ? (<Scale.Ordinal> <any> secondaryScale).rangeBand() : BarPlot.DEFAULT_WIDTH;
        attrToProjector["width"] = (d: any, i: number) => constantWidth;
      }

      var positionF = attrToProjector[secondaryAttr];
      var widthF = attrToProjector["width"];
      if (!bandsMode) {
        attrToProjector[secondaryAttr] = (d: any, i: number) => positionF(d, i) - widthF(d, i) * this._barAlignmentFactor;
      } else {
        var bandWidth = (<Plottable.Scale.Ordinal> <any> secondaryScale).rangeBand();
        attrToProjector[secondaryAttr] = (d: any, i: number) => positionF(d, i) - widthF(d, i) / 2 + bandWidth / 2;
      }

      var originalPositionFn = attrToProjector[primaryAttr];
      attrToProjector[primaryAttr] = (d: any, i: number) => {
        var originalPos = originalPositionFn(d, i);
        // If it is past the baseline, it should start at the baselin then width/height
        // carries it over. If it's not past the baseline, leave it at original position and
        // then width/height carries it to baseline
        return (originalPos > scaledBaseline) ? scaledBaseline : originalPos;
      };

      attrToProjector["height"] = (d: any, i: number) => {
        return Math.abs(scaledBaseline - originalPositionFn(d, i));
      };

      return attrToProjector;
    }

  }
}
}<|MERGE_RESOLUTION|>--- conflicted
+++ resolved
@@ -50,11 +50,7 @@
       this._bars = this._renderArea.selectAll("rect").data(this._dataset.data());
       this._bars.enter().append("rect");
 
-<<<<<<< HEAD
-      var primaryScale: Abstract.Scale<any,number> = this._isVertical ? this.yScale : this.xScale;
-=======
-      var primaryScale = this._isVertical ? this._yScale : this._xScale;
->>>>>>> dd7612ef
+      var primaryScale: Abstract.Scale<any,number> = this._isVertical ? this._yScale : this._xScale;
       var scaledBaseline = primaryScale.scale(this._baselineValue);
       var positionAttr = this._isVertical ? "y" : "x";
       var dimensionAttr = this._isVertical ? "height" : "width";
@@ -232,13 +228,8 @@
       // Primary scale/direction: the "length" of the bars
       // Secondary scale/direction: the "width" of the bars
       var attrToProjector = super._generateAttrToProjector();
-<<<<<<< HEAD
-      var primaryScale: Abstract.Scale<any,number>    = this._isVertical ? this.yScale : this.xScale;
-      var secondaryScale: Abstract.Scale<any,number>  = this._isVertical ? this.xScale : this.yScale;
-=======
-      var primaryScale    = this._isVertical ? this._yScale : this._xScale;
-      var secondaryScale  = this._isVertical ? this._xScale : this._yScale;
->>>>>>> dd7612ef
+      var primaryScale: Abstract.Scale<any,number>    = this._isVertical ? this._yScale : this._xScale;
+      var secondaryScale: Abstract.Scale<any,number>  = this._isVertical ? this._xScale : this._yScale;
       var primaryAttr     = this._isVertical ? "y" : "x";
       var secondaryAttr   = this._isVertical ? "x" : "y";
       var bandsMode = (secondaryScale instanceof Plottable.Scale.Ordinal)
