///<reference path="../../reference.ts" />

module Plottable {
  export class XYPlot<X, Y> extends Plot {
    protected static _X_KEY = "x";
    protected static _Y_KEY = "y";
    private _autoAdjustXScaleDomain = false;
    private _autoAdjustYScaleDomain = false;
    private _adjustYDomainOnChangeFromXCallback: ScaleCallback<Scale<any, any>>;
    private _adjustXDomainOnChangeFromYCallback: ScaleCallback<Scale<any, any>>;

    /**
     * Constructs an XYPlot.
     *
     * An XYPlot is a plot from drawing 2-dimensional data. Common examples
     * include Scale.Line and Scale.Bar.
     *
     * @constructor
     * @param {any[]|Dataset} [dataset] The data or Dataset to be associated with this Renderer.
     * @param {Scale} xScale The x scale to use.
     * @param {Scale} yScale The y scale to use.
     */
    constructor() {
      super();
      this.classed("xy-plot", true);

<<<<<<< HEAD
=======
      this._propertyBindings.set(XYPlot._X_KEY, { accessor: null, scale: xScale });
      this._propertyBindings.set(XYPlot._Y_KEY, { accessor: null, scale: yScale });

>>>>>>> e28c1ccf
      this._adjustYDomainOnChangeFromXCallback = (scale) => this._adjustYDomainOnChangeFromX();
      this._adjustXDomainOnChangeFromYCallback = (scale) => this._adjustXDomainOnChangeFromY();
    }

    public x(): Plots.AccessorScaleBinding<X, number>;
    public x(x: number | Accessor<number>): XYPlot<X, Y>;
    public x(x: X | Accessor<X>, xScale: Scale<X, number>): XYPlot<X, Y>;
    public x(x?: number | Accessor<number> | X | Accessor<X>, xScale?: Scale<X, number>): any {
      if (x == null) {
        return this._propertyBindings.get(XYPlot._X_KEY);
      }
      this._bindProperty(XYPlot._X_KEY, x, xScale);
      if (this._autoAdjustYScaleDomain) {
        this._updateYExtentsAndAutodomain();
      }
      // TODO: Extra?
      if (xScale) {
        xScale.onUpdate(this._adjustYDomainOnChangeFromXCallback);
      }
      this.render();
      return this;
    }

    public y(): Plots.AccessorScaleBinding<Y, number>;
    public y(y: number | Accessor<number>): XYPlot<X, Y>;
    public y(y: Y | Accessor<Y>, yScale: Scale<Y, number>): XYPlot<X, Y>;
    public y(y?: number | Accessor<number> | Y | Accessor<Y>, yScale?: Scale<Y, number>): any {
      if (y == null) {
        return this._propertyBindings.get(XYPlot._Y_KEY);
      }

      this._bindProperty(XYPlot._Y_KEY, y, yScale);
      if (this._autoAdjustXScaleDomain) {
        this._updateXExtentsAndAutodomain();
      }
      // TODO: extra?
      if (yScale) {
        yScale.onUpdate(this._adjustXDomainOnChangeFromYCallback);
      }
      this.render();
      return this;
    }

    protected _filterForProperty(property: string) {
      if (property === "x" && this._autoAdjustXScaleDomain) {
        return this._makeFilterByProperty("y");
      } else if (property === "y" && this._autoAdjustYScaleDomain) {
        return this._makeFilterByProperty("x");
      }
      return null;
    }

    private _makeFilterByProperty(property: string) {
      var binding = this._propertyBindings.get(property);
      if (binding != null) {
        var accessor = binding.accessor;
        var scale = binding.scale;
        if (scale != null) {
          return (datum: any, index: number, dataset: Dataset) => {
            var range = scale.range();
            return Utils.Methods.inRange(scale.scale(accessor(datum, index, dataset)), range[0], range[1]);
          };
        }
      }
      return null;
    }

    protected _uninstallScaleForKey(scale: Scale<any, any>, key: string) {
      super._uninstallScaleForKey(scale, key);
      var adjustCallback = key === XYPlot._X_KEY ? this._adjustYDomainOnChangeFromXCallback
                                                 : this._adjustXDomainOnChangeFromYCallback;
      scale.offUpdate(adjustCallback);
    }

    protected _installScaleForKey(scale: Scale<any, any>, key: string) {
      super._installScaleForKey(scale, key);
      var adjustCallback = key === XYPlot._X_KEY ? this._adjustYDomainOnChangeFromXCallback
                                                 : this._adjustXDomainOnChangeFromYCallback;
      scale.onUpdate(adjustCallback);
    }

    public destroy() {
      super.destroy();
      if (this.x().scale) {
        this.x().scale.offUpdate(this._adjustYDomainOnChangeFromXCallback);
      }
      if (this.y().scale) {
        this.y().scale.offUpdate(this._adjustXDomainOnChangeFromYCallback);
      }
      return this;
    }

    /**
     * Sets the automatic domain adjustment for visible points to operate against the X scale, Y scale, or neither.
     *
     * If 'x' or 'y' is specified the adjustment is immediately performed.
     *
     * @param {string} scale Must be one of 'x', 'y', or 'none'.
     *
     * 'x' will adjust the x scale in relation to changes in the y domain.
     *
     * 'y' will adjust the y scale in relation to changes in the x domain.
     *
     * 'none' means neither scale will change automatically.
     *
     * @returns {XYPlot} The calling XYPlot.
     */
    public autorange(scaleName: string) {
      switch (scaleName) {
        case "x":
          this._autoAdjustXScaleDomain = true;
          this._autoAdjustYScaleDomain = false;
          this._adjustXDomainOnChangeFromY();
          break;
        case "y":
          this._autoAdjustXScaleDomain = false;
          this._autoAdjustYScaleDomain = true;
          this._adjustYDomainOnChangeFromX();
          break;
        case "none":
          this._autoAdjustXScaleDomain = false;
          this._autoAdjustYScaleDomain = false;
          break;
        default:
          throw new Error("Invalid scale name '" + scaleName + "', must be 'x', 'y' or 'none'");
      }
      return this;
    }

    protected _propertyProjectors(): AttributeToProjector {
      var attrToProjector = super._propertyProjectors();
      var positionXFn = attrToProjector["x"];
      var positionYFn = attrToProjector["y"];
      attrToProjector["defined"] = (d: any, i: number, dataset: Dataset) => {
        var positionX = positionXFn(d, i, dataset);
        var positionY = positionYFn(d, i, dataset);
        return positionX != null && positionX === positionX &&
               positionY != null && positionY === positionY;
      };
      return attrToProjector;
    }

    public computeLayout(origin?: Point, availableWidth?: number, availableHeight?: number) {
      super.computeLayout(origin, availableWidth, availableHeight);
      if (this.x() != null) {
        var xScale = this.x().scale;
        if (xScale != null) {
          xScale.range([0, this.width()]);
        }
      }
      if (this.y() != null) {
        var yScale = this.y().scale;
        if (yScale != null) {
          if (this.y().scale instanceof Scales.Category) {
            this.y().scale.range([0, this.height()]);
          } else {
            this.y().scale.range([this.height(), 0]);
          }
        }
      }
      return this;
    }

    private _updateXExtentsAndAutodomain() {
      this._updateExtentsForProperty("x");
      var xScale = this.x().scale;
      if (xScale != null) {
        xScale.autoDomain();
      }
    }

    private _updateYExtentsAndAutodomain() {
      this._updateExtentsForProperty("y");
      var yScale = this.y().scale;
      if (yScale != null) {
        yScale.autoDomain();
      }
    }

    /**
     * Adjusts both domains' extents to show all datasets.
     *
     * This call does not override auto domain adjustment behavior over visible points.
     */
    public showAllData() {
      this._updateXExtentsAndAutodomain();
      this._updateYExtentsAndAutodomain();
      return this;
    }

    private _adjustYDomainOnChangeFromX() {
      if (!this._projectorsReady()) { return; }
      if (this._autoAdjustYScaleDomain) {
        this._updateYExtentsAndAutodomain();
      }
    }
    private _adjustXDomainOnChangeFromY() {
      if (!this._projectorsReady()) { return; }
      if (this._autoAdjustXScaleDomain) {
        this._updateXExtentsAndAutodomain();
      }
    }

    protected _projectorsReady() {
      if (!this.x() || !this.y()) {
        return false;
      }
      return this.x().accessor != null && this.y().accessor != null;
    }
  }
}<|MERGE_RESOLUTION|>--- conflicted
+++ resolved
@@ -24,12 +24,6 @@
       super();
       this.classed("xy-plot", true);
 
-<<<<<<< HEAD
-=======
-      this._propertyBindings.set(XYPlot._X_KEY, { accessor: null, scale: xScale });
-      this._propertyBindings.set(XYPlot._Y_KEY, { accessor: null, scale: yScale });
-
->>>>>>> e28c1ccf
       this._adjustYDomainOnChangeFromXCallback = (scale) => this._adjustYDomainOnChangeFromX();
       this._adjustXDomainOnChangeFromYCallback = (scale) => this._adjustXDomainOnChangeFromY();
     }
