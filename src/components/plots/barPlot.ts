--- conflicted
+++ resolved
@@ -175,12 +175,7 @@
           var datum = plotData.data[index];
           var bar = plotData.selection[0][index];
 
-<<<<<<< HEAD
           if (!this._isVisibleOnPlot(datum, plotPt, d3.select(bar))) {
-=======
-          if (!_Util.Methods.intersectsBBox(chartXExtent, chartYExtent, barBBox, tolerance)) {
-            // bar isn't visible on plot; ignore it
->>>>>>> 366b62d6
             return;
           }
 
@@ -188,11 +183,8 @@
           var secondaryDist = 0;
 
           // if we're inside a bar, distance in both directions should stay 0
-<<<<<<< HEAD
-          if (!_Util.Methods.intersectsBBox(queryPoint.x, queryPoint.y, bar.getBBox())) {
-=======
+          var barBBox = bar.getBBox();
           if (!_Util.Methods.intersectsBBox(queryPoint.x, queryPoint.y, barBBox, tolerance)) {
->>>>>>> 366b62d6
             var plotPtPrimary = this._isVertical ? plotPt.x : plotPt.y;
             primaryDist = Math.abs(queryPtPrimary - plotPtPrimary);
 
