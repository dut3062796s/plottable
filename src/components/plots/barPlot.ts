///<reference path="../../reference.ts" />

module Plottable {

type LabelConfig = {
  labelArea: D3.Selection;
  measurer: SVGTypewriter.Measurers.Measurer;
  writer: SVGTypewriter.Writers.Writer;
};

export module Plots {
  export class Bar<X, Y> extends XYPlot<X, Y> {
    public static ORIENTATION_VERTICAL = "vertical";
    public static ORIENTATION_HORIZONTAL = "horizontal";
    protected static _DEFAULT_WIDTH = 10;
    private static _BAR_WIDTH_RATIO = 0.95;
    private static _SINGLE_BAR_DIMENSION_RATIO = 0.4;
    private static _LABEL_AREA_CLASS = "bar-label-text-area";
    private static _LABEL_VERTICAL_PADDING = 5;
    private static _LABEL_HORIZONTAL_PADDING = 5;
    private _baseline: D3.Selection;
    private _baselineValue: number;
    protected _isVertical: boolean;
    private _labelFormatter: Formatter = Formatters.identity();
    private _labelsEnabled = false;
    private _hideBarsIfAnyAreTooWide = true;
    private _labelConfig: Utils.Map<Dataset, LabelConfig>;

    /**
     * @constructor
     * @param {Scale} xScale The x scale to use.
     * @param {Scale} yScale The y scale to use.
     * @param {string} [orientation="vertical"] One of "vertical"/"horizontal".
     */
    constructor(orientation = Bar.ORIENTATION_VERTICAL) {
      super();
      this.classed("bar-plot", true);
      if (orientation !== Bar.ORIENTATION_VERTICAL && orientation !== Bar.ORIENTATION_HORIZONTAL) {
        throw new Error(orientation + " is not a valid orientation for Plots.Bar");
      }
      this._isVertical = orientation === Bar.ORIENTATION_VERTICAL;
      this.animator("baseline", new Animators.Null());
      this.baseline(0);
      this.attr("fill", new Scales.Color().range()[0]);
      this.attr("width", () => this._getBarPixelWidth());
      this._labelConfig = new Utils.Map<Dataset, LabelConfig>();
    }

    public x(): Plots.AccessorScaleBinding<X, number>;
    public x(x: number | Accessor<number>): Bar<X, Y>;
    public x(x: X | Accessor<X>, xScale: Scale<X, number>): Bar<X, Y>;
    public x(x?: number | Accessor<number> | X | Accessor<X>, xScale?: Scale<X, number>): any {
      if (x == null) {
        return super.x();
      }

      if (xScale == null) {
        super.x(<number | Accessor<number>>x);
      } else {
        super.x(< X | Accessor<X>>x, xScale);
      }

      this._updateValueScale();
      return this;
    }

    public y(): Plots.AccessorScaleBinding<Y, number>;
    public y(y: number | Accessor<number>): Bar<X, Y>;
    public y(y: Y | Accessor<Y>, yScale: Scale<Y, number>): Bar<X, Y>;
    public y(y?: number | Accessor<number> | Y | Accessor<Y>, yScale?: Scale<Y, number>): any {
      if (y == null) {
        return super.y();
      }

      if (yScale == null) {
        super.y(<number | Accessor<number>>y);
      } else {
        super.y(<Y | Accessor<Y>>y, yScale);
      }

      this._updateValueScale();
      return this;
    }

    protected _getDrawer(dataset: Dataset) {
      return new Plottable.Drawers.Rect(dataset);
    }

    protected _setup() {
      super._setup();
      this._baseline = this._renderArea.append("line").classed("baseline", true);
    }

    /**
     * Gets the baseline value.
     * The baseline is the line that the bars are drawn from.
     *
     * @returns {number}
     */
    public baseline(): number;
    /**
     * Sets the baseline value.
     * The baseline is the line that the bars are drawn from.
     *
     * @param {number} value
     * @returns {Bar} The calling Bar Plot.
     */
    public baseline(value: number): Bar<X, Y>;
    public baseline(value?: number): any {
      if (value == null) {
        return this._baselineValue;
      }
      this._baselineValue = value;
      this._updateValueScale();
      this.render();
      return this;
    }

    /**
<<<<<<< HEAD
     * Get whether bar labels are enabled.
     *
     * @returns {boolean} Whether bars should display labels or not.
=======
     * Sets the bar alignment relative to the independent axis.
     * A vertical Bar Plot supports "left", "center", "right"
     * A horizontal Bar Plot supports "top", "center", "bottom"
     *
     * @param {string} alignment The desired alignment.
     * @returns {Bar} The calling Bar.
     */
    public barAlignment(alignment: string) {
      var alignmentLC = alignment.toLowerCase();
      var align2factor = (<typeof Bar> this.constructor)._BarAlignmentToFactor;
      if (align2factor[alignmentLC] === undefined) {
        throw new Error("unsupported bar alignment");
      }
      this._barAlignmentFactor = align2factor[alignmentLC];

      this.render();
      return this;
    }

    /**
     * Gets whether labels are enabled.
>>>>>>> 0ebfb823
     */
    public labelsEnabled(): boolean;
    /**
     * Sets whether labels are enabled.
     *
     * @param {boolean} labelsEnabled
     * @returns {Bar} The calling Bar Plot.
     */
    public labelsEnabled(enabled: boolean): Bar<X, Y>;
    public labelsEnabled(enabled?: boolean): any {
      if (enabled === undefined) {
        return this._labelsEnabled;
      } else {
        this._labelsEnabled = enabled;
        this.render();
        return this;
      }
    }

    /**
     * Gets the Formatter for the labels.
     */
    public labelFormatter(): Formatter;
    /**
     * Sets the Formatter for the labels.
     *
     * @param {Formatter} formatter
     * @returns {Bar} The calling Bar Plot.
     */
    public labelFormatter(formatter: Formatter): Bar<X, Y>;
    public labelFormatter(formatter?: Formatter): any {
      if (formatter == null) {
        return this._labelFormatter;
      } else {
        this._labelFormatter = formatter;
        this.render();
        return this;
      }
    }

    protected _setupDatasetNodes(dataset: Dataset) {
      super._setupDatasetNodes(dataset);
      var labelArea = this._renderArea.append("g").classed(Bar._LABEL_AREA_CLASS, true);
      var measurer = new SVGTypewriter.Measurers.CacheCharacterMeasurer(labelArea);
      var writer = new SVGTypewriter.Writers.Writer(measurer);
      this._labelConfig.set(dataset, { labelArea: labelArea, measurer: measurer, writer: writer });
    }

    protected _removeDatasetNodes(dataset: Dataset) {
      super._removeDatasetNodes(dataset);
      var labelConfig = this._labelConfig.get(dataset);
      if (labelConfig != null) {
        labelConfig.labelArea.remove();
        this._labelConfig.delete(dataset);
      }
    }

    /**
     * Returns the Entity nearest to the query point according to the following algorithm:
     *   - If the query point is inside a bar, returns the Entity for that bar.
     *   - Otherwise, gets the nearest Entity by the primary direction (X for vertical, Y for horizontal),
     *     breaking ties with the secondary direction.
     * Returns undefined if no Entity can be found.
     * 
     * @param {Point} queryPoint
     * @returns {Plots.Entity} The nearest Entity, or undefined if no Entity can be found.
     */
    public entityNearest(queryPoint: Point): Plots.Entity {
      var minPrimaryDist = Infinity;
      var minSecondaryDist = Infinity;

      var queryPtPrimary = this._isVertical ? queryPoint.x : queryPoint.y;
      var queryPtSecondary = this._isVertical ? queryPoint.y : queryPoint.x;

      // SVGRects are positioned with sub-pixel accuracy (the default unit
      // for the x, y, height & width attributes), but user selections (e.g. via
      // mouse events) usually have pixel accuracy. We add a tolerance of 0.5 pixels.
      var tolerance = 0.5;

      var closest: Plots.Entity;
      this.entities().forEach((entity) => {
        if (!this._isVisibleOnPlot(entity.datum, entity.position, entity.selection)) {
          return;
        }
        var primaryDist = 0;
        var secondaryDist = 0;
        var plotPt = entity.position;
        // if we're inside a bar, distance in both directions should stay 0
        var barBBox = Utils.DOM.getBBox(entity.selection);
        if (!Utils.Methods.intersectsBBox(queryPoint.x, queryPoint.y, barBBox, tolerance)) {
          var plotPtPrimary = this._isVertical ? plotPt.x : plotPt.y;
          primaryDist = Math.abs(queryPtPrimary - plotPtPrimary);

          // compute this bar's min and max along the secondary axis
          var barMinSecondary = this._isVertical ? barBBox.y : barBBox.x;
          var barMaxSecondary = barMinSecondary + (this._isVertical ? barBBox.height : barBBox.width);

          if (queryPtSecondary >= barMinSecondary - tolerance && queryPtSecondary <= barMaxSecondary + tolerance) {
            // if we're within a bar's secondary axis span, it is closest in that direction
            secondaryDist = 0;
          } else {
            var plotPtSecondary = this._isVertical ? plotPt.y : plotPt.x;
            secondaryDist = Math.abs(queryPtSecondary - plotPtSecondary);
          }
        }
        // if we find a closer bar, record its distance and start new closest lists
        if (primaryDist < minPrimaryDist
            || primaryDist === minPrimaryDist && secondaryDist < minSecondaryDist) {
          closest = entity;
          minPrimaryDist = primaryDist;
          minSecondaryDist = secondaryDist;
        }
      });

      return closest;
    }

    protected _isVisibleOnPlot(datum: any, pixelPoint: Point, selection: D3.Selection): boolean {
      var xRange = { min: 0, max: this.width() };
      var yRange = { min: 0, max: this.height() };
      var barBBox = selection[0][0].getBBox();

      return Plottable.Utils.Methods.intersectsBBox(xRange, yRange, barBBox);
    }

    /**
     * Gets the Entities at a particular Point.
     *
     * @param {Point} p
     * @returns {Entity[]}
     */
    public entitiesAt(p: Point): Entity[] {
      return this._entitiesIntersecting(p.x, p.y);
    }

    /**
     * Gets the Entities that intersect the Bounds.
     *
     * @param {Bounds} bounds
     * @returns {Entity[]}
     */
    public entitiesIn(bounds: Bounds): Entity[];
    /**
     * Gets the Entities that intersect the area defined by the ranges.
     * 
     * @param {Range} xRange
     * @param {Range} yRange
     * @returns {Entity[]}
     */
    public entitiesIn(xRange: Range, yRange: Range): Entity[];
    public entitiesIn(xRangeOrBounds: Range | Bounds, yRange?: Range): Entity[] {
      var dataXRange: Range;
      var dataYRange: Range;
      if (yRange == null) {
        var bounds = (<Bounds> xRangeOrBounds);
        dataXRange = { min: bounds.topLeft.x, max: bounds.bottomRight.x };
        dataYRange = { min: bounds.topLeft.y, max: bounds.bottomRight.y };
      } else {
        dataXRange = (<Range> xRangeOrBounds);
        dataYRange = yRange;
      }
      return this._entitiesIntersecting(dataXRange, dataYRange);
    }

    private _entitiesIntersecting(xValOrRange: number | Range, yValOrRange: number | Range): Entity[] {
      var intersected: Entity[] = [];
      this.entities().forEach((entity) => {
        if (Utils.Methods.intersectsBBox(xValOrRange, yValOrRange, Utils.DOM.getBBox(entity.selection))) {
          intersected.push(entity);
        }
      });
      return intersected;
    }

    private _updateValueScale() {
      if (!this._projectorsReady()) {
        return;
      }
      var valueScale = this._isVertical ? this.y().scale : this.x().scale;
      if (valueScale instanceof QuantitativeScale) {
        var qscale = <QuantitativeScale<any>> valueScale;
        if (this._baselineValue != null) {
          qscale.addPaddingException(this, this._baselineValue);
          qscale.addIncludedValue(this, this._baselineValue);
        } else {
          qscale.removePaddingException(this);
          qscale.removeIncludedValue(this);
        }
      }
    }

    protected _additionalPaint(time: number) {
      var primaryScale: Scale<any, number> = this._isVertical ? this.y().scale : this.x().scale;
      var scaledBaseline = primaryScale.scale(this._baselineValue);

      var baselineAttr: any = {
        "x1": this._isVertical ? 0 : scaledBaseline,
        "y1": this._isVertical ? scaledBaseline : 0,
        "x2": this._isVertical ? this.width() : scaledBaseline,
        "y2": this._isVertical ? scaledBaseline : this.height()
      };

      this._getAnimator("baseline").animate(this._baseline, baselineAttr);

      this.datasets().forEach((dataset) => this._labelConfig.get(dataset).labelArea.selectAll("g").remove());
      if (this._labelsEnabled) {
        Utils.Methods.setTimeout(() => this._drawLabels(), time);
      }
    }

    private _drawLabels() {
      var dataToDraw = this._getDataToDraw();
      var labelsTooWide = false;
      this._datasetKeysInOrder.forEach((k, i) =>
        labelsTooWide = labelsTooWide || this._drawLabel(dataToDraw.get(k), this._key2PlotDatasetKey.get(k).dataset));
      if (this._hideBarsIfAnyAreTooWide && labelsTooWide) {
        this.datasets().forEach((dataset) => this._labelConfig.get(dataset).labelArea.selectAll("g").remove());
      }
    }

    private _drawLabel(data: any[], dataset: Dataset) {
      var attrToProjector = this._generateAttrToProjector();
      var labelConfig = this._labelConfig.get(dataset);
      var labelArea = labelConfig.labelArea;
      var measurer = labelConfig.measurer;
      var writer = labelConfig.writer;
      var labelTooWide: boolean[] = data.map((d, i) => {
        var primaryAccessor = this._isVertical ? this.y().accessor : this.x().accessor;
        var originalPositionFn = this._isVertical ? Plot._scaledAccessor(this.y()) : Plot._scaledAccessor(this.x());
        var primaryScale: Scale<any, number> = this._isVertical ? this.y().scale : this.x().scale;
        var scaledBaseline = primaryScale.scale(this._baselineValue);
        var text = this._labelFormatter(primaryAccessor(d, i, dataset)).toString();
        var w = attrToProjector["width"](d, i, dataset);
        var h = attrToProjector["height"](d, i, dataset);
        var x = attrToProjector["x"](d, i, dataset);
        var y = attrToProjector["y"](d, i, dataset);
        var positive = originalPositionFn(d, i, dataset) <= scaledBaseline;
        var measurement = measurer.measure(text);
        var color = attrToProjector["fill"](d, i, dataset);
        var dark = Utils.Colors.contrast("white", color) * 1.6 < Utils.Colors.contrast("black", color);
        var primary = this._isVertical ? h : w;
        var primarySpace = this._isVertical ? measurement.height : measurement.width;

        var secondaryAttrTextSpace = this._isVertical ? measurement.width : measurement.height;
        var secondaryAttrAvailableSpace = this._isVertical ? w : h;
        var tooWide = secondaryAttrTextSpace + 2 * Bar._LABEL_HORIZONTAL_PADDING > secondaryAttrAvailableSpace;
        if (measurement.height <= h && measurement.width <= w) {
          var offset = Math.min((primary - primarySpace) / 2, Bar._LABEL_VERTICAL_PADDING);
          if (!positive) { offset = offset * -1; }
          if (this._isVertical) {
            y += offset;
          } else {
            x += offset;
          }

          var g = labelArea.append("g").attr("transform", "translate(" + x + "," + y + ")");
          var className = dark ? "dark-label" : "light-label";
          g.classed(className, true);
          var xAlign: string;
          var yAlign: string;
          if (this._isVertical) {
            xAlign = "center";
            yAlign = positive ? "top" : "bottom";
          } else {
            xAlign = positive ? "left" : "right";
            yAlign = "center";
          }
          var writeOptions = {
              selection: g,
              xAlign: xAlign,
              yAlign: yAlign,
              textRotation: 0
          };
          writer.write(text, w, h, writeOptions);
        }
        return tooWide;
      });
      return labelTooWide.some((d: boolean) => d);
    }

    protected _generateDrawSteps(): Drawers.DrawStep[] {
      var drawSteps: Drawers.DrawStep[] = [];
      if (this._dataChanged && this._animate) {
        var resetAttrToProjector = this._generateAttrToProjector();
        var primaryScale: Scale<any, number> = this._isVertical ? this.y().scale : this.x().scale;
        var scaledBaseline = primaryScale.scale(this._baselineValue);
        var positionAttr = this._isVertical ? "y" : "x";
        var dimensionAttr = this._isVertical ? "height" : "width";
        resetAttrToProjector[positionAttr] = () => scaledBaseline;
        resetAttrToProjector[dimensionAttr] = () => 0;
        drawSteps.push({attrToProjector: resetAttrToProjector, animator: this._getAnimator(Plots.Animator.RESET)});
      }
      drawSteps.push({attrToProjector: this._generateAttrToProjector(), animator: this._getAnimator(Plots.Animator.MAIN)});
      return drawSteps;
    }

    protected _generateAttrToProjector() {
      // Primary scale/direction: the "length" of the bars
      // Secondary scale/direction: the "width" of the bars
      var attrToProjector = super._generateAttrToProjector();
      var primaryScale: Scale<any, number> = this._isVertical ? this.y().scale : this.x().scale;
      var primaryAttr = this._isVertical ? "y" : "x";
      var secondaryAttr = this._isVertical ? "x" : "y";
      var scaledBaseline = primaryScale.scale(this._baselineValue);

      var positionF = this._isVertical ? Plot._scaledAccessor(this.x()) : Plot._scaledAccessor(this.y());
      var widthF = attrToProjector["width"];
      var originalPositionFn = this._isVertical ? Plot._scaledAccessor(this.y()) : Plot._scaledAccessor(this.x());
      var heightF = (d: any, i: number, dataset: Dataset) => {
        return Math.abs(scaledBaseline - originalPositionFn(d, i, dataset));
      };

      attrToProjector["width"] = this._isVertical ? widthF : heightF;
      attrToProjector["height"] = this._isVertical ? heightF : widthF;

      attrToProjector[secondaryAttr] = (d: any, i: number, dataset: Dataset) =>
        positionF(d, i, dataset) - widthF(d, i, dataset) / 2;

      attrToProjector[primaryAttr] = (d: any, i: number, dataset: Dataset) => {
        var originalPos = originalPositionFn(d, i, dataset);
        // If it is past the baseline, it should start at the baselin then width/height
        // carries it over. If it's not past the baseline, leave it at original position and
        // then width/height carries it to baseline
        return (originalPos > scaledBaseline) ? scaledBaseline : originalPos;
      };

      return attrToProjector;
    }

    /**
     * Computes the barPixelWidth of all the bars in the plot.
     *
     * If the position scale of the plot is a CategoryScale and in bands mode, then the rangeBands function will be used.
     * If the position scale of the plot is a CategoryScale and in points mode, then
     *   from https://github.com/mbostock/d3/wiki/Ordinal-Scales#ordinal_rangePoints, the max barPixelWidth is step * padding
     * If the position scale of the plot is a QuantitativeScale, then _getMinimumDataWidth is scaled to compute the barPixelWidth
     */
    protected _getBarPixelWidth(): number {
      if (!this._projectorsReady()) { return 0; }
      var barPixelWidth: number;
      var barScale: Scale<any, number> = this._isVertical ? this.x().scale : this.y().scale;
      if (barScale instanceof Plottable.Scales.Category) {
        barPixelWidth = (<Plottable.Scales.Category> barScale).rangeBand();
      } else {
        var barAccessor = this._isVertical ? this.x().accessor : this.y().accessor;

        var numberBarAccessorData = d3.set(Utils.Methods.flatten(this._datasetKeysInOrder.map((k) => {
          var dataset = this._key2PlotDatasetKey.get(k).dataset;
          return dataset.data().map((d, i) => barAccessor(d, i, dataset))
                               .filter((d) => d != null)
                               .map((d) => d.valueOf());
        }))).values().map((value) => +value);

        numberBarAccessorData.sort((a, b) => a - b);

        var barAccessorDataPairs = d3.pairs(numberBarAccessorData);
        var barWidthDimension = this._isVertical ? this.width() : this.height();

        barPixelWidth = Utils.Methods.min(barAccessorDataPairs, (pair: any[], i: number) => {
          return Math.abs(barScale.scale(pair[1]) - barScale.scale(pair[0]));
        }, barWidthDimension * Bar._SINGLE_BAR_DIMENSION_RATIO);

        var scaledData = numberBarAccessorData.map((datum: number) => barScale.scale(datum));
        var minScaledDatum = Utils.Methods.min(scaledData, 0);
        if (minScaledDatum > 0) {
          barPixelWidth = Math.min(barPixelWidth, minScaledDatum * 2);
        }
        var maxScaledDatum = Utils.Methods.max(scaledData, 0);
        if ( maxScaledDatum < barWidthDimension) {
          var margin = barWidthDimension - maxScaledDatum;
          barPixelWidth = Math.min(barPixelWidth, margin * 2);
        }

        barPixelWidth *= Bar._BAR_WIDTH_RATIO;
      }
      return barPixelWidth;
    }

    public entities(datasets = this.datasets()): Plots.Entity[] {
      if (!this._projectorsReady()) {
        return [];
      }
      var entities = super.entities(datasets);
      var scaledBaseline = (<Scale<any, any>> (this._isVertical ? this.y().scale : this.x().scale)).scale(this.baseline());
<<<<<<< HEAD
      var isVertical = this._isVertical;

      plotData.selection.each(function (datum, index) {
        var bar = d3.select(this);

=======
      entities.forEach((entity) => {
        var bar = entity.selection;
>>>>>>> 0ebfb823
        // Using floored pixel values to account for pixel accuracy inconsistencies across browsers
        if (this._isVertical && Math.floor(+bar.attr("y")) >= Math.floor(scaledBaseline)) {
          entity.position.y += +bar.attr("height");
        } else if (!this._isVertical && Math.floor(+bar.attr("x")) < Math.floor(scaledBaseline)) {
          entity.position.x -= +bar.attr("width");
        }

<<<<<<< HEAD
        if (isVertical) {
          plotData.pixelPoints[index].x = +bar.attr("x") + +bar.attr("width") / 2;
        } else {
          plotData.pixelPoints[index].y = +bar.attr("y") + +bar.attr("height") / 2;
=======
        if (this._isVertical) {
          entity.position.x = +bar.attr("x") + +bar.attr("width") * this._barAlignmentFactor;
        } else {
          entity.position.y = +bar.attr("y") + +bar.attr("height") * this._barAlignmentFactor;
>>>>>>> 0ebfb823
        }
      });
      return entities;
    }

    protected _pixelPoint(datum: any, index: number, dataset: Dataset) {
      var attrToProjector = this._generateAttrToProjector();
      var rectX = attrToProjector["x"](datum, index, dataset);
      var rectY = attrToProjector["y"](datum, index, dataset);
      var rectWidth = attrToProjector["width"](datum, index, dataset);
      var rectHeight = attrToProjector["height"](datum, index, dataset);
      var x = this._isVertical ? rectX + rectWidth / 2 : rectX + rectWidth;
      var y = this._isVertical ? rectY : rectY + rectHeight / 2;
      return { x: x, y: y };
    }

    protected _getDataToDraw() {
      var datasets: D3.Map<any[]> = d3.map();
      var attrToProjector = this._generateAttrToProjector();
      this._datasetKeysInOrder.forEach((key: string) => {
        var dataset = this._key2PlotDatasetKey.get(key).dataset;
        var data = dataset.data().filter((d, i) => Utils.Methods.isValidNumber(attrToProjector["x"](d, i, dataset)) &&
                                                   Utils.Methods.isValidNumber(attrToProjector["y"](d, i, dataset)) &&
                                                   Utils.Methods.isValidNumber(attrToProjector["width"](d, i, dataset)) &&
                                                   Utils.Methods.isValidNumber(attrToProjector["height"](d, i, dataset)));
        datasets.set(key, data);
      });
      return datasets;
    }
  }
}
}<|MERGE_RESOLUTION|>--- conflicted
+++ resolved
@@ -117,33 +117,9 @@
     }
 
     /**
-<<<<<<< HEAD
      * Get whether bar labels are enabled.
      *
      * @returns {boolean} Whether bars should display labels or not.
-=======
-     * Sets the bar alignment relative to the independent axis.
-     * A vertical Bar Plot supports "left", "center", "right"
-     * A horizontal Bar Plot supports "top", "center", "bottom"
-     *
-     * @param {string} alignment The desired alignment.
-     * @returns {Bar} The calling Bar.
-     */
-    public barAlignment(alignment: string) {
-      var alignmentLC = alignment.toLowerCase();
-      var align2factor = (<typeof Bar> this.constructor)._BarAlignmentToFactor;
-      if (align2factor[alignmentLC] === undefined) {
-        throw new Error("unsupported bar alignment");
-      }
-      this._barAlignmentFactor = align2factor[alignmentLC];
-
-      this.render();
-      return this;
-    }
-
-    /**
-     * Gets whether labels are enabled.
->>>>>>> 0ebfb823
      */
     public labelsEnabled(): boolean;
     /**
@@ -528,16 +504,8 @@
       }
       var entities = super.entities(datasets);
       var scaledBaseline = (<Scale<any, any>> (this._isVertical ? this.y().scale : this.x().scale)).scale(this.baseline());
-<<<<<<< HEAD
-      var isVertical = this._isVertical;
-
-      plotData.selection.each(function (datum, index) {
-        var bar = d3.select(this);
-
-=======
       entities.forEach((entity) => {
         var bar = entity.selection;
->>>>>>> 0ebfb823
         // Using floored pixel values to account for pixel accuracy inconsistencies across browsers
         if (this._isVertical && Math.floor(+bar.attr("y")) >= Math.floor(scaledBaseline)) {
           entity.position.y += +bar.attr("height");
@@ -545,17 +513,10 @@
           entity.position.x -= +bar.attr("width");
         }
 
-<<<<<<< HEAD
-        if (isVertical) {
-          plotData.pixelPoints[index].x = +bar.attr("x") + +bar.attr("width") / 2;
+        if (this._isVertical) {
+          entity.position.x = +bar.attr("x") + +bar.attr("width") / 2;
         } else {
-          plotData.pixelPoints[index].y = +bar.attr("y") + +bar.attr("height") / 2;
-=======
-        if (this._isVertical) {
-          entity.position.x = +bar.attr("x") + +bar.attr("width") * this._barAlignmentFactor;
-        } else {
-          entity.position.y = +bar.attr("y") + +bar.attr("height") * this._barAlignmentFactor;
->>>>>>> 0ebfb823
+          entity.position.y = +bar.attr("y") + +bar.attr("height") / 2;
         }
       });
       return entities;
