--- conflicted
+++ resolved
@@ -3,8 +3,6 @@
 module Plottable {
 export module Plots {
   export class Line<X> extends XYPlot<X, number> {
-
-    public static SELECTION_CLASS = "line";
 
     /**
      * Constructs a LinePlot.
@@ -23,9 +21,6 @@
 
       this.attr("stroke", new Scales.Color().range()[0]);
       this.attr("stroke-width", "2px");
-      this.attr("vector-effect", "non-scaling-stroke");
-      this.attr("fill", "none");
-      this.attr("class", Line.SELECTION_CLASS);
     }
 
     protected _getDrawer(dataset: Dataset) {
@@ -48,26 +43,7 @@
       var drawSteps: Drawers.DrawStep[] = [];
       if (this._dataChanged && this._animate) {
         var attrToProjector = this._generateAttrToProjector();
-<<<<<<< HEAD
-        var xProjector = Plot._scaledAccessor(this.x());
-        var yProjector = Plot._scaledAccessor(this.y());
-
-        var definedProjector = (d: any, i: number, dataset: Dataset) => {
-          var positionX = xProjector(d, i, dataset);
-          var positionY = yProjector(d, i, dataset);
-          return positionX != null && positionX === positionX &&
-                 positionY != null && positionY === positionY;
-        };
-
-        attrToProjector["d"] = (datum: any, index: number, dataset: Dataset) => {
-          return d3.svg.line()
-                       .x((innerDatum, innerIndex) => xProjector(innerDatum, innerIndex, dataset))
-                       .y((innerDatum, innerIndex) => this._getResetYFunction()(innerDatum, innerIndex, dataset))
-                       .defined((innerDatum, innerIndex) => definedProjector(innerDatum, innerIndex, dataset))(datum, index);
-        };
-=======
         attrToProjector["d"] = this._constructLineProjector(Plot._scaledAccessor(this.x()), this._getResetYFunction());
->>>>>>> 6675ddbd
         drawSteps.push({attrToProjector: attrToProjector, animator: this._getAnimator("reset")});
       }
 
@@ -178,20 +154,6 @@
 
     protected _propertyProjectors(): AttributeToProjector {
       var propertyToProjectors = super._propertyProjectors();
-<<<<<<< HEAD
-
-      var xProjector = Plot._scaledAccessor(this.x());
-      var yProjector = Plot._scaledAccessor(this.y());
-
-      var definedProjector = (d: any, i: number, dataset: Dataset) => {
-        var positionX = xProjector(d, i, dataset);
-        var positionY = yProjector(d, i, dataset);
-        return positionX != null && positionX === positionX &&
-               positionY != null && positionY === positionY;
-      };
-
-      propertyToProjectors["d"] = (datum: any, index: number, dataset: Dataset) => {
-=======
       propertyToProjectors["d"] = this._constructLineProjector(Plot._scaledAccessor(this.x()), Plot._scaledAccessor(this.y()));
       return propertyToProjectors;
     }
@@ -204,16 +166,11 @@
                positionY != null && positionY === positionY;
       };
       return (datum: any, index: number, dataset: Dataset) => {
->>>>>>> 6675ddbd
         return d3.svg.line()
                      .x((innerDatum, innerIndex) => xProjector(innerDatum, innerIndex, dataset))
                      .y((innerDatum, innerIndex) => yProjector(innerDatum, innerIndex, dataset))
                      .defined((innerDatum, innerIndex) => definedProjector(innerDatum, innerIndex, dataset))(datum, index);
       };
-<<<<<<< HEAD
-      return propertyToProjectors;
-=======
->>>>>>> 6675ddbd
     }
   }
 }
