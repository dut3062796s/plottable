///<reference path="../../reference.ts" />

module Plottable {
export module Plot {
  export class StackedBar<X,Y> extends AbstractBarPlot<X, Y> {
    public _baselineValue: number;
    public _baseline: D3.Selection;
    public _barAlignmentFactor: number;

    /**
     * Constructs a StackedBar plot.
     * A StackedBarPlot is a plot that plots several bar plots stacking on top of each
     * other.
     * @constructor
     * @param {Scale} xScale the x scale of the plot.
     * @param {Scale} yScale the y scale of the plot.
     * @param {boolean} isVertical if the plot if vertical.
     */
    constructor(xScale?: Scale.AbstractScale<X,number>, yScale?: Scale.AbstractScale<Y,number>, isVertical = true) {
      this._isVertical = isVertical; // Has to be set before super()
      this._baselineValue = 0;
      super(xScale, yScale);
      this.classed("bar-plot", true);
      this.project("fill", () => Core.Colors.INDIGO);
      this.baseline(this._baselineValue);
      this._isVertical = isVertical;
    }

    public _getAnimator(key: string): Animator.PlotAnimator {
      if(this._animate && this._animateOnNextRender) {
        var primaryScale: Scale.AbstractScale<any,number> = this._isVertical ? this._yScale : this._xScale;
        var scaledBaseline = primaryScale.scale(this._baselineValue);
        return new Animator.MovingRect(scaledBaseline, this._isVertical);
      } else {
        return new Animator.Null();
      }
    }

    public _generateAttrToProjector() {
      var attrToProjector = AbstractBarPlot.prototype._generateAttrToProjector.apply(this);

      var primaryAttr = this._isVertical ? "y" : "x";
      var primaryScale: Scale.AbstractScale<any,number> = this._isVertical ? this._yScale : this._xScale;
      var primaryAccessor = this._projectors[primaryAttr].accessor;
      var getStart = (d: any) => primaryScale.scale(d["_PLOTTABLE_PROTECTED_FIELD_STACK_OFFSET"]);
      var getEnd = (d: any) => primaryScale.scale(+primaryAccessor(d) + d["_PLOTTABLE_PROTECTED_FIELD_STACK_OFFSET"]);

      var heightF = (d: any) => Math.abs(getEnd(d) - getStart(d));
      var widthF = attrToProjector["width"];
      attrToProjector["height"] = this._isVertical ? heightF : widthF;
      attrToProjector["width"] = this._isVertical ? widthF : heightF;

      var attrFunction = (d: any) => +primaryAccessor(d) < 0 ? getStart(d) : getEnd(d);
      attrToProjector[primaryAttr] = (d: any) => this._isVertical ? attrFunction(d) : attrFunction(d) - heightF(d);
      return attrToProjector;
    }

    public project(attrToSet: string, accessor: any, scale?: Scale.AbstractScale<any, any>) {
      super.project(attrToSet, accessor, scale);
      AbstractStacked.prototype.project.apply(this, [attrToSet, accessor, scale]);
      return this;
    }

    public _onDatasetUpdate() {
      super._onDatasetUpdate();
      AbstractStacked.prototype._onDatasetUpdate.apply(this);
      return this;
    }

    //===== Stack logic from AbstractStackedPlot =====
    public _updateStackOffsets() {
      AbstractStacked.prototype._updateStackOffsets.call(this);
    }

    public _updateStackExtents() {
      AbstractStacked.prototype._updateStackExtents.call(this);
    }

    public _stack(dataArray: D3.Map<StackedDatum>[]): D3.Map<StackedDatum>[] {
      return AbstractStacked.prototype._stack.call(this, dataArray);
    }

    public _setDatasetStackOffsets(positiveDataMapArray: D3.Map<StackedDatum>[], negativeDataMapArray: D3.Map<StackedDatum>[]) {
      AbstractStacked.prototype._setDatasetStackOffsets.call(this, positiveDataMapArray, negativeDataMapArray);
    }

    public _getDomainKeys() {
      return AbstractStacked.prototype._getDomainKeys.call(this);
    }

    public _generateDefaultMapArray(): D3.Map<StackedDatum>[] {
      return AbstractStacked.prototype._generateDefaultMapArray.call(this);
    }

    public _updateScaleExtents() {
      AbstractStacked.prototype._updateScaleExtents.call(this);
    }

    public _keyAccessor(): AppliedAccessor {
      return AbstractStacked.prototype._keyAccessor.call(this);
    }

    public _valueAccessor(): AppliedAccessor {
      return AbstractStacked.prototype._valueAccessor.call(this);
    }
<<<<<<< HEAD

    public _getMinimumDataWidth() {
      return AbstractBarPlot.prototype._getMinimumDataWidth.apply(this);
    }

    public _getBarPixelWidth() {
      return AbstractBarPlot.prototype._getBarPixelWidth.apply(this);
    }
=======
    //===== /Stack logic =====
>>>>>>> 10932f37
  }
}
}<|MERGE_RESOLUTION|>--- conflicted
+++ resolved
@@ -103,7 +103,7 @@
     public _valueAccessor(): AppliedAccessor {
       return AbstractStacked.prototype._valueAccessor.call(this);
     }
-<<<<<<< HEAD
+    //===== /Stack logic =====
 
     public _getMinimumDataWidth() {
       return AbstractBarPlot.prototype._getMinimumDataWidth.apply(this);
@@ -112,9 +112,6 @@
     public _getBarPixelWidth() {
       return AbstractBarPlot.prototype._getBarPixelWidth.apply(this);
     }
-=======
-    //===== /Stack logic =====
->>>>>>> 10932f37
   }
 }
 }