///<reference path="../../reference.ts" />

module Plottable {
export module Plots {
  export class StackedBar<X, Y> extends Bar<X, Y> {
    private _stackOffsets: Utils.Map<Dataset, D3.Map<number>>;
    private _stackedExtent: number[];

    /**
     * Constructs a StackedBar plot.
     * A StackedBarPlot is a plot that plots several bar plots stacking on top of each
     * other.
     * @constructor
     * @param {Scale} xScale the x scale of the plot.
     * @param {Scale} yScale the y scale of the plot.
     */
<<<<<<< HEAD
    constructor(xScale?: Scale<X, number>, yScale?: Scale<Y, number>) {
      super(xScale, yScale);
=======
    constructor(xScale?: Scale<X, number>, yScale?: Scale<Y, number>, isVertical = true) {
      super(xScale, yScale, isVertical);
      this._stackOffsets = new Utils.Map<Dataset, D3.Map<number>>();
      this._stackedExtent = [];
>>>>>>> e31ceb1c
    }

    protected _getAnimator(key: string): Animators.PlotAnimator {
      if (this._animate && this._animateOnNextRender) {
        if (this.animator(key)) {
          return this.animator(key);
        } else if (key === "stacked-bar") {
          var primaryScale: Scale<any, number> = this._isVertical ? this.y().scale : this.x().scale;
          var scaledBaseline = primaryScale.scale(this.baseline());
          return new Animators.MovingRect(scaledBaseline, this._isVertical);
        }
      }

      return new Animators.Null();
    }

    public x(x?: number | Accessor<number> | X | Accessor<X>, xScale?: Scale<X, number>): any {
      if (x == null) {
        return super.x();
      }
      if (xScale == null) {
        super.x(<number | Accessor<number>> x);
      } else {
        super.x(<X | Accessor<X>> x, xScale);
      }

      this._updateStackExtentsAndOffsets();
      return this;
    }

    public y(y?: number | Accessor<number> | Y | Accessor<Y>, yScale?: Scale<Y, number>): any {
      if (y == null) {
        return super.y();
      }
      if (yScale == null) {
        super.y(<number | Accessor<number>> y);
      } else {
        super.y(<Y | Accessor<Y>> y, yScale);
      }

      this._updateStackExtentsAndOffsets();
      return this;
    }

    protected _generateAttrToProjector() {
      var attrToProjector = super._generateAttrToProjector();

      var valueAttr = this._isVertical ? "y" : "x";
      var keyAttr = this._isVertical ? "x" : "y";
      var primaryScale: Scale<any, number> = this._isVertical ? this.y().scale : this.x().scale;
      var primaryAccessor = this._propertyBindings.get(valueAttr).accessor;
      var keyAccessor = this._propertyBindings.get(keyAttr).accessor;
      var getStart = (d: any, i: number, dataset: Dataset) =>
        primaryScale.scale(this._stackOffsets.get(dataset).get(keyAccessor(d, i, dataset)));
      var getEnd = (d: any, i: number, dataset: Dataset) =>
        primaryScale.scale(+primaryAccessor(d, i, dataset) + this._stackOffsets.get(dataset).get(keyAccessor(d, i, dataset)));

      var heightF = (d: any, i: number, dataset: Dataset) => {
        return Math.abs(getEnd(d, i, dataset) - getStart(d, i, dataset));
      };

      var attrFunction = (d: any, i: number, dataset: Dataset) =>
        +primaryAccessor(d, i, dataset) < 0 ? getStart(d, i, dataset) : getEnd(d, i, dataset);
      attrToProjector[valueAttr] = (d: any, i: number, dataset: Dataset) =>
        this._isVertical ? attrFunction(d, i, dataset) : attrFunction(d, i, dataset) - heightF(d, i, dataset);

      return attrToProjector;
    }

    protected _generateDrawSteps(): Drawers.DrawStep[] {
      return [{attrToProjector: this._generateAttrToProjector(), animator: this._getAnimator("stacked-bar")}];
    }

    protected _onDatasetUpdate() {
      this._updateStackExtentsAndOffsets();
      super._onDatasetUpdate();
      return this;
    }

    protected _updateExtentsForProperty(property: string) {
      super._updateExtentsForProperty(property);
      if ((property === "x" || property === "y") && this._projectorsReady()) {
        this._updateStackExtentsAndOffsets();
      }
    }

    protected _extentsForProperty(attr: string) {
      var primaryAttr = this._isVertical ? "y" : "x";
      if (attr === primaryAttr) {
        return [this._stackedExtent];
      } else {
        return super._extentsForProperty(attr);
      }
    }

    private _updateStackExtentsAndOffsets() {
      if (!this._projectorsReady()) {
        return;
      }

      var orientation = this._isVertical ? "vertical" : "horizontal";
      var keyAccessor = StackedPlotUtils.keyAccessor(this, orientation);
      var valueAccessor = StackedPlotUtils.valueAccessor(this, orientation);

      var datasetKeys = this._datasetKeysInOrder;
      var keyToPlotDatasetKey = this._key2PlotDatasetKey;
      var filter = this._filterForProperty(this._isVertical ? "y" : "x");

      var stackOffsets = StackedPlotUtils.computeStackOffsets.call(this, keyAccessor, valueAccessor, datasetKeys, keyToPlotDatasetKey);

      for (var datasetKey in stackOffsets) {
        if (!stackOffsets.hasOwnProperty(datasetKey)) {
          continue;
        }
        this._stackOffsets.set(keyToPlotDatasetKey.get(datasetKey).dataset, stackOffsets[datasetKey]);
      }

      this._stackedExtent = StackedPlotUtils.computeStackExtents(keyAccessor, valueAccessor, this.datasets(), this._stackOffsets, filter);
    }
  }
}
}<|MERGE_RESOLUTION|>--- conflicted
+++ resolved
@@ -14,15 +14,10 @@
      * @param {Scale} xScale the x scale of the plot.
      * @param {Scale} yScale the y scale of the plot.
      */
-<<<<<<< HEAD
     constructor(xScale?: Scale<X, number>, yScale?: Scale<Y, number>) {
       super(xScale, yScale);
-=======
-    constructor(xScale?: Scale<X, number>, yScale?: Scale<Y, number>, isVertical = true) {
-      super(xScale, yScale, isVertical);
       this._stackOffsets = new Utils.Map<Dataset, D3.Map<number>>();
       this._stackedExtent = [];
->>>>>>> e31ceb1c
     }
 
     protected _getAnimator(key: string): Animators.PlotAnimator {
