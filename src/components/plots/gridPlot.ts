--- conflicted
+++ resolved
@@ -18,10 +18,6 @@
      * grid, and the datum can control what color it is.
      *
      * @constructor
-<<<<<<< HEAD
-=======
-     * @param {DatasetInterface | any} dataset The dataset to render.
->>>>>>> 6e9904f6
      * @param {Scale.Ordinal} xScale The x scale to use.
      * @param {Scale.Ordinal} yScale The y scale to use.
      * @param {Scale.Color|Scale.InterpolatedColor} colorScale The color scale
