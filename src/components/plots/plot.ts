--- conflicted
+++ resolved
@@ -539,8 +539,7 @@
       scale._autoDomainIfAutomaticMode();
     }
 
-<<<<<<< HEAD
-    protected _generatePropertyToProjectors(): AttributeToProjector {
+    protected _propertyProjectors(): AttributeToProjector {
       return {};
     }
 
@@ -548,15 +547,6 @@
       return binding.scale == null ?
                binding.accessor :
                (d: any, i: number, ds: Dataset) => binding.scale.scale(binding.accessor(d, i, ds));
-=======
-    protected _propertyProjectors(): AttributeToProjector {
-      var attrToProjector: AttributeToProjector = {};
-      this._propertyBindings.forEach((key, binding) => {
-        var scaledAccessor = (d: any, i: number, dataset: Dataset) => binding.scale.scale(binding.accessor(d, i, dataset));
-        attrToProjector[key] = binding.scale == null ? binding.accessor : scaledAccessor;
-      });
-      return attrToProjector;
->>>>>>> 73bcccf7
     }
   }
 }