--- conflicted
+++ resolved
@@ -8,16 +8,11 @@
     public _datasetKeysInOrder: string[];
 
     public _renderArea: D3.Selection;
-    public _projectors: { [attrToSet: string]: _IProjector; } = {};
+    public _projectors: { [attrToSet: string]: _Projector; } = {};
 
     public _animate: boolean = false;
     public _animators: Animator.PlotAnimatorMap = {};
     public _ANIMATION_DURATION = 250; // milliseconds
-<<<<<<< HEAD
-
-=======
-    public _projectors: { [attrToSet: string]: _Projector; } = {};
->>>>>>> 6e9904f6
     private animateOnNextRender = true;
     private nextSeriesIndex: number;
 
@@ -115,7 +110,7 @@
       return new Abstract._Drawer(key);
     }
 
-    public _getAnimator(drawer: Abstract._Drawer, index: number): Animator.IPlotAnimator {
+    public _getAnimator(drawer: Abstract._Drawer, index: number): Animator.PlotAnimator {
       return new Animator.Null();
     }
 
