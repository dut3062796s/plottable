///<reference path="../../reference.ts" />

module Plottable {

  export module Plots {

    export type Entity = {
      datum: any;
      index: number;
      dataset: Dataset;
      position: Point;
      selection: d3.Selection<any>;
      plot: Plot;
    }

    export interface AccessorScaleBinding<D, R> {
      accessor: Accessor<any>;
      scale?: Scale<D, R>;
    }

    export module Animator {
      export var MAIN = "main";
      export var RESET = "reset";
    }
  }

  export class Plot extends Component {
    protected _dataChanged = false;
    protected _datasetToDrawer: Utils.Map<Dataset, Drawer>;

<<<<<<< HEAD
    protected _renderArea: D3.Selection;
    protected _attrBindings: D3.Map<Plots.AccessorScaleBinding<any, any>>;
    protected _attrExtents: D3.Map<any[]>;
=======
    protected _renderArea: d3.Selection<void>;
    protected _attrBindings: d3.Map<_Projection>;
    protected _attrExtents: d3.Map<any[]>;
>>>>>>> ed7cb85a
    private _extentsProvider: Scales.ExtentsProvider<any>;

    protected _animate: boolean = false;
    private _animators: {[animator: string]: Animators.Plot} = {};

    protected _animateOnNextRender = true;
    private _renderCallback: ScaleCallback<Scale<any, any>>;
    private _onDatasetUpdateCallback: DatasetCallback;

    protected _propertyExtents: d3.Map<any[]>;
    protected _propertyBindings: d3.Map<Plots.AccessorScaleBinding<any, any>>;

    /**
     * @constructor
     */
    constructor() {
      super();
      this._clipPathEnabled = true;
      this.classed("plot", true);
      this._datasetToDrawer = new Utils.Map<Dataset, Drawer>();
      this._attrBindings = d3.map<_Projection>();
      this._attrExtents = d3.map<any[]>();
      this._extentsProvider = (scale: Scale<any, any>) => this._extentsForScale(scale);
      this._renderCallback = (scale) => this.render();
      this._onDatasetUpdateCallback = () => this._onDatasetUpdate();
      this._propertyBindings = d3.map<Plots.AccessorScaleBinding<any, any>>();
      this._propertyExtents = d3.map<any[]>();
      this._animators[Plots.Animator.MAIN] = new Animators.Base();
      this._animators[Plots.Animator.RESET] = new Animators.Null();
    }

    public anchor(selection: d3.Selection<void>) {
      super.anchor(selection);
      this._animateOnNextRender = true;
      this._dataChanged = true;
      this._updateExtents();
      return this;
    }

    protected _setup() {
      super._setup();
      this._renderArea = this._content.append("g").classed("render-area", true);
      this.datasets().forEach((dataset) => this._setupDatasetNodes(dataset));
    }

    public destroy() {
      super.destroy();
      this._scales().forEach((scale) => scale.offUpdate(this._renderCallback));
      this.datasets().forEach((dataset) => this.removeDataset(dataset));
    }

    /**
     * Adds a Dataset to the Plot.
     *
     * @param {Dataset} dataset
     * @returns {Plot} The calling Plot.
     */
    public addDataset(dataset: Dataset) {
      if (this.datasets().indexOf(dataset) > -1) {
        this.removeDataset(dataset);
      };
      var drawer = this._getDrawer(dataset);
      this._datasetToDrawer.set(dataset, drawer);

      if (this._isSetup) {
        this._setupDatasetNodes(dataset);
      }

      dataset.onUpdate(this._onDatasetUpdateCallback);
      this._onDatasetUpdate();
      return this;
    }

    protected _setupDatasetNodes(dataset: Dataset) {
      var drawer = this._datasetToDrawer.get(dataset);
      drawer.setup(this._renderArea.append("g"));
    }

    protected _getDrawer(dataset: Dataset): Drawer {
      return new Drawer(dataset);
    }

    protected _getAnimator(key: string): Animators.Plot {
      if (this._animate && this._animateOnNextRender) {
        return this._animators[key] || new Animators.Null();
      } else {
        return new Animators.Null();
      }
    }

    protected _onDatasetUpdate() {
      this._updateExtents();
      this._animateOnNextRender = true;
      this._dataChanged = true;
      this.render();
    }

    /**
     * Gets the AccessorScaleBinding for a particular attribute.
     *
     * @param {string} attr
     */
    public attr<A>(attr: string): Plots.AccessorScaleBinding<A, number | string>;
    /**
     * Sets a particular attribute to a constant value or the result of an Accessor.
     *
     * @param {string} attr
     * @param {number|string|Accessor<number>|Accessor<string>} attrValue
     * @returns {Plot} The calling Plot.
     */
    public attr(attr: string, attrValue: number | string | Accessor<number> | Accessor<string>): Plot;
    /**
     * Sets a particular attribute to a scaled constant value or scaled result of an Accessor.
     * The provided Scale will account for the attribute values when autoDomain()-ing.
     *
     * @param {string} attr
     * @param {A|Accessor<A>} attrValue
     * @param {Scale<A, number | string>} scale The Scale used to scale the attrValue.
     * @returns {Plot} The calling Plot.
     */
    public attr<A>(attr: string, attrValue: A | Accessor<A>, scale: Scale<A, number | string>): Plot;
    public attr<A>(attr: string, attrValue?: number | string | Accessor<number> | Accessor<string> | A | Accessor<A>,
                   scale?: Scale<A, number | string>): any {
      if (attrValue == null) {
        return this._attrBindings.get(attr);
      }
      this._bindAttr(attr, attrValue, scale);
      this.render(); // queue a re-render upon changing projector
      return this;
    }

    protected _bindProperty(property: string, value: any, scale: Scale<any, any>) {
      this._bind(property, value, scale, this._propertyBindings, this._propertyExtents);
      this._updateExtentsForProperty(property);
    }

    private _bindAttr(attr: string, value: any, scale: Scale<any, any>) {
      this._bind(attr, value, scale, this._attrBindings, this._attrExtents);
      this._updateExtentsForAttr(attr);
    }

    private _bind(key: string, value: any, scale: Scale<any, any>,
                      bindings: d3.Map<Plots.AccessorScaleBinding<any, any>>, extents: d3.Map<any[]>) {
      var binding = bindings.get(key);
      var oldScale = binding != null ? binding.scale : null;

      if (oldScale != null) {
        this._uninstallScaleForKey(oldScale, key);
      }
      if (scale != null) {
        this._installScaleForKey(scale, key);
      }

      bindings.set(key, { accessor: d3.functor(value), scale: scale });
    }

    protected _generateAttrToProjector(): AttributeToProjector {
      var h: AttributeToProjector = {};
      this._attrBindings.forEach((attr, binding) => {
        var accessor = binding.accessor;
        var scale = binding.scale;
        var fn = scale ? (d: any, i: number, dataset: Dataset) => scale.scale(accessor(d, i, dataset)) : accessor;
        h[attr] = fn;
      });
      var propertyProjectors = this._propertyProjectors();
      Object.keys(propertyProjectors).forEach((key) => {
        if (h[key] == null) {
          h[key] = propertyProjectors[key];
        }
      });
      return h;
    }

    public renderImmediately() {
      if (this._isAnchored) {
        this._paint();
        this._dataChanged = false;
        this._animateOnNextRender = false;
      }
      return this;
    }

    /**
     * Enables or disables animation.
     */
    public animate(enabled: boolean) {
      this._animate = enabled;
      return this;
    }

    public detach() {
      super.detach();
      // make the domain resize
      this._updateExtents();
      return this;
    }

    /**
     * @returns {Scale[]} A unique array of all scales currently used by the Plot.
     */
    private _scales() {
      var scales: Scale<any, any>[] = [];
      this._attrBindings.forEach((attr, binding) => {
        var scale = binding.scale;
        if (scale != null && scales.indexOf(scale) === -1) {
          scales.push(scale);
        }
      });
      this._propertyBindings.forEach((property, binding) => {
        var scale = binding.scale;
        if (scale != null && scales.indexOf(scale) === -1) {
          scales.push(scale);
        }
      });
      return scales;
    }

    /**
     * Updates the extents associated with each attribute, then autodomains all scales the Plot uses.
     */
    protected _updateExtents() {
      this._attrBindings.forEach((attr) => this._updateExtentsForAttr(attr));
      this._propertyExtents.forEach((property) => this._updateExtentsForProperty(property));
      this._scales().forEach((scale) => scale.addExtentsProvider(this._extentsProvider));
    }

    private _updateExtentsForAttr(attr: string) {
      // Filters should never be applied to attributes
      this._updateExtentsForKey(attr, this._attrBindings, this._attrExtents, null);
    }

    protected _updateExtentsForProperty(property: string) {
      this._updateExtentsForKey(property, this._propertyBindings, this._propertyExtents, this._filterForProperty(property));
    }

    protected _filterForProperty(property: string): Accessor<boolean> {
      return null;
    }

    private _updateExtentsForKey(key: string, bindings: d3.Map<Plots.AccessorScaleBinding<any, any>>,
        extents: d3.Map<any[]>, filter: Accessor<boolean>) {
      var accScaleBinding = bindings.get(key);
      if (accScaleBinding.accessor == null) { return; }
      extents.set(key, this.datasets().map((dataset) => this._computeExtent(dataset, accScaleBinding, filter)));
    }

    private _computeExtent(dataset: Dataset, accScaleBinding: Plots.AccessorScaleBinding<any, any>, filter: Accessor<boolean>): any[] {
      var accessor = accScaleBinding.accessor;
      var scale = accScaleBinding.scale;

      if (scale == null) {
        return [];
      }

      var data = dataset.data();
      if (filter != null) {
        data = data.filter((d, i) => filter(d, i, dataset));
      }
      var appliedAccessor = (d: any, i: number) => accessor(d, i, dataset);
      var mappedData = data.map(appliedAccessor);

      return scale.extentOfValues(mappedData);
    }

    /**
     * Override in subclass to add special extents, such as included values
     */
    protected _extentsForProperty(property: string) {
      return this._propertyExtents.get(property);
    }

    private _extentsForScale<D>(scale: Scale<D, any>): D[][] {
      if (!this._isAnchored) {
        return [];
      }
      var allSetsOfExtents: D[][][] = [];
      this._attrBindings.forEach((attr, binding) => {
        if (binding.scale === scale) {
          var extents = this._attrExtents.get(attr);
          if (extents != null) {
            allSetsOfExtents.push(extents);
          }
        }
      });

      this._propertyBindings.forEach((property, binding) => {
        if (binding.scale === scale) {
          var extents = this._extentsForProperty(property);
          if (extents != null) {
            allSetsOfExtents.push(extents);
          }
        }
      });

      return d3.merge(allSetsOfExtents);
    }

    /**
     * Get the Animator associated with the specified Animator key.
     *
     * @return {Animators.Plot}
     */
    public animator(animatorKey: string): Animators.Plot;
    /**
     * Set the Animator associated with the specified Animator key.
     *
     * @param {string} animatorKey
     * @param {Animators.Plot} animator
     * @returns {Plot} The calling Plot.
     */
    public animator(animatorKey: string, animator: Animators.Plot): Plot;
    public animator(animatorKey: string, animator?: Animators.Plot): any {
      if (animator === undefined) {
        return this._animators[animatorKey];
      } else {
        this._animators[animatorKey] = animator;
        return this;
      }
    }

    /**
     * Removes a Dataset from the Plot.
     *
     * @param {Dataset} dataset
     * @returns {Plot} The calling Plot.
     */
    public removeDataset(dataset: Dataset): Plot {
      if (this.datasets().indexOf(dataset) > -1) {
        this._removeDatasetNodes(dataset);
        dataset.offUpdate(this._onDatasetUpdateCallback);
        this._datasetToDrawer.delete(dataset);
        this._onDatasetUpdate();
      }
      return this;
    }

    protected _removeDatasetNodes(dataset: Dataset) {
      var drawer = this._datasetToDrawer.get(dataset);
      drawer.remove();
    }

    public datasets(): Dataset[];
    public datasets(datasets: Dataset[]): Plot;
    public datasets(datasets?: Dataset[]): any {
      var currentDatasets: Dataset[] = [];
      this._datasetToDrawer.forEach((drawer, dataset) => currentDatasets.push(dataset));
      if (datasets == null) {
        return currentDatasets;
      }
      currentDatasets.forEach((dataset) => this.removeDataset(dataset));
      datasets.forEach((dataset) => this.addDataset(dataset));
      return this;
    }

    protected _getDrawersInOrder(): Drawer[] {
      return this.datasets().map((dataset) => this._datasetToDrawer.get(dataset));
    }

    protected _generateDrawSteps(): Drawers.DrawStep[] {
      return [{attrToProjector: this._generateAttrToProjector(), animator: new Animators.Null()}];
    }

    protected _additionalPaint(time: number) {
      // no-op
    }

    protected _getDataToDraw() {
      var dataToDraw: Utils.Map<Dataset, any[]> = new Utils.Map<Dataset, any[]>();
      this.datasets().forEach((dataset) => dataToDraw.set(dataset, dataset.data()));
      return dataToDraw;
    }

    private _paint() {
      var drawSteps = this._generateDrawSteps();
      var dataToDraw = this._getDataToDraw();
      var drawers = this._getDrawersInOrder();

      var times = this.datasets().map((ds, i) =>
        drawers[i].draw(
          dataToDraw.get(ds),
          drawSteps
        ));
      var maxTime = Utils.Methods.max(times, 0);
      this._additionalPaint(maxTime);
    }

    /**
     * Retrieves Selections of this Plot for the specified Datasets.
     *
     * @param {Dataset[]} [datasets] The Datasets to retrieve the Selections for.
     *   If not provided, Selections will be retrieved for all Datasets on the Plot.
     * @returns {d3.Selection}
     */
    public getAllSelections(datasets = this.datasets()): d3.Selection<any> {
      var allSelections: Element[] = [];

      datasets.forEach((dataset) => {
        var drawer = this._datasetToDrawer.get(dataset);
        if (drawer == null) { return; }
        drawer._getRenderArea().selectAll(drawer._getSelector()).each(function() {
          allSelections.push(this);
        });
      });

      return d3.selectAll(allSelections);
    }

    /**
     * Gets the Entities associated with the specified Datasets.
     *
     * @param {dataset[]} datasets The Datasets to retrieve the Entities for.
     *   If not provided, returns defaults to all Datasets on the Plot.
     * @return {Plots.Entity[]}
     */
    public entities(datasets = this.datasets()): Plots.Entity[] {
      var entities: Plots.Entity[] = [];
      datasets.forEach((dataset) => {
        var drawer = this._datasetToDrawer.get(dataset);
        dataset.data().forEach((datum: any, index: number) => {
          var position = this._pixelPoint(datum, index, dataset);
          if (position.x !== position.x || position.y !== position.y) {
            return;
          }
          entities.push({
            datum: datum,
            index: index,
            dataset: dataset,
            position: position,
            selection: drawer._getSelection(index),
            plot: this
          });
        });
      });
      return entities;
    }

    /**
     * Returns the Entity nearest to the query point by the Euclidian norm, or undefined if no Entity can be found.
     *
     * @param {Point} queryPoint
     * @returns {Plots.Entity} The nearest Entity, or undefined if no Entity can be found.
     */
    public entityNearest(queryPoint: Point): Plots.Entity {
      var closestDistanceSquared = Infinity;
      var closest: Plots.Entity;
      this.entities().forEach((entity) => {
        if (!this._isVisibleOnPlot(entity.datum, entity.position, entity.selection)) {
          return;
        }

        var distanceSquared = Utils.Methods.distanceSquared(entity.position, queryPoint);
        if (distanceSquared < closestDistanceSquared) {
          closestDistanceSquared = distanceSquared;
          closest = entity;
        }
      });

      return closest;
    }

    protected _isVisibleOnPlot(datum: any, pixelPoint: Point, selection: d3.Selection<void>): boolean {
      return !(pixelPoint.x < 0 || pixelPoint.y < 0 ||
        pixelPoint.x > this.width() || pixelPoint.y > this.height());
    }

    protected _uninstallScaleForKey(scale: Scale<any, any>, key: string) {
      scale.offUpdate(this._renderCallback);
      scale.removeExtentsProvider(this._extentsProvider);
    }

    protected _installScaleForKey(scale: Scale<any, any>, key: string) {
      scale.onUpdate(this._renderCallback);
      scale.addExtentsProvider(this._extentsProvider);
    }

    protected _propertyProjectors(): AttributeToProjector {
      return {};
    }

    protected static _scaledAccessor<D, R>(binding: Plots.AccessorScaleBinding<D, R>) {
      return binding.scale == null ?
               binding.accessor :
               (d: any, i: number, ds: Dataset) => binding.scale.scale(binding.accessor(d, i, ds));
    }

    protected _pixelPoint(datum: any, index: number, dataset: Dataset): Point {
      return { x: 0, y: 0 };
    }
  }
}<|MERGE_RESOLUTION|>--- conflicted
+++ resolved
@@ -28,15 +28,9 @@
     protected _dataChanged = false;
     protected _datasetToDrawer: Utils.Map<Dataset, Drawer>;
 
-<<<<<<< HEAD
-    protected _renderArea: D3.Selection;
-    protected _attrBindings: D3.Map<Plots.AccessorScaleBinding<any, any>>;
-    protected _attrExtents: D3.Map<any[]>;
-=======
     protected _renderArea: d3.Selection<void>;
-    protected _attrBindings: d3.Map<_Projection>;
+    protected _attrBindings: d3.Map<Plots.AccessorScaleBinding<any, any>>;
     protected _attrExtents: d3.Map<any[]>;
->>>>>>> ed7cb85a
     private _extentsProvider: Scales.ExtentsProvider<any>;
 
     protected _animate: boolean = false;
@@ -57,7 +51,7 @@
       this._clipPathEnabled = true;
       this.classed("plot", true);
       this._datasetToDrawer = new Utils.Map<Dataset, Drawer>();
-      this._attrBindings = d3.map<_Projection>();
+      this._attrBindings = d3.map<Plots.AccessorScaleBinding<any, any>>();
       this._attrExtents = d3.map<any[]>();
       this._extentsProvider = (scale: Scale<any, any>) => this._extentsForScale(scale);
       this._renderCallback = (scale) => this.render();
