--- conflicted
+++ resolved
@@ -40,11 +40,7 @@
         throw new Error("InterpolatedColorLegend requires a interpolatedColorScale");
       }
       this._scale = interpolatedColorScale;
-<<<<<<< HEAD
-      this._scale.registerCoolListener(this, () => this._invalidateLayout());
-=======
-      this._scale.broadcaster.registerListener(this, () => this.redraw());
->>>>>>> 15d2c52f
+      this._scale.registerCoolListener(this, () => this.redraw());
       this._formatter = formatter;
       this._orientation = InterpolatedColorLegend._ensureOrientation(orientation);
 
