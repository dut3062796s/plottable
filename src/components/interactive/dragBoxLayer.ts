///<reference path="../../reference.ts" />

module Plottable {
export module Components {
  export module Interactive {
    type _EdgeIndicator = {
      top: boolean;
      bottom: boolean;
      left: boolean;
      right: boolean;
    }

<<<<<<< HEAD
    export class DragBoxLayer extends Components.SelectionBoxLayer {
      private _dragInteraction: Interaction.Drag;
=======
    export class DragBoxLayer extends Component.SelectionBoxLayer {
      private _dragInteraction: Interactions.Drag;
>>>>>>> 08fb4697
      private _detectionEdgeT: D3.Selection;
      private _detectionEdgeB: D3.Selection;
      private _detectionEdgeL: D3.Selection;
      private _detectionEdgeR: D3.Selection;
      private _detectionCornerTL: D3.Selection;
      private _detectionCornerTR: D3.Selection;
      private _detectionCornerBL: D3.Selection;
      private _detectionCornerBR: D3.Selection;

      private _detectionRadius = 3;
      private _resizable = false;
      protected _hasCorners = true;

      private _dragStartCallback: (b: Bounds) => any;
      private _dragCallback: (b: Bounds) => any;
      private _dragEndCallback: (b: Bounds) => any;

      constructor() {
        super();
        /*
         * Enable clipPath to hide _detectionEdge s and _detectionCorner s
         * that overlap with the edge of the DragBoxLayer. This prevents the
         * user's cursor from changing outside the DragBoxLayer, where they
         * wouldn't be able to grab the edges or corners for resizing.
         */
        this.clipPathEnabled = true;
        this.classed("drag-box-layer", true);

        this._dragInteraction = new Interactions.Drag();
        this._setUpCallbacks();
        this.registerInteraction(this._dragInteraction);
      }

      private _setUpCallbacks() {
        var resizingEdges: _EdgeIndicator;
        var topLeft: Point;
        var bottomRight: Point;
        var startedNewBox: boolean;

        this._dragInteraction.onDragStart((s: Point) => {
          resizingEdges = this._getResizingEdges(s);

          if (!this.boxVisible() ||
              (!resizingEdges.top && !resizingEdges.bottom &&
               !resizingEdges.left && !resizingEdges.right)
             ) {
            this.bounds({
              topLeft: s,
              bottomRight: s
            });
            startedNewBox = true;
          } else {
            startedNewBox = false;
          }

          this.boxVisible(true);
          var bounds = this.bounds();
          // copy points so changes to topLeft and bottomRight don't mutate bounds
          topLeft = { x: bounds.topLeft.x, y: bounds.topLeft.y };
          bottomRight = { x: bounds.bottomRight.x, y: bounds.bottomRight.y };
          if (this._dragStartCallback) {
            this._dragStartCallback(bounds);
          }
        });

        this._dragInteraction.onDrag((s: Point, e: Point) => {
          if (startedNewBox) {
            bottomRight.x = e.x;
            bottomRight.y = e.y;
          } else {
            if (resizingEdges.bottom) {
              bottomRight.y = e.y;
            } else if (resizingEdges.top) {
              topLeft.y = e.y;
            }

            if (resizingEdges.right) {
              bottomRight.x = e.x;
            } else if (resizingEdges.left) {
              topLeft.x = e.x;
            }
          }

          this.bounds({
            topLeft: topLeft,
            bottomRight: bottomRight
          });

          if (this._dragCallback) {
            this._dragCallback(this.bounds());
          }
        });

        this._dragInteraction.onDragEnd((s: Point, e: Point) => {
          if (startedNewBox && s.x === e.x && s.y === e.y) {
            this.boxVisible(false);
          }

          if (this._dragEndCallback) {
            this._dragEndCallback(this.bounds());
          }
        });
      }

      protected _setup() {
        super._setup();

        var createLine = () => this._box.append("line").style({
                                 "opacity": 0,
                                 "stroke": "pink"
                               });
        this._detectionEdgeT = createLine().classed("drag-edge-tb", true);
        this._detectionEdgeB = createLine().classed("drag-edge-tb", true);
        this._detectionEdgeL = createLine().classed("drag-edge-lr", true);
        this._detectionEdgeR = createLine().classed("drag-edge-lr", true);

        if (this._hasCorners) {
          var createCorner = () => this._box.append("circle")
                                       .style({
                                         "opacity": 0,
                                         "fill": "pink"
                                       });
          this._detectionCornerTL = createCorner().classed("drag-corner-tl", true);
          this._detectionCornerTR = createCorner().classed("drag-corner-tr", true);
          this._detectionCornerBL = createCorner().classed("drag-corner-bl", true);
          this._detectionCornerBR = createCorner().classed("drag-corner-br", true);
        }
      }

      private _getResizingEdges(p: Point) {
        var edges = {
          top: false,
          bottom: false,
          left: false,
          right: false
        };

        if (!this.resizable()) {
          return edges;
        }

        var bounds = this.bounds();
        var t = bounds.topLeft.y;
        var b = bounds.bottomRight.y;
        var l = bounds.topLeft.x;
        var r = bounds.bottomRight.x;
        var rad = this._detectionRadius;

        if (l - rad <= p.x && p.x <= r + rad) {
          edges.top = (t - rad <= p.y && p.y <= t + rad);
          edges.bottom = (b - rad <= p.y && p.y <= b + rad);
        }

        if (t - rad <= p.y && p.y <= b + rad) {
          edges.left = (l - rad <= p.x && p.x <= l + rad);
          edges.right = (r - rad <= p.x && p.x <= r + rad);
        }

        return edges;
      }

      public _doRender() {
        super._doRender();
        if (this.boxVisible()) {
          var bounds = this.bounds();
          var t = bounds.topLeft.y;
          var b = bounds.bottomRight.y;
          var l = bounds.topLeft.x;
          var r = bounds.bottomRight.x;

          this._detectionEdgeT.attr({
            x1: l, y1: t, x2: r, y2: t,
            "stroke-width": this._detectionRadius * 2
          });
          this._detectionEdgeB.attr({
            x1: l, y1: b, x2: r, y2: b,
            "stroke-width": this._detectionRadius * 2
          });
          this._detectionEdgeL.attr({
            x1: l, y1: t, x2: l, y2: b,
            "stroke-width": this._detectionRadius * 2
          });
          this._detectionEdgeR.attr({
            x1: r, y1: t, x2: r, y2: b,
            "stroke-width": this._detectionRadius * 2
          });

          if (this._hasCorners) {
            this._detectionCornerTL.attr({ cx: l, cy: t, r: this._detectionRadius });
            this._detectionCornerTR.attr({ cx: r, cy: t, r: this._detectionRadius });
            this._detectionCornerBL.attr({ cx: l, cy: b, r: this._detectionRadius });
            this._detectionCornerBR.attr({ cx: r, cy: b, r: this._detectionRadius });
          }
        }
      }

      /**
       * Gets the detection radius of the drag box.
       *
       * @return {number} The detection radius of the drag box.
       */
      public detectionRadius(): number;
      /**
       * Sets the detection radius of the drag box.
       *
       * @param {number} r The desired detection radius.
       * @return {DragBoxLayer} The calling DragBoxLayer.
       */
      public detectionRadius(r: number): DragBoxLayer;
      public detectionRadius(r?: number): any {
        if (r == null) {
          return this._detectionRadius;
        }
        if (r < 0) {
          throw new Error("detection radius cannot be negative.");
        }
        this._detectionRadius = r;
        this._render();
        return this;
      }

      /**
       * Gets whether or not the drag box is resizable.
       *
       * @return {boolean} Whether or not the drag box is resizable.
       */
      public resizable(): boolean;
      /**
       * Sets whether or not the drag box is resizable.
       *
       * @param {boolean} canResize Whether or not the drag box should be resizable.
       * @return {DragBoxLayer} The calling DragBoxLayer.
       */
      public resizable(canResize: boolean): DragBoxLayer;
      public resizable(canResize?: boolean): any {
        if (canResize == null) {
          return this._resizable;
        }
        this._resizable = canResize;
        this._setResizableClasses(canResize);
        return this;
      }

      // Sets resizable classes. Overridden by subclasses that only resize in one dimension.
      protected _setResizableClasses(canResize: boolean) {
        this.classed("x-resizable", canResize);
        this.classed("y-resizable", canResize);
      }

      /**
       * Gets the callback that is called when dragging starts.
       *
       * @returns {(b: Bounds) => any} The callback called when dragging starts.
       */
      public onDragStart(): (b: Bounds) => any;
      /**
       * Sets the callback to be called when dragging starts.
       *
       * @param {(b: Bounds) => any} cb The callback to be called. Passed the current Bounds in pixels.
       * @returns {DragBoxLayer} The calling DragBoxLayer.
       */
      public onDragStart(cb: (b: Bounds) => any): DragBoxLayer;
      public onDragStart(cb?: (b: Bounds) => any): any {
        if (cb === undefined) {
          return this._dragStartCallback;
        } else {
          this._dragStartCallback = cb;
          return this;
        }
      }

      /**
       * Gets the callback that is called during dragging.
       *
       * @returns {(b: Bounds) => any} The callback called during dragging.
       */
      public onDrag(): (b: Bounds) => any;
      /**
       * Sets a callback to be called during dragging.
       *
       * @param {(b: Bounds) => any} cb The callback to be called. Passed the current Bounds in pixels.
       * @returns {DragBoxLayer} The calling DragBoxLayer.
       */
      public onDrag(cb: (b: Bounds) => any): DragBoxLayer;
      public onDrag(cb?: (b: Bounds) => any): any {
        if (cb === undefined) {
          return this._dragCallback;
        } else {
          this._dragCallback = cb;
          return this;
        }
      }

      /**
       * Gets the callback that is called when dragging ends.
       *
       * @returns {(b: Bounds) => any} The callback called when dragging ends.
       */
      public onDragEnd(): (b: Bounds) => any;
      /**
       * Sets a callback to be called when the dragging ends.
       *
       * @param {(b: Bounds) => any} cb The callback to be called. Passed the current Bounds in pixels.
       * @returns {DragBoxLayer} The calling DragBoxLayer.
       */
      public onDragEnd(cb: (b: Bounds) => any): DragBoxLayer;
      public onDragEnd(cb?: (b: Bounds) => any): any {
        if (cb === undefined) {
          return this._dragEndCallback;
        } else {
          this._dragEndCallback = cb;
          return this;
        }
      }

    }
  }
}
}<|MERGE_RESOLUTION|>--- conflicted
+++ resolved
@@ -10,13 +10,8 @@
       right: boolean;
     }
 
-<<<<<<< HEAD
     export class DragBoxLayer extends Components.SelectionBoxLayer {
-      private _dragInteraction: Interaction.Drag;
-=======
-    export class DragBoxLayer extends Component.SelectionBoxLayer {
       private _dragInteraction: Interactions.Drag;
->>>>>>> 08fb4697
       private _detectionEdgeT: D3.Selection;
       private _detectionEdgeB: D3.Selection;
       private _detectionEdgeL: D3.Selection;
