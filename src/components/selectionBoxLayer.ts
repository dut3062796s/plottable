/**
 * Copyright 2014-present Palantir Technologies
 * @license MIT
 */

import * as d3 from "d3";

import { Bounds, Point, SimpleSelection } from "../core/interfaces";
import { QuantitativeScale } from "../scales/quantitativeScale";
import { ScaleCallback } from "../scales/scale";
import * as Utils from "../utils";

import { SVGComponent } from "./svgComponent";

export enum PropertyMode { VALUE, PIXEL }

<<<<<<< HEAD
export class SelectionBoxLayer extends SVGComponent {
  protected _box: d3.Selection<void>;
  private _boxArea: d3.Selection<void>;
=======
export class SelectionBoxLayer extends Component {
  protected _box: SimpleSelection<void>;
  private _boxArea: SimpleSelection<void>;
>>>>>>> ad21cfde
  private _boxVisible = false;
  private _boxBounds: Bounds = {
    topLeft: { x: 0, y: 0 },
    bottomRight: { x: 0, y: 0 },
  };
  private _xExtent: (number | { valueOf(): number })[];
  private _yExtent: (number | { valueOf(): number })[];
  private _xScale: QuantitativeScale<number | { valueOf(): number }>;
  private _yScale: QuantitativeScale<number | { valueOf(): number }>;
  private _adjustBoundsCallback: ScaleCallback<QuantitativeScale<number | { valueOf(): number }>>;
  protected _xBoundsMode = PropertyMode.PIXEL;
  protected _yBoundsMode = PropertyMode.PIXEL;

  constructor() {
    super();
    this.addClass("selection-box-layer");
    this._adjustBoundsCallback = () => {
      this.render();
    };
    this._clipPathEnabled = true;
    this._xExtent = [undefined, undefined];
    this._yExtent = [undefined, undefined];
  }

  protected _setup() {
    super._setup();

    this._box = this.content().append("g").classed("selection-box", true).remove();
    this._boxArea = this._box.append("rect").classed("selection-area", true);
  }

  protected _sizeFromOffer(availableWidth: number, availableHeight: number) {
    return {
      width: availableWidth,
      height: availableHeight,
    };
  }

  /**
   * Gets the Bounds of the box.
   */
  public bounds(): Bounds;
  /**
   * Sets the Bounds of the box.
   *
   * @param {Bounds} newBounds
   * @return {SelectionBoxLayer} The calling SelectionBoxLayer.
   */
  public bounds(newBounds: Bounds): this;
  public bounds(newBounds?: Bounds): any {
    if (newBounds == null) {
      return this._getBounds();
    }

    this._setBounds(newBounds);
    this._xBoundsMode = PropertyMode.PIXEL;
    this._yBoundsMode = PropertyMode.PIXEL;
    this.render();
    return this;
  }

  protected _setBounds(newBounds: Bounds) {
    let topLeft: Point = {
      x: Math.min(newBounds.topLeft.x, newBounds.bottomRight.x),
      y: Math.min(newBounds.topLeft.y, newBounds.bottomRight.y),
    };
    let bottomRight: Point = {
      x: Math.max(newBounds.topLeft.x, newBounds.bottomRight.x),
      y: Math.max(newBounds.topLeft.y, newBounds.bottomRight.y),
    };
    this._boxBounds = {
      topLeft: topLeft,
      bottomRight: bottomRight,
    };
  }

  private _getBounds(): Bounds {
    return {
      topLeft: {
        x: this._xBoundsMode === PropertyMode.PIXEL ?
          this._boxBounds.topLeft.x :
          (this._xScale == null ?
            0 :
            Math.min(this.xScale().scale(this.xExtent()[0]), this.xScale().scale(this.xExtent()[1]))),
        y: this._yBoundsMode === PropertyMode.PIXEL ?
          this._boxBounds.topLeft.y :
          (this._yScale == null ?
            0 :
            Math.min(this.yScale().scale(this.yExtent()[0]), this.yScale().scale(this.yExtent()[1]))),
      },
      bottomRight: {
        x: this._xBoundsMode === PropertyMode.PIXEL ?
          this._boxBounds.bottomRight.x :
          (this._xScale == null ?
            0 :
            Math.max(this.xScale().scale(this.xExtent()[0]), this.xScale().scale(this.xExtent()[1]))),
        y: this._yBoundsMode === PropertyMode.PIXEL ?
          this._boxBounds.bottomRight.y :
          (this._yScale == null ?
            0 :
            Math.max(this.yScale().scale(this.yExtent()[0]), this.yScale().scale(this.yExtent()[1]))),
      },
    };
  }

  public renderImmediately() {
    super.renderImmediately();
    if (this._boxVisible) {
      let bounds = this.bounds();
      let t = bounds.topLeft.y;
      let b = bounds.bottomRight.y;
      let l = bounds.topLeft.x;
      let r = bounds.bottomRight.x;

      if (!(Utils.Math.isValidNumber(t) &&
        Utils.Math.isValidNumber(b) &&
        Utils.Math.isValidNumber(l) &&
        Utils.Math.isValidNumber(r))) {
        throw new Error("bounds have not been properly set");
      }

      this._boxArea.attrs({
        x: l, y: t, width: r - l, height: b - t,
      });
      (<Node> this.content().node()).appendChild(<Node> this._box.node());
    } else {
      this._box.remove();
    }
    return this;
  }

  /**
   * Gets whether the box is being shown.
   */
  public boxVisible(): boolean;
  /**
   * Shows or hides the selection box.
   *
   * @param {boolean} show Whether or not to show the box.
   * @return {SelectionBoxLayer} The calling SelectionBoxLayer.
   */
  public boxVisible(show: boolean): this;
  public boxVisible(show?: boolean): any {
    if (show == null) {
      return this._boxVisible;
    }

    this._boxVisible = show;
    this.render();
    return this;
  }

  public fixedWidth() {
    return true;
  }

  public fixedHeight() {
    return true;
  }

  /**
   * Gets the x scale for this SelectionBoxLayer.
   */
  public xScale(): QuantitativeScale<number | { valueOf(): number }>;
  /**
   * Sets the x scale for this SelectionBoxLayer.
   *
   * @returns {SelectionBoxLayer} The calling SelectionBoxLayer.
   */
  public xScale(xScale: QuantitativeScale<number | { valueOf(): number }>): this;
  public xScale(xScale?: QuantitativeScale<number | { valueOf(): number }>): any {
    if (xScale == null) {
      return this._xScale;
    }
    if (this._xScale != null) {
      this._xScale.offUpdate(this._adjustBoundsCallback);
    }
    this._xScale = xScale;
    this._xBoundsMode = PropertyMode.VALUE;
    this._xScale.onUpdate(this._adjustBoundsCallback);
    this.render();
    return this;
  }

  /**
   * Gets the y scale for this SelectionBoxLayer.
   */
  public yScale(): QuantitativeScale<number | { valueOf(): number }>;
  /**
   * Sets the y scale for this SelectionBoxLayer.
   *
   * @returns {SelectionBoxLayer} The calling SelectionBoxLayer.
   */
  public yScale(yScale: QuantitativeScale<number | { valueOf(): number }>): this;
  public yScale(yScale?: QuantitativeScale<number | { valueOf(): number }>): any {
    if (yScale == null) {
      return this._yScale;
    }
    if (this._yScale != null) {
      this._yScale.offUpdate(this._adjustBoundsCallback);
    }
    this._yScale = yScale;
    this._yBoundsMode = PropertyMode.VALUE;
    this._yScale.onUpdate(this._adjustBoundsCallback);
    this.render();
    return this;
  }

  /**
   * Gets the data values backing the left and right edges of the box.
   *
   * Returns an undefined array if the edges are not backed by a scale.
   */
  public xExtent(): (number | { valueOf(): number })[];
  /**
   * Sets the data values backing the left and right edges of the box.
   */
  public xExtent(xExtent: (number | { valueOf(): number })[]): this;
  public xExtent(xExtent?: (number | { valueOf(): number })[]): any {
    // Explicit typing for Typescript 1.4
    if (xExtent == null) {
      return this._getXExtent();
    }
    this._setXExtent(xExtent);
    this._xBoundsMode = PropertyMode.VALUE;
    this.render();
    return this;
  }

  private _getXExtent(): (number | { valueOf(): number })[] {
    return this._xBoundsMode === PropertyMode.VALUE ?
      this._xExtent :
      (this._xScale == null ?
          [undefined, undefined] :
          [
            this._xScale.invert(this._boxBounds.topLeft.x),
            this._xScale.invert(this._boxBounds.bottomRight.x),
          ]
      );
  }

  protected _setXExtent(xExtent: (number | { valueOf(): number })[]) {
    this._xExtent = xExtent;
  }

  /**
   * Gets the data values backing the top and bottom edges of the box.
   *
   * Returns an undefined array if the edges are not backed by a scale.
   */
  public yExtent(): (number | { valueOf(): number })[];
  /**
   * Sets the data values backing the top and bottom edges of the box.
   */
  public yExtent(yExtent: (number | { valueOf(): number })[]): this;
  public yExtent(yExtent?: (number | { valueOf(): number })[]): any {
    // Explicit typing for Typescript 1.4
    if (yExtent == null) {
      return this._getYExtent();
    }
    this._setYExtent(yExtent);
    this._yBoundsMode = PropertyMode.VALUE;
    this.render();
    return this;
  }

  private _getYExtent(): (number | { valueOf(): number })[] {
    return this._yBoundsMode === PropertyMode.VALUE ?
      this._yExtent :
      (this._yScale == null ?
          [undefined, undefined] :
          [
            this._yScale.invert(this._boxBounds.topLeft.y),
            this._yScale.invert(this._boxBounds.bottomRight.y),
          ]
      );
  }

  protected _setYExtent(yExtent: (number | { valueOf(): number })[]) {
    this._yExtent = yExtent;
  }

  public destroy() {
    super.destroy();
    if (this._xScale != null) {
      this.xScale().offUpdate(this._adjustBoundsCallback);
    }
    if (this._yScale != null) {
      this.yScale().offUpdate(this._adjustBoundsCallback);
    }
  }
}<|MERGE_RESOLUTION|>--- conflicted
+++ resolved
@@ -14,15 +14,9 @@
 
 export enum PropertyMode { VALUE, PIXEL }
 
-<<<<<<< HEAD
 export class SelectionBoxLayer extends SVGComponent {
-  protected _box: d3.Selection<void>;
-  private _boxArea: d3.Selection<void>;
-=======
-export class SelectionBoxLayer extends Component {
   protected _box: SimpleSelection<void>;
   private _boxArea: SimpleSelection<void>;
->>>>>>> ad21cfde
   private _boxVisible = false;
   private _boxBounds: Bounds = {
     topLeft: { x: 0, y: 0 },
