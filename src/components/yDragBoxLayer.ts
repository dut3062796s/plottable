--- conflicted
+++ resolved
@@ -45,16 +45,15 @@
       }
       throw new Error("xScales cannot be set on an YDragBoxLayer");
     }
-<<<<<<< HEAD
 
     public xExtent(): (number | { valueOf(): number })[];
     public xExtent(xExtent: (number | { valueOf(): number })[]): SelectionBoxLayer;
     public xExtent(xExtent?: (number | { valueOf(): number })[]): any {
+      if (xExtent == null) {
+        return super.xExtent();
+      }
       throw new Error("YDragBoxLayer has no xExtent");
     }
-
-=======
->>>>>>> 49ccd6f2
   }
 }
 }