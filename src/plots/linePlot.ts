///<reference path="../reference.ts" />

module Plottable {
export module Plots {
  export class Line<X> extends XYPlot<X, number> {
    private _interpolator: string | ((points: Array<[number, number]>) => string) = "linear";

    private _autorangeSmooth = false;

    /**
     * A Line Plot draws line segments starting from the first data point to the next.
     *
     * @constructor
     */
    constructor() {
      super();
      this.addClass("line-plot");
      var animator = new Animators.Easing();
      animator.stepDuration(Plot._ANIMATION_MAX_DURATION);
      animator.easingMode("exp-in-out");
      animator.maxTotalDuration(Plot._ANIMATION_MAX_DURATION);
      this.animator(Plots.Animator.MAIN, animator);
      this.attr("stroke", new Scales.Color().range()[0]);
      this.attr("stroke-width", "2px");
    }

<<<<<<< HEAD
    public y(): Plots.AccessorScaleBinding<number, number>;
    public y(y: number | Accessor<number>): Plots.Line<X>;
    public y(y: number | Accessor<number>, yScale: Scale<number, number>): Plots.Line<X>;
    public y(y?: number | Accessor<number> | number | Accessor<number>, yScale?: Scale<number, number>): any {
      if (yScale instanceof QuantitativeScale) {
        (<QuantitativeScale<number>>yScale).snapsDomain(!this._autorangeSmooth);
      }
      return super.y(y, yScale);
    }

    /**
     * Gets whether or not the autoranging is done smoothly.
     */
    public autorangeSmooth(): boolean;
    /**
     * Sets whether or not the autorange is done smoothly.
     *
     * Smooth autoranging is done by making sure lines always exit on the left / right side of the plot
     * and deactivating the nice domain feature on the scales
     */
    public autorangeSmooth(autorangeSmooth: boolean): Plots.Line<X>;
    public autorangeSmooth(autorangeSmooth?: boolean): any {
      if (autorangeSmooth == null) {
        return this._autorangeSmooth;
      }
      this._autorangeSmooth = autorangeSmooth;

      if (this.y() && this.y().scale && this.y().scale instanceof QuantitativeScale) {
        (<QuantitativeScale<number>>this.y().scale).snapsDomain(!autorangeSmooth);
      }

      this.autorangeMode(this.autorangeMode());
=======
    /**
     * Gets the interpolation function associated with the plot.
     *
     * @return {string | (points: Array<[number, number]>) => string)}
     */
    public interpolator(): string | ((points: Array<[number, number]>) => string);
    /**
     * Sets the interpolation function associated with the plot.
     *
     * @param {string | points: Array<[number, number]>) => string} interpolator Interpolation function
     * @return Plots.Line
     */
    public interpolator(interpolator: string | ((points: Array<[number, number]>) => string)): Plots.Line<X>;
    public interpolator(interpolator: "linear"): Line<X>;
    public interpolator(interpolator: "linear-closed"): Line<X>;
    public interpolator(interpolator: "step"): Line<X>;
    public interpolator(interpolator: "step-before"): Line<X>;
    public interpolator(interpolator: "step-after"): Line<X>;
    public interpolator(interpolator: "basis"): Line<X>;
    public interpolator(interpolator: "basis-open"): Line<X>;
    public interpolator(interpolator: "basis-closed"): Line<X>;
    public interpolator(interpolator: "bundle"): Line<X>;
    public interpolator(interpolator: "cardinal"): Line<X>;
    public interpolator(interpolator: "cardinal-open"): Line<X>;
    public interpolator(interpolator: "cardinal-closed"): Line<X>;
    public interpolator(interpolator: "monotone"): Line<X>;
    public interpolator(interpolator?: string | ((points: Array<[number, number]>) => string)): any {
      if (interpolator == null) {
        return this._interpolator;
      }
      this._interpolator = interpolator;
      this.render();
>>>>>>> 958af5c4
      return this;
    }

    protected _createDrawer(dataset: Dataset): Drawer {
      return new Plottable.Drawers.Line(dataset);
    }

    protected _computeExtent(dataset: Dataset, accScaleBinding: Plots.AccessorScaleBinding<any, any>, filter: Accessor<boolean>): any[] {

      var extent = super._computeExtent(dataset, accScaleBinding, filter);

      if (!(this._autorangeSmooth && this.y() && this.y().scale && accScaleBinding === this.y())) {
        return extent;
      }

      var edgeIntersectionPoints = this._getEdgeIntersectionPoints();
      var includedValues = edgeIntersectionPoints[0].concat(edgeIntersectionPoints[1]).map((point) => point.y);

      var maxIncludedValue = Math.max.apply(this, includedValues);
      var minIncludedValue = Math.min.apply(this, includedValues);

      if (extent.length === 0) {
        extent = [minIncludedValue, maxIncludedValue];
      }

      if (minIncludedValue < extent[0]) {
        extent[0] = minIncludedValue;
      }

      if (maxIncludedValue > extent[1]) {
        extent[1] = maxIncludedValue;
      }

      return extent;
    }

    private _getEdgeIntersectionPoints(): Point[][] {

      if (!(this.y().scale instanceof QuantitativeScale)) {
        return [[], []];
      }

      var yScale = <QuantitativeScale<number>>this.y().scale;
      var xScale = this.x().scale;

      var intersectionPoints: Point[][] = [[], []];
      var leftX = xScale.scale(xScale.domain()[0]);
      var rightX = xScale.scale(xScale.domain()[1]);
      this.datasets().forEach((dataset) => {

        var data = dataset.data();

        var x1: number, x2: number, y1: number, y2: number;
        var prevX: number, prevY: number, currX: number, currY: number;
        for (var i = 1; i < data.length; i++) {
          prevX = currX || xScale.scale(this.x().accessor(data[i - 1], i - 1, dataset));
          prevY = currY || yScale.scale(this.y().accessor(data[i - 1], i - 1, dataset));

          currX = xScale.scale(this.x().accessor(data[i], i, dataset));
          currY = yScale.scale(this.y().accessor(data[i], i, dataset));

          // If values crossed left edge
          if (prevX < leftX && leftX <= currX) {
            x1 = leftX - prevX;
            x2 = currX - prevX;
            y2 = currY - prevY;
            y1 = x1 * y2 / x2;

            intersectionPoints[0].push({
              x: leftX,
              y: yScale.invert(prevY + y1)
            });
          }

          // If values crossed right edge
          if (prevX < rightX && rightX <= currX) {
            x1 = rightX - prevX;
            x2 = currX - prevX;
            y2 = currY - prevY;
            y1 = x1 * y2 / x2;

            intersectionPoints[1].push({
              x: rightX,
              y: yScale.invert(prevY + y1)
            });
          }
        };
      });

      return intersectionPoints;
    }

    protected _getResetYFunction() {
      // gets the y-value generator for the animation start point
      var yDomain = this.y().scale.domain();
      var domainMax = Math.max(yDomain[0], yDomain[1]);
      var domainMin = Math.min(yDomain[0], yDomain[1]);
      // start from zero, or the closest domain value to zero
      // avoids lines zooming on from offscreen.
      var startValue = (domainMax < 0 && domainMax) || (domainMin > 0 && domainMin) || 0;
      var scaledStartValue = this.y().scale.scale(startValue);
      return (d: any, i: number, dataset: Dataset) => scaledStartValue;
    }

    protected _generateDrawSteps(): Drawers.DrawStep[] {
      var drawSteps: Drawers.DrawStep[] = [];
      if (this._animateOnNextRender()) {
        var attrToProjector = this._generateAttrToProjector();
        attrToProjector["d"] = this._constructLineProjector(Plot._scaledAccessor(this.x()), this._getResetYFunction());
        drawSteps.push({attrToProjector: attrToProjector, animator: this._getAnimator(Plots.Animator.RESET)});
      }

      drawSteps.push({attrToProjector: this._generateAttrToProjector(), animator: this._getAnimator(Plots.Animator.MAIN)});

      return drawSteps;
    }

    protected _generateAttrToProjector() {
      var attrToProjector = super._generateAttrToProjector();
      Object.keys(attrToProjector).forEach((attribute: string) => {
        if (attribute === "d") { return; }
        var projector = attrToProjector[attribute];
        attrToProjector[attribute] = (data: any[], i: number, dataset: Dataset) =>
          data.length > 0 ? projector(data[0], i, dataset) : null;
      });

      return attrToProjector;
    }

    /**
     * Returns the PlotEntity nearest to the query point by X then by Y, or undefined if no PlotEntity can be found.
     *
     * @param {Point} queryPoint
     * @returns {PlotEntity} The nearest PlotEntity, or undefined if no PlotEntity can be found.
     */
    public entityNearest(queryPoint: Point): PlotEntity {
      var minXDist = Infinity;
      var minYDist = Infinity;
      var closest: PlotEntity;
      this.entities().forEach((entity) => {
        if (!this._entityVisibleOnPlot(entity.position, entity.datum, entity.index, entity.dataset)) {
          return;
        }
        var xDist = Math.abs(queryPoint.x - entity.position.x);
        var yDist = Math.abs(queryPoint.y - entity.position.y);

        if (xDist < minXDist || xDist === minXDist && yDist < minYDist) {
          closest = entity;
          minXDist = xDist;
          minYDist = yDist;
        }
      });

      return closest;
    }

    protected _propertyProjectors(): AttributeToProjector {
      var propertyToProjectors = super._propertyProjectors();
      propertyToProjectors["d"] = this._constructLineProjector(Plot._scaledAccessor(this.x()), Plot._scaledAccessor(this.y()));
      return propertyToProjectors;
    }

    protected _constructLineProjector(xProjector: Projector, yProjector: Projector) {
      var definedProjector = (d: any, i: number, dataset: Dataset) => {
        var positionX = Plot._scaledAccessor(this.x())(d, i, dataset);
        var positionY = Plot._scaledAccessor(this.y())(d, i, dataset);
        return positionX != null && !Utils.Math.isNaN(positionX) &&
               positionY != null && !Utils.Math.isNaN(positionY);
      };
      return (datum: any, index: number, dataset: Dataset) => {
        return d3.svg.line()
                     .x((innerDatum, innerIndex) => xProjector(innerDatum, innerIndex, dataset))
                     .y((innerDatum, innerIndex) => yProjector(innerDatum, innerIndex, dataset))
                     .interpolate(this.interpolator())
                     .defined((innerDatum, innerIndex) => definedProjector(innerDatum, innerIndex, dataset))(datum);
      };
    }

    protected _getDataToDraw() {
      var dataToDraw = new Utils.Map<Dataset, any[]> ();
      this.datasets().forEach((dataset) => dataToDraw.set(dataset, [dataset.data()]));
      return dataToDraw;
    }

  }
}
}<|MERGE_RESOLUTION|>--- conflicted
+++ resolved
@@ -24,7 +24,6 @@
       this.attr("stroke-width", "2px");
     }
 
-<<<<<<< HEAD
     public y(): Plots.AccessorScaleBinding<number, number>;
     public y(y: number | Accessor<number>): Plots.Line<X>;
     public y(y: number | Accessor<number>, yScale: Scale<number, number>): Plots.Line<X>;
@@ -57,7 +56,9 @@
       }
 
       this.autorangeMode(this.autorangeMode());
-=======
+      return this;
+    }
+
     /**
      * Gets the interpolation function associated with the plot.
      *
@@ -90,7 +91,6 @@
       }
       this._interpolator = interpolator;
       this.render();
->>>>>>> 958af5c4
       return this;
     }
 
