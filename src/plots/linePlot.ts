--- conflicted
+++ resolved
@@ -392,25 +392,69 @@
 
     protected _getDataToDraw() {
       let dataToDraw = new Utils.Map<Dataset, any[]> ();
-<<<<<<< HEAD
+
       this.datasets().forEach((dataset) => {
         let data = dataset.data();
-        if (!this._downsampleEnabled) {
+
+        if (!this._croppedRenderingEnabled && !this._downsampleEnabled) {
           dataToDraw.set(dataset, [data]);
           return;
         }
+
         let filteredDataIndices = data.map((d, i) => i);
-        filteredDataIndices = this._filterDownsampling(dataset, filteredDataIndices);
+        if(this._croppedRenderingEnabled){
+        filteredDataIndices = this._filterCroppedRendering(dataset, filteredDataIndices);
+        }
+        if(this._downsampleEnabled){
+          filteredDataIndices = this._filterDownsampling(dataset, filteredDataIndices);
+        }
+
         dataToDraw.set(dataset, [filteredDataIndices.map((d, i) => data[d])]);
       });
+
       return dataToDraw;
     }
 
-     private _filterDownsampling(dataset: Dataset, indices: number[]) {
+    private _filterCroppedRendering(dataset: Dataset, indices: number[]) {
+      let xProjector = Plot._scaledAccessor(this.x());
+      let yProjector = Plot._scaledAccessor(this.y());
+
+      let data = dataset.data();
+      let filteredDataIndices: number[] = [];
+      let pointInViewport = (x: number, y: number) => {
+        return Utils.Math.inRange(x, 0, this.width()) &&
+          Utils.Math.inRange(y, 0, this.height());
+      };
+
+      for (let i = 0; i < indices.length; i++) {
+        let currXPoint = xProjector(data[indices[i]], indices[i], dataset);
+        let currYPoint = yProjector(data[indices[i]], indices[i], dataset);
+        let shouldShow = pointInViewport(currXPoint, currYPoint);
+
+        if (!shouldShow && indices[i - 1] != null && data[indices[i - 1]] != null) {
+          let prevXPoint = xProjector(data[indices[i - 1]], indices[i - 1], dataset);
+          let prevYPoint = yProjector(data[indices[i - 1]], indices[i - 1], dataset);
+          shouldShow = shouldShow || pointInViewport(prevXPoint, prevYPoint);
+        }
+
+        if (!shouldShow && indices[i + 1] != null && data[indices[i + 1]] != null) {
+          let nextXPoint = xProjector(data[indices[i + 1]], indices[i + 1], dataset);
+          let nextYPoint = yProjector(data[indices[i + 1]], indices[i + 1], dataset);
+          shouldShow = shouldShow || pointInViewport(nextXPoint, nextYPoint);
+        }
+
+        if (shouldShow) {
+          filteredDataIndices.push(indices[i]);
+        }
+      }
+      return filteredDataIndices;
+    }
+
+private _filterDownsampling(dataset: Dataset, indices: number[]) {
       let xAccessor = this.x().accessor;
       let yAccessor = this.y().accessor;
       let filteredIndices = this._filterDownsamplingSlope(dataset, indices, this.x().scale, this.y().scale, xAccessor, yAccessor);
-      //console.log(filteredIndices);
+       //console.log(filteredIndices);
        //let filteredIndices = this._filterDownsamplingInOneScale(dataset, indices, this.x().scale, xAccessor, yAccessor);
        //filteredIndices = this._filterDownsamplingInOneScale(dataset, filteredIndices, this.y().scale, yAccessor, xAccessor);
       console.log(`${indices.length}, ${filteredIndices.length}`);
@@ -526,63 +570,6 @@
       }
         return filteredIndices;
     }
-    
-=======
-
-      this.datasets().forEach((dataset) => {
-        let data = dataset.data();
-
-        if (!this._croppedRenderingEnabled) {
-          dataToDraw.set(dataset, [data]);
-          return;
-        }
-
-        let filteredDataIndices = data.map((d, i) => i);
-
-        filteredDataIndices = this._filterCroppedRendering(dataset, filteredDataIndices);
-
-        dataToDraw.set(dataset, [filteredDataIndices.map((d, i) => data[d])]);
-      });
-
-      return dataToDraw;
-    }
-
-    private _filterCroppedRendering(dataset: Dataset, indices: number[]) {
-      let xProjector = Plot._scaledAccessor(this.x());
-      let yProjector = Plot._scaledAccessor(this.y());
-
-      let data = dataset.data();
-      let filteredDataIndices: number[] = [];
-      let pointInViewport = (x: number, y: number) => {
-        return Utils.Math.inRange(x, 0, this.width()) &&
-          Utils.Math.inRange(y, 0, this.height());
-      };
-
-      for (let i = 0; i < indices.length; i++) {
-        let currXPoint = xProjector(data[indices[i]], indices[i], dataset);
-        let currYPoint = yProjector(data[indices[i]], indices[i], dataset);
-        let shouldShow = pointInViewport(currXPoint, currYPoint);
-
-        if (!shouldShow && indices[i - 1] != null && data[indices[i - 1]] != null) {
-          let prevXPoint = xProjector(data[indices[i - 1]], indices[i - 1], dataset);
-          let prevYPoint = yProjector(data[indices[i - 1]], indices[i - 1], dataset);
-          shouldShow = shouldShow || pointInViewport(prevXPoint, prevYPoint);
-        }
-
-        if (!shouldShow && indices[i + 1] != null && data[indices[i + 1]] != null) {
-          let nextXPoint = xProjector(data[indices[i + 1]], indices[i + 1], dataset);
-          let nextYPoint = yProjector(data[indices[i + 1]], indices[i + 1], dataset);
-          shouldShow = shouldShow || pointInViewport(nextXPoint, nextYPoint);
-        }
-
-        if (shouldShow) {
-          filteredDataIndices.push(indices[i]);
-        }
-      }
-      return filteredDataIndices;
-    }
-
->>>>>>> d6e61086
   }
 }
 }