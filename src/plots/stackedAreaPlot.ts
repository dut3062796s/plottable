module Plottable.Plots {
  export class StackedArea<X> extends Area<X> {
    private _stackingResult: Utils.Stacking.StackingResult;
    private _stackedExtent: number[];

    private _baseline: d3.Selection<void>;
    private _baselineValue = 0;
    private _baselineValueProvider: () => number[];

    /**
     * @constructor
     */
    constructor() {
      super();
      this.addClass("stacked-area-plot");
      this.attr("fill-opacity", 1);
      this._stackingResult = new Utils.Map<Dataset, Utils.Map<string, Utils.Stacking.StackedDatum>>();
      this._stackedExtent = [];
      this._baselineValueProvider = () => [this._baselineValue];
      this._datasetsIndexConsistent = true;
    }

    protected _getAnimator(key: string): Animator {
      return new Animators.Null();
    }

    protected _setup() {
      super._setup();
      this._baseline = this._renderArea.append("line").classed("baseline", true);
    }

    public x(): Plots.AccessorScaleBinding<X, number>;
    public x(x: number | Accessor<number>): StackedArea<X>;
    public x(x: X | Accessor<X>, xScale: Scale<X, number>): StackedArea<X>;
    public x(x?: number | Accessor<number> | X | Accessor<X>, xScale?: Scale<X, number>): any {
      if (x == null) {
        return super.x();
      }
      if (xScale == null) {
        super.x(<number | Accessor<number>> x);
      } else {
        super.x(<X | Accessor<X>> x, xScale);
      }

      this._updateStackExtentsAndOffsets();

      return this;
    }

    public y(): Plots.AccessorScaleBinding<number, number>;
    public y(y: number | Accessor<number>): StackedArea<X>;
    public y(y: number | Accessor<number>, yScale: QuantitativeScale<number>): StackedArea<X>;
    public y(y?: number | Accessor<number>, yScale?: QuantitativeScale<number>): any {
      if (y == null) {
        return super.y();
      }
      if (yScale == null) {
        super.y(<number | Accessor<number>> y);
      } else {
        super.y(<number | Accessor<number>> y, yScale);
      }

      this._updateStackExtentsAndOffsets();

      return this;
    }

<<<<<<< HEAD
=======
    /**
     * Gets if downsampling is enabled
     *
     * When downsampling is enabled, two consecutive lines with the same slope will be merged to one line.
     */
    public downsamplingEnabled(): boolean;
    /**
     * Sets if downsampling is enabled
     *
     * For now, downsampling is always disabled in stacked area plot
     * @returns {Plots.StackedArea} The calling Plots.StackedArea
     */
    public downsamplingEnabled(downsampling: boolean): Plots.Line<X>;
    public downsamplingEnabled(downsampling?: boolean): any {
       if (downsampling == null) {
         return super.downsamplingEnabled();
       }
      Utils.Window.warn("Warning: Stacked Area Plot does not support downsampling");
      return this;
    }

>>>>>>> a77bd97a
    protected _additionalPaint() {
      let scaledBaseline = this.y().scale.scale(this._baselineValue);
      let baselineAttr: any = {
        "x1": 0,
        "y1": scaledBaseline,
        "x2": this.width(),
        "y2": scaledBaseline
      };

      this._getAnimator("baseline").animate(this._baseline, baselineAttr);
    }

    protected _updateYScale() {
      let yBinding = this.y();
      let scale = <QuantitativeScale<any>> (yBinding && yBinding.scale);
      if (scale == null) {
        return;
      }
      scale.addPaddingExceptionsProvider(this._baselineValueProvider);
      scale.addIncludedValuesProvider(this._baselineValueProvider);
    }

    protected _onDatasetUpdate() {
      this._updateStackExtentsAndOffsets();
      super._onDatasetUpdate();
      return this;
    }

    protected _updateExtentsForProperty(property: string) {
      super._updateExtentsForProperty(property);
      if ((property === "x" || property === "y") && this._projectorsReady()) {
        this._updateStackExtentsAndOffsets();
      }
    }

    protected _extentsForProperty(attr: string) {
      let primaryAttr = "y";
      if (attr === primaryAttr) {
        return [this._stackedExtent];
      } else {
        return super._extentsForProperty(attr);
      }
    }

    private _updateStackExtentsAndOffsets() {
      if (!this._projectorsReady()) {
        return;
      }

      let datasets = this.datasets();
      let keyAccessor = this.x().accessor;
      let valueAccessor = this.y().accessor;
      let filter = this._filterForProperty("y");

      this._checkSameDomain(datasets, keyAccessor);
      this._stackingResult = Utils.Stacking.stack(datasets, keyAccessor, valueAccessor);
      this._stackedExtent = Utils.Stacking.stackedExtent(this._stackingResult, keyAccessor, filter);
    }

    private _checkSameDomain(datasets: Dataset[], keyAccessor: Accessor<any>) {
      let keySets = datasets.map((dataset) => {
        return d3.set(dataset.data().map((datum, i) => keyAccessor(datum, i, dataset).toString())).values();
      });
      let domainKeys = StackedArea._domainKeys(datasets, keyAccessor);

      if (keySets.some((keySet) => keySet.length !== domainKeys.length)) {
        Utils.Window.warn("the domains across the datasets are not the same. Plot may produce unintended behavior.");
      }
    }

    /**
     * Given an array of Datasets and the accessor function for the key, computes the
     * set reunion (no duplicates) of the domain of each Dataset. The keys are stringified
     * before being returned.
     *
     * @param {Dataset[]} datasets The Datasets for which we extract the domain keys
     * @param {Accessor<any>} keyAccessor The accessor for the key of the data
     * @return {string[]} An array of stringified keys
     */
    private static _domainKeys(datasets: Dataset[], keyAccessor: Accessor<any>) {
      let domainKeys = d3.set();
      datasets.forEach((dataset) => {
        dataset.data().forEach((datum, index) => {
          domainKeys.add(keyAccessor(datum, index, dataset));
        });
      });

      return domainKeys.values();
    }

    protected _propertyProjectors(): AttributeToProjector {
      let propertyToProjectors = super._propertyProjectors();
      let yAccessor = this.y().accessor;
      let xAccessor = this.x().accessor;
      let normalizedXAccessor = (datum: any, index: number, dataset: Dataset) => {
        return Utils.Stacking.normalizeKey(xAccessor(datum, index, dataset));
      };
      let stackYProjector = (d: any, i: number, dataset: Dataset) =>
        this.y().scale.scale(+yAccessor(d, i, dataset) + this._stackingResult.get(dataset).get(normalizedXAccessor(d, i, dataset)).offset);
      let stackY0Projector = (d: any, i: number, dataset: Dataset) =>
        this.y().scale.scale(this._stackingResult.get(dataset).get(normalizedXAccessor(d, i, dataset)).offset);

      propertyToProjectors["d"] = this._constructAreaProjector(Plot._scaledAccessor(this.x()), stackYProjector, stackY0Projector);
      return propertyToProjectors;
    }

    protected _pixelPoint(datum: any, index: number, dataset: Dataset): Point {
      let pixelPoint = super._pixelPoint(datum, index, dataset);
      let xValue = this.x().accessor(datum, index, dataset);
      let yValue = this.y().accessor(datum, index, dataset);
      let scaledYValue = this.y().scale.scale(+yValue + this._stackingResult.get(dataset).get(Utils.Stacking.normalizeKey(xValue)).offset);
      return { x: pixelPoint.x, y: scaledYValue };
    }
  }
}<|MERGE_RESOLUTION|>--- conflicted
+++ resolved
@@ -65,8 +65,6 @@
       return this;
     }
 
-<<<<<<< HEAD
-=======
     /**
      * Gets if downsampling is enabled
      *
@@ -88,7 +86,6 @@
       return this;
     }
 
->>>>>>> a77bd97a
     protected _additionalPaint() {
       let scaledBaseline = this.y().scale.scale(this._baselineValue);
       let baselineAttr: any = {
@@ -202,5 +199,6 @@
       let scaledYValue = this.y().scale.scale(+yValue + this._stackingResult.get(dataset).get(Utils.Stacking.normalizeKey(xValue)).offset);
       return { x: pixelPoint.x, y: scaledYValue };
     }
+
   }
 }