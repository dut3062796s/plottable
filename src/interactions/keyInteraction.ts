///<reference path="../reference.ts" />

module Plottable {
export module Interaction {
  export class Key extends AbstractInteraction {
<<<<<<< HEAD
    private _dispatcher: Plottable.Dispatcher.Keypress;
    private _keyCode2Callback: { [keyCode: string]: () => void; } = {};
=======
    private dispatcher: Plottable.Dispatcher.Keypress;
    private keyCode2Callback: { [keyCode: string]: () => void; } = {};
>>>>>>> e51f7f3c

    /**
     * Creates a KeyInteraction.
     *
     * KeyInteraction listens to key events that occur while the component is
     * moused over.
     *
     * @constructor
     */
    constructor() {
      super();
      this._dispatcher = new Plottable.Dispatcher.Keypress();
    }

    public _anchor(component: Component.AbstractComponent, hitBox: D3.Selection) {
      super._anchor(component, hitBox);

      this._dispatcher.target(this._hitBox);

      this._dispatcher.onKeyDown((e: D3.D3Event) => {
        if (this._keyCode2Callback[e.keyCode]) {
          this._keyCode2Callback[e.keyCode]();
        }
      });
      this._dispatcher.connect();
    }

    /**
     * Sets a callback to be called when the key with the given keyCode is
     * pressed and the user is moused over the Component.
     *
     * @param {number} keyCode The key code associated with the key.
     * @param {() => void} callback Callback to be called.
     * @returns The calling Interaction.Key.
     */
    public on(keyCode: number, callback: () => void): Key {
      this._keyCode2Callback[keyCode] = callback;
      return this;
    }
  }
}
}<|MERGE_RESOLUTION|>--- conflicted
+++ resolved
@@ -3,13 +3,9 @@
 module Plottable {
 export module Interaction {
   export class Key extends AbstractInteraction {
-<<<<<<< HEAD
+
     private _dispatcher: Plottable.Dispatcher.Keypress;
     private _keyCode2Callback: { [keyCode: string]: () => void; } = {};
-=======
-    private dispatcher: Plottable.Dispatcher.Keypress;
-    private keyCode2Callback: { [keyCode: string]: () => void; } = {};
->>>>>>> e51f7f3c
 
     /**
      * Creates a KeyInteraction.
