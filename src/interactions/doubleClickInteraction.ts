--- conflicted
+++ resolved
@@ -2,12 +2,8 @@
 
 module Plottable {
 export module Interactions {
-<<<<<<< HEAD
+  enum ClickState {NotClicked, SingleClicked, DoubleClicked};
   export class DoubleClick extends Interaction {
-=======
-  enum ClickState {NotClicked, SingleClicked, DoubleClicked};
-  export class DoubleClick extends AbstractInteraction {
->>>>>>> dce34f67
 
     private _mouseDispatcher: Plottable.Dispatchers.Mouse;
     private _touchDispatcher: Plottable.Dispatchers.Touch;
