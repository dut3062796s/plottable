--- conflicted
+++ resolved
@@ -5,11 +5,7 @@
   export class YDragBox extends DragBox {
     public _drag(){
       super._drag();
-<<<<<<< HEAD
       this.setBox(this._selectionOrigin[1], this.location[1]);
-=======
-      this.setBox(this._origin[1], this._location[1]);
->>>>>>> ff572cac
     }
 
     public setBox(y0: number, y1: number) {
@@ -18,6 +14,7 @@
     }
 
     public _enableResize() {
+      super._enableResize();
       this._resizeYEnabled = true;
     }
 
