--- conflicted
+++ resolved
@@ -113,14 +113,9 @@
     public _anchor(hitBox: D3.Selection) {
       super._anchor(hitBox);
       var cname = DragBox.CLASS_DRAG_BOX;
-<<<<<<< HEAD
-      var foreground = this.componentToListenTo.foregroundContainer;
-      this.dragBox = foreground.append("rect").classed(cname, true).attr("x", 0).attr("y", 0);
-      hitBox.on("mousemove", () => this._hover());
-=======
       var background = this.componentToListenTo.backgroundContainer;
       this.dragBox = background.append("rect").classed(cname, true).attr("x", 0).attr("y", 0);
->>>>>>> a490cedf
+      hitBox.on("mousemove", () => this._hover());
       return this;
     }
 
