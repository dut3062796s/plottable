///<reference path="../../reference.ts" />

module Plottable {
export module Interaction {
  export class Drag extends Abstract.Interaction {
    private dragInitialized = false;
    private dragBehavior: D3.Behavior.Drag;
    public origin = [0,0];
    public location = [0,0];
<<<<<<< HEAD
    private constrainX: (n: number) => number;
    private constrainY: (n: number) => number;
    public ondragstart: (start: Point) => void;
    public      ondrag: (start: Point, end: Point) => void;
    public   ondragend: (start: Point, end: Point) => void;
=======
    private  constrainX: (n: number) => number;
    private  constrainY: (n: number) => number;
    private ondragstart: (startLocation: Point) => void;
    private      ondrag: (startLocation: Point, endLocation: Point) => void;
    private   ondragend: (startLocation: Point, endLocation: Point) => void;
>>>>>>> a490cedf

    /**
     * Creates a Drag.
     *
     * @param {Component} componentToListenTo The component to listen for interactions on.
     */
    constructor(componentToListenTo: Abstract.Component) {
      super(componentToListenTo);
      this.dragBehavior = d3.behavior.drag();
      this.dragBehavior.on("dragstart", () => this._dragstart());
      this.dragBehavior.on("drag",      () => this._drag     ());
      this.dragBehavior.on("dragend",   () => this._dragend  ());
    }

    /**
     * Gets the callback that is called when dragging starts.
     *
     * @returns {(start: Point) => void}
     */
    public dragstart(): (start: Point) => void;
    /**
     * Sets the callback to be called when dragging starts.
     *
     * @param {(start: Point) => any} cb The function to be called.
     * @returns {Drag}
     */
    public dragstart(cb: (start: Point) => any): Drag;
    public dragstart(cb?: (start: Point) => any): any {
      if (cb === undefined) {
        return this.ondragstart;
      } else {
        this.ondragstart = cb;
        return this;
      }
    }

    /**
     * Gets the callback that is called during dragging.
     *
     * @returns {(start: Point, end: Point) => void}
     */
    public drag(): (start: Point, end: Point) => void;
    /**
     * Adds a callback to be called during dragging.
     *
     * @param {(start: Point, end: Point) => any} cb The function to be called.
     * @returns {Drag}
     */
    public drag(cb: (start: Point, end: Point) => any): Drag;
    public drag(cb?: (start: Point, end: Point) => any): any {
      if (cb === undefined) {
        return this.ondrag;
      } else {
        this.ondrag = cb;
        return this;
      }
    }

    /**
     * Gets the callback that is called when dragging ends.
     *
     * @returns {(start: Point, end: Point) => void}
     */
    public dragend(): (start: Point, end: Point) => void;
    /**
     * Adds a callback to be called when the dragging ends.
     *
     * @param {(start: Point, end: Point) => any} cb The function to be called. Takes in a SelectionArea in pixels.
     * @returns {Drag} The calling Drag.
     */
    public dragend(cb: (start: Point, end: Point) => any): Drag;
    public dragend(cb?: (start: Point, end: Point) => any): any {
      if (cb === undefined) {
        return this.ondragend;
      } else {
        this.ondragend = cb;
        return this;
      }
    }

    public _dragstart(){
      var availableWidth  = this.componentToListenTo.availableWidth;
      var availableHeight = this.componentToListenTo.availableHeight;
      // the constraint functions ensure that the selection rectangle will not exceed the hit box
      var constraintFunction = (min: number, max: number) => (x: number) => Math.min(Math.max(x, min), max);
      this.constrainX = constraintFunction(0, availableWidth );
      this.constrainY = constraintFunction(0, availableHeight);
    }

    public _doDragstart() {
      if (this.ondragstart != null) {
        this.ondragstart({x: this.origin[0], y: this.origin[1]});
      }
    }

    public _drag(){
      if (!this.dragInitialized) {
        this.origin = [d3.event.x, d3.event.y];
        this.dragInitialized = true;
        this._doDragstart();
      }

      this.location = [this.constrainX(d3.event.x), this.constrainY(d3.event.y)];
      this._doDrag();
    }

    public _doDrag() {
      if (this.ondrag != null) {
        var start = {x: this.origin[0], y: this.origin[1]};
        var end = {x: this.location[0], y: this.location[1]};
        this.ondrag(start, end);
      }
    }

    public _dragend(){
      if (!this.dragInitialized) {
        return;
      }
      this.dragInitialized = false;
      this._doDragend();
    }

    public _doDragend() {
      if (this.ondragend != null) {
        var start = {x: this.origin[0], y: this.origin[1]};
        var end = {x: this.location[0], y: this.location[1]};
        this.ondragend(start, end);
      }
    }

    public _anchor(hitBox: D3.Selection) {
      super._anchor(hitBox);
      hitBox.call(this.dragBehavior);
      return this;
    }

    public setupZoomCallback(xScale?: Abstract.QuantitativeScale, yScale?: Abstract.QuantitativeScale) {
      var xDomainOriginal = xScale != null ? xScale.domain() : null;
      var yDomainOriginal = yScale != null ? yScale.domain() : null;
      var resetOnNextClick = false;
      function callback(upperLeft: Point, lowerRight: Point) {
        if (upperLeft == null || lowerRight == null) {
          if (resetOnNextClick) {
            if (xScale != null) {
              xScale.domain(xDomainOriginal);
            }
            if (yScale != null) {
              yScale.domain(yDomainOriginal);
            }
          }
          resetOnNextClick = !resetOnNextClick;
          return;
        }
        resetOnNextClick = false;
        if (xScale != null) {
          xScale.domain([xScale.invert(upperLeft.x), xScale.invert(lowerRight.x)]);
        }
        if (yScale != null) {
          yScale.domain([yScale.invert(lowerRight.y), yScale.invert(upperLeft.y)]);
        }
        this.clearBox();
        return;
      }
      this.drag(callback);
      this.dragend(callback);
      return this;
    }
  }
}
}<|MERGE_RESOLUTION|>--- conflicted
+++ resolved
@@ -7,19 +7,11 @@
     private dragBehavior: D3.Behavior.Drag;
     public origin = [0,0];
     public location = [0,0];
-<<<<<<< HEAD
-    private constrainX: (n: number) => number;
-    private constrainY: (n: number) => number;
-    public ondragstart: (start: Point) => void;
-    public      ondrag: (start: Point, end: Point) => void;
-    public   ondragend: (start: Point, end: Point) => void;
-=======
     private  constrainX: (n: number) => number;
     private  constrainY: (n: number) => number;
-    private ondragstart: (startLocation: Point) => void;
-    private      ondrag: (startLocation: Point, endLocation: Point) => void;
-    private   ondragend: (startLocation: Point, endLocation: Point) => void;
->>>>>>> a490cedf
+    private ondragstart: (start: Point) => void;
+    private      ondrag: (start: Point, end: Point) => void;
+    private   ondragend: (start: Point, end: Point) => void;
 
     /**
      * Creates a Drag.
