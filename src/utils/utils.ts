--- conflicted
+++ resolved
@@ -62,17 +62,24 @@
       });
       return set;
     }
-<<<<<<< HEAD
+
     /**
      * Take an accessor object (may be a string to be made into a key, or a value, or a color code)
      * and "activate" it by turning it into a function in (datum, index, metadata)
      */
     export function _accessorize(accessor: any): IAccessor {
-=======
+      if (typeof(accessor) === "function") {
+        return (<IAccessor> accessor);
+      } else if (typeof(accessor) === "string" && accessor[0] !== "#") {
+        return (d: any, i: number, s: any) => d[accessor];
+      } else {
+        return (d: any, i: number, s: any) => accessor;
+      };
+    }
 
     /**
      * Takes two sets and returns the union
-     * 
+     *
      * @param{D3.Set} set1 The first set
      * @param{D3.Set} set2 The second set
      * @return{D3.Set} A set that contains elements that appear in either set1 or set2
@@ -83,17 +90,6 @@
       set2.forEach((v) => set.add(v));
       return set;
      }
-
-    export function accessorize(accessor: any): IAccessor {
->>>>>>> 9aa03a01
-      if (typeof(accessor) === "function") {
-        return (<IAccessor> accessor);
-      } else if (typeof(accessor) === "string" && accessor[0] !== "#") {
-        return (d: any, i: number, s: any) => d[accessor];
-      } else {
-        return (d: any, i: number, s: any) => accessor;
-      };
-    }
 
     /**
      * Take an accessor object, activate it, and partially apply it to a Plot's datasource's metadata
