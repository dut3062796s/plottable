--- conflicted
+++ resolved
@@ -208,17 +208,6 @@
     }
 
     /**
-<<<<<<< HEAD
-     * Computes max values from array.
-     *
-     * If type is not comperable then it will be converted to comperable one before computing max.
-     */
-    export function max<C>(arr: C[], default_val?: C): C;
-    export function max<T,C>(arr: T[], acc: (x: T) => C, default_val?: C): C;
-    export function max(arr: any[], one: any = 0, two: any = 0): any {
-      if (arr.length === 0) {
-        if (typeof(one) === "function") {
-=======
      * Computes the max value from the array.
      *
      * If type is not comparable then t will be converted to a comparable before computing max.
@@ -230,10 +219,7 @@
         if (typeof(one) !== "function") {
           return one;
         } else {
->>>>>>> 21e2e7e6
           return two;
-        } else {
-          return one;
         }
       }
       /* tslint:disable:ban */
@@ -243,17 +229,6 @@
     }
 
     /**
-<<<<<<< HEAD
-     * Computes min values from array.
-     *
-     * If type is not comparable then it will be converted to a comparable before computing min.
-     */
-    export function min<C>(arr: C[], default_val?: C): C;
-    export function min<T,C>(arr: T[], acc: (x: T) => C, default_val?: C): C;
-    export function min(arr: any[], one: any = 0, two: any = 0): any {
-      if (arr.length === 0) {
-        if (typeof(one) === "function") {
-=======
      * Computes the min value from the array.
      *
      * If type is not comparable then t will be converted to a comparable before computing min.
@@ -265,10 +240,7 @@
         if (typeof(one) !== "function") {
           return one;
         } else {
->>>>>>> 21e2e7e6
           return two;
-        } else {
-          return one;
         }
       }
       /* tslint:disable:ban */
@@ -277,8 +249,6 @@
       /* tslint:enable:ban */
     }
 
-<<<<<<< HEAD
-=======
     /**
      * Creates shallow copy of map.
      * @param {{ [key: string]: any }} oldMap Map to copy
@@ -291,7 +261,6 @@
       return newMap;
     }
 
->>>>>>> 21e2e7e6
     export function range(start: number, stop: number, step = 1): number[] {
       if(step === 0) {
         throw new Error("step cannot be 0");
