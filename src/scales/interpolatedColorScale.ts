--- conflicted
+++ resolved
@@ -67,11 +67,7 @@
      */
     private static _getD3InterpolatedScale(colors: string[], scaleType: string): D3.Scale.QuantitativeScale {
       var scale: D3.Scale.QuantitativeScale;
-<<<<<<< HEAD
-      switch (scaleType){
-=======
-      switch(scaleType) {
->>>>>>> 318cf203
+      switch (scaleType) {
         case "linear":
           scale = d3.scale.linear();
           break;
@@ -85,13 +81,8 @@
           scale = d3.scale.pow();
           break;
       }
-<<<<<<< HEAD
-      if (scale == null){
+      if (scale == null) {
         throw new Error("unknown QuantitativeScale scale type " + scaleType);
-=======
-      if (scale == null) {
-        throw new Error("unknown Quantitative scale type " + scaleType);
->>>>>>> 318cf203
       }
       return scale
                   .range([0, 1])
