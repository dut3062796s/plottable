--- conflicted
+++ resolved
@@ -19,7 +19,15 @@
       super(d3.scale.ordinal());
     }
 
-<<<<<<< HEAD
+    public _getCombinedExtent(): any [] {
+      var extents = super._getCombinedExtent();
+      var concatenatedExtents: string[] = [];
+      extents.forEach((e) => {
+        concatenatedExtents = concatenatedExtents.concat(e);
+      });
+      return Utils.uniq(concatenatedExtents);
+    }
+
     /**
      * Retrieves the current domain, or sets the Scale's domain to the specified values.
      *
@@ -29,29 +37,9 @@
     public domain(): any[];
     public domain(values: any[]): OrdinalScale;
     public domain(values?: any[]): any {
-      if (values == null) {
-        return this._d3Scale.domain();
-      } else {
-        super.domain(values);
-        this.range(this.range()); // update range
-        return this;
-=======
-    public _getCombinedExtent(): any [] {
-      var extents = super._getCombinedExtent();
-      var concatenatedExtents: string[] = [];
-      extents.forEach((e) => {
-        concatenatedExtents = concatenatedExtents.concat(e);
-      });
-      return Utils.uniq(concatenatedExtents);
-    }
-
-    public domain(): any[];
-    public domain(values: any[]): OrdinalScale;
-    public domain(values?: any[]): any {
       var result = super.domain(values);
       if (values != null) {
-        this._d3Scale.rangePoints(this.range(), 2*this.END_PADDING); // d3 scale takes total padding
->>>>>>> d2b728c1
+        this.range(this.range()); // update range
       }
       return result;
     }
