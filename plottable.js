--- conflicted
+++ resolved
@@ -241,7 +241,6 @@
                 /* tslint:enable:ban */
             }
             Methods.min = min;
-<<<<<<< HEAD
             /**
              * Creates shallow copy of map.
              * @param {{ [key: string]: any }} oldMap Map to copy
@@ -254,7 +253,6 @@
                 return newMap;
             }
             Methods.copyMap = copyMap;
-=======
             function range(start, stop, step) {
                 if (step === void 0) { step = 1; }
                 if (step === 0) {
@@ -268,7 +266,6 @@
                 return range;
             }
             Methods.range = range;
->>>>>>> 6dcb71e5
         })(_Util.Methods || (_Util.Methods = {}));
         var Methods = _Util.Methods;
     })(Plottable._Util || (Plottable._Util = {}));
