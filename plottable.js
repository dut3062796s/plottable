--- conflicted
+++ resolved
@@ -6572,17 +6572,8 @@
             function AbstractBarPlot(xScale, yScale) {
                 _super.call(this, xScale, yScale);
                 this._baselineValue = 0;
-<<<<<<< HEAD
                 this._barAlignmentFactor = 0.5;
-                this._animators = {
-                    "bars-reset": new Plottable.Animator.Null(),
-                    "bars": new Plottable.Animator.IterativeDelay(),
-                    "baseline": new Plottable.Animator.Null()
-                };
-=======
-                this._barAlignmentFactor = 0;
                 this._hoverMode = "point";
->>>>>>> 21e2e7e6
                 this.classed("bar-plot", true);
                 this.project("fill", function () { return Plottable.Core.Colors.INDIGO; });
                 this._animators["bars-reset"] = new Plottable.Animator.Null();
@@ -6597,7 +6588,6 @@
                 _super.prototype._setup.call(this);
                 this._baseline = this._renderArea.append("line").classed("baseline", true);
             };
-<<<<<<< HEAD
             AbstractBarPlot.prototype.project = function (attrToSet, accessor, scale) {
                 var _this = this;
                 _super.prototype.project.call(this, attrToSet, accessor, scale);
@@ -6615,42 +6605,6 @@
                 this._render();
                 return this;
             };
-            // HACKHACK #1106 - should use drawers for paint logic
-            AbstractBarPlot.prototype._paint = function () {
-                var _this = this;
-                var attrToProjector = this._generateAttrToProjector();
-                var datasets = this.datasets();
-                var primaryScale = this._isVertical ? this._yScale : this._xScale;
-                var scaledBaseline = primaryScale.scale(this._baselineValue);
-                var positionAttr = this._isVertical ? "y" : "x";
-                var dimensionAttr = this._isVertical ? "height" : "width";
-                this._getDrawersInOrder().forEach(function (d, i) {
-                    var dataset = datasets[i];
-                    var bars = d._renderArea.selectAll("rect").data(dataset.data());
-                    bars.enter().append("rect");
-                    if (_this._dataChanged && _this._animate) {
-                        var resetAttrToProjector = _this._generateAttrToProjector();
-                        resetAttrToProjector[positionAttr] = function () { return scaledBaseline; };
-                        resetAttrToProjector[dimensionAttr] = function () { return 0; };
-                        _this._applyAnimatedAttributes(bars, "bars-reset", resetAttrToProjector);
-                    }
-                    var attrToProjector = _this._generateAttrToProjector();
-                    if (attrToProjector["fill"]) {
-                        bars.attr("fill", attrToProjector["fill"]); // so colors don't animate
-                    }
-                    _this._applyAnimatedAttributes(bars, "bars", attrToProjector);
-                    bars.exit().remove();
-                });
-                var baselineAttr = {
-                    "x1": this._isVertical ? 0 : scaledBaseline,
-                    "y1": this._isVertical ? scaledBaseline : 0,
-                    "x2": this._isVertical ? this.width() : scaledBaseline,
-                    "y2": this._isVertical ? scaledBaseline : this.height()
-                };
-                this._applyAnimatedAttributes(this._baseline, "baseline", baselineAttr);
-            };
-=======
->>>>>>> 21e2e7e6
             /**
              * Sets the baseline for the bars to the specified value.
              *
@@ -6832,7 +6786,6 @@
                 delete attrToProjector["bar-max"];
                 return attrToProjector;
             };
-<<<<<<< HEAD
             /**
              * Computes the minimum position difference in data space between two adjacent data entries.
              * Mainly used to compute the size for all bars in the plot.
@@ -6882,7 +6835,7 @@
                     barPixelWidth = (barScale.scale(this._getMinimumDataWidth()) - barScale.scale(0)) * 0.5;
                 }
                 return barPixelWidth;
-=======
+            };
             AbstractBarPlot.prototype.hoverMode = function (mode) {
                 if (mode == null) {
                     return this._hoverMode;
@@ -6932,7 +6885,6 @@
                     data: selectedBars ? selectedBars.data() : null,
                     selection: selectedBars
                 };
->>>>>>> 21e2e7e6
             };
             AbstractBarPlot._BarAlignmentToFactor = {};
             return AbstractBarPlot;
