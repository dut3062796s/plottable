--- conflicted
+++ resolved
@@ -7220,19 +7220,13 @@
                 if (!this._isSetup) {
                     return d3.select();
                 }
-<<<<<<< HEAD
-                var xExtent = this.parseExtent(xValOrExtent);
-                var yExtent = this.parseExtent(yValOrExtent);
+                var xExtent = this._parseExtent(xValOrExtent);
+                var yExtent = this._parseExtent(yValOrExtent);
                 // currently, linear scan the bars. If inversion is implemented on non-numeric scales we might be able to do better.
                 var bars = this._datasetKeysInOrder.reduce(function (bars, key) { return bars.concat(_this._getBarsFromDataset(key, xExtent, yExtent)); }, []);
                 return d3.selectAll(bars);
             };
             AbstractBarPlot.prototype._getBarsFromDataset = function (key, xExtent, yExtent) {
-=======
-                var bars = [];
-                var xExtent = this._parseExtent(xValOrExtent);
-                var yExtent = this._parseExtent(yValOrExtent);
->>>>>>> 9b0840c2
                 // the SVGRects are positioned with sub-pixel accuracy (the default unit
                 // for the x, y, height & width attributes), but user selections (e.g. via
                 // mouse events) usually have pixel accuracy. A tolerance of half-a-pixel
@@ -7463,8 +7457,8 @@
                         xPositionOrExtent = maxExtent;
                     }
                 }
-                var xExtent = this.parseExtent(xPositionOrExtent);
-                var yExtent = this.parseExtent(yPositionOrExtent);
+                var xExtent = this._parseExtent(xPositionOrExtent);
+                var yExtent = this._parseExtent(yPositionOrExtent);
                 var bars = [];
                 var points = [];
                 var projectors = this._generateAttrToProjector();
