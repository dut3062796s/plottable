/*!
Plottable 0.37.0 (https://github.com/palantir/plottable)
Copyright 2014 Palantir Technologies
Licensed under MIT (https://github.com/palantir/plottable/blob/master/LICENSE)
*/

///<reference path="../reference.ts" />
var Plottable;
(function (Plottable) {
    (function (_Util) {
        (function (Methods) {
            /**
             * Checks if x is between a and b.
             *
             * @param {number} x The value to test if in range
             * @param {number} a The beginning of the (inclusive) range
             * @param {number} b The ending of the (inclusive) range
             * @return {boolean} Whether x is in [a, b]
             */
            function inRange(x, a, b) {
                return (Math.min(a, b) <= x && x <= Math.max(a, b));
            }
            Methods.inRange = inRange;
            /** Print a warning message to the console, if it is available.
             *
             * @param {string} The warnings to print
             */
            function warn(warning) {
                if (!Plottable.Config.SHOW_WARNINGS) {
                    return;
                }
                /* tslint:disable:no-console */
                if (window.console != null) {
                    if (window.console.warn != null) {
                        console.warn(warning);
                    }
                    else if (window.console.log != null) {
                        console.log(warning);
                    }
                }
                /* tslint:enable:no-console */
            }
            Methods.warn = warn;
            /**
             * Takes two arrays of numbers and adds them together
             *
             * @param {number[]} alist The first array of numbers
             * @param {number[]} blist The second array of numbers
             * @return {number[]} An array of numbers where x[i] = alist[i] + blist[i]
             */
            function addArrays(alist, blist) {
                if (alist.length !== blist.length) {
                    throw new Error("attempted to add arrays of unequal length");
                }
                return alist.map(function (_, i) { return alist[i] + blist[i]; });
            }
            Methods.addArrays = addArrays;
            /**
             * Takes two sets and returns the intersection
             *
             * Due to the fact that D3.Sets store strings internally, return type is always a string set
             *
             * @param {D3.Set<T>} set1 The first set
             * @param {D3.Set<T>} set2 The second set
             * @return {D3.Set<string>} A set that contains elements that appear in both set1 and set2
             */
            function intersection(set1, set2) {
                var set = d3.set();
                set1.forEach(function (v) {
                    if (set2.has(v)) {
                        set.add(v);
                    }
                });
                return set;
            }
            Methods.intersection = intersection;
            /**
             * Take an accessor object (may be a string to be made into a key, or a value, or a color code)
             * and "activate" it by turning it into a function in (datum, index, metadata)
             */
            function accessorize(accessor) {
                if (typeof (accessor) === "function") {
                    return accessor;
                }
                else if (typeof (accessor) === "string" && accessor[0] !== "#") {
                    return function (d, i, s) { return d[accessor]; };
                }
                else {
                    return function (d, i, s) { return accessor; };
                }
                ;
            }
            Methods.accessorize = accessorize;
            /**
             * Takes two sets and returns the union
             *
             * Due to the fact that D3.Sets store strings internally, return type is always a string set
             *
             * @param {D3.Set<T>} set1 The first set
             * @param {D3.Set<T>} set2 The second set
             * @return {D3.Set<string>} A set that contains elements that appear in either set1 or set2
             */
            function union(set1, set2) {
                var set = d3.set();
                set1.forEach(function (v) { return set.add(v); });
                set2.forEach(function (v) { return set.add(v); });
                return set;
            }
            Methods.union = union;
            /**
             * Populates a map from an array of keys and a transformation function.
             *
             * @param {string[]} keys The array of keys.
             * @param {(string, number) => T} transform A transformation function to apply to the keys.
             * @return {D3.Map<T>} A map mapping keys to their transformed values.
             */
            function populateMap(keys, transform) {
                var map = d3.map();
                keys.forEach(function (key, i) {
                    map.set(key, transform(key, i));
                });
                return map;
            }
            Methods.populateMap = populateMap;
            /**
             * Take an array of values, and return the unique values.
             * Will work iff ∀ a, b, a.toString() == b.toString() => a == b; will break on Object inputs
             *
             * @param {T[]} values The values to find uniqueness for
             * @return {T[]} The unique values
             */
            function uniq(arr) {
                var seen = d3.set();
                var result = [];
                arr.forEach(function (x) {
                    if (!seen.has(x)) {
                        seen.add(x);
                        result.push(x);
                    }
                });
                return result;
            }
            Methods.uniq = uniq;
            function createFilledArray(value, count) {
                var out = [];
                for (var i = 0; i < count; i++) {
                    out[i] = typeof (value) === "function" ? value(i) : value;
                }
                return out;
            }
            Methods.createFilledArray = createFilledArray;
            /**
             * @param {T[][]} a The 2D array that will have its elements joined together.
             * @return {T[]} Every array in a, concatenated together in the order they appear.
             */
            function flatten(a) {
                return Array.prototype.concat.apply([], a);
            }
            Methods.flatten = flatten;
            /**
             * Check if two arrays are equal by strict equality.
             */
            function arrayEq(a, b) {
                // Technically, null and undefined are arrays too
                if (a == null || b == null) {
                    return a === b;
                }
                if (a.length !== b.length) {
                    return false;
                }
                for (var i = 0; i < a.length; i++) {
                    if (a[i] !== b[i]) {
                        return false;
                    }
                }
                return true;
            }
            Methods.arrayEq = arrayEq;
            /**
             * @param {any} a Object to check against b for equality.
             * @param {any} b Object to check against a for equality.
             *
             * @returns {boolean} whether or not two objects share the same keys, and
             *          values associated with those keys. Values will be compared
             *          with ===.
             */
            function objEq(a, b) {
                if (a == null || b == null) {
                    return a === b;
                }
                var keysA = Object.keys(a).sort();
                var keysB = Object.keys(b).sort();
                var valuesA = keysA.map(function (k) { return a[k]; });
                var valuesB = keysB.map(function (k) { return b[k]; });
                return arrayEq(keysA, keysB) && arrayEq(valuesA, valuesB);
            }
            Methods.objEq = objEq;
            function max(arr, one, two) {
                if (arr.length === 0) {
                    if (typeof (one) !== "function") {
                        return one;
                    }
                    else {
                        return two;
                    }
                }
                /* tslint:disable:ban */
                var acc = typeof (one) === "function" ? one : typeof (two) === "function" ? two : undefined;
                return acc === undefined ? d3.max(arr) : d3.max(arr, acc);
                /* tslint:enable:ban */
            }
            Methods.max = max;
            function min(arr, one, two) {
                if (arr.length === 0) {
                    if (typeof (one) !== "function") {
                        return one;
                    }
                    else {
                        return two;
                    }
                }
                /* tslint:disable:ban */
                var acc = typeof (one) === "function" ? one : typeof (two) === "function" ? two : undefined;
                return acc === undefined ? d3.min(arr) : d3.min(arr, acc);
                /* tslint:enable:ban */
            }
            Methods.min = min;
            /**
             * Creates shallow copy of map.
             * @param {{ [key: string]: any }} oldMap Map to copy
             *
             * @returns {[{ [key: string]: any }} coppied map.
             */
            function copyMap(oldMap) {
                var newMap = {};
                d3.keys(oldMap).forEach(function (key) { return newMap[key] = oldMap[key]; });
                return newMap;
            }
            Methods.copyMap = copyMap;
            function range(start, stop, step) {
                if (step === void 0) { step = 1; }
                if (step === 0) {
                    throw new Error("step cannot be 0");
                }
                var length = Math.max(Math.ceil((stop - start) / step), 0);
                var range = [];
                for (var i = 0; i < length; ++i) {
                    range[i] = start + step * i;
                }
                return range;
            }
            Methods.range = range;
            /** Is like setTimeout, but activates synchronously if time=0
             * We special case 0 because of an observed issue where calling setTimeout causes visible flickering.
             * We believe this is because when requestAnimationFrame calls into the paint function, as soon as that function finishes
             * evaluating, the results are painted to the screen. As a result, if we want something to occur immediately but call setTimeout
             * with time=0, then it is pushed to the call stack and rendered in the next frame, so the component that was rendered via
             * setTimeout appears out-of-sync with the rest of the plot.
             */
            function setTimeout(f, time) {
                var args = [];
                for (var _i = 2; _i < arguments.length; _i++) {
                    args[_i - 2] = arguments[_i];
                }
                if (time === 0) {
                    f(args);
                    return -1;
                }
                else {
                    return window.setTimeout(f, time, args);
                }
            }
            Methods.setTimeout = setTimeout;
            function colorTest(colorTester, className) {
                colorTester.classed(className, true);
                // Use regex to get the text inside the rgb parentheses
                var colorStyle = colorTester.style("background-color");
                if (colorStyle === "transparent") {
                    return null;
                }
                var rgb = /\((.+)\)/.exec(colorStyle)[1].split(",").map(function (colorValue) {
                    var colorNumber = +colorValue;
                    var hexValue = colorNumber.toString(16);
                    return colorNumber < 16 ? "0" + hexValue : hexValue;
                });
                if (rgb.length === 4 && rgb[3] === "00") {
                    return null;
                }
                var hexCode = "#" + rgb.join("");
                colorTester.classed(className, false);
                return hexCode;
            }
            Methods.colorTest = colorTest;
        })(_Util.Methods || (_Util.Methods = {}));
        var Methods = _Util.Methods;
    })(Plottable._Util || (Plottable._Util = {}));
    var _Util = Plottable._Util;
})(Plottable || (Plottable = {}));

///<reference path="../reference.ts" />
// This file contains open source utilities, along with their copyright notices
var Plottable;
(function (Plottable) {
    (function (_Util) {
        (function (OpenSource) {
            function sortedIndex(val, arr, accessor) {
                var low = 0;
                var high = arr.length;
                while (low < high) {
                    /* tslint:disable:no-bitwise */
                    var mid = (low + high) >>> 1;
                    /* tslint:enable:no-bitwise */
                    var x = accessor == null ? arr[mid] : accessor(arr[mid]);
                    if (x < val) {
                        low = mid + 1;
                    }
                    else {
                        high = mid;
                    }
                }
                return low;
            }
            OpenSource.sortedIndex = sortedIndex;
            ;
        })(_Util.OpenSource || (_Util.OpenSource = {}));
        var OpenSource = _Util.OpenSource;
    })(Plottable._Util || (Plottable._Util = {}));
    var _Util = Plottable._Util;
})(Plottable || (Plottable = {}));

///<reference path="../reference.ts" />
var Plottable;
(function (Plottable) {
    (function (_Util) {
        var IDCounter = (function () {
            function IDCounter() {
                this.counter = {};
            }
            IDCounter.prototype.setDefault = function (id) {
                if (this.counter[id] == null) {
                    this.counter[id] = 0;
                }
            };
            IDCounter.prototype.increment = function (id) {
                this.setDefault(id);
                return ++this.counter[id];
            };
            IDCounter.prototype.decrement = function (id) {
                this.setDefault(id);
                return --this.counter[id];
            };
            IDCounter.prototype.get = function (id) {
                this.setDefault(id);
                return this.counter[id];
            };
            return IDCounter;
        })();
        _Util.IDCounter = IDCounter;
    })(Plottable._Util || (Plottable._Util = {}));
    var _Util = Plottable._Util;
})(Plottable || (Plottable = {}));

///<reference path="../reference.ts" />
var Plottable;
(function (Plottable) {
    (function (_Util) {
        /**
         * An associative array that can be keyed by anything (inc objects).
         * Uses pointer equality checks which is why this works.
         * This power has a price: everything is linear time since it is actually backed by an array...
         */
        var StrictEqualityAssociativeArray = (function () {
            function StrictEqualityAssociativeArray() {
                this.keyValuePairs = [];
            }
            /**
             * Set a new key/value pair in the store.
             *
             * @param {any} key Key to set in the store
             * @param {any} value Value to set in the store
             * @return {boolean} True if key already in store, false otherwise
             */
            StrictEqualityAssociativeArray.prototype.set = function (key, value) {
                if (key !== key) {
                    throw new Error("NaN may not be used as a key to the StrictEqualityAssociativeArray");
                }
                for (var i = 0; i < this.keyValuePairs.length; i++) {
                    if (this.keyValuePairs[i][0] === key) {
                        this.keyValuePairs[i][1] = value;
                        return true;
                    }
                }
                this.keyValuePairs.push([key, value]);
                return false;
            };
            /**
             * Get a value from the store, given a key.
             *
             * @param {any} key Key associated with value to retrieve
             * @return {any} Value if found, undefined otherwise
             */
            StrictEqualityAssociativeArray.prototype.get = function (key) {
                for (var i = 0; i < this.keyValuePairs.length; i++) {
                    if (this.keyValuePairs[i][0] === key) {
                        return this.keyValuePairs[i][1];
                    }
                }
                return undefined;
            };
            /**
             * Test whether store has a value associated with given key.
             *
             * Will return true if there is a key/value entry,
             * even if the value is explicitly `undefined`.
             *
             * @param {any} key Key to test for presence of an entry
             * @return {boolean} Whether there was a matching entry for that key
             */
            StrictEqualityAssociativeArray.prototype.has = function (key) {
                for (var i = 0; i < this.keyValuePairs.length; i++) {
                    if (this.keyValuePairs[i][0] === key) {
                        return true;
                    }
                }
                return false;
            };
            /**
             * Return an array of the values in the key-value store
             *
             * @return {any[]} The values in the store
             */
            StrictEqualityAssociativeArray.prototype.values = function () {
                return this.keyValuePairs.map(function (x) { return x[1]; });
            };
            /**
             * Return an array of keys in the key-value store
             *
             * @return {any[]} The keys in the store
             */
            StrictEqualityAssociativeArray.prototype.keys = function () {
                return this.keyValuePairs.map(function (x) { return x[0]; });
            };
            /**
             * Execute a callback for each entry in the array.
             *
             * @param {(key: any, val?: any, index?: number) => any} callback The callback to eecute
             * @return {any[]} The results of mapping the callback over the entries
             */
            StrictEqualityAssociativeArray.prototype.map = function (cb) {
                return this.keyValuePairs.map(function (kv, index) {
                    return cb(kv[0], kv[1], index);
                });
            };
            /**
             * Delete a key from the key-value store. Return whether the key was present.
             *
             * @param {any} The key to remove
             * @return {boolean} Whether a matching entry was found and removed
             */
            StrictEqualityAssociativeArray.prototype.delete = function (key) {
                for (var i = 0; i < this.keyValuePairs.length; i++) {
                    if (this.keyValuePairs[i][0] === key) {
                        this.keyValuePairs.splice(i, 1);
                        return true;
                    }
                }
                return false;
            };
            return StrictEqualityAssociativeArray;
        })();
        _Util.StrictEqualityAssociativeArray = StrictEqualityAssociativeArray;
    })(Plottable._Util || (Plottable._Util = {}));
    var _Util = Plottable._Util;
})(Plottable || (Plottable = {}));

///<reference path="../reference.ts" />
var Plottable;
(function (Plottable) {
    (function (_Util) {
        var Cache = (function () {
            /**
             * @constructor
             *
             * @param {string} compute The function whose results will be cached.
             * @param {string} [canonicalKey] If present, when clear() is called,
             *        this key will be re-computed. If its result hasn't been changed,
             *        the cache will not be cleared.
             * @param {(v: T, w: T) => boolean} [valueEq]
             *        Used to determine if the value of canonicalKey has changed.
             *        If omitted, defaults to === comparision.
             */
            function Cache(compute, canonicalKey, valueEq) {
                if (valueEq === void 0) { valueEq = function (v, w) { return v === w; }; }
                this.cache = d3.map();
                this.canonicalKey = null;
                this.compute = compute;
                this.canonicalKey = canonicalKey;
                this.valueEq = valueEq;
                if (canonicalKey !== undefined) {
                    this.cache.set(this.canonicalKey, this.compute(this.canonicalKey));
                }
            }
            /**
             * Attempt to look up k in the cache, computing the result if it isn't
             * found.
             *
             * @param {string} k The key to look up in the cache.
             * @return {T} The value associated with k; the result of compute(k).
             */
            Cache.prototype.get = function (k) {
                if (!this.cache.has(k)) {
                    this.cache.set(k, this.compute(k));
                }
                return this.cache.get(k);
            };
            /**
             * Reset the cache empty.
             *
             * If canonicalKey was provided at construction, compute(canonicalKey)
             * will be re-run. If the result matches what is already in the cache,
             * it will not clear the cache.
             *
             * @return {Cache<T>} The calling Cache.
             */
            Cache.prototype.clear = function () {
                if (this.canonicalKey === undefined || !this.valueEq(this.cache.get(this.canonicalKey), this.compute(this.canonicalKey))) {
                    this.cache = d3.map();
                }
                return this;
            };
            return Cache;
        })();
        _Util.Cache = Cache;
    })(Plottable._Util || (Plottable._Util = {}));
    var _Util = Plottable._Util;
})(Plottable || (Plottable = {}));

///<reference path="../reference.ts" />
var Plottable;
(function (Plottable) {
    (function (_Util) {
        (function (Text) {
            Text.HEIGHT_TEXT = "bqpdl";
            ;
            ;
            /**
             * Returns a quasi-pure function of typesignature (t: string) => Dimensions which measures height and width of text
             * in the given text selection
             *
             * @param {D3.Selection} selection: A temporary text selection that the string will be placed into for measurement.
             *                                  Will be removed on function creation and appended only for measurement.
             * @returns {Dimensions} width and height of the text
             */
            function getTextMeasurer(selection) {
                var parentNode = selection.node().parentNode;
                selection.remove();
                return function (s) {
                    if (s.trim() === "") {
                        return { width: 0, height: 0 };
                    }
                    parentNode.appendChild(selection.node());
                    selection.text(s);
                    var bb = _Util.DOM.getBBox(selection);
                    selection.remove();
                    return { width: bb.width, height: bb.height };
                };
            }
            Text.getTextMeasurer = getTextMeasurer;
            /**
             * @return {TextMeasurer} A test measurer that will treat all sequences
             *         of consecutive whitespace as a single " ".
             */
            function combineWhitespace(tm) {
                return function (s) { return tm(s.replace(/\s+/g, " ")); };
            }
            /**
             * Returns a text measure that measures each individual character of the
             * string with tm, then combines all the individual measurements.
             */
            function measureByCharacter(tm) {
                return function (s) {
                    var whs = s.trim().split("").map(tm);
                    return {
                        width: d3.sum(whs, function (wh) { return wh.width; }),
                        height: _Util.Methods.max(whs, function (wh) { return wh.height; }, 0)
                    };
                };
            }
            var CANONICAL_CHR = "a";
            /**
             * Some TextMeasurers get confused when measuring something that's only
             * whitespace: only whitespace in a dom node takes up 0 x 0 space.
             *
             * @return {TextMeasurer} A function that if its argument is all
             *         whitespace, it will wrap its argument in CANONICAL_CHR before
             *         measuring in order to get a non-zero size of the whitespace.
             */
            function wrapWhitespace(tm) {
                return function (s) {
                    if (/^\s*$/.test(s)) {
                        var whs = s.split("").map(function (c) {
                            var wh = tm(CANONICAL_CHR + c + CANONICAL_CHR);
                            var whWrapping = tm(CANONICAL_CHR);
                            return {
                                width: wh.width - 2 * whWrapping.width,
                                height: wh.height
                            };
                        });
                        return {
                            width: d3.sum(whs, function (x) { return x.width; }),
                            height: _Util.Methods.max(whs, function (x) { return x.height; }, 0)
                        };
                    }
                    else {
                        return tm(s);
                    }
                };
            }
            /**
             * This class will measure text by measuring each character individually,
             * then adding up the dimensions. It will also cache the dimensions of each
             * letter.
             */
            var CachingCharacterMeasurer = (function () {
                /**
                 * @param {D3.Selection} textSelection The element that will have text inserted into
                 *        it in order to measure text. The styles present for text in
                 *        this element will to the text being measured.
                 */
                function CachingCharacterMeasurer(textSelection) {
                    var _this = this;
                    this.cache = new _Util.Cache(getTextMeasurer(textSelection), CANONICAL_CHR, _Util.Methods.objEq);
                    this.measure = combineWhitespace(measureByCharacter(wrapWhitespace(function (s) { return _this.cache.get(s); })));
                }
                /**
                 * Clear the cache, if it seems that the text has changed size.
                 */
                CachingCharacterMeasurer.prototype.clear = function () {
                    this.cache.clear();
                    return this;
                };
                return CachingCharacterMeasurer;
            })();
            Text.CachingCharacterMeasurer = CachingCharacterMeasurer;
            /**
             * Gets a truncated version of a sting that fits in the available space, given the element in which to draw the text
             *
             * @param {string} text: The string to be truncated
             * @param {number} availableWidth: The available width, in pixels
             * @param {D3.Selection} element: The text element used to measure the text
             * @returns {string} text - the shortened text
             */
            function getTruncatedText(text, availableWidth, measurer) {
                if (measurer(text).width <= availableWidth) {
                    return text;
                }
                else {
                    return addEllipsesToLine(text, availableWidth, measurer);
                }
            }
            Text.getTruncatedText = getTruncatedText;
            /**
             * Takes a line, a width to fit it in, and a text measurer. Will attempt to add ellipses to the end of the line,
             * shortening the line as required to ensure that it fits within width.
             */
            function addEllipsesToLine(line, width, measureText) {
                var mutatedLine = line.trim(); // Leave original around for debugging utility
                var widthMeasure = function (s) { return measureText(s).width; };
                var lineWidth = widthMeasure(line);
                var ellipsesWidth = widthMeasure("...");
                if (width < ellipsesWidth) {
                    var periodWidth = widthMeasure(".");
                    var numPeriodsThatFit = Math.floor(width / periodWidth);
                    return "...".substr(0, numPeriodsThatFit);
                }
                while (lineWidth + ellipsesWidth > width) {
                    mutatedLine = mutatedLine.substr(0, mutatedLine.length - 1).trim();
                    lineWidth = widthMeasure(mutatedLine);
                }
                if (widthMeasure(mutatedLine + "...") > width) {
                    throw new Error("addEllipsesToLine failed :(");
                }
                return mutatedLine + "...";
            }
            Text.addEllipsesToLine = addEllipsesToLine;
            function writeLineHorizontally(line, g, width, height, xAlign, yAlign) {
                if (xAlign === void 0) { xAlign = "left"; }
                if (yAlign === void 0) { yAlign = "top"; }
                var xOffsetFactor = { left: 0, center: 0.5, right: 1 };
                var yOffsetFactor = { top: 0, center: 0.5, bottom: 1 };
                if (xOffsetFactor[xAlign] === undefined || yOffsetFactor[yAlign] === undefined) {
                    throw new Error("unrecognized alignment x:" + xAlign + ", y:" + yAlign);
                }
                var innerG = g.append("g");
                var textEl = innerG.append("text");
                textEl.text(line);
                var bb = _Util.DOM.getBBox(textEl);
                var h = bb.height;
                var w = bb.width;
                if (w > width || h > height) {
                    _Util.Methods.warn("Insufficient space to fit text: " + line);
                    textEl.text("");
                    return { width: 0, height: 0 };
                }
                var anchorConverter = { left: "start", center: "middle", right: "end" };
                var anchor = anchorConverter[xAlign];
                var xOff = width * xOffsetFactor[xAlign];
                var yOff = height * yOffsetFactor[yAlign];
                var ems = 0.85 - yOffsetFactor[yAlign];
                textEl.attr("text-anchor", anchor).attr("y", ems + "em");
                _Util.DOM.translate(innerG, xOff, yOff);
                return { width: w, height: h };
            }
            Text.writeLineHorizontally = writeLineHorizontally;
            function writeLineVertically(line, g, width, height, xAlign, yAlign, rotation) {
                if (xAlign === void 0) { xAlign = "left"; }
                if (yAlign === void 0) { yAlign = "top"; }
                if (rotation === void 0) { rotation = "right"; }
                if (rotation !== "right" && rotation !== "left") {
                    throw new Error("unrecognized rotation: " + rotation);
                }
                var isRight = rotation === "right";
                var rightTranslator = { left: "bottom", right: "top", center: "center", top: "left", bottom: "right" };
                var leftTranslator = { left: "top", right: "bottom", center: "center", top: "right", bottom: "left" };
                var alignTranslator = isRight ? rightTranslator : leftTranslator;
                var innerG = g.append("g");
                var wh = writeLineHorizontally(line, innerG, height, width, alignTranslator[yAlign], alignTranslator[xAlign]);
                var xForm = d3.transform("");
                xForm.rotate = rotation === "right" ? 90 : -90;
                xForm.translate = [isRight ? width : 0, isRight ? 0 : height];
                innerG.attr("transform", xForm.toString());
                innerG.classed("rotated-" + rotation, true);
                return { width: wh.height, height: wh.width };
            }
            Text.writeLineVertically = writeLineVertically;
            function writeTextHorizontally(brokenText, g, width, height, xAlign, yAlign) {
                if (xAlign === void 0) { xAlign = "left"; }
                if (yAlign === void 0) { yAlign = "top"; }
                var h = getTextMeasurer(g.append("text"))(Text.HEIGHT_TEXT).height;
                var maxWidth = 0;
                var blockG = g.append("g");
                brokenText.forEach(function (line, i) {
                    var innerG = blockG.append("g");
                    _Util.DOM.translate(innerG, 0, i * h);
                    var wh = writeLineHorizontally(line, innerG, width, h, xAlign, yAlign);
                    if (wh.width > maxWidth) {
                        maxWidth = wh.width;
                    }
                });
                var usedSpace = h * brokenText.length;
                var freeSpace = height - usedSpace;
                var translator = { center: 0.5, top: 0, bottom: 1 };
                _Util.DOM.translate(blockG, 0, freeSpace * translator[yAlign]);
                return { width: maxWidth, height: usedSpace };
            }
            function writeTextVertically(brokenText, g, width, height, xAlign, yAlign, rotation) {
                if (xAlign === void 0) { xAlign = "left"; }
                if (yAlign === void 0) { yAlign = "top"; }
                if (rotation === void 0) { rotation = "left"; }
                var h = getTextMeasurer(g.append("text"))(Text.HEIGHT_TEXT).height;
                var maxHeight = 0;
                var blockG = g.append("g");
                brokenText.forEach(function (line, i) {
                    var innerG = blockG.append("g");
                    _Util.DOM.translate(innerG, i * h, 0);
                    var wh = writeLineVertically(line, innerG, h, height, xAlign, yAlign, rotation);
                    if (wh.height > maxHeight) {
                        maxHeight = wh.height;
                    }
                });
                var usedSpace = h * brokenText.length;
                var freeSpace = width - usedSpace;
                var translator = { center: 0.5, left: 0, right: 1 };
                _Util.DOM.translate(blockG, freeSpace * translator[xAlign], 0);
                return { width: usedSpace, height: maxHeight };
            }
            ;
            /**
             * @param {write} [IWriteOptions] If supplied, the text will be written
             *        To the given g. Will align the text vertically if it seems like
             *        that is appropriate.
             * Returns an IWriteTextResult with info on whether the text fit, and how much width/height was used.
             */
            function writeText(text, width, height, tm, orientation, write) {
                if (orientation === void 0) { orientation = "horizontal"; }
                if (["left", "right", "horizontal"].indexOf(orientation) === -1) {
                    throw new Error("Unrecognized orientation to writeText: " + orientation);
                }
                var orientHorizontally = orientation === "horizontal";
                var primaryDimension = orientHorizontally ? width : height;
                var secondaryDimension = orientHorizontally ? height : width;
                var wrappedText = _Util.WordWrap.breakTextToFitRect(text, primaryDimension, secondaryDimension, tm);
                if (wrappedText.lines.length === 0) {
                    return { textFits: wrappedText.textFits, usedWidth: 0, usedHeight: 0 };
                }
                var usedWidth, usedHeight;
                if (write == null) {
                    var widthFn = orientHorizontally ? _Util.Methods.max : d3.sum;
                    var heightFn = orientHorizontally ? d3.sum : _Util.Methods.max;
                    var heightAcc = function (line) { return orientHorizontally ? tm(line).height : tm(line).width; };
                    var widthAcc = function (line) { return orientHorizontally ? tm(line).width : tm(line).height; };
                    usedWidth = widthFn(wrappedText.lines, widthAcc, 0);
                    usedHeight = heightFn(wrappedText.lines, heightAcc, 0);
                }
                else {
                    var innerG = write.g.append("g").classed("writeText-inner-g", true); // unleash your inner G
                    // the outerG contains general transforms for positining the whole block, the inner g
                    // will contain transforms specific to orienting the text properly within the block.
                    var writeTextFn = orientHorizontally ? writeTextHorizontally : writeTextVertically;
                    var wh = writeTextFn.call(this, wrappedText.lines, innerG, width, height, write.xAlign, write.yAlign, orientation);
                    usedWidth = wh.width;
                    usedHeight = wh.height;
                }
                return { textFits: wrappedText.textFits, usedWidth: usedWidth, usedHeight: usedHeight };
            }
            Text.writeText = writeText;
        })(_Util.Text || (_Util.Text = {}));
        var Text = _Util.Text;
    })(Plottable._Util || (Plottable._Util = {}));
    var _Util = Plottable._Util;
})(Plottable || (Plottable = {}));

///<reference path="../reference.ts" />
var Plottable;
(function (Plottable) {
    (function (_Util) {
        (function (WordWrap) {
            var LINE_BREAKS_BEFORE = /[{\[]/;
            var LINE_BREAKS_AFTER = /[!"%),-.:;?\]}]/;
            var SPACES = /^\s+$/;
            ;
            /**
             * Takes a block of text, a width and height to fit it in, and a 2-d text measurement function.
             * Wraps words and fits as much of the text as possible into the given width and height.
             */
            function breakTextToFitRect(text, width, height, measureText) {
                var widthMeasure = function (s) { return measureText(s).width; };
                var lines = breakTextToFitWidth(text, width, widthMeasure);
                var textHeight = measureText("hello world").height;
                var nLinesThatFit = Math.floor(height / textHeight);
                var textFit = nLinesThatFit >= lines.length;
                if (!textFit) {
                    lines = lines.splice(0, nLinesThatFit);
                    if (nLinesThatFit > 0) {
                        // Overwrite the last line to one that has had a ... appended to the end
                        lines[nLinesThatFit - 1] = _Util.Text.addEllipsesToLine(lines[nLinesThatFit - 1], width, measureText);
                    }
                }
                return { originalText: text, lines: lines, textFits: textFit };
            }
            WordWrap.breakTextToFitRect = breakTextToFitRect;
            /**
             * Splits up the text so that it will fit in width (or splits into a list of single characters if it is impossible
             * to fit in width). Tries to avoid breaking words on non-linebreak-or-space characters, and will only break a word if
             * the word is too big to fit within width on its own.
             */
            function breakTextToFitWidth(text, width, widthMeasure) {
                var ret = [];
                var paragraphs = text.split("\n");
                for (var i = 0, len = paragraphs.length; i < len; i++) {
                    var paragraph = paragraphs[i];
                    if (paragraph !== null) {
                        ret = ret.concat(breakParagraphToFitWidth(paragraph, width, widthMeasure));
                    }
                    else {
                        ret.push("");
                    }
                }
                return ret;
            }
            /**
             * Determines if it is possible to fit a given text within width without breaking any of the words.
             * Simple algorithm, split the text up into tokens, and make sure that the widest token doesn't exceed
             * allowed width.
             */
            function canWrapWithoutBreakingWords(text, width, widthMeasure) {
                var tokens = tokenize(text);
                var widths = tokens.map(widthMeasure);
                var maxWidth = _Util.Methods.max(widths, 0);
                return maxWidth <= width;
            }
            WordWrap.canWrapWithoutBreakingWords = canWrapWithoutBreakingWords;
            /**
             * A paragraph is a string of text containing no newlines.
             * Given a paragraph, break it up into lines that are no
             * wider than width.  widthMeasure is a function that takes
             * text as input, and returns the width of the text in pixels.
             */
            function breakParagraphToFitWidth(text, width, widthMeasure) {
                var lines = [];
                var tokens = tokenize(text);
                var curLine = "";
                var i = 0;
                var nextToken;
                while (nextToken || i < tokens.length) {
                    if (typeof nextToken === "undefined" || nextToken === null) {
                        nextToken = tokens[i++];
                    }
                    var brokenToken = breakNextTokenToFitInWidth(curLine, nextToken, width, widthMeasure);
                    var canAdd = brokenToken[0];
                    var leftOver = brokenToken[1];
                    if (canAdd !== null) {
                        curLine += canAdd;
                    }
                    nextToken = leftOver;
                    if (leftOver) {
                        lines.push(curLine);
                        curLine = "";
                    }
                }
                if (curLine) {
                    lines.push(curLine);
                }
                return lines;
            }
            /**
             * Breaks up the next token and so that some part of it can be
             * added to curLine and fits in the width. the return value
             * is an array with 2 elements, the part that can be added
             * and the left over part of the token
             * widthMeasure is a function that takes text as input,
             * and returns the width of the text in pixels.
             */
            function breakNextTokenToFitInWidth(curLine, nextToken, width, widthMeasure) {
                if (isBlank(nextToken)) {
                    return [nextToken, null];
                }
                if (widthMeasure(curLine + nextToken) <= width) {
                    return [nextToken, null];
                }
                if (!isBlank(curLine)) {
                    return [null, nextToken];
                }
                var i = 0;
                while (i < nextToken.length) {
                    if (widthMeasure(curLine + nextToken[i] + "-") <= width) {
                        curLine += nextToken[i++];
                    }
                    else {
                        break;
                    }
                }
                var append = "-";
                if (isBlank(curLine) && i === 0) {
                    i = 1;
                    append = "";
                }
                return [nextToken.substring(0, i) + append, nextToken.substring(i)];
            }
            /**
             * Breaks up into tokens for word wrapping
             * Each token is comprised of either:
             *  1) Only word and non line break characters
             *  2) Only spaces characters
             *  3) Line break characters such as ":" or ";" or ","
             *  (will be single character token, unless there is a repeated linebreak character)
             */
            function tokenize(text) {
                var ret = [];
                var token = "";
                var lastChar = "";
                for (var i = 0, len = text.length; i < len; i++) {
                    var curChar = text[i];
                    if (token === "" || isTokenizedTogether(token[0], curChar, lastChar)) {
                        token += curChar;
                    }
                    else {
                        ret.push(token);
                        token = curChar;
                    }
                    lastChar = curChar;
                }
                if (token) {
                    ret.push(token);
                }
                return ret;
            }
            /**
             * Returns whether a string is blank.
             *
             * @param {string} str: The string to test for blank-ness
             * @returns {boolean} Whether the string is blank
             */
            function isBlank(text) {
                return text == null ? true : text.trim() === "";
            }
            /**
             * Given a token (ie a string of characters that are similar and shouldn't be broken up) and a character, determine
             * whether that character should be added to the token. Groups of characters that don't match the space or line break
             * regex are always tokenzied together. Spaces are always tokenized together. Line break characters are almost always
             * split into their own token, except that two subsequent identical line break characters are put into the same token.
             * For isTokenizedTogether(":", ",") == False but isTokenizedTogether("::") == True.
             */
            function isTokenizedTogether(text, nextChar, lastChar) {
                if (!(text && nextChar)) {
                    false;
                }
                if (SPACES.test(text) && SPACES.test(nextChar)) {
                    return true;
                }
                else if (SPACES.test(text) || SPACES.test(nextChar)) {
                    return false;
                }
                if (LINE_BREAKS_AFTER.test(lastChar) || LINE_BREAKS_BEFORE.test(nextChar)) {
                    return false;
                }
                return true;
            }
        })(_Util.WordWrap || (_Util.WordWrap = {}));
        var WordWrap = _Util.WordWrap;
    })(Plottable._Util || (Plottable._Util = {}));
    var _Util = Plottable._Util;
})(Plottable || (Plottable = {}));

var Plottable;
(function (Plottable) {
    (function (_Util) {
        (function (DOM) {
            /**
             * Gets the bounding box of an element.
             * @param {D3.Selection} element
             * @returns {SVGRed} The bounding box.
             */
            function getBBox(element) {
                var bbox;
                try {
                    bbox = element.node().getBBox();
                }
                catch (err) {
                    bbox = {
                        x: 0,
                        y: 0,
                        width: 0,
                        height: 0
                    };
                }
                return bbox;
            }
            DOM.getBBox = getBBox;
            DOM.POLYFILL_TIMEOUT_MSEC = 1000 / 60; // 60 fps
            function requestAnimationFramePolyfill(fn) {
                if (window.requestAnimationFrame != null) {
                    window.requestAnimationFrame(fn);
                }
                else {
                    setTimeout(fn, DOM.POLYFILL_TIMEOUT_MSEC);
                }
            }
            DOM.requestAnimationFramePolyfill = requestAnimationFramePolyfill;
            function getParsedStyleValue(style, prop) {
                var value = style.getPropertyValue(prop);
                var parsedValue = parseFloat(value);
                if (parsedValue !== parsedValue) {
                    return 0;
                }
                return parsedValue;
            }
            function isSelectionRemovedFromSVG(selection) {
                var n = selection.node();
                while (n !== null && n.nodeName !== "svg") {
                    n = n.parentNode;
                }
                return (n == null);
            }
            DOM.isSelectionRemovedFromSVG = isSelectionRemovedFromSVG;
            function getElementWidth(elem) {
                var style = window.getComputedStyle(elem);
                return getParsedStyleValue(style, "width") + getParsedStyleValue(style, "padding-left") + getParsedStyleValue(style, "padding-right") + getParsedStyleValue(style, "border-left-width") + getParsedStyleValue(style, "border-right-width");
            }
            DOM.getElementWidth = getElementWidth;
            function getElementHeight(elem) {
                var style = window.getComputedStyle(elem);
                return getParsedStyleValue(style, "height") + getParsedStyleValue(style, "padding-top") + getParsedStyleValue(style, "padding-bottom") + getParsedStyleValue(style, "border-top-width") + getParsedStyleValue(style, "border-bottom-width");
            }
            DOM.getElementHeight = getElementHeight;
            function getSVGPixelWidth(svg) {
                var width = svg.node().clientWidth;
                if (width === 0) {
                    var widthAttr = svg.attr("width");
                    if (widthAttr.indexOf("%") !== -1) {
                        var ancestorNode = svg.node().parentNode;
                        while (ancestorNode != null && ancestorNode.clientWidth === 0) {
                            ancestorNode = ancestorNode.parentNode;
                        }
                        if (ancestorNode == null) {
                            throw new Error("Could not compute width of element");
                        }
                        width = ancestorNode.clientWidth * parseFloat(widthAttr) / 100;
                    }
                    else {
                        width = parseFloat(widthAttr);
                    }
                }
                return width;
            }
            DOM.getSVGPixelWidth = getSVGPixelWidth;
            function translate(s, x, y) {
                var xform = d3.transform(s.attr("transform"));
                if (x == null) {
                    return xform.translate;
                }
                else {
                    y = (y == null) ? 0 : y;
                    xform.translate[0] = x;
                    xform.translate[1] = y;
                    s.attr("transform", xform.toString());
                    return s;
                }
            }
            DOM.translate = translate;
            function boxesOverlap(boxA, boxB) {
                if (boxA.right < boxB.left) {
                    return false;
                }
                if (boxA.left > boxB.right) {
                    return false;
                }
                if (boxA.bottom < boxB.top) {
                    return false;
                }
                if (boxA.top > boxB.bottom) {
                    return false;
                }
                return true;
            }
            DOM.boxesOverlap = boxesOverlap;
        })(_Util.DOM || (_Util.DOM = {}));
        var DOM = _Util.DOM;
    })(Plottable._Util || (Plottable._Util = {}));
    var _Util = Plottable._Util;
})(Plottable || (Plottable = {}));

///<reference path="../reference.ts" />
var Plottable;
(function (Plottable) {
    (function (_Util) {
        (function (Color) {
            /**
             * Return relative luminance (defined here: http://www.w3.org/TR/2008/REC-WCAG20-20081211/#relativeluminancedef)
             * Based on implementation from chroma.js by Gregor Aisch (gka) (licensed under BSD)
             * chroma.js may be found here: https://github.com/gka/chroma.js
             * License may be found here: https://github.com/gka/chroma.js/blob/master/LICENSE
             */
            function luminance(color) {
                var rgb = d3.rgb(color);
                var lum = function (x) {
                    x = x / 255;
                    return x <= 0.03928 ? x / 12.92 : Math.pow((x + 0.055) / 1.055, 2.4);
                };
                var r = lum(rgb.r);
                var g = lum(rgb.g);
                var b = lum(rgb.b);
                return 0.2126 * r + 0.7152 * g + 0.0722 * b;
            }
            /**
             * Return contrast ratio between two colors
             * Based on implementation from chroma.js by Gregor Aisch (gka) (licensed under BSD)
             * chroma.js may be found here: https://github.com/gka/chroma.js
             * License may be found here: https://github.com/gka/chroma.js/blob/master/LICENSE
             * see http://www.w3.org/TR/2008/REC-WCAG20-20081211/#contrast-ratiodef
             */
            function contrast(a, b) {
                var l1 = luminance(a) + 0.05;
                var l2 = luminance(b) + 0.05;
                return l1 > l2 ? l1 / l2 : l2 / l1;
            }
            Color.contrast = contrast;
        })(_Util.Color || (_Util.Color = {}));
        var Color = _Util.Color;
    })(Plottable._Util || (Plottable._Util = {}));
    var _Util = Plottable._Util;
})(Plottable || (Plottable = {}));

///<reference path="../reference.ts" />
var Plottable;
(function (Plottable) {
    Plottable.MILLISECONDS_IN_ONE_DAY = 24 * 60 * 60 * 1000;
    (function (Formatters) {
        /**
         * Creates a formatter for currency values.
         *
         * @param {number} [precision] The number of decimal places to show (default 2).
         * @param {string} [symbol] The currency symbol to use (default "$").
         * @param {boolean} [prefix] Whether to prepend or append the currency symbol (default true).
         * @param {boolean} [onlyShowUnchanged] Whether to return a value if value changes after formatting (default true).
         *
         * @returns {Formatter} A formatter for currency values.
         */
        function currency(precision, symbol, prefix) {
            if (precision === void 0) { precision = 2; }
            if (symbol === void 0) { symbol = "$"; }
            if (prefix === void 0) { prefix = true; }
            var fixedFormatter = Formatters.fixed(precision);
            return function (d) {
                var formattedValue = fixedFormatter(Math.abs(d));
                if (formattedValue !== "") {
                    if (prefix) {
                        formattedValue = symbol + formattedValue;
                    }
                    else {
                        formattedValue += symbol;
                    }
                    if (d < 0) {
                        formattedValue = "-" + formattedValue;
                    }
                }
                return formattedValue;
            };
        }
        Formatters.currency = currency;
        /**
         * Creates a formatter that displays exactly [precision] decimal places.
         *
         * @param {number} [precision] The number of decimal places to show (default 3).
         * @param {boolean} [onlyShowUnchanged] Whether to return a value if value changes after formatting (default true).
         *
         * @returns {Formatter} A formatter that displays exactly [precision] decimal places.
         */
        function fixed(precision) {
            if (precision === void 0) { precision = 3; }
            verifyPrecision(precision);
            return function (d) {
                return d.toFixed(precision);
            };
        }
        Formatters.fixed = fixed;
        /**
         * Creates a formatter that formats numbers to show no more than
         * [precision] decimal places. All other values are stringified.
         *
         * @param {number} [precision] The number of decimal places to show (default 3).
         * @param {boolean} [onlyShowUnchanged] Whether to return a value if value changes after formatting (default true).
         *
         * @returns {Formatter} A formatter for general values.
         */
        function general(precision) {
            if (precision === void 0) { precision = 3; }
            verifyPrecision(precision);
            return function (d) {
                if (typeof d === "number") {
                    var multiplier = Math.pow(10, precision);
                    return String(Math.round(d * multiplier) / multiplier);
                }
                else {
                    return String(d);
                }
            };
        }
        Formatters.general = general;
        /**
         * Creates a formatter that stringifies its input.
         *
         * @returns {Formatter} A formatter that stringifies its input.
         */
        function identity() {
            return function (d) {
                return String(d);
            };
        }
        Formatters.identity = identity;
        /**
         * Creates a formatter for percentage values.
         * Multiplies the input by 100 and appends "%".
         *
         * @param {number} [precision] The number of decimal places to show (default 0).
         * @param {boolean} [onlyShowUnchanged] Whether to return a value if value changes after formatting (default true).
         *
         * @returns {Formatter} A formatter for percentage values.
         */
        function percentage(precision) {
            if (precision === void 0) { precision = 0; }
            var fixedFormatter = Formatters.fixed(precision);
            return function (d) {
                var valToFormat = d * 100;
                // Account for float imprecision
                var valString = d.toString();
                var integerPowerTen = Math.pow(10, valString.length - (valString.indexOf(".") + 1));
                valToFormat = parseInt((valToFormat * integerPowerTen).toString(), 10) / integerPowerTen;
                return fixedFormatter(valToFormat) + "%";
            };
        }
        Formatters.percentage = percentage;
        /**
         * Creates a formatter for values that displays [precision] significant figures
         * and puts SI notation.
         *
         * @param {number} [precision] The number of significant figures to show (default 3).
         *
         * @returns {Formatter} A formatter for SI values.
         */
        function siSuffix(precision) {
            if (precision === void 0) { precision = 3; }
            verifyPrecision(precision);
            return function (d) {
                return d3.format("." + precision + "s")(d);
            };
        }
        Formatters.siSuffix = siSuffix;
        /**
         * Creates a multi time formatter that displays dates.
         *
         * @returns {Formatter} A formatter for time/date values.
         */
        function multiTime() {
            var numFormats = 8;
            // these defaults were taken from d3
            // https://github.com/mbostock/d3/wiki/Time-Formatting#format_multi
            var timeFormat = {};
            timeFormat[0] = {
                format: ".%L",
                filter: function (d) { return d.getMilliseconds() !== 0; }
            };
            timeFormat[1] = {
                format: ":%S",
                filter: function (d) { return d.getSeconds() !== 0; }
            };
            timeFormat[2] = {
                format: "%I:%M",
                filter: function (d) { return d.getMinutes() !== 0; }
            };
            timeFormat[3] = {
                format: "%I %p",
                filter: function (d) { return d.getHours() !== 0; }
            };
            timeFormat[4] = {
                format: "%a %d",
                filter: function (d) { return d.getDay() !== 0 && d.getDate() !== 1; }
            };
            timeFormat[5] = {
                format: "%b %d",
                filter: function (d) { return d.getDate() !== 1; }
            };
            timeFormat[6] = {
                format: "%b",
                filter: function (d) { return d.getMonth() !== 0; }
            };
            timeFormat[7] = {
                format: "%Y",
                filter: function () { return true; }
            };
            return function (d) {
                for (var i = 0; i < numFormats; i++) {
                    if (timeFormat[i].filter(d)) {
                        return d3.time.format(timeFormat[i].format)(d);
                    }
                }
            };
        }
        Formatters.multiTime = multiTime;
        /**
         * Creates a time formatter that displays time/date using given specifier.
         *
         * List of directives can be found on: https://github.com/mbostock/d3/wiki/Time-Formatting#format
         *
         * @param {string} [specifier] The specifier for the formatter.
         *
         * @returns {Formatter} A formatter for time/date values.
         */
        function time(specifier) {
            return d3.time.format(specifier);
        }
        Formatters.time = time;
        /**
         * Creates a formatter for relative dates.
         *
         * @param {number} baseValue The start date (as epoch time) used in computing relative dates (default 0)
         * @param {number} increment The unit used in calculating relative date values (default MILLISECONDS_IN_ONE_DAY)
         * @param {string} label The label to append to the formatted string (default "")
         *
         * @returns {Formatter} A formatter for time/date values.
         */
        function relativeDate(baseValue, increment, label) {
            if (baseValue === void 0) { baseValue = 0; }
            if (increment === void 0) { increment = Plottable.MILLISECONDS_IN_ONE_DAY; }
            if (label === void 0) { label = ""; }
            return function (d) {
                var relativeDate = Math.round((d.valueOf() - baseValue) / increment);
                return relativeDate.toString() + label;
            };
        }
        Formatters.relativeDate = relativeDate;
        function verifyPrecision(precision) {
            if (precision < 0 || precision > 20) {
                throw new RangeError("Formatter precision must be between 0 and 20");
            }
        }
    })(Plottable.Formatters || (Plottable.Formatters = {}));
    var Formatters = Plottable.Formatters;
})(Plottable || (Plottable = {}));

///<reference path="../reference.ts" />
var Plottable;
(function (Plottable) {
    (function (Config) {
        /**
         * Specifies if Plottable should show warnings.
         */
        Config.SHOW_WARNINGS = true;
    })(Plottable.Config || (Plottable.Config = {}));
    var Config = Plottable.Config;
})(Plottable || (Plottable = {}));

///<reference path="../reference.ts" />
var Plottable;
(function (Plottable) {
    Plottable.version = "0.37.0";
})(Plottable || (Plottable = {}));

///<reference path="../reference.ts" />
var Plottable;
(function (Plottable) {
    (function (Core) {
        /**
         * Colors we use as defaults on a number of graphs.
         */
        var Colors = (function () {
            function Colors() {
            }
            Colors.CORAL_RED = "#fd373e";
            Colors.INDIGO = "#5279c7";
            Colors.ROBINS_EGG_BLUE = "#06cccc";
            Colors.FERN = "#63c261";
            Colors.BURNING_ORANGE = "#ff7939";
            Colors.ROYAL_HEATH = "#962565";
            Colors.CONIFER = "#99ce50";
            Colors.CERISE_RED = "#db2e65";
            Colors.BRIGHT_SUN = "#fad419";
            Colors.JACARTA = "#2c2b6f";
            Colors.PLOTTABLE_COLORS = [
                Colors.INDIGO,
                Colors.CORAL_RED,
                Colors.FERN,
                Colors.BRIGHT_SUN,
                Colors.JACARTA,
                Colors.BURNING_ORANGE,
                Colors.CERISE_RED,
                Colors.CONIFER,
                Colors.ROYAL_HEATH,
                Colors.ROBINS_EGG_BLUE,
            ];
            return Colors;
        })();
        Core.Colors = Colors;
    })(Plottable.Core || (Plottable.Core = {}));
    var Core = Plottable.Core;
})(Plottable || (Plottable = {}));

///<reference path="../reference.ts" />
var Plottable;
(function (Plottable) {
    (function (Core) {
        /**
         * A class most other Plottable classes inherit from, in order to have a
         * unique ID.
         */
        var PlottableObject = (function () {
            function PlottableObject() {
                this._plottableID = PlottableObject.nextID++;
            }
            PlottableObject.nextID = 0;
            return PlottableObject;
        })();
        Core.PlottableObject = PlottableObject;
    })(Plottable.Core || (Plottable.Core = {}));
    var Core = Plottable.Core;
})(Plottable || (Plottable = {}));

///<reference path="../reference.ts" />
var __extends = this.__extends || function (d, b) {
    for (var p in b) if (b.hasOwnProperty(p)) d[p] = b[p];
    function __() { this.constructor = d; }
    __.prototype = b.prototype;
    d.prototype = new __();
};
var Plottable;
(function (Plottable) {
    (function (Core) {
        /**
         * The Broadcaster class is owned by an Listenable. Third parties can register and deregister listeners
         * from the broadcaster. When the broadcaster.broadcast method is activated, all registered callbacks are
         * called. The registered callbacks are called with the registered Listenable that the broadcaster is attached
         * to, along with optional arguments passed to the `broadcast` method.
         *
         * The listeners are called synchronously.
         */
        var Broadcaster = (function (_super) {
            __extends(Broadcaster, _super);
            /**
             * Constructs a broadcaster, taking the Listenable that the broadcaster will be attached to.
             *
             * @constructor
             * @param {Listenable} listenable The Listenable-object that this broadcaster is attached to.
             */
            function Broadcaster(listenable) {
                _super.call(this);
                this.key2callback = new Plottable._Util.StrictEqualityAssociativeArray();
                this.listenable = listenable;
            }
            /**
             * Registers a callback to be called when the broadcast method is called. Also takes a key which
             * is used to support deregistering the same callback later, by passing in the same key.
             * If there is already a callback associated with that key, then the callback will be replaced.
             *
             * @param key The key associated with the callback. Key uniqueness is determined by deep equality.
             * @param {BroadcasterCallback} callback A callback to be called when the Scale's domain changes.
             * @returns {Broadcaster} this object
             */
            Broadcaster.prototype.registerListener = function (key, callback) {
                this.key2callback.set(key, callback);
                return this;
            };
            /**
             * Call all listening callbacks, optionally with arguments passed through.
             *
             * @param ...args A variable number of optional arguments
             * @returns {Broadcaster} this object
             */
            Broadcaster.prototype.broadcast = function () {
                var _this = this;
                var args = [];
                for (var _i = 0; _i < arguments.length; _i++) {
                    args[_i - 0] = arguments[_i];
                }
                this.key2callback.values().forEach(function (callback) { return callback(_this.listenable, args); });
                return this;
            };
            /**
             * Deregisters the callback associated with a key.
             *
             * @param key The key to deregister.
             * @returns {Broadcaster} this object
             */
            Broadcaster.prototype.deregisterListener = function (key) {
                this.key2callback.delete(key);
                return this;
            };
            /**
             * Deregisters all listeners and callbacks associated with the broadcaster.
             *
             * @returns {Broadcaster} this object
             */
            Broadcaster.prototype.deregisterAllListeners = function () {
                this.key2callback = new Plottable._Util.StrictEqualityAssociativeArray();
            };
            return Broadcaster;
        })(Core.PlottableObject);
        Core.Broadcaster = Broadcaster;
    })(Plottable.Core || (Plottable.Core = {}));
    var Core = Plottable.Core;
})(Plottable || (Plottable = {}));

///<reference path="../reference.ts" />
var __extends = this.__extends || function (d, b) {
    for (var p in b) if (b.hasOwnProperty(p)) d[p] = b[p];
    function __() { this.constructor = d; }
    __.prototype = b.prototype;
    d.prototype = new __();
};
var Plottable;
(function (Plottable) {
    var Dataset = (function (_super) {
        __extends(Dataset, _super);
        /**
         * Constructs a new set.
         *
         * A Dataset is mostly just a wrapper around an any[], Dataset is the
         * data you're going to plot.
         *
         * @constructor
         * @param {any[]} data The data for this DataSource (default = []).
         * @param {any} metadata An object containing additional information (default = {}).
         */
        function Dataset(data, metadata) {
            if (data === void 0) { data = []; }
            if (metadata === void 0) { metadata = {}; }
            _super.call(this);
            this.broadcaster = new Plottable.Core.Broadcaster(this);
            this._data = data;
            this._metadata = metadata;
            this.accessor2cachedExtent = new Plottable._Util.StrictEqualityAssociativeArray();
        }
        Dataset.prototype.data = function (data) {
            if (data == null) {
                return this._data;
            }
            else {
                this._data = data;
                this.accessor2cachedExtent = new Plottable._Util.StrictEqualityAssociativeArray();
                this.broadcaster.broadcast();
                return this;
            }
        };
        Dataset.prototype.metadata = function (metadata) {
            if (metadata == null) {
                return this._metadata;
            }
            else {
                this._metadata = metadata;
                this.accessor2cachedExtent = new Plottable._Util.StrictEqualityAssociativeArray();
                this.broadcaster.broadcast();
                return this;
            }
        };
        Dataset.prototype._getExtent = function (accessor, typeCoercer, plotMetadata) {
            if (plotMetadata === void 0) { plotMetadata = {}; }
            var cachedExtent = this.accessor2cachedExtent.get(accessor);
            if (cachedExtent === undefined) {
                cachedExtent = this.computeExtent(accessor, typeCoercer, plotMetadata);
                this.accessor2cachedExtent.set(accessor, cachedExtent);
            }
            return cachedExtent;
        };
        Dataset.prototype.computeExtent = function (accessor, typeCoercer, plotMetadata) {
            var _this = this;
            var appliedAccessor = function (d, i) { return accessor(d, i, _this._metadata, plotMetadata); };
            var mappedData = this._data.map(appliedAccessor).map(typeCoercer);
            if (mappedData.length === 0) {
                return [];
            }
            else if (typeof (mappedData[0]) === "string") {
                return Plottable._Util.Methods.uniq(mappedData);
            }
            else {
                var extent = d3.extent(mappedData);
                if (extent[0] == null || extent[1] == null) {
                    return [];
                }
                else {
                    return extent;
                }
            }
        };
        return Dataset;
    })(Plottable.Core.PlottableObject);
    Plottable.Dataset = Dataset;
})(Plottable || (Plottable = {}));

///<reference path="../reference.ts" />
var Plottable;
(function (Plottable) {
    (function (Core) {
        (function (RenderController) {
            (function (RenderPolicy) {
                /**
                 * Never queue anything, render everything immediately. Useful for
                 * debugging, horrible for performance.
                 */
                var Immediate = (function () {
                    function Immediate() {
                    }
                    Immediate.prototype.render = function () {
                        RenderController.flush();
                    };
                    return Immediate;
                })();
                RenderPolicy.Immediate = Immediate;
                /**
                 * The default way to render, which only tries to render every frame
                 * (usually, 1/60th of a second).
                 */
                var AnimationFrame = (function () {
                    function AnimationFrame() {
                    }
                    AnimationFrame.prototype.render = function () {
                        Plottable._Util.DOM.requestAnimationFramePolyfill(RenderController.flush);
                    };
                    return AnimationFrame;
                })();
                RenderPolicy.AnimationFrame = AnimationFrame;
                /**
                 * Renders with `setTimeout`. This is generally an inferior way to render
                 * compared to `requestAnimationFrame`, but it's still there if you want
                 * it.
                 */
                var Timeout = (function () {
                    function Timeout() {
                        this._timeoutMsec = Plottable._Util.DOM.POLYFILL_TIMEOUT_MSEC;
                    }
                    Timeout.prototype.render = function () {
                        setTimeout(RenderController.flush, this._timeoutMsec);
                    };
                    return Timeout;
                })();
                RenderPolicy.Timeout = Timeout;
            })(RenderController.RenderPolicy || (RenderController.RenderPolicy = {}));
            var RenderPolicy = RenderController.RenderPolicy;
        })(Core.RenderController || (Core.RenderController = {}));
        var RenderController = Core.RenderController;
    })(Plottable.Core || (Plottable.Core = {}));
    var Core = Plottable.Core;
})(Plottable || (Plottable = {}));

///<reference path="../reference.ts" />
var Plottable;
(function (Plottable) {
    (function (Core) {
        /**
         * The RenderController is responsible for enqueueing and synchronizing
         * layout and render calls for Plottable components.
         *
         * Layouts and renders occur inside an animation callback
         * (window.requestAnimationFrame if available).
         *
         * If you require immediate rendering, call RenderController.flush() to
         * perform enqueued layout and rendering serially.
         *
         * If you want to always have immediate rendering (useful for debugging),
         * call
         * ```typescript
         * Plottable.Core.RenderController.setRenderPolicy(
         *   new Plottable.Core.RenderController.RenderPolicy.Immediate()
         * );
         * ```
         */
        (function (RenderController) {
            var _componentsNeedingRender = {};
            var _componentsNeedingComputeLayout = {};
            var _animationRequested = false;
            var _isCurrentlyFlushing = false;
            RenderController._renderPolicy = new RenderController.RenderPolicy.AnimationFrame();
            function setRenderPolicy(policy) {
                if (typeof (policy) === "string") {
                    switch (policy.toLowerCase()) {
                        case "immediate":
                            policy = new RenderController.RenderPolicy.Immediate();
                            break;
                        case "animationframe":
                            policy = new RenderController.RenderPolicy.AnimationFrame();
                            break;
                        case "timeout":
                            policy = new RenderController.RenderPolicy.Timeout();
                            break;
                        default:
                            Plottable._Util.Methods.warn("Unrecognized renderPolicy: " + policy);
                            return;
                    }
                }
                RenderController._renderPolicy = policy;
            }
            RenderController.setRenderPolicy = setRenderPolicy;
            /**
             * If the RenderController is enabled, we enqueue the component for
             * render. Otherwise, it is rendered immediately.
             *
             * @param {AbstractComponent} component Any Plottable component.
             */
            function registerToRender(c) {
                if (_isCurrentlyFlushing) {
                    Plottable._Util.Methods.warn("Registered to render while other components are flushing: request may be ignored");
                }
                _componentsNeedingRender[c._plottableID] = c;
                requestRender();
            }
            RenderController.registerToRender = registerToRender;
            /**
             * If the RenderController is enabled, we enqueue the component for
             * layout and render. Otherwise, it is rendered immediately.
             *
             * @param {AbstractComponent} component Any Plottable component.
             */
            function registerToComputeLayout(c) {
                _componentsNeedingComputeLayout[c._plottableID] = c;
                _componentsNeedingRender[c._plottableID] = c;
                requestRender();
            }
            RenderController.registerToComputeLayout = registerToComputeLayout;
            function requestRender() {
                // Only run or enqueue flush on first request.
                if (!_animationRequested) {
                    _animationRequested = true;
                    RenderController._renderPolicy.render();
                }
            }
            /**
             * Render everything that is waiting to be rendered right now, instead of
             * waiting until the next frame.
             *
             * Useful to call when debugging.
             */
            function flush() {
                if (_animationRequested) {
                    // Layout
                    var toCompute = d3.values(_componentsNeedingComputeLayout);
                    toCompute.forEach(function (c) { return c._computeLayout(); });
                    // Top level render.
                    // Containers will put their children in the toRender queue
                    var toRender = d3.values(_componentsNeedingRender);
                    toRender.forEach(function (c) { return c._render(); });
                    // now we are flushing
                    _isCurrentlyFlushing = true;
                    // Finally, perform render of all components
                    var failed = {};
                    Object.keys(_componentsNeedingRender).forEach(function (k) {
                        try {
                            _componentsNeedingRender[k]._doRender();
                        }
                        catch (err) {
                            // using setTimeout instead of console.log, we get the familiar red
                            // stack trace
                            setTimeout(function () {
                                throw err;
                            }, 0);
                            failed[k] = _componentsNeedingRender[k];
                        }
                    });
                    // Reset queues
                    _componentsNeedingComputeLayout = {};
                    _componentsNeedingRender = failed;
                    _animationRequested = false;
                    _isCurrentlyFlushing = false;
                }
                // Reset resize flag regardless of queue'd components
                Core.ResizeBroadcaster.clearResizing();
            }
            RenderController.flush = flush;
        })(Core.RenderController || (Core.RenderController = {}));
        var RenderController = Core.RenderController;
    })(Plottable.Core || (Plottable.Core = {}));
    var Core = Plottable.Core;
})(Plottable || (Plottable = {}));

///<reference path="../reference.ts" />
var Plottable;
(function (Plottable) {
    (function (Core) {
        /**
         * The ResizeBroadcaster will broadcast a notification to any registered
         * components when the window is resized.
         *
         * The broadcaster and single event listener are lazily constructed.
         *
         * Upon resize, the _resized flag will be set to true until after the next
         * flush of the RenderController. This is used, for example, to disable
         * animations during resize.
         */
        (function (ResizeBroadcaster) {
            var broadcaster;
            var _resizing = false;
            function _lazyInitialize() {
                if (broadcaster === undefined) {
                    broadcaster = new Core.Broadcaster(ResizeBroadcaster);
                    window.addEventListener("resize", _onResize);
                }
            }
            function _onResize() {
                _resizing = true;
                broadcaster.broadcast();
            }
            /**
             * Checks if the window has been resized and the RenderController
             * has not yet been flushed.
             *
             * @returns {boolean} If the window has been resized/RenderController
             * has not yet been flushed.
             */
            function resizing() {
                return _resizing;
            }
            ResizeBroadcaster.resizing = resizing;
            /**
             * Sets that it is not resizing anymore. Good if it stubbornly thinks
             * it is still resizing, or for cancelling the effects of resizing
             * prematurely.
             */
            function clearResizing() {
                _resizing = false;
            }
            ResizeBroadcaster.clearResizing = clearResizing;
            /**
             * Registers a component.
             *
             * When the window is resized, ._invalidateLayout() is invoked on the
             * component, which will enqueue the component for layout and rendering
             * with the RenderController.
             *
             * @param {Component} component Any Plottable component.
             */
            function register(c) {
                _lazyInitialize();
                broadcaster.registerListener(c._plottableID, function () { return c._invalidateLayout(); });
            }
            ResizeBroadcaster.register = register;
            /**
             * Deregisters the components.
             *
             * The component will no longer receive updates on window resize.
             *
             * @param {Component} component Any Plottable component.
             */
            function deregister(c) {
                if (broadcaster) {
                    broadcaster.deregisterListener(c._plottableID);
                }
            }
            ResizeBroadcaster.deregister = deregister;
        })(Core.ResizeBroadcaster || (Core.ResizeBroadcaster = {}));
        var ResizeBroadcaster = Core.ResizeBroadcaster;
    })(Plottable.Core || (Plottable.Core = {}));
    var Core = Plottable.Core;
})(Plottable || (Plottable = {}));

var Plottable;
(function (Plottable) {
    ;
})(Plottable || (Plottable = {}));

///<reference path="../reference.ts" />
var Plottable;
(function (Plottable) {
    var Domainer = (function () {
        /**
         * Constructs a new Domainer.
         *
         * @constructor
         * @param {(extents: any[][]) => any[]} combineExtents
         *        If present, this function will be used by the Domainer to merge
         *        all the extents that are present on a scale.
         *
         *        A plot may draw multiple things relative to a scale, e.g.
         *        different stocks over time. The plot computes their extents,
         *        which are a [min, max] pair. combineExtents is responsible for
         *        merging them all into one [min, max] pair. It defaults to taking
         *        the min of the first elements and the max of the second arguments.
         */
        function Domainer(combineExtents) {
            this.doNice = false;
            this.padProportion = 0.0;
            this.paddingExceptions = d3.map();
            this.unregisteredPaddingExceptions = d3.set();
            this.includedValues = d3.map();
            // includedValues needs to be a map, even unregistered, to support getting un-stringified values back out
            this.unregisteredIncludedValues = d3.map();
            this.combineExtents = combineExtents;
        }
        /**
         * @param {any[][]} extents The list of extents to be reduced to a single
         *        extent.
         * @param {QuantitativeScale} scale
         *        Since nice() must do different things depending on Linear, Log,
         *        or Time scale, the scale must be passed in for nice() to work.
         * @returns {any[]} The domain, as a merging of all exents, as a [min, max]
         *                 pair.
         */
        Domainer.prototype.computeDomain = function (extents, scale) {
            var domain;
            if (this.combineExtents != null) {
                domain = this.combineExtents(extents);
            }
            else if (extents.length === 0) {
                domain = scale._defaultExtent();
            }
            else {
                domain = [Plottable._Util.Methods.min(extents, function (e) { return e[0]; }, 0), Plottable._Util.Methods.max(extents, function (e) { return e[1]; }, 0)];
            }
            domain = this.includeDomain(domain);
            domain = this.padDomain(scale, domain);
            domain = this.niceDomain(scale, domain);
            return domain;
        };
        /**
         * Sets the Domainer to pad by a given ratio.
         *
         * @param {number} padProportion Proportionally how much bigger the
         *         new domain should be (0.05 = 5% larger).
         *
         *         A domainer will pad equal visual amounts on each side.
         *         On a linear scale, this means both sides are padded the same
         *         amount: [10, 20] will be padded to [5, 25].
         *         On a log scale, the top will be padded more than the bottom, so
         *         [10, 100] will be padded to [1, 1000].
         *
         * @returns {Domainer} The calling Domainer.
         */
        Domainer.prototype.pad = function (padProportion) {
            if (padProportion === void 0) { padProportion = 0.05; }
            this.padProportion = padProportion;
            return this;
        };
        /**
         * Adds a padding exception, a value that will not be padded at either end of the domain.
         *
         * Eg, if a padding exception is added at x=0, then [0, 100] will pad to [0, 105] instead of [-2.5, 102.5].
         * If a key is provided, it will be registered under that key with standard map semantics. (Overwrite / remove by key)
         * If a key is not provided, it will be added with set semantics (Can be removed by value)
         *
         * @param {any} exception The padding exception to add.
         * @param {string} key The key to register the exception under.
         * @returns {Domainer} The calling domainer
         */
        Domainer.prototype.addPaddingException = function (exception, key) {
            if (key != null) {
                this.paddingExceptions.set(key, exception);
            }
            else {
                this.unregisteredPaddingExceptions.add(exception);
            }
            return this;
        };
        /**
         * Removes a padding exception, allowing the domain to pad out that value again.
         *
         * If a string is provided, it is assumed to be a key and the exception associated with that key is removed.
         * If a non-string is provdied, it is assumed to be an unkeyed exception and that exception is removed.
         *
         * @param {any} keyOrException The key for the value to remove, or the value to remove
         * @return {Domainer} The calling domainer
         */
        Domainer.prototype.removePaddingException = function (keyOrException) {
            if (typeof (keyOrException) === "string") {
                this.paddingExceptions.remove(keyOrException);
            }
            else {
                this.unregisteredPaddingExceptions.remove(keyOrException);
            }
            return this;
        };
        /**
         * Adds an included value, a value that must be included inside the domain.
         *
         * Eg, if a value exception is added at x=0, then [50, 100] will expand to [0, 100] rather than [50, 100].
         * If a key is provided, it will be registered under that key with standard map semantics. (Overwrite / remove by key)
         * If a key is not provided, it will be added with set semantics (Can be removed by value)
         *
         * @param {any} value The included value to add.
         * @param {string} key The key to register the value under.
         * @returns {Domainer} The calling domainer
         */
        Domainer.prototype.addIncludedValue = function (value, key) {
            if (key != null) {
                this.includedValues.set(key, value);
            }
            else {
                this.unregisteredIncludedValues.set(value, value);
            }
            return this;
        };
        /**
         * Remove an included value, allowing the domain to not include that value gain again.
         *
         * If a string is provided, it is assumed to be a key and the value associated with that key is removed.
         * If a non-string is provdied, it is assumed to be an unkeyed value and that value is removed.
         *
         * @param {any} keyOrException The key for the value to remove, or the value to remove
         * @return {Domainer} The calling domainer
         */
        Domainer.prototype.removeIncludedValue = function (valueOrKey) {
            if (typeof (valueOrKey) === "string") {
                this.includedValues.remove(valueOrKey);
            }
            else {
                this.unregisteredIncludedValues.remove(valueOrKey);
            }
            return this;
        };
        /**
         * Extends the scale's domain so it starts and ends with "nice" values.
         *
         * @param {number} count The number of ticks that should fit inside the new domain.
         * @return {Domainer} The calling Domainer.
         */
        Domainer.prototype.nice = function (count) {
            this.doNice = true;
            this.niceCount = count;
            return this;
        };
        Domainer.defaultCombineExtents = function (extents) {
            return [Plottable._Util.Methods.min(extents, function (e) { return e[0]; }, 0), Plottable._Util.Methods.max(extents, function (e) { return e[1]; }, 1)];
        };
        Domainer.prototype.padDomain = function (scale, domain) {
            var min = domain[0];
            var max = domain[1];
            if (min === max && this.padProportion > 0.0) {
                var d = min.valueOf(); // valueOf accounts for dates properly
                if (min instanceof Date) {
                    return [d - Domainer.ONE_DAY, d + Domainer.ONE_DAY];
                }
                else {
                    return [d - Domainer.PADDING_FOR_IDENTICAL_DOMAIN, d + Domainer.PADDING_FOR_IDENTICAL_DOMAIN];
                }
            }
            if (scale.domain()[0] === scale.domain()[1]) {
                return domain;
            }
            var p = this.padProportion / 2;
            // This scaling is done to account for log scales and other non-linear
            // scales. A log scale should be padded more on the max than on the min.
            var newMin = scale.invert(scale.scale(min) - (scale.scale(max) - scale.scale(min)) * p);
            var newMax = scale.invert(scale.scale(max) + (scale.scale(max) - scale.scale(min)) * p);
            var exceptionValues = this.paddingExceptions.values().concat(this.unregisteredPaddingExceptions.values());
            var exceptionSet = d3.set(exceptionValues);
            if (exceptionSet.has(min)) {
                newMin = min;
            }
            if (exceptionSet.has(max)) {
                newMax = max;
            }
            return [newMin, newMax];
        };
        Domainer.prototype.niceDomain = function (scale, domain) {
            if (this.doNice) {
                return scale._niceDomain(domain, this.niceCount);
            }
            else {
                return domain;
            }
        };
        Domainer.prototype.includeDomain = function (domain) {
            var includedValues = this.includedValues.values().concat(this.unregisteredIncludedValues.values());
            return includedValues.reduce(function (domain, value) { return [Math.min(domain[0], value), Math.max(domain[1], value)]; }, domain);
        };
        Domainer.PADDING_FOR_IDENTICAL_DOMAIN = 1;
        Domainer.ONE_DAY = 1000 * 60 * 60 * 24;
        return Domainer;
    })();
    Plottable.Domainer = Domainer;
})(Plottable || (Plottable = {}));

///<reference path="../reference.ts" />
var __extends = this.__extends || function (d, b) {
    for (var p in b) if (b.hasOwnProperty(p)) d[p] = b[p];
    function __() { this.constructor = d; }
    __.prototype = b.prototype;
    d.prototype = new __();
};
var Plottable;
(function (Plottable) {
    (function (Scale) {
        var AbstractScale = (function (_super) {
            __extends(AbstractScale, _super);
            /**
             * Constructs a new Scale.
             *
             * A Scale is a wrapper around a D3.Scale.Scale. A Scale is really just a
             * function. Scales have a domain (input), a range (output), and a function
             * from domain to range.
             *
             * @constructor
             * @param {D3.Scale.Scale} scale The D3 scale backing the Scale.
             */
            function AbstractScale(scale) {
                _super.call(this);
                this._autoDomainAutomatically = true;
                this.broadcaster = new Plottable.Core.Broadcaster(this);
                this._rendererAttrID2Extent = {};
                this._typeCoercer = function (d) { return d; };
                this._domainModificationInProgress = false;
                this._d3Scale = scale;
            }
            AbstractScale.prototype._getAllExtents = function () {
                return d3.values(this._rendererAttrID2Extent);
            };
            AbstractScale.prototype._getExtent = function () {
                return []; // this should be overwritten
            };
            /**
             * Modifies the domain on the scale so that it includes the extent of all
             * perspectives it depends on. This will normally happen automatically, but
             * if you set domain explicitly with `plot.domain(x)`, you will need to
             * call this function if you want the domain to neccessarily include all
             * the data.
             *
             * Extent: The [min, max] pair for a Scale.Quantitative, all covered
             * strings for a Scale.Ordinal.
             *
             * Perspective: A combination of a Dataset and an Accessor that
             * represents a view in to the data.
             *
             * @returns {Scale} The calling Scale.
             */
            AbstractScale.prototype.autoDomain = function () {
                this._autoDomainAutomatically = true;
                this._setDomain(this._getExtent());
                return this;
            };
            AbstractScale.prototype._autoDomainIfAutomaticMode = function () {
                if (this._autoDomainAutomatically) {
                    this.autoDomain();
                }
            };
            /**
             * Computes the range value corresponding to a given domain value. In other
             * words, apply the function to value.
             *
             * @param {R} value A domain value to be scaled.
             * @returns {R} The range value corresponding to the supplied domain value.
             */
            AbstractScale.prototype.scale = function (value) {
                return this._d3Scale(value);
            };
            AbstractScale.prototype.domain = function (values) {
                if (values == null) {
                    return this._getDomain();
                }
                else {
                    this._autoDomainAutomatically = false;
                    this._setDomain(values);
                    return this;
                }
            };
            AbstractScale.prototype._getDomain = function () {
                return this._d3Scale.domain();
            };
            AbstractScale.prototype._setDomain = function (values) {
                if (!this._domainModificationInProgress) {
                    this._domainModificationInProgress = true;
                    this._d3Scale.domain(values);
                    this.broadcaster.broadcast();
                    this._domainModificationInProgress = false;
                }
            };
            AbstractScale.prototype.range = function (values) {
                if (values == null) {
                    return this._d3Scale.range();
                }
                else {
                    this._d3Scale.range(values);
                    return this;
                }
            };
            /**
             * Constructs a copy of the Scale with the same domain and range but without
             * any registered listeners.
             *
             * @returns {Scale} A copy of the calling Scale.
             */
            AbstractScale.prototype.copy = function () {
                return new AbstractScale(this._d3Scale.copy());
            };
            /**
             * When a renderer determines that the extent of a projector has changed,
             * it will call this function. This function should ensure that
             * the scale has a domain at least large enough to include extent.
             *
             * @param {number} rendererID A unique indentifier of the renderer sending
             *                 the new extent.
             * @param {string} attr The attribute being projected, e.g. "x", "y0", "r"
             * @param {D[]} extent The new extent to be included in the scale.
             */
            AbstractScale.prototype._updateExtent = function (plotProvidedKey, attr, extent) {
                this._rendererAttrID2Extent[plotProvidedKey + attr] = extent;
                this._autoDomainIfAutomaticMode();
                return this;
            };
            AbstractScale.prototype._removeExtent = function (plotProvidedKey, attr) {
                delete this._rendererAttrID2Extent[plotProvidedKey + attr];
                this._autoDomainIfAutomaticMode();
                return this;
            };
            return AbstractScale;
        })(Plottable.Core.PlottableObject);
        Scale.AbstractScale = AbstractScale;
    })(Plottable.Scale || (Plottable.Scale = {}));
    var Scale = Plottable.Scale;
})(Plottable || (Plottable = {}));

///<reference path="../reference.ts" />
var __extends = this.__extends || function (d, b) {
    for (var p in b) if (b.hasOwnProperty(p)) d[p] = b[p];
    function __() { this.constructor = d; }
    __.prototype = b.prototype;
    d.prototype = new __();
};
var Plottable;
(function (Plottable) {
    (function (Scale) {
        var AbstractQuantitative = (function (_super) {
            __extends(AbstractQuantitative, _super);
            /**
             * Constructs a new QuantitativeScale.
             *
             * A QuantitativeScale is a Scale that maps anys to numbers. It
             * is invertible and continuous.
             *
             * @constructor
             * @param {D3.Scale.QuantitativeScale} scale The D3 QuantitativeScale
             * backing the QuantitativeScale.
             */
            function AbstractQuantitative(scale) {
                _super.call(this, scale);
                this._numTicks = 10;
                this._PADDING_FOR_IDENTICAL_DOMAIN = 1;
                this._userSetDomainer = false;
                this._domainer = new Plottable.Domainer();
                this._typeCoercer = function (d) { return +d; };
                this._tickGenerator = function (scale) { return scale.getDefaultTicks(); };
            }
            AbstractQuantitative.prototype._getExtent = function () {
                return this._domainer.computeDomain(this._getAllExtents(), this);
            };
            /**
             * Retrieves the domain value corresponding to a supplied range value.
             *
             * @param {number} value: A value from the Scale's range.
             * @returns {D} The domain value corresponding to the supplied range value.
             */
            AbstractQuantitative.prototype.invert = function (value) {
                return this._d3Scale.invert(value);
            };
            /**
             * Creates a copy of the QuantitativeScale with the same domain and range but without any registered list.
             *
             * @returns {AbstractQuantitative} A copy of the calling QuantitativeScale.
             */
            AbstractQuantitative.prototype.copy = function () {
                return new AbstractQuantitative(this._d3Scale.copy());
            };
            AbstractQuantitative.prototype.domain = function (values) {
                return _super.prototype.domain.call(this, values); // need to override type sig to enable method chaining :/
            };
            AbstractQuantitative.prototype._setDomain = function (values) {
                var isNaNOrInfinity = function (x) { return x !== x || x === Infinity || x === -Infinity; };
                if (isNaNOrInfinity(values[0]) || isNaNOrInfinity(values[1])) {
                    Plottable._Util.Methods.warn("Warning: QuantitativeScales cannot take NaN or Infinity as a domain value. Ignoring.");
                    return;
                }
                _super.prototype._setDomain.call(this, values);
            };
            AbstractQuantitative.prototype.interpolate = function (factory) {
                if (factory == null) {
                    return this._d3Scale.interpolate();
                }
                this._d3Scale.interpolate(factory);
                return this;
            };
            /**
             * Sets the range of the QuantitativeScale and sets the interpolator to d3.interpolateRound.
             *
             * @param {number[]} values The new range value for the range.
             */
            AbstractQuantitative.prototype.rangeRound = function (values) {
                this._d3Scale.rangeRound(values);
                return this;
            };
            /**
             * Gets ticks generated by the default algorithm.
             */
            AbstractQuantitative.prototype.getDefaultTicks = function () {
                return this._d3Scale.ticks(this.numTicks());
            };
            AbstractQuantitative.prototype.clamp = function (clamp) {
                if (clamp == null) {
                    return this._d3Scale.clamp();
                }
                this._d3Scale.clamp(clamp);
                return this;
            };
            /**
             * Gets a set of tick values spanning the domain.
             *
             * @returns {any[]} The generated ticks.
             */
            AbstractQuantitative.prototype.ticks = function () {
                return this._tickGenerator(this);
            };
            AbstractQuantitative.prototype.numTicks = function (count) {
                if (count == null) {
                    return this._numTicks;
                }
                this._numTicks = count;
                return this;
            };
            /**
             * Given a domain, expands its domain onto "nice" values, e.g. whole
             * numbers.
             */
            AbstractQuantitative.prototype._niceDomain = function (domain, count) {
                return this._d3Scale.copy().domain(domain).nice(count).domain();
            };
            AbstractQuantitative.prototype.domainer = function (domainer) {
                if (domainer == null) {
                    return this._domainer;
                }
                else {
                    this._domainer = domainer;
                    this._userSetDomainer = true;
                    this._autoDomainIfAutomaticMode();
                    return this;
                }
            };
            AbstractQuantitative.prototype._defaultExtent = function () {
                return [0, 1];
            };
            AbstractQuantitative.prototype.tickGenerator = function (generator) {
                if (generator == null) {
                    return this._tickGenerator;
                }
                else {
                    this._tickGenerator = generator;
                    return this;
                }
            };
            return AbstractQuantitative;
        })(Scale.AbstractScale);
        Scale.AbstractQuantitative = AbstractQuantitative;
    })(Plottable.Scale || (Plottable.Scale = {}));
    var Scale = Plottable.Scale;
})(Plottable || (Plottable = {}));

///<reference path="../reference.ts" />
var __extends = this.__extends || function (d, b) {
    for (var p in b) if (b.hasOwnProperty(p)) d[p] = b[p];
    function __() { this.constructor = d; }
    __.prototype = b.prototype;
    d.prototype = new __();
};
var Plottable;
(function (Plottable) {
    (function (Scale) {
        var Linear = (function (_super) {
            __extends(Linear, _super);
            function Linear(scale) {
                _super.call(this, scale == null ? d3.scale.linear() : scale);
            }
            /**
             * Constructs a copy of the LinearScale with the same domain and range but
             * without any registered listeners.
             *
             * @returns {Linear} A copy of the calling LinearScale.
             */
            Linear.prototype.copy = function () {
                return new Linear(this._d3Scale.copy());
            };
            return Linear;
        })(Scale.AbstractQuantitative);
        Scale.Linear = Linear;
    })(Plottable.Scale || (Plottable.Scale = {}));
    var Scale = Plottable.Scale;
})(Plottable || (Plottable = {}));

///<reference path="../reference.ts" />
var __extends = this.__extends || function (d, b) {
    for (var p in b) if (b.hasOwnProperty(p)) d[p] = b[p];
    function __() { this.constructor = d; }
    __.prototype = b.prototype;
    d.prototype = new __();
};
var Plottable;
(function (Plottable) {
    (function (Scale) {
        var Log = (function (_super) {
            __extends(Log, _super);
            function Log(scale) {
                _super.call(this, scale == null ? d3.scale.log() : scale);
                if (!Log.warned) {
                    Log.warned = true;
                    Plottable._Util.Methods.warn("Plottable.Scale.Log is deprecated. If possible, use Plottable.Scale.ModifiedLog instead.");
                }
            }
            /**
             * Creates a copy of the Scale.Log with the same domain and range but without any registered listeners.
             *
             * @returns {Log} A copy of the calling Log.
             */
            Log.prototype.copy = function () {
                return new Log(this._d3Scale.copy());
            };
            Log.prototype._defaultExtent = function () {
                return [1, 10];
            };
            Log.warned = false;
            return Log;
        })(Scale.AbstractQuantitative);
        Scale.Log = Log;
    })(Plottable.Scale || (Plottable.Scale = {}));
    var Scale = Plottable.Scale;
})(Plottable || (Plottable = {}));

///<reference path="../reference.ts" />
var __extends = this.__extends || function (d, b) {
    for (var p in b) if (b.hasOwnProperty(p)) d[p] = b[p];
    function __() { this.constructor = d; }
    __.prototype = b.prototype;
    d.prototype = new __();
};
var Plottable;
(function (Plottable) {
    (function (Scale) {
        var ModifiedLog = (function (_super) {
            __extends(ModifiedLog, _super);
            /**
             * Creates a new Scale.ModifiedLog.
             *
             * A ModifiedLog scale acts as a regular log scale for large numbers.
             * As it approaches 0, it gradually becomes linear. This means that the
             * scale won't freak out if you give it 0 or a negative number, where an
             * ordinary Log scale would.
             *
             * However, it does mean that scale will be effectively linear as values
             * approach 0. If you want very small values on a log scale, you should use
             * an ordinary Scale.Log instead.
             *
             * @constructor
             * @param {number} [base]
             *        The base of the log. Defaults to 10, and must be > 1.
             *
             *        For base <= x, scale(x) = log(x).
             *
             *        For 0 < x < base, scale(x) will become more and more
             *        linear as it approaches 0.
             *
             *        At x == 0, scale(x) == 0.
             *
             *        For negative values, scale(-x) = -scale(x).
             */
            function ModifiedLog(base) {
                if (base === void 0) { base = 10; }
                _super.call(this, d3.scale.linear());
                this._showIntermediateTicks = false;
                this.base = base;
                this.pivot = this.base;
                this.untransformedDomain = this._defaultExtent();
                this._numTicks = 10;
                if (base <= 1) {
                    throw new Error("ModifiedLogScale: The base must be > 1");
                }
            }
            /**
             * Returns an adjusted log10 value for graphing purposes.  The first
             * adjustment is that negative values are changed to positive during
             * the calculations, and then the answer is negated at the end.  The
             * second is that, for values less than 10, an increasingly large
             * (0 to 1) scaling factor is added such that at 0 the value is
             * adjusted to 1, resulting in a returned result of 0.
             */
            ModifiedLog.prototype.adjustedLog = function (x) {
                var negationFactor = x < 0 ? -1 : 1;
                x *= negationFactor;
                if (x < this.pivot) {
                    x += (this.pivot - x) / this.pivot;
                }
                x = Math.log(x) / Math.log(this.base);
                x *= negationFactor;
                return x;
            };
            ModifiedLog.prototype.invertedAdjustedLog = function (x) {
                var negationFactor = x < 0 ? -1 : 1;
                x *= negationFactor;
                x = Math.pow(this.base, x);
                if (x < this.pivot) {
                    x = (this.pivot * (x - 1)) / (this.pivot - 1);
                }
                x *= negationFactor;
                return x;
            };
            ModifiedLog.prototype.scale = function (x) {
                return this._d3Scale(this.adjustedLog(x));
            };
            ModifiedLog.prototype.invert = function (x) {
                return this.invertedAdjustedLog(this._d3Scale.invert(x));
            };
            ModifiedLog.prototype._getDomain = function () {
                return this.untransformedDomain;
            };
            ModifiedLog.prototype._setDomain = function (values) {
                this.untransformedDomain = values;
                var transformedDomain = [this.adjustedLog(values[0]), this.adjustedLog(values[1])];
                this._d3Scale.domain(transformedDomain);
                this.broadcaster.broadcast();
            };
            ModifiedLog.prototype.ticks = function (count) {
                if (count === void 0) { count = this.numTicks(); }
                // Say your domain is [-100, 100] and your pivot is 10.
                // then we're going to draw negative log ticks from -100 to -10,
                // linear ticks from -10 to 10, and positive log ticks from 10 to 100.
                var middle = function (x, y, z) { return [x, y, z].sort(function (a, b) { return a - b; })[1]; };
                var min = Plottable._Util.Methods.min(this.untransformedDomain, 0);
                var max = Plottable._Util.Methods.max(this.untransformedDomain, 0);
                var negativeLower = min;
                var negativeUpper = middle(min, max, -this.pivot);
                var positiveLower = middle(min, max, this.pivot);
                var positiveUpper = max;
                var negativeLogTicks = this.logTicks(-negativeUpper, -negativeLower).map(function (x) { return -x; }).reverse();
                var positiveLogTicks = this.logTicks(positiveLower, positiveUpper);
                var linearTicks = this._showIntermediateTicks ? d3.scale.linear().domain([negativeUpper, positiveLower]).ticks(this.howManyTicks(negativeUpper, positiveLower)) : [-this.pivot, 0, this.pivot].filter(function (x) { return min <= x && x <= max; });
                var ticks = negativeLogTicks.concat(linearTicks).concat(positiveLogTicks);
                // If you only have 1 tick, you can't tell how big the scale is.
                if (ticks.length <= 1) {
                    ticks = d3.scale.linear().domain([min, max]).ticks(count);
                }
                return ticks;
            };
            /**
             * Return an appropriate number of ticks from lower to upper.
             *
             * This will first try to fit as many powers of this.base as it can from
             * lower to upper.
             *
             * If it still has ticks after that, it will generate ticks in "clusters",
             * e.g. [20, 30, ... 90, 100] would be a cluster, [200, 300, ... 900, 1000]
             * would be another cluster.
             *
             * This function will generate clusters as large as it can while not
             * drastically exceeding its number of ticks.
             */
            ModifiedLog.prototype.logTicks = function (lower, upper) {
                var _this = this;
                var nTicks = this.howManyTicks(lower, upper);
                if (nTicks === 0) {
                    return [];
                }
                var startLogged = Math.floor(Math.log(lower) / Math.log(this.base));
                var endLogged = Math.ceil(Math.log(upper) / Math.log(this.base));
                var bases = d3.range(endLogged, startLogged, -Math.ceil((endLogged - startLogged) / nTicks));
                var nMultiples = this._showIntermediateTicks ? Math.floor(nTicks / bases.length) : 1;
                var multiples = d3.range(this.base, 1, -(this.base - 1) / nMultiples).map(Math.floor);
                var uniqMultiples = Plottable._Util.Methods.uniq(multiples);
                var clusters = bases.map(function (b) { return uniqMultiples.map(function (x) { return Math.pow(_this.base, b - 1) * x; }); });
                var flattened = Plottable._Util.Methods.flatten(clusters);
                var filtered = flattened.filter(function (x) { return lower <= x && x <= upper; });
                var sorted = filtered.sort(function (x, y) { return x - y; });
                return sorted;
            };
            /**
             * How many ticks does the range [lower, upper] deserve?
             *
             * e.g. if your domain was [10, 1000] and I asked howManyTicks(10, 100),
             * I would get 1/2 of the ticks. The range 10, 100 takes up 1/2 of the
             * distance when plotted.
             */
            ModifiedLog.prototype.howManyTicks = function (lower, upper) {
                var adjustedMin = this.adjustedLog(Plottable._Util.Methods.min(this.untransformedDomain, 0));
                var adjustedMax = this.adjustedLog(Plottable._Util.Methods.max(this.untransformedDomain, 0));
                var adjustedLower = this.adjustedLog(lower);
                var adjustedUpper = this.adjustedLog(upper);
                var proportion = (adjustedUpper - adjustedLower) / (adjustedMax - adjustedMin);
                var ticks = Math.ceil(proportion * this._numTicks);
                return ticks;
            };
            ModifiedLog.prototype.copy = function () {
                return new ModifiedLog(this.base);
            };
            ModifiedLog.prototype._niceDomain = function (domain, count) {
                return domain;
            };
            ModifiedLog.prototype.showIntermediateTicks = function (show) {
                if (show == null) {
                    return this._showIntermediateTicks;
                }
                else {
                    this._showIntermediateTicks = show;
                }
            };
            return ModifiedLog;
        })(Scale.AbstractQuantitative);
        Scale.ModifiedLog = ModifiedLog;
    })(Plottable.Scale || (Plottable.Scale = {}));
    var Scale = Plottable.Scale;
})(Plottable || (Plottable = {}));

///<reference path="../reference.ts" />
var __extends = this.__extends || function (d, b) {
    for (var p in b) if (b.hasOwnProperty(p)) d[p] = b[p];
    function __() { this.constructor = d; }
    __.prototype = b.prototype;
    d.prototype = new __();
};
var Plottable;
(function (Plottable) {
    (function (Scale) {
        var Ordinal = (function (_super) {
            __extends(Ordinal, _super);
            /**
             * Creates an OrdinalScale.
             *
             * An OrdinalScale maps strings to numbers. A common use is to map the
             * labels of a bar plot (strings) to their pixel locations (numbers).
             *
             * @constructor
             */
            function Ordinal(scale) {
                _super.call(this, scale == null ? d3.scale.ordinal() : scale);
                this._range = [0, 1];
                this._rangeType = "bands";
                // Padding as a proportion of the spacing between domain values
                this._innerPadding = 0.3;
                this._outerPadding = 0.5;
                this._typeCoercer = function (d) { return d != null && d.toString ? d.toString() : d; };
                if (this._innerPadding > this._outerPadding) {
                    throw new Error("outerPadding must be >= innerPadding so cat axis bands work out reasonably");
                }
            }
            Ordinal.prototype._getExtent = function () {
                var extents = this._getAllExtents();
                return Plottable._Util.Methods.uniq(Plottable._Util.Methods.flatten(extents));
            };
            Ordinal.prototype.domain = function (values) {
                return _super.prototype.domain.call(this, values);
            };
            Ordinal.prototype._setDomain = function (values) {
                _super.prototype._setDomain.call(this, values);
                this.range(this.range()); // update range
            };
            Ordinal.prototype.range = function (values) {
                if (values == null) {
                    return this._range;
                }
                else {
                    this._range = values;
                    if (this._rangeType === "points") {
                        this._d3Scale.rangePoints(values, 2 * this._outerPadding); // d3 scale takes total padding
                    }
                    else if (this._rangeType === "bands") {
                        this._d3Scale.rangeBands(values, this._innerPadding, this._outerPadding);
                    }
                    return this;
                }
            };
            /**
             * Returns the width of the range band. Only valid when rangeType is set to "bands".
             *
             * @returns {number} The range band width or 0 if rangeType isn't "bands".
             */
            Ordinal.prototype.rangeBand = function () {
                return this._d3Scale.rangeBand();
            };
            Ordinal.prototype.innerPadding = function () {
                var d = this.domain();
                if (d.length < 2) {
                    return 0;
                }
                var step = Math.abs(this.scale(d[1]) - this.scale(d[0]));
                return step - this.rangeBand();
            };
            Ordinal.prototype.fullBandStartAndWidth = function (v) {
                var start = this.scale(v) - this.innerPadding() / 2;
                var width = this.rangeBand() + this.innerPadding();
                return [start, width];
            };
            Ordinal.prototype.rangeType = function (rangeType, outerPadding, innerPadding) {
                if (rangeType == null) {
                    return this._rangeType;
                }
                else {
                    if (!(rangeType === "points" || rangeType === "bands")) {
                        throw new Error("Unsupported range type: " + rangeType);
                    }
                    this._rangeType = rangeType;
                    if (outerPadding != null) {
                        this._outerPadding = outerPadding;
                    }
                    if (innerPadding != null) {
                        this._innerPadding = innerPadding;
                    }
                    this.range(this.range());
                    this.broadcaster.broadcast();
                    return this;
                }
            };
            Ordinal.prototype.copy = function () {
                return new Ordinal(this._d3Scale.copy());
            };
            return Ordinal;
        })(Scale.AbstractScale);
        Scale.Ordinal = Ordinal;
    })(Plottable.Scale || (Plottable.Scale = {}));
    var Scale = Plottable.Scale;
})(Plottable || (Plottable = {}));

///<reference path="../reference.ts" />
var __extends = this.__extends || function (d, b) {
    for (var p in b) if (b.hasOwnProperty(p)) d[p] = b[p];
    function __() { this.constructor = d; }
    __.prototype = b.prototype;
    d.prototype = new __();
};
var Plottable;
(function (Plottable) {
    (function (Scale) {
        var Color = (function (_super) {
            __extends(Color, _super);
            /**
             * Constructs a ColorScale.
             *
             * @constructor
             * @param {string} [scaleType] the type of color scale to create
             *     (Category10/Category20/Category20b/Category20c).
             * See https://github.com/mbostock/d3/wiki/Ordinal-Scales#categorical-colors
             */
            function Color(scaleType) {
                var scale;
                switch (scaleType) {
                    case null:
                    case undefined:
                        scale = d3.scale.ordinal().range(Color.getPlottableColors());
                        break;
                    case "Category10":
                    case "category10":
                    case "10":
                        scale = d3.scale.category10();
                        break;
                    case "Category20":
                    case "category20":
                    case "20":
                        scale = d3.scale.category20();
                        break;
                    case "Category20b":
                    case "category20b":
                    case "20b":
                        scale = d3.scale.category20b();
                        break;
                    case "Category20c":
                    case "category20c":
                    case "20c":
                        scale = d3.scale.category20c();
                        break;
                    default:
                        throw new Error("Unsupported ColorScale type");
                }
                _super.call(this, scale);
            }
            // Duplicated from OrdinalScale._getExtent - should be removed in #388
            Color.prototype._getExtent = function () {
                var extents = this._getAllExtents();
                var concatenatedExtents = [];
                extents.forEach(function (e) {
                    concatenatedExtents = concatenatedExtents.concat(e);
                });
                return Plottable._Util.Methods.uniq(concatenatedExtents);
            };
            Color.getPlottableColors = function () {
                var plottableDefaultColors = [];
                var colorTester = d3.select("body").append("div");
                var i = 0;
                var colorHex;
                while ((colorHex = Plottable._Util.Methods.colorTest(colorTester, "plottable-colors-" + i)) !== null) {
                    plottableDefaultColors.push(colorHex);
                    i++;
                }
                colorTester.remove();
                return plottableDefaultColors;
            };
            return Color;
        })(Scale.AbstractScale);
        Scale.Color = Color;
    })(Plottable.Scale || (Plottable.Scale = {}));
    var Scale = Plottable.Scale;
})(Plottable || (Plottable = {}));

///<reference path="../reference.ts" />
var __extends = this.__extends || function (d, b) {
    for (var p in b) if (b.hasOwnProperty(p)) d[p] = b[p];
    function __() { this.constructor = d; }
    __.prototype = b.prototype;
    d.prototype = new __();
};
var Plottable;
(function (Plottable) {
    (function (Scale) {
        var Time = (function (_super) {
            __extends(Time, _super);
            function Time(scale) {
                // need to cast since d3 time scales do not descend from Quantitative scales
                _super.call(this, scale == null ? d3.time.scale() : scale);
                this._typeCoercer = function (d) { return d && d._isAMomentObject || d instanceof Date ? d : new Date(d); };
            }
            Time.prototype._tickInterval = function (interval, step) {
                // temporarily creats a time scale from our linear scale into a time scale so we can get access to its api
                var tempScale = d3.time.scale();
                tempScale.domain(this.domain());
                tempScale.range(this.range());
                return tempScale.ticks(interval.range, step);
            };
            Time.prototype._setDomain = function (values) {
                // attempt to parse dates
                values = values.map(this._typeCoercer);
                return _super.prototype._setDomain.call(this, values);
            };
            Time.prototype.copy = function () {
                return new Time(this._d3Scale.copy());
            };
            Time.prototype._defaultExtent = function () {
                var endTime = new Date().valueOf();
                var startTime = endTime - Plottable.MILLISECONDS_IN_ONE_DAY;
                return [startTime, endTime];
            };
            return Time;
        })(Scale.AbstractQuantitative);
        Scale.Time = Time;
    })(Plottable.Scale || (Plottable.Scale = {}));
    var Scale = Plottable.Scale;
})(Plottable || (Plottable = {}));

///<reference path="../reference.ts" />
var __extends = this.__extends || function (d, b) {
    for (var p in b) if (b.hasOwnProperty(p)) d[p] = b[p];
    function __() { this.constructor = d; }
    __.prototype = b.prototype;
    d.prototype = new __();
};
var Plottable;
(function (Plottable) {
    (function (Scale) {
        ;
        /**
         * This class implements a color scale that takes quantitive input and
         * interpolates between a list of color values. It returns a hex string
         * representing the interpolated color.
         *
         * By default it generates a linear scale internally.
         */
        var InterpolatedColor = (function (_super) {
            __extends(InterpolatedColor, _super);
            /**
             * Constructs an InterpolatedColorScale.
             *
             * An InterpolatedColorScale maps numbers evenly to color strings.
             *
             * @constructor
             * @param {string|string[]} colorRange the type of color scale to
             *     create. Default is "reds". @see {@link colorRange} for further
             *     options.
             * @param {string} scaleType the type of underlying scale to use
             *     (linear/pow/log/sqrt). Default is "linear". @see {@link scaleType}
             *     for further options.
             */
            function InterpolatedColor(colorRange, scaleType) {
                if (colorRange === void 0) { colorRange = "reds"; }
                if (scaleType === void 0) { scaleType = "linear"; }
                this._colorRange = this._resolveColorValues(colorRange);
                this._scaleType = scaleType;
                _super.call(this, InterpolatedColor.getD3InterpolatedScale(this._colorRange, this._scaleType));
            }
            /**
             * Converts the string array into a d3 scale.
             *
             * @param {string[]} colors an array of strings representing color
             *     values in hex ("#FFFFFF") or keywords ("white").
             * @param {string} scaleType a string representing the underlying scale
             *     type ("linear"/"log"/"sqrt"/"pow")
             * @returns {D3.Scale.QuantitativeScale} The converted Quantitative d3 scale.
             */
            InterpolatedColor.getD3InterpolatedScale = function (colors, scaleType) {
                var scale;
                switch (scaleType) {
                    case "linear":
                        scale = d3.scale.linear();
                        break;
                    case "log":
                        scale = d3.scale.log();
                        break;
                    case "sqrt":
                        scale = d3.scale.sqrt();
                        break;
                    case "pow":
                        scale = d3.scale.pow();
                        break;
                }
                if (scale == null) {
                    throw new Error("unknown Quantitative scale type " + scaleType);
                }
                return scale.range([0, 1]).interpolate(InterpolatedColor.interpolateColors(colors));
            };
            /**
             * Creates a d3 interpolator given the color array.
             *
             * This class implements a scale that maps numbers to strings.
             *
             * @param {string[]} colors an array of strings representing color
             *     values in hex ("#FFFFFF") or keywords ("white").
             * @returns {D3.Transition.Interpolate} The d3 interpolator for colors.
             */
            InterpolatedColor.interpolateColors = function (colors) {
                if (colors.length < 2) {
                    throw new Error("Color scale arrays must have at least two elements.");
                }
                ;
                return function (ignored) {
                    return function (t) {
                        // Clamp t parameter to [0,1]
                        t = Math.max(0, Math.min(1, t));
                        // Determine indices for colors
                        var tScaled = t * (colors.length - 1);
                        var i0 = Math.floor(tScaled);
                        var i1 = Math.ceil(tScaled);
                        var frac = (tScaled - i0);
                        // Interpolate in the L*a*b color space
                        return d3.interpolateLab(colors[i0], colors[i1])(frac);
                    };
                };
            };
            InterpolatedColor.prototype.colorRange = function (colorRange) {
                if (colorRange == null) {
                    return this._colorRange;
                }
                this._colorRange = this._resolveColorValues(colorRange);
                this._resetScale();
                return this;
            };
            InterpolatedColor.prototype.scaleType = function (scaleType) {
                if (scaleType == null) {
                    return this._scaleType;
                }
                this._scaleType = scaleType;
                this._resetScale();
                return this;
            };
            InterpolatedColor.prototype._resetScale = function () {
                this._d3Scale = InterpolatedColor.getD3InterpolatedScale(this._colorRange, this._scaleType);
                this._autoDomainIfAutomaticMode();
                this.broadcaster.broadcast();
            };
            InterpolatedColor.prototype._resolveColorValues = function (colorRange) {
                if (colorRange instanceof Array) {
                    return colorRange;
                }
                else if (InterpolatedColor.COLOR_SCALES[colorRange] != null) {
                    return InterpolatedColor.COLOR_SCALES[colorRange];
                }
                else {
                    return InterpolatedColor.COLOR_SCALES["reds"];
                }
            };
            InterpolatedColor.prototype.autoDomain = function () {
                // unlike other QuantitativeScales, interpolatedColorScale ignores its domainer
                var extents = this._getAllExtents();
                if (extents.length > 0) {
                    this._setDomain([Plottable._Util.Methods.min(extents, function (x) { return x[0]; }, 0), Plottable._Util.Methods.max(extents, function (x) { return x[1]; }, 0)]);
                }
                return this;
            };
            InterpolatedColor.COLOR_SCALES = {
                reds: [
                    "#FFFFFF",
                    "#FFF6E1",
                    "#FEF4C0",
                    "#FED976",
                    "#FEB24C",
                    "#FD8D3C",
                    "#FC4E2A",
                    "#E31A1C",
                    "#B10026"
                ],
                blues: [
                    "#FFFFFF",
                    "#CCFFFF",
                    "#A5FFFD",
                    "#85F7FB",
                    "#6ED3EF",
                    "#55A7E0",
                    "#417FD0",
                    "#2545D3",
                    "#0B02E1"
                ],
                posneg: [
                    "#0B02E1",
                    "#2545D3",
                    "#417FD0",
                    "#55A7E0",
                    "#6ED3EF",
                    "#85F7FB",
                    "#A5FFFD",
                    "#CCFFFF",
                    "#FFFFFF",
                    "#FFF6E1",
                    "#FEF4C0",
                    "#FED976",
                    "#FEB24C",
                    "#FD8D3C",
                    "#FC4E2A",
                    "#E31A1C",
                    "#B10026"
                ]
            };
            return InterpolatedColor;
        })(Scale.AbstractScale);
        Scale.InterpolatedColor = InterpolatedColor;
    })(Plottable.Scale || (Plottable.Scale = {}));
    var Scale = Plottable.Scale;
})(Plottable || (Plottable = {}));

///<reference path="../reference.ts" />
var Plottable;
(function (Plottable) {
    (function (_Util) {
        var ScaleDomainCoordinator = (function () {
            /**
             * Constructs a ScaleDomainCoordinator.
             *
             * @constructor
             * @param {Scale[]} scales A list of scales whose domains should be linked.
             */
            function ScaleDomainCoordinator(scales) {
                var _this = this;
                /* This class is responsible for maintaining coordination between linked scales.
                It registers event listeners for when one of its scales changes its domain. When the scale
                does change its domain, it re-propogates the change to every linked scale.
                */
                this.rescaleInProgress = false;
                if (scales == null) {
                    throw new Error("ScaleDomainCoordinator requires scales to coordinate");
                }
                this.scales = scales;
                this.scales.forEach(function (s) { return s.broadcaster.registerListener(_this, function (sx) { return _this.rescale(sx); }); });
            }
            ScaleDomainCoordinator.prototype.rescale = function (scale) {
                if (this.rescaleInProgress) {
                    return;
                }
                this.rescaleInProgress = true;
                var newDomain = scale.domain();
                this.scales.forEach(function (s) { return s.domain(newDomain); });
                this.rescaleInProgress = false;
            };
            return ScaleDomainCoordinator;
        })();
        _Util.ScaleDomainCoordinator = ScaleDomainCoordinator;
    })(Plottable._Util || (Plottable._Util = {}));
    var _Util = Plottable._Util;
})(Plottable || (Plottable = {}));

///<reference path="../reference.ts" />
var Plottable;
(function (Plottable) {
    (function (Scale) {
        (function (TickGenerators) {
            /**
             * Creates a tick generator using the specified interval.
             *
             * Generates ticks at multiples of the interval while also including the domain boundaries.
             *
             * @param {number} interval The interval between two ticks (not including the end ticks).
             *
             * @returns {TickGenerator} A tick generator using the specified interval.
             */
            function intervalTickGenerator(interval) {
                if (interval <= 0) {
                    throw new Error("interval must be positive number");
                }
                return function (s) {
                    var domain = s.domain();
                    var low = Math.min(domain[0], domain[1]);
                    var high = Math.max(domain[0], domain[1]);
                    var firstTick = Math.ceil(low / interval) * interval;
                    var numTicks = Math.floor((high - firstTick) / interval) + 1;
                    var lowTicks = low % interval === 0 ? [] : [low];
                    var middleTicks = Plottable._Util.Methods.range(0, numTicks).map(function (t) { return firstTick + t * interval; });
                    var highTicks = high % interval === 0 ? [] : [high];
                    return lowTicks.concat(middleTicks).concat(highTicks);
                };
            }
            TickGenerators.intervalTickGenerator = intervalTickGenerator;
            /**
             * Creates a tick generator that will filter for only the integers in defaultTicks and return them.
             *
             * Will also include the end ticks.
             *
             * @returns {TickGenerator} A tick generator returning only integer ticks.
             */
            function integerTickGenerator() {
                return function (s) {
                    var defaultTicks = s.getDefaultTicks();
                    return defaultTicks.filter(function (tick, i) { return (tick % 1 === 0) || (i === 0) || (i === defaultTicks.length - 1); });
                };
            }
            TickGenerators.integerTickGenerator = integerTickGenerator;
        })(Scale.TickGenerators || (Scale.TickGenerators = {}));
        var TickGenerators = Scale.TickGenerators;
    })(Plottable.Scale || (Plottable.Scale = {}));
    var Scale = Plottable.Scale;
})(Plottable || (Plottable = {}));

///<reference path="../reference.ts" />
var Plottable;
(function (Plottable) {
    (function (_Drawer) {
        var AbstractDrawer = (function () {
            /**
             * Constructs a Drawer
             *
             * @constructor
             * @param{string} key The key associated with this Drawer
             */
            function AbstractDrawer(key) {
                this.key = key;
            }
            /**
             * Sets the class, which needs to be applied to bound elements.
             *
             * @param{string} className The class name to be applied.
             */
            AbstractDrawer.prototype.setClass = function (className) {
                this._className = className;
                return this;
            };
            AbstractDrawer.prototype.setup = function (area) {
                this._renderArea = area;
            };
            /**
             * Removes the Drawer and its renderArea
             */
            AbstractDrawer.prototype.remove = function () {
                if (this._renderArea != null) {
                    this._renderArea.remove();
                }
            };
            /**
             * Enter new data to render area and creates binding
             *
             * @param{any[]} data The data to be drawn
             */
            AbstractDrawer.prototype._enterData = function (data) {
                // no-op
            };
            /**
             * Draws data using one step
             *
             * @param{AppliedDrawStep} step The step, how data should be drawn.
             */
            AbstractDrawer.prototype._drawStep = function (step) {
                // no-op
            };
            AbstractDrawer.prototype._numberOfAnimationIterations = function (data) {
                return data.length;
            };
            AbstractDrawer.prototype.applyMetadata = function (attrToProjector, userMetadata, plotMetadata) {
                var modifiedAttrToProjector = {};
                d3.keys(attrToProjector).forEach(function (attr) {
                    modifiedAttrToProjector[attr] = function (datum, index) { return attrToProjector[attr](datum, index, userMetadata, plotMetadata); };
                });
                return modifiedAttrToProjector;
            };
            AbstractDrawer.prototype._prepareDrawSteps = function (drawSteps) {
                // no-op
            };
            AbstractDrawer.prototype._prepareData = function (data, drawSteps) {
                return data;
            };
            /**
             * Draws the data into the renderArea using the spefic steps and metadata
             *
             * @param{any[]} data The data to be drawn
             * @param{DrawStep[]} drawSteps The list of steps, which needs to be drawn
             * @param{any} userMetadata The metadata provided by user
             * @param{any} plotMetadata The metadata provided by plot
             */
            AbstractDrawer.prototype.draw = function (data, drawSteps, userMetadata, plotMetadata) {
                var _this = this;
                var appliedDrawSteps = drawSteps.map(function (dr) {
                    return {
                        attrToProjector: _this.applyMetadata(dr.attrToProjector, userMetadata, plotMetadata),
                        animator: dr.animator
                    };
                });
                var preparedData = this._prepareData(data, appliedDrawSteps);
                this._prepareDrawSteps(appliedDrawSteps);
                this._enterData(preparedData);
                var numberOfIterations = this._numberOfAnimationIterations(preparedData);
                var delay = 0;
                appliedDrawSteps.forEach(function (drawStep, i) {
                    Plottable._Util.Methods.setTimeout(function () { return _this._drawStep(drawStep); }, delay);
                    delay += drawStep.animator.getTiming(numberOfIterations);
                });
                return delay;
            };
            return AbstractDrawer;
        })();
        _Drawer.AbstractDrawer = AbstractDrawer;
    })(Plottable._Drawer || (Plottable._Drawer = {}));
    var _Drawer = Plottable._Drawer;
})(Plottable || (Plottable = {}));

///<reference path="../reference.ts" />
var __extends = this.__extends || function (d, b) {
    for (var p in b) if (b.hasOwnProperty(p)) d[p] = b[p];
    function __() { this.constructor = d; }
    __.prototype = b.prototype;
    d.prototype = new __();
};
var Plottable;
(function (Plottable) {
    (function (_Drawer) {
        var Line = (function (_super) {
            __extends(Line, _super);
            function Line() {
                _super.apply(this, arguments);
            }
            Line.prototype._enterData = function (data) {
                _super.prototype._enterData.call(this, data);
                this.pathSelection.datum(data);
            };
            Line.prototype.setup = function (area) {
                this.pathSelection = area.append("path").classed("line", true).style({
                    "fill": "none",
                    "vector-effect": "non-scaling-stroke"
                });
                _super.prototype.setup.call(this, area);
            };
            Line.prototype.createLine = function (xFunction, yFunction, definedFunction) {
                if (!definedFunction) {
                    definedFunction = function (d, i) { return true; };
                }
                return d3.svg.line().x(xFunction).y(yFunction).defined(definedFunction);
            };
            Line.prototype._numberOfAnimationIterations = function (data) {
                return 1;
            };
            Line.prototype._drawStep = function (step) {
                var baseTime = _super.prototype._drawStep.call(this, step);
                var attrToProjector = Plottable._Util.Methods.copyMap(step.attrToProjector);
                var xFunction = attrToProjector["x"];
                var yFunction = attrToProjector["y"];
                var definedFunction = attrToProjector["defined"];
                delete attrToProjector["x"];
                delete attrToProjector["y"];
                if (attrToProjector["defined"]) {
                    delete attrToProjector["defined"];
                }
                attrToProjector["d"] = this.createLine(xFunction, yFunction, definedFunction);
                if (attrToProjector["fill"]) {
                    this.pathSelection.attr("fill", attrToProjector["fill"]); // so colors don't animate
                }
                step.animator.animate(this.pathSelection, attrToProjector);
            };
            return Line;
        })(_Drawer.AbstractDrawer);
        _Drawer.Line = Line;
    })(Plottable._Drawer || (Plottable._Drawer = {}));
    var _Drawer = Plottable._Drawer;
})(Plottable || (Plottable = {}));

///<reference path="../reference.ts" />
var __extends = this.__extends || function (d, b) {
    for (var p in b) if (b.hasOwnProperty(p)) d[p] = b[p];
    function __() { this.constructor = d; }
    __.prototype = b.prototype;
    d.prototype = new __();
};
var Plottable;
(function (Plottable) {
    (function (_Drawer) {
        var Area = (function (_super) {
            __extends(Area, _super);
            function Area() {
                _super.apply(this, arguments);
                this._drawLine = true;
            }
            Area.prototype._enterData = function (data) {
                if (this._drawLine) {
                    _super.prototype._enterData.call(this, data);
                }
                else {
                    _Drawer.AbstractDrawer.prototype._enterData.call(this, data);
                }
                this.areaSelection.datum(data);
            };
            /**
             * Sets the value determining if line should be drawn.
             *
             * @param{boolean} draw The value determing if line should be drawn.
             */
            Area.prototype.drawLine = function (draw) {
                this._drawLine = draw;
                return this;
            };
            Area.prototype.setup = function (area) {
                this.areaSelection = area.append("path").classed("area", true).style({ "stroke": "none" });
                if (this._drawLine) {
                    _super.prototype.setup.call(this, area);
                }
                else {
                    _Drawer.AbstractDrawer.prototype.setup.call(this, area);
                }
            };
            Area.prototype.createArea = function (xFunction, y0Function, y1Function, definedFunction) {
                if (!definedFunction) {
                    definedFunction = function () { return true; };
                }
                return d3.svg.area().x(xFunction).y0(y0Function).y1(y1Function).defined(definedFunction);
            };
            Area.prototype._drawStep = function (step) {
                if (this._drawLine) {
                    _super.prototype._drawStep.call(this, step);
                }
                else {
                    _Drawer.AbstractDrawer.prototype._drawStep.call(this, step);
                }
                var attrToProjector = Plottable._Util.Methods.copyMap(step.attrToProjector);
                var xFunction = attrToProjector["x"];
                var y0Function = attrToProjector["y0"];
                var y1Function = attrToProjector["y"];
                var definedFunction = attrToProjector["defined"];
                delete attrToProjector["x"];
                delete attrToProjector["y0"];
                delete attrToProjector["y"];
                if (attrToProjector["defined"]) {
                    delete attrToProjector["defined"];
                }
                attrToProjector["d"] = this.createArea(xFunction, y0Function, y1Function, definedFunction);
                if (attrToProjector["fill"]) {
                    this.areaSelection.attr("fill", attrToProjector["fill"]); // so colors don't animate
                }
                step.animator.animate(this.areaSelection, attrToProjector);
            };
            return Area;
        })(_Drawer.Line);
        _Drawer.Area = Area;
    })(Plottable._Drawer || (Plottable._Drawer = {}));
    var _Drawer = Plottable._Drawer;
})(Plottable || (Plottable = {}));

///<reference path="../reference.ts" />
var __extends = this.__extends || function (d, b) {
    for (var p in b) if (b.hasOwnProperty(p)) d[p] = b[p];
    function __() { this.constructor = d; }
    __.prototype = b.prototype;
    d.prototype = new __();
};
var Plottable;
(function (Plottable) {
    (function (_Drawer) {
        var Element = (function (_super) {
            __extends(Element, _super);
            function Element() {
                _super.apply(this, arguments);
            }
            /**
             * Sets the svg element, which needs to be bind to data
             *
             * @param{string} tag The svg element to be bind
             */
            Element.prototype.svgElement = function (tag) {
                this._svgElement = tag;
                return this;
            };
            Element.prototype._getDrawSelection = function () {
                return this._renderArea.selectAll(this._svgElement);
            };
            Element.prototype._drawStep = function (step) {
                _super.prototype._drawStep.call(this, step);
                var drawSelection = this._getDrawSelection();
                if (step.attrToProjector["fill"]) {
                    drawSelection.attr("fill", step.attrToProjector["fill"]); // so colors don't animate
                }
                step.animator.animate(drawSelection, step.attrToProjector);
            };
            Element.prototype._enterData = function (data) {
                _super.prototype._enterData.call(this, data);
                var dataElements = this._getDrawSelection().data(data);
                dataElements.enter().append(this._svgElement);
                if (this._className != null) {
                    dataElements.classed(this._className, true);
                }
                dataElements.exit().remove();
            };
            Element.prototype.filterDefinedData = function (data, definedFunction) {
                return definedFunction ? data.filter(definedFunction) : data;
            };
            // HACKHACK To prevent populating undesired attribute to d3, we delete them here.
            Element.prototype._prepareDrawSteps = function (drawSteps) {
                _super.prototype._prepareDrawSteps.call(this, drawSteps);
                drawSteps.forEach(function (d) {
                    if (d.attrToProjector["defined"]) {
                        delete d.attrToProjector["defined"];
                    }
                });
            };
            Element.prototype._prepareData = function (data, drawSteps) {
                var _this = this;
                return drawSteps.reduce(function (data, drawStep) { return _this.filterDefinedData(data, drawStep.attrToProjector["defined"]); }, _super.prototype._prepareData.call(this, data, drawSteps));
            };
            return Element;
        })(_Drawer.AbstractDrawer);
        _Drawer.Element = Element;
    })(Plottable._Drawer || (Plottable._Drawer = {}));
    var _Drawer = Plottable._Drawer;
})(Plottable || (Plottable = {}));

///<reference path="../reference.ts" />
var __extends = this.__extends || function (d, b) {
    for (var p in b) if (b.hasOwnProperty(p)) d[p] = b[p];
    function __() { this.constructor = d; }
    __.prototype = b.prototype;
    d.prototype = new __();
};
var Plottable;
(function (Plottable) {
    (function (_Drawer) {
        var LABEL_VERTICAL_PADDING = 5;
        var LABEL_HORIZONTAL_PADDING = 5;
        var Rect = (function (_super) {
            __extends(Rect, _super);
            function Rect(key, isVertical) {
                _super.call(this, key);
                this._someLabelsTooWide = false;
                this.svgElement("rect");
                this._isVertical = isVertical;
            }
            Rect.prototype.setup = function (area) {
                // need to put the bars in a seperate container so we can ensure that they don't cover labels
                _super.prototype.setup.call(this, area.append("g").classed("bar-area", true));
                this.textArea = area.append("g").classed("bar-label-text-area", true);
                this.measurer = new Plottable._Util.Text.CachingCharacterMeasurer(this.textArea.append("text")).measure;
            };
            Rect.prototype.removeLabels = function () {
                this.textArea.selectAll("g").remove();
            };
            Rect.prototype.drawText = function (data, attrToProjector, userMetadata, plotMetadata) {
                var _this = this;
                var labelTooWide = data.map(function (d, i) {
                    var text = attrToProjector["label"](d, i, userMetadata, plotMetadata).toString();
                    var w = attrToProjector["width"](d, i, userMetadata, plotMetadata);
                    var h = attrToProjector["height"](d, i, userMetadata, plotMetadata);
                    var x = attrToProjector["x"](d, i, userMetadata, plotMetadata);
                    var y = attrToProjector["y"](d, i, userMetadata, plotMetadata);
                    var positive = attrToProjector["positive"](d, i, userMetadata, plotMetadata);
                    var measurement = _this.measurer(text);
                    var color = attrToProjector["fill"](d, i, userMetadata, plotMetadata);
                    var dark = Plottable._Util.Color.contrast("white", color) * 1.6 < Plottable._Util.Color.contrast("black", color);
                    var primary = _this._isVertical ? h : w;
                    var primarySpace = _this._isVertical ? measurement.height : measurement.width;
                    var secondaryAttrTextSpace = _this._isVertical ? measurement.width : measurement.height;
                    var secondaryAttrAvailableSpace = _this._isVertical ? w : h;
                    var tooWide = secondaryAttrTextSpace + 2 * LABEL_HORIZONTAL_PADDING > secondaryAttrAvailableSpace;
                    if (measurement.height <= h && measurement.width <= w) {
                        var offset = Math.min((primary - primarySpace) / 2, LABEL_VERTICAL_PADDING);
                        if (!positive) {
                            offset = offset * -1;
                        }
                        if (_this._isVertical) {
                            y += offset;
                        }
                        else {
                            x += offset;
                        }
                        var g = _this.textArea.append("g").attr("transform", "translate(" + x + "," + y + ")");
                        var className = dark ? "dark-label" : "light-label";
                        g.classed(className, true);
                        var xAlign;
                        var yAlign;
                        if (_this._isVertical) {
                            xAlign = "center";
                            yAlign = positive ? "top" : "bottom";
                        }
                        else {
                            xAlign = positive ? "left" : "right";
                            yAlign = "center";
                        }
                        Plottable._Util.Text.writeLineHorizontally(text, g, w, h, xAlign, yAlign);
                    }
                    return tooWide;
                });
                this._someLabelsTooWide = labelTooWide.some(function (d) { return d; });
            };
            return Rect;
        })(_Drawer.Element);
        _Drawer.Rect = Rect;
    })(Plottable._Drawer || (Plottable._Drawer = {}));
    var _Drawer = Plottable._Drawer;
})(Plottable || (Plottable = {}));

///<reference path="../reference.ts" />
var __extends = this.__extends || function (d, b) {
    for (var p in b) if (b.hasOwnProperty(p)) d[p] = b[p];
    function __() { this.constructor = d; }
    __.prototype = b.prototype;
    d.prototype = new __();
};
var Plottable;
(function (Plottable) {
    (function (_Drawer) {
        var Arc = (function (_super) {
            __extends(Arc, _super);
            function Arc(key) {
                _super.call(this, key);
                this._svgElement = "path";
            }
            Arc.prototype.createArc = function (innerRadiusF, outerRadiusF) {
                return d3.svg.arc().innerRadius(innerRadiusF).outerRadius(outerRadiusF);
            };
            Arc.prototype.retargetProjectors = function (attrToProjector) {
                var retargetedAttrToProjector = {};
                d3.entries(attrToProjector).forEach(function (entry) {
                    retargetedAttrToProjector[entry.key] = function (d, i) { return entry.value(d.data, i); };
                });
                return retargetedAttrToProjector;
            };
            Arc.prototype._drawStep = function (step) {
                var attrToProjector = Plottable._Util.Methods.copyMap(step.attrToProjector);
                attrToProjector = this.retargetProjectors(attrToProjector);
                var innerRadiusF = attrToProjector["inner-radius"];
                var outerRadiusF = attrToProjector["outer-radius"];
                delete attrToProjector["inner-radius"];
                delete attrToProjector["outer-radius"];
                attrToProjector["d"] = this.createArc(innerRadiusF, outerRadiusF);
                return _super.prototype._drawStep.call(this, { attrToProjector: attrToProjector, animator: step.animator });
            };
            Arc.prototype.draw = function (data, drawSteps, userMetadata, plotMetadata) {
                // HACKHACK Applying metadata should be done in base class
                var valueAccessor = function (d, i) { return drawSteps[0].attrToProjector["value"](d, i, userMetadata, plotMetadata); };
                var pie = d3.layout.pie().sort(null).value(valueAccessor)(data);
                drawSteps.forEach(function (s) { return delete s.attrToProjector["value"]; });
                return _super.prototype.draw.call(this, pie, drawSteps, userMetadata, plotMetadata);
            };
            return Arc;
        })(_Drawer.Element);
        _Drawer.Arc = Arc;
    })(Plottable._Drawer || (Plottable._Drawer = {}));
    var _Drawer = Plottable._Drawer;
})(Plottable || (Plottable = {}));

///<reference path="../reference.ts" />
var __extends = this.__extends || function (d, b) {
    for (var p in b) if (b.hasOwnProperty(p)) d[p] = b[p];
    function __() { this.constructor = d; }
    __.prototype = b.prototype;
    d.prototype = new __();
};
var Plottable;
(function (Plottable) {
    (function (Component) {
        var AbstractComponent = (function (_super) {
            __extends(AbstractComponent, _super);
            function AbstractComponent() {
                _super.apply(this, arguments);
                this.clipPathEnabled = false;
                this._xAlignProportion = 0; // What % along the free space do we want to position (0 = left, .5 = center, 1 = right)
                this._yAlignProportion = 0;
                this._fixedHeightFlag = false;
                this._fixedWidthFlag = false;
                this._isSetup = false;
                this._isAnchored = false;
                this.interactionsToRegister = [];
                this.boxes = [];
                this.isTopLevelComponent = false;
                this._width = 0; // Width and height of the component. Used to size the hitbox, bounding box, etc
                this._height = 0;
                this._xOffset = 0; // Offset from Origin, used for alignment and floating positioning
                this._yOffset = 0;
                this.cssClasses = ["component"];
                this.removed = false;
                this._autoResize = AbstractComponent.AUTORESIZE_BY_DEFAULT;
            }
            /**
             * Attaches the Component as a child of a given a DOM element. Usually only directly invoked on root-level Components.
             *
             * @param {D3.Selection} element A D3 selection consisting of the element to anchor under.
             */
            AbstractComponent.prototype._anchor = function (element) {
                if (this.removed) {
                    throw new Error("Can't reuse remove()-ed components!");
                }
                if (element.node().nodeName === "svg") {
                    // svg node gets the "plottable" CSS class
                    this.rootSVG = element;
                    this.rootSVG.classed("plottable", true);
                    // visible overflow for firefox https://stackoverflow.com/questions/5926986/why-does-firefox-appear-to-truncate-embedded-svgs
                    this.rootSVG.style("overflow", "visible");
                    this.isTopLevelComponent = true;
                }
                if (this._element != null) {
                    // reattach existing element
                    element.node().appendChild(this._element.node());
                }
                else {
                    this._element = element.append("g");
                    this._setup();
                }
                this._isAnchored = true;
            };
            /**
             * Creates additional elements as necessary for the Component to function.
             * Called during _anchor() if the Component's element has not been created yet.
             * Override in subclasses to provide additional functionality.
             */
            AbstractComponent.prototype._setup = function () {
                var _this = this;
                if (this._isSetup) {
                    return;
                }
                this.cssClasses.forEach(function (cssClass) {
                    _this._element.classed(cssClass, true);
                });
                this.cssClasses = null;
                this._backgroundContainer = this._element.append("g").classed("background-container", true);
                this._content = this._element.append("g").classed("content", true);
                this._foregroundContainer = this._element.append("g").classed("foreground-container", true);
                this.boxContainer = this._element.append("g").classed("box-container", true);
                if (this.clipPathEnabled) {
                    this.generateClipPath();
                }
                ;
                this.addBox("bounding-box");
                this.interactionsToRegister.forEach(function (r) { return _this.registerInteraction(r); });
                this.interactionsToRegister = null;
                if (this.isTopLevelComponent) {
                    this.autoResize(this._autoResize);
                }
                this._isSetup = true;
            };
            AbstractComponent.prototype._requestedSpace = function (availableWidth, availableHeight) {
                return { width: 0, height: 0, wantsWidth: false, wantsHeight: false };
            };
            /**
             * Computes the size, position, and alignment from the specified values.
             * If no parameters are supplied and the component is a root node,
             * they are inferred from the size of the component's element.
             *
             * @param {number} xOrigin x-coordinate of the origin of the component
             * @param {number} yOrigin y-coordinate of the origin of the component
             * @param {number} availableWidth available width for the component to render in
             * @param {number} availableHeight available height for the component to render in
             */
            AbstractComponent.prototype._computeLayout = function (xOrigin, yOrigin, availableWidth, availableHeight) {
                var _this = this;
                if (xOrigin == null || yOrigin == null || availableWidth == null || availableHeight == null) {
                    if (this._element == null) {
                        throw new Error("anchor must be called before computeLayout");
                    }
                    else if (this.isTopLevelComponent) {
                        // we are the root node, retrieve height/width from root SVG
                        xOrigin = 0;
                        yOrigin = 0;
                        // Set width/height to 100% if not specified, to allow accurate size calculation
                        // see http://www.w3.org/TR/CSS21/visudet.html#block-replaced-width
                        // and http://www.w3.org/TR/CSS21/visudet.html#inline-replaced-height
                        if (this.rootSVG.attr("width") == null) {
                            this.rootSVG.attr("width", "100%");
                        }
                        if (this.rootSVG.attr("height") == null) {
                            this.rootSVG.attr("height", "100%");
                        }
                        var elem = this.rootSVG.node();
                        availableWidth = Plottable._Util.DOM.getElementWidth(elem);
                        availableHeight = Plottable._Util.DOM.getElementHeight(elem);
                    }
                    else {
                        throw new Error("null arguments cannot be passed to _computeLayout() on a non-root node");
                    }
                }
                this.xOrigin = xOrigin;
                this.yOrigin = yOrigin;
                var requestedSpace = this._requestedSpace(availableWidth, availableHeight);
                this._width = this._isFixedWidth() ? Math.min(availableWidth, requestedSpace.width) : availableWidth;
                this._height = this._isFixedHeight() ? Math.min(availableHeight, requestedSpace.height) : availableHeight;
                var xPosition = this.xOrigin + this._xOffset;
                var yPosition = this.yOrigin + this._yOffset;
                xPosition += (availableWidth - this.width()) * this._xAlignProportion;
                yPosition += (availableHeight - requestedSpace.height) * this._yAlignProportion;
                this._element.attr("transform", "translate(" + xPosition + "," + yPosition + ")");
                this.boxes.forEach(function (b) { return b.attr("width", _this.width()).attr("height", _this.height()); });
            };
            AbstractComponent.prototype._render = function () {
                if (this._isAnchored && this._isSetup) {
                    Plottable.Core.RenderController.registerToRender(this);
                }
            };
            AbstractComponent.prototype._scheduleComputeLayout = function () {
                if (this._isAnchored && this._isSetup) {
                    Plottable.Core.RenderController.registerToComputeLayout(this);
                }
            };
            AbstractComponent.prototype._doRender = function () {
            };
            AbstractComponent.prototype._invalidateLayout = function () {
                if (this._isAnchored && this._isSetup) {
                    if (this.isTopLevelComponent) {
                        this._scheduleComputeLayout();
                    }
                    else {
                        this._parent._invalidateLayout();
                    }
                }
            };
            AbstractComponent.prototype.renderTo = function (element) {
                if (element != null) {
                    var selection;
                    if (typeof (element.node) === "function") {
                        selection = element;
                    }
                    else {
                        selection = d3.select(element);
                    }
                    if (!selection.node() || selection.node().nodeName !== "svg") {
                        throw new Error("Plottable requires a valid SVG to renderTo");
                    }
                    this._anchor(selection);
                }
                if (this._element == null) {
                    throw new Error("If a component has never been rendered before, then renderTo must be given a node to render to, \
          or a D3.Selection, or a selector string");
                }
                this._computeLayout();
                this._render();
                // flush so that consumers can immediately attach to stuff we create in the DOM
                Plottable.Core.RenderController.flush();
                return this;
            };
            /**
             * Causes the Component to recompute layout and redraw. If passed arguments, will resize the root SVG it lives in.
             *
             * This function should be called when CSS changes could influence the size
             * of the components, e.g. changing the font size.
             *
             * @param {number} [availableWidth]  - the width of the container element
             * @param {number} [availableHeight] - the height of the container element
             * @returns {Component} The calling component.
             */
            AbstractComponent.prototype.resize = function (width, height) {
                if (!this.isTopLevelComponent) {
                    throw new Error("Cannot resize on non top-level component");
                }
                if (width != null && height != null && this._isAnchored) {
                    this.rootSVG.attr({ width: width, height: height });
                }
                this._invalidateLayout();
                return this;
            };
            /**
             * Enables or disables resize on window resizes.
             *
             * If enabled, window resizes will enqueue this component for a re-layout
             * and re-render. Animations are disabled during window resizes when auto-
             * resize is enabled.
             *
             * @param {boolean} flag Enable (true) or disable (false) auto-resize.
             * @returns {Component} The calling component.
             */
            AbstractComponent.prototype.autoResize = function (flag) {
                if (flag) {
                    Plottable.Core.ResizeBroadcaster.register(this);
                }
                else {
                    Plottable.Core.ResizeBroadcaster.deregister(this);
                }
                this._autoResize = flag; // if _setup were called by constructor, this var could be removed #591
                return this;
            };
            /**
             * Sets the x alignment of the Component. This will be used if the
             * Component is given more space than it needs.
             *
             * For example, you may want to make a Legend postition itself it the top
             * right, so you would call `legend.xAlign("right")` and
             * `legend.yAlign("top")`.
             *
             * @param {string} alignment The x alignment of the Component (one of ["left", "center", "right"]).
             * @returns {Component} The calling Component.
             */
            AbstractComponent.prototype.xAlign = function (alignment) {
                alignment = alignment.toLowerCase();
                if (alignment === "left") {
                    this._xAlignProportion = 0;
                }
                else if (alignment === "center") {
                    this._xAlignProportion = 0.5;
                }
                else if (alignment === "right") {
                    this._xAlignProportion = 1;
                }
                else {
                    throw new Error("Unsupported alignment");
                }
                this._invalidateLayout();
                return this;
            };
            /**
             * Sets the y alignment of the Component. This will be used if the
             * Component is given more space than it needs.
             *
             * For example, you may want to make a Legend postition itself it the top
             * right, so you would call `legend.xAlign("right")` and
             * `legend.yAlign("top")`.
             *
             * @param {string} alignment The x alignment of the Component (one of ["top", "center", "bottom"]).
             * @returns {Component} The calling Component.
             */
            AbstractComponent.prototype.yAlign = function (alignment) {
                alignment = alignment.toLowerCase();
                if (alignment === "top") {
                    this._yAlignProportion = 0;
                }
                else if (alignment === "center") {
                    this._yAlignProportion = 0.5;
                }
                else if (alignment === "bottom") {
                    this._yAlignProportion = 1;
                }
                else {
                    throw new Error("Unsupported alignment");
                }
                this._invalidateLayout();
                return this;
            };
            /**
             * Sets the x offset of the Component. This will be used if the Component
             * is given more space than it needs.
             *
             * @param {number} offset The desired x offset, in pixels, from the left
             * side of the container.
             * @returns {Component} The calling Component.
             */
            AbstractComponent.prototype.xOffset = function (offset) {
                this._xOffset = offset;
                this._invalidateLayout();
                return this;
            };
            /**
             * Sets the y offset of the Component. This will be used if the Component
             * is given more space than it needs.
             *
             * @param {number} offset The desired y offset, in pixels, from the top
             * side of the container.
             * @returns {Component} The calling Component.
             */
            AbstractComponent.prototype.yOffset = function (offset) {
                this._yOffset = offset;
                this._invalidateLayout();
                return this;
            };
            AbstractComponent.prototype.addBox = function (className, parentElement) {
                if (this._element == null) {
                    throw new Error("Adding boxes before anchoring is currently disallowed");
                }
                parentElement = parentElement == null ? this.boxContainer : parentElement;
                var box = parentElement.append("rect");
                if (className != null) {
                    box.classed(className, true);
                }
                ;
                this.boxes.push(box);
                if (this.width() != null && this.height() != null) {
                    box.attr("width", this.width()).attr("height", this.height());
                }
                return box;
            };
            AbstractComponent.prototype.generateClipPath = function () {
                // The clip path will prevent content from overflowing its component space.
                // HACKHACK: IE <=9 does not respect the HTML base element in SVG.
                // They don't need the current URL in the clip path reference.
                var prefix = /MSIE [5-9]/.test(navigator.userAgent) ? "" : document.location.href;
                prefix = prefix.split("#")[0]; // To fix cases where an anchor tag was used
                this._element.attr("clip-path", "url(\"" + prefix + "#clipPath" + this._plottableID + "\")");
                var clipPathParent = this.boxContainer.append("clipPath").attr("id", "clipPath" + this._plottableID);
                this.addBox("clip-rect", clipPathParent);
            };
            /**
             * Attaches an Interaction to the Component, so that the Interaction will listen for events on the Component.
             *
             * @param {Interaction} interaction The Interaction to attach to the Component.
             * @returns {Component} The calling Component.
             */
            AbstractComponent.prototype.registerInteraction = function (interaction) {
                // Interactions can be registered before or after anchoring. If registered before, they are
                // pushed to this.interactionsToRegister and registered during anchoring. If after, they are
                // registered immediately
                if (this._element) {
                    if (!this.hitBox) {
                        this.hitBox = this.addBox("hit-box");
                        this.hitBox.style("fill", "#ffffff").style("opacity", 0); // We need to set these so Chrome will register events
                    }
                    interaction._anchor(this, this.hitBox);
                }
                else {
                    this.interactionsToRegister.push(interaction);
                }
                return this;
            };
            AbstractComponent.prototype.classed = function (cssClass, addClass) {
                if (addClass == null) {
                    if (cssClass == null) {
                        return false;
                    }
                    else if (this._element == null) {
                        return (this.cssClasses.indexOf(cssClass) !== -1);
                    }
                    else {
                        return this._element.classed(cssClass);
                    }
                }
                else {
                    if (cssClass == null) {
                        return this;
                    }
                    if (this._element == null) {
                        var classIndex = this.cssClasses.indexOf(cssClass);
                        if (addClass && classIndex === -1) {
                            this.cssClasses.push(cssClass);
                        }
                        else if (!addClass && classIndex !== -1) {
                            this.cssClasses.splice(classIndex, 1);
                        }
                    }
                    else {
                        this._element.classed(cssClass, addClass);
                    }
                    return this;
                }
            };
            /**
             * Checks if the Component has a fixed width or false if it grows to fill available space.
             * Returns false by default on the base Component class.
             *
             * @returns {boolean} Whether the component has a fixed width.
             */
            AbstractComponent.prototype._isFixedWidth = function () {
                return this._fixedWidthFlag;
            };
            /**
             * Checks if the Component has a fixed height or false if it grows to fill available space.
             * Returns false by default on the base Component class.
             *
             * @returns {boolean} Whether the component has a fixed height.
             */
            AbstractComponent.prototype._isFixedHeight = function () {
                return this._fixedHeightFlag;
            };
            /**
             * Merges this Component with another Component, returning a
             * ComponentGroup. This is used to layer Components on top of each other.
             *
             * There are four cases:
             * Component + Component: Returns a ComponentGroup with both components inside it.
             * ComponentGroup + Component: Returns the ComponentGroup with the Component appended.
             * Component + ComponentGroup: Returns the ComponentGroup with the Component prepended.
             * ComponentGroup + ComponentGroup: Returns a new ComponentGroup with two ComponentGroups inside it.
             *
             * @param {Component} c The component to merge in.
             * @returns {ComponentGroup} The relevant ComponentGroup out of the above four cases.
             */
            AbstractComponent.prototype.merge = function (c) {
                var cg;
                if (this._isSetup || this._isAnchored) {
                    throw new Error("Can't presently merge a component that's already been anchored");
                }
                if (Plottable.Component.Group.prototype.isPrototypeOf(c)) {
                    cg = c;
                    cg._addComponent(this, true);
                    return cg;
                }
                else {
                    cg = new Plottable.Component.Group([this, c]);
                    return cg;
                }
            };
            /**
             * Detaches a Component from the DOM. The component can be reused.
             *
             * This should only be used if you plan on reusing the calling
             * Components. Otherwise, use remove().
             *
             * @returns The calling Component.
             */
            AbstractComponent.prototype.detach = function () {
                if (this._isAnchored) {
                    this._element.remove();
                }
                if (this._parent != null) {
                    this._parent._removeComponent(this);
                }
                this._isAnchored = false;
                this._parent = null;
                return this;
            };
            /**
             * Removes a Component from the DOM and disconnects it from everything it's
             * listening to (effectively destroying it).
             */
            AbstractComponent.prototype.remove = function () {
                this.removed = true;
                this.detach();
                Plottable.Core.ResizeBroadcaster.deregister(this);
            };
            /**
             * Return the width of the component
             *
             * @return {number} width of the component
             */
            AbstractComponent.prototype.width = function () {
                return this._width;
            };
            /**
             * Return the height of the component
             *
             * @return {number} height of the component
             */
            AbstractComponent.prototype.height = function () {
                return this._height;
            };
            AbstractComponent.AUTORESIZE_BY_DEFAULT = true;
            return AbstractComponent;
        })(Plottable.Core.PlottableObject);
        Component.AbstractComponent = AbstractComponent;
    })(Plottable.Component || (Plottable.Component = {}));
    var Component = Plottable.Component;
})(Plottable || (Plottable = {}));

///<reference path="../reference.ts" />
var __extends = this.__extends || function (d, b) {
    for (var p in b) if (b.hasOwnProperty(p)) d[p] = b[p];
    function __() { this.constructor = d; }
    __.prototype = b.prototype;
    d.prototype = new __();
};
var Plottable;
(function (Plottable) {
    (function (Component) {
        /*
         * An abstract ComponentContainer class to encapsulate Table and ComponentGroup's shared functionality.
         * It will not do anything if instantiated directly.
         */
        var AbstractComponentContainer = (function (_super) {
            __extends(AbstractComponentContainer, _super);
            function AbstractComponentContainer() {
                _super.apply(this, arguments);
                this._components = [];
            }
            AbstractComponentContainer.prototype._anchor = function (element) {
                var _this = this;
                _super.prototype._anchor.call(this, element);
                this.components().forEach(function (c) { return c._anchor(_this._content); });
            };
            AbstractComponentContainer.prototype._render = function () {
                this._components.forEach(function (c) { return c._render(); });
            };
            AbstractComponentContainer.prototype._removeComponent = function (c) {
                var removeIndex = this._components.indexOf(c);
                if (removeIndex >= 0) {
                    this.components().splice(removeIndex, 1);
                    this._invalidateLayout();
                }
            };
            AbstractComponentContainer.prototype._addComponent = function (c, prepend) {
                if (prepend === void 0) { prepend = false; }
                if (!c || this._components.indexOf(c) >= 0) {
                    return false;
                }
                if (prepend) {
                    this.components().unshift(c);
                }
                else {
                    this.components().push(c);
                }
                c._parent = this;
                if (this._isAnchored) {
                    c._anchor(this._content);
                }
                this._invalidateLayout();
                return true;
            };
            /**
             * Returns a list of components in the ComponentContainer.
             *
             * @returns {Component[]} the contained Components
             */
            AbstractComponentContainer.prototype.components = function () {
                return this._components;
            };
            /**
             * Returns true iff the ComponentContainer is empty.
             *
             * @returns {boolean} Whether the calling ComponentContainer is empty.
             */
            AbstractComponentContainer.prototype.empty = function () {
                return this._components.length === 0;
            };
            /**
             * Detaches all components contained in the ComponentContainer, and
             * empties the ComponentContainer.
             *
             * @returns {ComponentContainer} The calling ComponentContainer
             */
            AbstractComponentContainer.prototype.detachAll = function () {
                // Calling c.remove() will mutate this._components because the component will call this._parent._removeComponent(this)
                // Since mutating an array while iterating over it is dangerous, we instead iterate over a copy generated by Arr.slice()
                this.components().slice().forEach(function (c) { return c.detach(); });
                return this;
            };
            AbstractComponentContainer.prototype.remove = function () {
                _super.prototype.remove.call(this);
                this.components().slice().forEach(function (c) { return c.remove(); });
            };
            return AbstractComponentContainer;
        })(Component.AbstractComponent);
        Component.AbstractComponentContainer = AbstractComponentContainer;
    })(Plottable.Component || (Plottable.Component = {}));
    var Component = Plottable.Component;
})(Plottable || (Plottable = {}));

///<reference path="../reference.ts" />
var __extends = this.__extends || function (d, b) {
    for (var p in b) if (b.hasOwnProperty(p)) d[p] = b[p];
    function __() { this.constructor = d; }
    __.prototype = b.prototype;
    d.prototype = new __();
};
var Plottable;
(function (Plottable) {
    (function (Component) {
        var Group = (function (_super) {
            __extends(Group, _super);
            /**
             * Constructs a GroupComponent.
             *
             * A GroupComponent is a set of Components that will be rendered on top of
             * each other. When you call Component.merge(Component), it creates and
             * returns a GroupComponent.
             *
             * @constructor
             * @param {Component[]} components The Components in the Group (default = []).
             */
            function Group(components) {
                var _this = this;
                if (components === void 0) { components = []; }
                _super.call(this);
                this.classed("component-group", true);
                components.forEach(function (c) { return _this._addComponent(c); });
            }
            Group.prototype._requestedSpace = function (offeredWidth, offeredHeight) {
                var requests = this.components().map(function (c) { return c._requestedSpace(offeredWidth, offeredHeight); });
                return {
                    width: Plottable._Util.Methods.max(requests, function (request) { return request.width; }, 0),
                    height: Plottable._Util.Methods.max(requests, function (request) { return request.height; }, 0),
                    wantsWidth: requests.map(function (r) { return r.wantsWidth; }).some(function (x) { return x; }),
                    wantsHeight: requests.map(function (r) { return r.wantsHeight; }).some(function (x) { return x; })
                };
            };
            Group.prototype.merge = function (c) {
                this._addComponent(c);
                return this;
            };
            Group.prototype._computeLayout = function (xOrigin, yOrigin, availableWidth, availableHeight) {
                var _this = this;
                _super.prototype._computeLayout.call(this, xOrigin, yOrigin, availableWidth, availableHeight);
                this.components().forEach(function (c) {
                    c._computeLayout(0, 0, _this.width(), _this.height());
                });
                return this;
            };
            Group.prototype._isFixedWidth = function () {
                return this.components().every(function (c) { return c._isFixedWidth(); });
            };
            Group.prototype._isFixedHeight = function () {
                return this.components().every(function (c) { return c._isFixedHeight(); });
            };
            return Group;
        })(Component.AbstractComponentContainer);
        Component.Group = Group;
    })(Plottable.Component || (Plottable.Component = {}));
    var Component = Plottable.Component;
})(Plottable || (Plottable = {}));

///<reference path="../../reference.ts" />
var __extends = this.__extends || function (d, b) {
    for (var p in b) if (b.hasOwnProperty(p)) d[p] = b[p];
    function __() { this.constructor = d; }
    __.prototype = b.prototype;
    d.prototype = new __();
};
var Plottable;
(function (Plottable) {
    (function (Axis) {
        var AbstractAxis = (function (_super) {
            __extends(AbstractAxis, _super);
            /**
             * Constructs an axis. An axis is a wrapper around a scale for rendering.
             *
             * @constructor
             * @param {Scale} scale The scale for this axis to render.
             * @param {string} orientation One of ["top", "left", "bottom", "right"];
             * on which side the axis will appear. On most axes, this is either "left"
             * or "bottom".
             * @param {Formatter} Data is passed through this formatter before being
             * displayed.
             */
            function AbstractAxis(scale, orientation, formatter) {
                var _this = this;
                if (formatter === void 0) { formatter = Plottable.Formatters.identity(); }
                _super.call(this);
                this._endTickLength = 5;
                this._tickLength = 5;
                this._tickLabelPadding = 10;
                this._gutter = 15;
                this._showEndTickLabels = false;
                if (scale == null || orientation == null) {
                    throw new Error("Axis requires a scale and orientation");
                }
                this._scale = scale;
                this.orient(orientation);
                this._setDefaultAlignment();
                this.classed("axis", true);
                if (this._isHorizontal()) {
                    this.classed("x-axis", true);
                }
                else {
                    this.classed("y-axis", true);
                }
                this.formatter(formatter);
                this._scale.broadcaster.registerListener(this, function () { return _this._rescale(); });
            }
            AbstractAxis.prototype.remove = function () {
                _super.prototype.remove.call(this);
                this._scale.broadcaster.deregisterListener(this);
            };
            AbstractAxis.prototype._isHorizontal = function () {
                return this._orientation === "top" || this._orientation === "bottom";
            };
            AbstractAxis.prototype._computeWidth = function () {
                // to be overridden by subclass logic
                this._computedWidth = this._maxLabelTickLength();
                return this._computedWidth;
            };
            AbstractAxis.prototype._computeHeight = function () {
                // to be overridden by subclass logic
                this._computedHeight = this._maxLabelTickLength();
                return this._computedHeight;
            };
            AbstractAxis.prototype._requestedSpace = function (offeredWidth, offeredHeight) {
                var requestedWidth = 0;
                var requestedHeight = 0;
                if (this._isHorizontal()) {
                    if (this._computedHeight == null) {
                        this._computeHeight();
                    }
                    requestedHeight = this._computedHeight + this._gutter;
                }
                else {
                    if (this._computedWidth == null) {
                        this._computeWidth();
                    }
                    requestedWidth = this._computedWidth + this._gutter;
                }
                return {
                    width: requestedWidth,
                    height: requestedHeight,
                    wantsWidth: !this._isHorizontal() && offeredWidth < requestedWidth,
                    wantsHeight: this._isHorizontal() && offeredHeight < requestedHeight
                };
            };
            AbstractAxis.prototype._isFixedHeight = function () {
                return this._isHorizontal();
            };
            AbstractAxis.prototype._isFixedWidth = function () {
                return !this._isHorizontal();
            };
            AbstractAxis.prototype._rescale = function () {
                // default implementation; subclasses may call _invalidateLayout() here
                this._render();
            };
            AbstractAxis.prototype._computeLayout = function (xOffset, yOffset, availableWidth, availableHeight) {
                _super.prototype._computeLayout.call(this, xOffset, yOffset, availableWidth, availableHeight);
                if (this._isHorizontal()) {
                    this._scale.range([0, this.width()]);
                }
                else {
                    this._scale.range([this.height(), 0]);
                }
            };
            AbstractAxis.prototype._setup = function () {
                _super.prototype._setup.call(this);
                this._tickMarkContainer = this._content.append("g").classed(AbstractAxis.TICK_MARK_CLASS + "-container", true);
                this._tickLabelContainer = this._content.append("g").classed(AbstractAxis.TICK_LABEL_CLASS + "-container", true);
                this._baseline = this._content.append("line").classed("baseline", true);
            };
            /*
             * Function for generating tick values in data-space (as opposed to pixel values).
             * To be implemented by subclasses.
             */
            AbstractAxis.prototype._getTickValues = function () {
                return [];
            };
            AbstractAxis.prototype._doRender = function () {
                var tickMarkValues = this._getTickValues();
                var tickMarks = this._tickMarkContainer.selectAll("." + AbstractAxis.TICK_MARK_CLASS).data(tickMarkValues);
                tickMarks.enter().append("line").classed(AbstractAxis.TICK_MARK_CLASS, true);
                tickMarks.attr(this._generateTickMarkAttrHash());
                d3.select(tickMarks[0][0]).classed(AbstractAxis.END_TICK_MARK_CLASS, true).attr(this._generateTickMarkAttrHash(true));
                d3.select(tickMarks[0][tickMarkValues.length - 1]).classed(AbstractAxis.END_TICK_MARK_CLASS, true).attr(this._generateTickMarkAttrHash(true));
                tickMarks.exit().remove();
                this._baseline.attr(this._generateBaselineAttrHash());
            };
            AbstractAxis.prototype._generateBaselineAttrHash = function () {
                var baselineAttrHash = {
                    x1: 0,
                    y1: 0,
                    x2: 0,
                    y2: 0
                };
                switch (this._orientation) {
                    case "bottom":
                        baselineAttrHash.x2 = this.width();
                        break;
                    case "top":
                        baselineAttrHash.x2 = this.width();
                        baselineAttrHash.y1 = this.height();
                        baselineAttrHash.y2 = this.height();
                        break;
                    case "left":
                        baselineAttrHash.x1 = this.width();
                        baselineAttrHash.x2 = this.width();
                        baselineAttrHash.y2 = this.height();
                        break;
                    case "right":
                        baselineAttrHash.y2 = this.height();
                        break;
                }
                return baselineAttrHash;
            };
            AbstractAxis.prototype._generateTickMarkAttrHash = function (isEndTickMark) {
                var _this = this;
                if (isEndTickMark === void 0) { isEndTickMark = false; }
                var tickMarkAttrHash = {
                    x1: 0,
                    y1: 0,
                    x2: 0,
                    y2: 0
                };
                var scalingFunction = function (d) { return _this._scale.scale(d); };
                if (this._isHorizontal()) {
                    tickMarkAttrHash["x1"] = scalingFunction;
                    tickMarkAttrHash["x2"] = scalingFunction;
                }
                else {
                    tickMarkAttrHash["y1"] = scalingFunction;
                    tickMarkAttrHash["y2"] = scalingFunction;
                }
                var tickLength = isEndTickMark ? this._endTickLength : this._tickLength;
                switch (this._orientation) {
                    case "bottom":
                        tickMarkAttrHash["y2"] = tickLength;
                        break;
                    case "top":
                        tickMarkAttrHash["y1"] = this.height();
                        tickMarkAttrHash["y2"] = this.height() - tickLength;
                        break;
                    case "left":
                        tickMarkAttrHash["x1"] = this.width();
                        tickMarkAttrHash["x2"] = this.width() - tickLength;
                        break;
                    case "right":
                        tickMarkAttrHash["x2"] = tickLength;
                        break;
                }
                return tickMarkAttrHash;
            };
            AbstractAxis.prototype._invalidateLayout = function () {
                this._computedWidth = null;
                this._computedHeight = null;
                _super.prototype._invalidateLayout.call(this);
            };
            AbstractAxis.prototype._setDefaultAlignment = function () {
                switch (this._orientation) {
                    case "bottom":
                        this.yAlign("top");
                        break;
                    case "top":
                        this.yAlign("bottom");
                        break;
                    case "left":
                        this.xAlign("right");
                        break;
                    case "right":
                        this.xAlign("left");
                        break;
                }
            };
            AbstractAxis.prototype.formatter = function (formatter) {
                if (formatter === undefined) {
                    return this._formatter;
                }
                this._formatter = formatter;
                this._invalidateLayout();
                return this;
            };
            AbstractAxis.prototype.tickLength = function (length) {
                if (length == null) {
                    return this._tickLength;
                }
                else {
                    if (length < 0) {
                        throw new Error("tick length must be positive");
                    }
                    this._tickLength = length;
                    this._invalidateLayout();
                    return this;
                }
            };
            AbstractAxis.prototype.endTickLength = function (length) {
                if (length == null) {
                    return this._endTickLength;
                }
                else {
                    if (length < 0) {
                        throw new Error("end tick length must be positive");
                    }
                    this._endTickLength = length;
                    this._invalidateLayout();
                    return this;
                }
            };
            AbstractAxis.prototype._maxLabelTickLength = function () {
                if (this.showEndTickLabels()) {
                    return Math.max(this.tickLength(), this.endTickLength());
                }
                else {
                    return this.tickLength();
                }
            };
            AbstractAxis.prototype.tickLabelPadding = function (padding) {
                if (padding == null) {
                    return this._tickLabelPadding;
                }
                else {
                    if (padding < 0) {
                        throw new Error("tick label padding must be positive");
                    }
                    this._tickLabelPadding = padding;
                    this._invalidateLayout();
                    return this;
                }
            };
            AbstractAxis.prototype.gutter = function (size) {
                if (size == null) {
                    return this._gutter;
                }
                else {
                    if (size < 0) {
                        throw new Error("gutter size must be positive");
                    }
                    this._gutter = size;
                    this._invalidateLayout();
                    return this;
                }
            };
            AbstractAxis.prototype.orient = function (newOrientation) {
                if (newOrientation == null) {
                    return this._orientation;
                }
                else {
                    var newOrientationLC = newOrientation.toLowerCase();
                    if (newOrientationLC !== "top" && newOrientationLC !== "bottom" && newOrientationLC !== "left" && newOrientationLC !== "right") {
                        throw new Error("unsupported orientation");
                    }
                    this._orientation = newOrientationLC;
                    this._invalidateLayout();
                    return this;
                }
            };
            AbstractAxis.prototype.showEndTickLabels = function (show) {
                if (show == null) {
                    return this._showEndTickLabels;
                }
                this._showEndTickLabels = show;
                this._render();
                return this;
            };
            AbstractAxis.prototype._hideEndTickLabels = function () {
                var _this = this;
                var boundingBox = this._element.select(".bounding-box")[0][0].getBoundingClientRect();
                var isInsideBBox = function (tickBox) {
                    return (Math.floor(boundingBox.left) <= Math.ceil(tickBox.left) && Math.floor(boundingBox.top) <= Math.ceil(tickBox.top) && Math.floor(tickBox.right) <= Math.ceil(boundingBox.left + _this.width()) && Math.floor(tickBox.bottom) <= Math.ceil(boundingBox.top + _this.height()));
                };
                var tickLabels = this._tickLabelContainer.selectAll("." + AbstractAxis.TICK_LABEL_CLASS);
                if (tickLabels[0].length === 0) {
                    return;
                }
                var firstTickLabel = tickLabels[0][0];
                if (!isInsideBBox(firstTickLabel.getBoundingClientRect())) {
                    d3.select(firstTickLabel).style("visibility", "hidden");
                }
                var lastTickLabel = tickLabels[0][tickLabels[0].length - 1];
                if (!isInsideBBox(lastTickLabel.getBoundingClientRect())) {
                    d3.select(lastTickLabel).style("visibility", "hidden");
                }
            };
            AbstractAxis.prototype._hideOverlappingTickLabels = function () {
                var visibleTickLabels = this._tickLabelContainer.selectAll("." + AbstractAxis.TICK_LABEL_CLASS).filter(function (d, i) {
                    return d3.select(this).style("visibility") === "visible";
                });
                var lastLabelClientRect;
                visibleTickLabels.each(function (d) {
                    var clientRect = this.getBoundingClientRect();
                    var tickLabel = d3.select(this);
                    if (lastLabelClientRect != null && Plottable._Util.DOM.boxesOverlap(clientRect, lastLabelClientRect)) {
                        tickLabel.style("visibility", "hidden");
                    }
                    else {
                        lastLabelClientRect = clientRect;
                        tickLabel.style("visibility", "visible");
                    }
                });
            };
            /**
             * The css class applied to each end tick mark (the line on the end tick).
             */
            AbstractAxis.END_TICK_MARK_CLASS = "end-tick-mark";
            /**
             * The css class applied to each tick mark (the line on the tick).
             */
            AbstractAxis.TICK_MARK_CLASS = "tick-mark";
            /**
             * The css class applied to each tick label (the text associated with the tick).
             */
            AbstractAxis.TICK_LABEL_CLASS = "tick-label";
            return AbstractAxis;
        })(Plottable.Component.AbstractComponent);
        Axis.AbstractAxis = AbstractAxis;
    })(Plottable.Axis || (Plottable.Axis = {}));
    var Axis = Plottable.Axis;
})(Plottable || (Plottable = {}));

///<reference path="../../reference.ts" />
var __extends = this.__extends || function (d, b) {
    for (var p in b) if (b.hasOwnProperty(p)) d[p] = b[p];
    function __() { this.constructor = d; }
    __.prototype = b.prototype;
    d.prototype = new __();
};
var Plottable;
(function (Plottable) {
    (function (Axis) {
        ;
        var Time = (function (_super) {
            __extends(Time, _super);
            /**
             * Constructs a TimeAxis.
             *
             * A TimeAxis is used for rendering a TimeScale.
             *
             * @constructor
             * @param {TimeScale} scale The scale to base the Axis on.
             * @param {string} orientation The orientation of the Axis (top/bottom)
             */
            function Time(scale, orientation) {
                _super.call(this, scale, orientation);
                /*
                 * Default possible axis configurations.
                 */
                this.possibleTimeAxisConfigurations = [
                    { tierConfigurations: [
                        { interval: d3.time.second, step: 1, formatter: Plottable.Formatters.time("%I:%M:%S %p") },
                        { interval: d3.time.day, step: 1, formatter: Plottable.Formatters.time("%B %e, %Y") }
                    ] },
                    { tierConfigurations: [
                        { interval: d3.time.second, step: 5, formatter: Plottable.Formatters.time("%I:%M:%S %p") },
                        { interval: d3.time.day, step: 1, formatter: Plottable.Formatters.time("%B %e, %Y") }
                    ] },
                    { tierConfigurations: [
                        { interval: d3.time.second, step: 10, formatter: Plottable.Formatters.time("%I:%M:%S %p") },
                        { interval: d3.time.day, step: 1, formatter: Plottable.Formatters.time("%B %e, %Y") }
                    ] },
                    { tierConfigurations: [
                        { interval: d3.time.second, step: 15, formatter: Plottable.Formatters.time("%I:%M:%S %p") },
                        { interval: d3.time.day, step: 1, formatter: Plottable.Formatters.time("%B %e, %Y") }
                    ] },
                    { tierConfigurations: [
                        { interval: d3.time.second, step: 30, formatter: Plottable.Formatters.time("%I:%M:%S %p") },
                        { interval: d3.time.day, step: 1, formatter: Plottable.Formatters.time("%B %e, %Y") }
                    ] },
                    { tierConfigurations: [
                        { interval: d3.time.minute, step: 1, formatter: Plottable.Formatters.time("%I:%M %p") },
                        { interval: d3.time.day, step: 1, formatter: Plottable.Formatters.time("%B %e, %Y") }
                    ] },
                    { tierConfigurations: [
                        { interval: d3.time.minute, step: 5, formatter: Plottable.Formatters.time("%I:%M %p") },
                        { interval: d3.time.day, step: 1, formatter: Plottable.Formatters.time("%B %e, %Y") }
                    ] },
                    { tierConfigurations: [
                        { interval: d3.time.minute, step: 10, formatter: Plottable.Formatters.time("%I:%M %p") },
                        { interval: d3.time.day, step: 1, formatter: Plottable.Formatters.time("%B %e, %Y") }
                    ] },
                    { tierConfigurations: [
                        { interval: d3.time.minute, step: 15, formatter: Plottable.Formatters.time("%I:%M %p") },
                        { interval: d3.time.day, step: 1, formatter: Plottable.Formatters.time("%B %e, %Y") }
                    ] },
                    { tierConfigurations: [
                        { interval: d3.time.minute, step: 30, formatter: Plottable.Formatters.time("%I:%M %p") },
                        { interval: d3.time.day, step: 1, formatter: Plottable.Formatters.time("%B %e, %Y") }
                    ] },
                    { tierConfigurations: [
                        { interval: d3.time.hour, step: 1, formatter: Plottable.Formatters.time("%I %p") },
                        { interval: d3.time.day, step: 1, formatter: Plottable.Formatters.time("%B %e, %Y") }
                    ] },
                    { tierConfigurations: [
                        { interval: d3.time.hour, step: 3, formatter: Plottable.Formatters.time("%I %p") },
                        { interval: d3.time.day, step: 1, formatter: Plottable.Formatters.time("%B %e, %Y") }
                    ] },
                    { tierConfigurations: [
                        { interval: d3.time.hour, step: 6, formatter: Plottable.Formatters.time("%I %p") },
                        { interval: d3.time.day, step: 1, formatter: Plottable.Formatters.time("%B %e, %Y") }
                    ] },
                    { tierConfigurations: [
                        { interval: d3.time.hour, step: 12, formatter: Plottable.Formatters.time("%I %p") },
                        { interval: d3.time.day, step: 1, formatter: Plottable.Formatters.time("%B %e, %Y") }
                    ] },
                    { tierConfigurations: [
                        { interval: d3.time.day, step: 1, formatter: Plottable.Formatters.time("%a %e") },
                        { interval: d3.time.month, step: 1, formatter: Plottable.Formatters.time("%B %Y") }
                    ] },
                    { tierConfigurations: [
                        { interval: d3.time.day, step: 1, formatter: Plottable.Formatters.time("%e") },
                        { interval: d3.time.month, step: 1, formatter: Plottable.Formatters.time("%B %Y") }
                    ] },
                    { tierConfigurations: [
                        { interval: d3.time.month, step: 1, formatter: Plottable.Formatters.time("%B") },
                        { interval: d3.time.year, step: 1, formatter: Plottable.Formatters.time("%Y") }
                    ] },
                    { tierConfigurations: [
                        { interval: d3.time.month, step: 1, formatter: Plottable.Formatters.time("%b") },
                        { interval: d3.time.year, step: 1, formatter: Plottable.Formatters.time("%Y") }
                    ] },
                    { tierConfigurations: [
                        { interval: d3.time.month, step: 3, formatter: Plottable.Formatters.time("%b") },
                        { interval: d3.time.year, step: 1, formatter: Plottable.Formatters.time("%Y") }
                    ] },
                    { tierConfigurations: [
                        { interval: d3.time.month, step: 6, formatter: Plottable.Formatters.time("%b") },
                        { interval: d3.time.year, step: 1, formatter: Plottable.Formatters.time("%Y") }
                    ] },
                    { tierConfigurations: [
                        { interval: d3.time.year, step: 1, formatter: Plottable.Formatters.time("%Y") }
                    ] },
                    { tierConfigurations: [
                        { interval: d3.time.year, step: 1, formatter: Plottable.Formatters.time("%y") }
                    ] },
                    { tierConfigurations: [
                        { interval: d3.time.year, step: 5, formatter: Plottable.Formatters.time("%Y") }
                    ] },
                    { tierConfigurations: [
                        { interval: d3.time.year, step: 25, formatter: Plottable.Formatters.time("%Y") }
                    ] },
                    { tierConfigurations: [
                        { interval: d3.time.year, step: 50, formatter: Plottable.Formatters.time("%Y") }
                    ] },
                    { tierConfigurations: [
                        { interval: d3.time.year, step: 100, formatter: Plottable.Formatters.time("%Y") }
                    ] },
                    { tierConfigurations: [
                        { interval: d3.time.year, step: 200, formatter: Plottable.Formatters.time("%Y") }
                    ] },
                    { tierConfigurations: [
                        { interval: d3.time.year, step: 500, formatter: Plottable.Formatters.time("%Y") }
                    ] },
                    { tierConfigurations: [
                        { interval: d3.time.year, step: 1000, formatter: Plottable.Formatters.time("%Y") }
                    ] }
                ];
                this.classed("time-axis", true);
                this.tickLabelPadding(5);
            }
            Time.prototype.axisConfigurations = function (configurations) {
                if (configurations == null) {
                    return this.possibleTimeAxisConfigurations;
                }
                this.possibleTimeAxisConfigurations = configurations;
                this._invalidateLayout();
                return this;
            };
            /**
             * Gets the index of the most precise TimeAxisConfiguration that will fit in the current width.
             */
            Time.prototype.getMostPreciseConfigurationIndex = function () {
                var _this = this;
                var mostPreciseIndex = this.possibleTimeAxisConfigurations.length;
                this.possibleTimeAxisConfigurations.forEach(function (interval, index) {
                    if (index < mostPreciseIndex && interval.tierConfigurations.every(function (tier) { return _this.checkTimeAxisTierConfigurationWidth(tier); })) {
                        mostPreciseIndex = index;
                    }
                });
                if (mostPreciseIndex === this.possibleTimeAxisConfigurations.length) {
                    Plottable._Util.Methods.warn("zoomed out too far: could not find suitable interval to display labels");
                    --mostPreciseIndex;
                }
                return mostPreciseIndex;
            };
            Time.prototype.orient = function (orientation) {
                if (orientation && (orientation.toLowerCase() === "right" || orientation.toLowerCase() === "left")) {
                    throw new Error(orientation + " is not a supported orientation for TimeAxis - only horizontal orientations are supported");
                }
                return _super.prototype.orient.call(this, orientation); // maintains getter-setter functionality
            };
            Time.prototype._computeHeight = function () {
                if (this._computedHeight !== null) {
                    return this._computedHeight;
                }
                var textHeight = this._measureTextHeight() * 2;
                this.tickLength(textHeight);
                this.endTickLength(textHeight);
                this._computedHeight = this._maxLabelTickLength() + 2 * this.tickLabelPadding();
                return this._computedHeight;
            };
            Time.prototype.getIntervalLength = function (config) {
                var startDate = this._scale.domain()[0];
                var endDate = config.interval.offset(startDate, config.step);
                if (endDate > this._scale.domain()[1]) {
                    // this offset is too large, so just return available width
                    return this.width();
                }
                // measure how much space one date can get
                var stepLength = Math.abs(this._scale.scale(endDate) - this._scale.scale(startDate));
                return stepLength;
            };
            Time.prototype.maxWidthForInterval = function (config) {
                return this.measurer(config.formatter(Time.LONG_DATE)).width;
            };
            /**
             * Check if tier configuration fits in the current width.
             */
            Time.prototype.checkTimeAxisTierConfigurationWidth = function (config) {
                var worstWidth = this.maxWidthForInterval(config) + 2 * this.tickLabelPadding();
                return Math.min(this.getIntervalLength(config), this.width()) >= worstWidth;
            };
            Time.prototype._setup = function () {
                _super.prototype._setup.call(this);
                this.tierLabelContainers = [];
                for (var i = 0; i < Time.NUM_TIERS; ++i) {
                    this.tierLabelContainers.push(this._content.append("g").classed(Axis.AbstractAxis.TICK_LABEL_CLASS, true));
                }
                this.measurer = Plottable._Util.Text.getTextMeasurer(this.tierLabelContainers[0].append("text"));
            };
            Time.prototype.getTickIntervalValues = function (config) {
                return this._scale._tickInterval(config.interval, config.step);
            };
            Time.prototype._getTickValues = function () {
                var _this = this;
                return this.possibleTimeAxisConfigurations[this.mostPreciseConfigIndex].tierConfigurations.reduce(function (ticks, config) { return ticks.concat(_this.getTickIntervalValues(config)); }, []);
            };
            Time.prototype._measureTextHeight = function () {
                return this.measurer(Plottable._Util.Text.HEIGHT_TEXT).height;
            };
            Time.prototype.cleanContainer = function (container) {
                container.selectAll("." + Axis.AbstractAxis.TICK_LABEL_CLASS).remove();
            };
            Time.prototype.renderTierLabels = function (container, config, height) {
                var _this = this;
                var tickPos = this._scale._tickInterval(config.interval, config.step);
                tickPos.splice(0, 0, this._scale.domain()[0]);
                tickPos.push(this._scale.domain()[1]);
                var shouldCenterText = config.step === 1;
                // only center when the label should span the whole interval
                var labelPos = [];
                if (shouldCenterText) {
                    tickPos.map(function (datum, index) {
                        if (index + 1 >= tickPos.length) {
                            return;
                        }
                        labelPos.push(new Date((tickPos[index + 1].valueOf() - tickPos[index].valueOf()) / 2 + tickPos[index].valueOf()));
                    });
                }
                else {
                    labelPos = tickPos;
                }
                var filteredTicks = [];
                labelPos = labelPos.filter(function (d, i) {
                    var fits = _this.canFitLabelFilter(container, d, tickPos.slice(i, i + 2), config.formatter(d), shouldCenterText);
                    if (fits) {
                        filteredTicks.push(tickPos[i]);
                    }
                    return fits;
                });
                var tickLabels = container.selectAll("." + Axis.AbstractAxis.TICK_LABEL_CLASS).data(labelPos, function (d) { return d.valueOf(); });
                var tickLabelsEnter = tickLabels.enter().append("g").classed(Axis.AbstractAxis.TICK_LABEL_CLASS, true);
                tickLabelsEnter.append("text");
                var xTranslate = shouldCenterText ? 0 : this.tickLabelPadding();
                var yTranslate = (this.orient() === "bottom" ? (this._maxLabelTickLength() / 2 * height) : (this.height() - this._maxLabelTickLength() / 2 * height + 2 * this.tickLabelPadding()));
                var textSelection = tickLabels.selectAll("text");
                if (textSelection.size() > 0) {
                    Plottable._Util.DOM.translate(textSelection, xTranslate, yTranslate);
                }
                tickLabels.exit().remove();
                tickLabels.attr("transform", function (d) { return "translate(" + _this._scale.scale(d) + ",0)"; });
                var anchor = shouldCenterText ? "middle" : "start";
                tickLabels.selectAll("text").text(config.formatter).style("text-anchor", anchor);
                return filteredTicks;
            };
            Time.prototype.canFitLabelFilter = function (container, position, bounds, label, isCentered) {
                var endPosition;
                var startPosition;
                var width = this.measurer(label).width + this.tickLabelPadding();
                var leftBound = this._scale.scale(bounds[0]);
                var rightBound = this._scale.scale(bounds[1]);
                if (isCentered) {
                    endPosition = this._scale.scale(position) + width / 2;
                    startPosition = this._scale.scale(position) - width / 2;
                }
                else {
                    endPosition = this._scale.scale(position) + width;
                    startPosition = this._scale.scale(position);
                }
                return endPosition <= rightBound && startPosition >= leftBound;
            };
            Time.prototype.adjustTickLength = function (tickValues, height) {
                var selection = this._tickMarkContainer.selectAll("." + Axis.AbstractAxis.TICK_MARK_CLASS).filter(function (d) { return tickValues.map(function (x) { return x.valueOf(); }).indexOf(d.valueOf()) >= 0; });
                if (this.orient() === "top") {
                    height = this.height() - height;
                }
                selection.attr("y2", height);
            };
            Time.prototype.generateLabellessTicks = function () {
                if (this.mostPreciseConfigIndex < 1) {
                    return [];
                }
                return this.getTickIntervalValues(this.possibleTimeAxisConfigurations[this.mostPreciseConfigIndex - 1].tierConfigurations[0]);
            };
            Time.prototype.createTickMarks = function (ticks) {
                var tickMarks = this._tickMarkContainer.selectAll("." + Axis.AbstractAxis.TICK_MARK_CLASS).data(ticks);
                tickMarks.enter().append("line").classed(Axis.AbstractAxis.TICK_MARK_CLASS, true);
                tickMarks.attr(this._generateTickMarkAttrHash());
                tickMarks.exit().remove();
            };
            Time.prototype._doRender = function () {
                var _this = this;
                this.mostPreciseConfigIndex = this.getMostPreciseConfigurationIndex();
                _super.prototype._doRender.call(this);
                var tierConfigs = this.possibleTimeAxisConfigurations[this.mostPreciseConfigIndex].tierConfigurations;
                this.tierLabelContainers.forEach(this.cleanContainer);
                var tierTicks = tierConfigs.map(function (config, i) { return _this.renderTierLabels(_this.tierLabelContainers[i], config, i + 1); });
                var ticks = tierTicks.slice();
                var labelLessTicks = [];
                var domain = this._scale.domain();
                var totalLength = this._scale.scale(domain[1]) - this._scale.scale(domain[0]);
                if (this.getIntervalLength(tierConfigs[0]) * 1.5 >= totalLength) {
                    labelLessTicks = this.generateLabellessTicks();
                }
                ticks.push(labelLessTicks);
                this.createTickMarks(Plottable._Util.Methods.flatten(ticks));
                this.adjustTickLength(labelLessTicks, this.tickLabelPadding());
                tierConfigs.forEach(function (config, i) { return _this.adjustTickLength(tierTicks[i], _this._maxLabelTickLength() * (i + 1) / Time.NUM_TIERS); });
                return this;
            };
            Time.LONG_DATE = new Date(9999, 8, 29, 12, 59, 9999);
            /**
             * Number of possible tiers.
             */
            Time.NUM_TIERS = 2;
            return Time;
        })(Axis.AbstractAxis);
        Axis.Time = Time;
    })(Plottable.Axis || (Plottable.Axis = {}));
    var Axis = Plottable.Axis;
})(Plottable || (Plottable = {}));

///<reference path="../../reference.ts" />
var __extends = this.__extends || function (d, b) {
    for (var p in b) if (b.hasOwnProperty(p)) d[p] = b[p];
    function __() { this.constructor = d; }
    __.prototype = b.prototype;
    d.prototype = new __();
};
var Plottable;
(function (Plottable) {
    (function (Axis) {
        var Numeric = (function (_super) {
            __extends(Numeric, _super);
            /**
             * Constructs a NumericAxis.
             *
             * Just as an CategoryAxis is for rendering an OrdinalScale, a NumericAxis
             * is for rendering a QuantitativeScale.
             *
             * @constructor
             * @param {QuantitativeScale} scale The QuantitativeScale to base the axis on.
             * @param {string} orientation The orientation of the QuantitativeScale (top/bottom/left/right)
             * @param {Formatter} formatter A function to format tick labels (default Formatters.general()).
             */
            function Numeric(scale, orientation, formatter) {
                if (formatter === void 0) { formatter = Plottable.Formatters.general(); }
                _super.call(this, scale, orientation, formatter);
                this.tickLabelPositioning = "center";
                // Whether or not first/last tick label will still be displayed even if
                // the label is cut off.
                this.showFirstTickLabel = false;
                this.showLastTickLabel = false;
            }
            Numeric.prototype._setup = function () {
                _super.prototype._setup.call(this);
                this.measurer = Plottable._Util.Text.getTextMeasurer(this._tickLabelContainer.append("text").classed(Axis.AbstractAxis.TICK_LABEL_CLASS, true));
            };
            Numeric.prototype._computeWidth = function () {
                var _this = this;
                var tickValues = this._getTickValues();
                var textLengths = tickValues.map(function (v) {
                    var formattedValue = _this.formatter()(v);
                    return _this.measurer(formattedValue).width;
                });
                var maxTextLength = Plottable._Util.Methods.max(textLengths, 0);
                if (this.tickLabelPositioning === "center") {
                    this._computedWidth = this._maxLabelTickLength() + this.tickLabelPadding() + maxTextLength;
                }
                else {
                    this._computedWidth = Math.max(this._maxLabelTickLength(), this.tickLabelPadding() + maxTextLength);
                }
                return this._computedWidth;
            };
            Numeric.prototype._computeHeight = function () {
                var textHeight = this.measurer(Plottable._Util.Text.HEIGHT_TEXT).height;
                if (this.tickLabelPositioning === "center") {
                    this._computedHeight = this._maxLabelTickLength() + this.tickLabelPadding() + textHeight;
                }
                else {
                    this._computedHeight = Math.max(this._maxLabelTickLength(), this.tickLabelPadding() + textHeight);
                }
                return this._computedHeight;
            };
            Numeric.prototype._getTickValues = function () {
                return this._scale.ticks();
            };
            Numeric.prototype._rescale = function () {
                if (!this._isSetup) {
                    return;
                }
                if (!this._isHorizontal()) {
                    var reComputedWidth = this._computeWidth();
                    if (reComputedWidth > this.width() || reComputedWidth < (this.width() - this.gutter())) {
                        this._invalidateLayout();
                        return;
                    }
                }
                this._render();
            };
            Numeric.prototype._doRender = function () {
                var _this = this;
                _super.prototype._doRender.call(this);
                var tickLabelAttrHash = {
                    x: 0,
                    y: 0,
                    dx: "0em",
                    dy: "0.3em"
                };
                var tickMarkLength = this._maxLabelTickLength();
                var tickLabelPadding = this.tickLabelPadding();
                var tickLabelTextAnchor = "middle";
                var labelGroupTransformX = 0;
                var labelGroupTransformY = 0;
                var labelGroupShiftX = 0;
                var labelGroupShiftY = 0;
                if (this._isHorizontal()) {
                    switch (this.tickLabelPositioning) {
                        case "left":
                            tickLabelTextAnchor = "end";
                            labelGroupTransformX = -tickLabelPadding;
                            labelGroupShiftY = tickLabelPadding;
                            break;
                        case "center":
                            labelGroupShiftY = tickMarkLength + tickLabelPadding;
                            break;
                        case "right":
                            tickLabelTextAnchor = "start";
                            labelGroupTransformX = tickLabelPadding;
                            labelGroupShiftY = tickLabelPadding;
                            break;
                    }
                }
                else {
                    switch (this.tickLabelPositioning) {
                        case "top":
                            tickLabelAttrHash["dy"] = "-0.3em";
                            labelGroupShiftX = tickLabelPadding;
                            labelGroupTransformY = -tickLabelPadding;
                            break;
                        case "center":
                            labelGroupShiftX = tickMarkLength + tickLabelPadding;
                            break;
                        case "bottom":
                            tickLabelAttrHash["dy"] = "1em";
                            labelGroupShiftX = tickLabelPadding;
                            labelGroupTransformY = tickLabelPadding;
                            break;
                    }
                }
                var tickMarkAttrHash = this._generateTickMarkAttrHash();
                switch (this.orient()) {
                    case "bottom":
                        tickLabelAttrHash["x"] = tickMarkAttrHash["x1"];
                        tickLabelAttrHash["dy"] = "0.95em";
                        labelGroupTransformY = tickMarkAttrHash["y1"] + labelGroupShiftY;
                        break;
                    case "top":
                        tickLabelAttrHash["x"] = tickMarkAttrHash["x1"];
                        tickLabelAttrHash["dy"] = "-.25em";
                        labelGroupTransformY = tickMarkAttrHash["y1"] - labelGroupShiftY;
                        break;
                    case "left":
                        tickLabelTextAnchor = "end";
                        labelGroupTransformX = tickMarkAttrHash["x1"] - labelGroupShiftX;
                        tickLabelAttrHash["y"] = tickMarkAttrHash["y1"];
                        break;
                    case "right":
                        tickLabelTextAnchor = "start";
                        labelGroupTransformX = tickMarkAttrHash["x1"] + labelGroupShiftX;
                        tickLabelAttrHash["y"] = tickMarkAttrHash["y1"];
                        break;
                }
                var tickLabelValues = this._getTickValues();
                var tickLabels = this._tickLabelContainer.selectAll("." + Axis.AbstractAxis.TICK_LABEL_CLASS).data(tickLabelValues);
                tickLabels.enter().append("text").classed(Axis.AbstractAxis.TICK_LABEL_CLASS, true);
                tickLabels.exit().remove();
<<<<<<< HEAD
                tickLabels.style("text-anchor", tickLabelTextAnchor).style("visibility", "visible").attr(tickLabelAttrHash);
                if (this._isHorizontal()) {
                    tickLabels.text(this._formatter);
                }
                else {
                    var availableTextSpace = this.width() - this.tickLabelPadding();
                    availableTextSpace -= this.tickLabelPositioning === "center" ? this._maxLabelTickLength() : 0;
                    tickLabels.text(function (s) { return Plottable._Util.Text.getTruncatedText(_this._formatter(s), availableTextSpace, _this.measurer); });
                }
=======
                tickLabels.style("text-anchor", tickLabelTextAnchor).style("visibility", "visible").attr(tickLabelAttrHash).text(this.formatter());
>>>>>>> a28d61d2
                var labelGroupTransform = "translate(" + labelGroupTransformX + ", " + labelGroupTransformY + ")";
                this._tickLabelContainer.attr("transform", labelGroupTransform);
                if (!this.showEndTickLabels()) {
                    this._hideEndTickLabels();
                }
                this._hideOverlappingTickLabels();
            };
            Numeric.prototype.tickLabelPosition = function (position) {
                if (position == null) {
                    return this.tickLabelPositioning;
                }
                else {
                    var positionLC = position.toLowerCase();
                    if (this._isHorizontal()) {
                        if (!(positionLC === "left" || positionLC === "center" || positionLC === "right")) {
                            throw new Error(positionLC + " is not a valid tick label position for a horizontal NumericAxis");
                        }
                    }
                    else {
                        if (!(positionLC === "top" || positionLC === "center" || positionLC === "bottom")) {
                            throw new Error(positionLC + " is not a valid tick label position for a vertical NumericAxis");
                        }
                    }
                    this.tickLabelPositioning = positionLC;
                    this._invalidateLayout();
                    return this;
                }
            };
            Numeric.prototype.showEndTickLabel = function (orientation, show) {
                if ((this._isHorizontal() && orientation === "left") || (!this._isHorizontal() && orientation === "bottom")) {
                    if (show === undefined) {
                        return this.showFirstTickLabel;
                    }
                    else {
                        this.showFirstTickLabel = show;
                        this._render();
                        return this;
                    }
                }
                else if ((this._isHorizontal() && orientation === "right") || (!this._isHorizontal() && orientation === "top")) {
                    if (show === undefined) {
                        return this.showLastTickLabel;
                    }
                    else {
                        this.showLastTickLabel = show;
                        this._render();
                        return this;
                    }
                }
                else {
                    throw new Error("Attempt to show " + orientation + " tick label on a " + (this._isHorizontal() ? "horizontal" : "vertical") + " axis");
                }
            };
            return Numeric;
        })(Axis.AbstractAxis);
        Axis.Numeric = Numeric;
    })(Plottable.Axis || (Plottable.Axis = {}));
    var Axis = Plottable.Axis;
})(Plottable || (Plottable = {}));

///<reference path="../../reference.ts" />
var __extends = this.__extends || function (d, b) {
    for (var p in b) if (b.hasOwnProperty(p)) d[p] = b[p];
    function __() { this.constructor = d; }
    __.prototype = b.prototype;
    d.prototype = new __();
};
var Plottable;
(function (Plottable) {
    (function (Axis) {
        var Category = (function (_super) {
            __extends(Category, _super);
            /**
             * Constructs a CategoryAxis.
             *
             * A CategoryAxis takes an OrdinalScale and includes word-wrapping
             * algorithms and advanced layout logic to try to display the scale as
             * efficiently as possible.
             *
             * @constructor
             * @param {OrdinalScale} scale The scale to base the Axis on.
             * @param {string} orientation The orientation of the Axis (top/bottom/left/right) (default = "bottom").
             * @param {Formatter} formatter The Formatter for the Axis (default Formatters.identity())
             */
            function Category(scale, orientation, formatter) {
                if (orientation === void 0) { orientation = "bottom"; }
                if (formatter === void 0) { formatter = Plottable.Formatters.identity(); }
                _super.call(this, scale, orientation, formatter);
                this._tickLabelAngle = 0;
                this.classed("category-axis", true);
            }
            Category.prototype._setup = function () {
                _super.prototype._setup.call(this);
                this.measurer = new Plottable._Util.Text.CachingCharacterMeasurer(this._tickLabelContainer.append("text"));
            };
            Category.prototype._rescale = function () {
                return this._invalidateLayout();
            };
            Category.prototype._requestedSpace = function (offeredWidth, offeredHeight) {
                var widthRequiredByTicks = this._isHorizontal() ? 0 : this._maxLabelTickLength() + this.tickLabelPadding() + this.gutter();
                var heightRequiredByTicks = this._isHorizontal() ? this._maxLabelTickLength() + this.tickLabelPadding() + this.gutter() : 0;
                if (this._scale.domain().length === 0) {
                    return { width: 0, height: 0, wantsWidth: false, wantsHeight: false };
                }
                var ordinalScale = this._scale;
                var fakeScale = ordinalScale.copy();
                if (this._isHorizontal()) {
                    fakeScale.range([0, offeredWidth]);
                }
                else {
                    fakeScale.range([offeredHeight, 0]);
                }
                var textResult = this.measureTicks(offeredWidth, offeredHeight, fakeScale, ordinalScale.domain());
                return {
                    width: textResult.usedWidth + widthRequiredByTicks,
                    height: textResult.usedHeight + heightRequiredByTicks,
                    wantsWidth: !textResult.textFits,
                    wantsHeight: !textResult.textFits
                };
            };
            Category.prototype._getTickValues = function () {
                return this._scale.domain();
            };
            Category.prototype.tickLabelAngle = function (angle) {
                if (angle == null) {
                    return this._tickLabelAngle;
                }
                if (angle !== 0 && angle !== 90 && angle !== -90) {
                    throw new Error("Angle " + angle + " not supported; only 0, 90, and -90 are valid values");
                }
                this._tickLabelAngle = angle;
                this._invalidateLayout();
                return this;
            };
            Category.prototype.tickLabelOrientation = function () {
                switch (this._tickLabelAngle) {
                    case 0:
                        return "horizontal";
                    case -90:
                        return "left";
                    case 90:
                        return "right";
                    default:
                        throw new Error("bad orientation");
                }
            };
            /**
             * Measures the size of the ticks while also writing them to the DOM.
             * @param {D3.Selection} ticks The tick elements to be written to.
             */
            Category.prototype.drawTicks = function (axisWidth, axisHeight, scale, ticks) {
                return this.drawOrMeasureTicks(axisWidth, axisHeight, scale, ticks, true);
            };
            /**
             * Measures the size of the ticks without making any (permanent) DOM
             * changes.
             *
             * @param {string[]} ticks The strings that will be printed on the ticks.
             */
            Category.prototype.measureTicks = function (axisWidth, axisHeight, scale, ticks) {
                return this.drawOrMeasureTicks(axisWidth, axisHeight, scale, ticks, false);
            };
            Category.prototype.drawOrMeasureTicks = function (axisWidth, axisHeight, scale, dataOrTicks, draw) {
                var self = this;
                var textWriteResults = [];
                var tm = function (s) { return self.measurer.measure(s); };
                var iterator = draw ? function (f) { return dataOrTicks.each(f); } : function (f) { return dataOrTicks.forEach(f); };
                iterator(function (d) {
                    var bandWidth = scale.fullBandStartAndWidth(d)[1];
                    var width = self._isHorizontal() ? bandWidth : axisWidth - self._maxLabelTickLength() - self.tickLabelPadding();
                    var height = self._isHorizontal() ? axisHeight - self._maxLabelTickLength() - self.tickLabelPadding() : bandWidth;
                    var textWriteResult;
                    var formatter = self.formatter();
                    if (draw) {
                        var d3this = d3.select(this);
                        var xAlign = { left: "right", right: "left", top: "center", bottom: "center" };
                        var yAlign = { left: "center", right: "center", top: "bottom", bottom: "top" };
                        textWriteResult = Plottable._Util.Text.writeText(formatter(d), width, height, tm, self.tickLabelOrientation(), {
                            g: d3this,
                            xAlign: xAlign[self.orient()],
                            yAlign: yAlign[self.orient()]
                        });
                    }
                    else {
                        textWriteResult = Plottable._Util.Text.writeText(formatter(d), width, height, tm, self.tickLabelOrientation());
                    }
                    textWriteResults.push(textWriteResult);
                });
                var widthFn = this._isHorizontal() ? d3.sum : Plottable._Util.Methods.max;
                var heightFn = this._isHorizontal() ? Plottable._Util.Methods.max : d3.sum;
                return {
                    textFits: textWriteResults.every(function (t) { return t.textFits; }),
                    usedWidth: widthFn(textWriteResults, function (t) { return t.usedWidth; }, 0),
                    usedHeight: heightFn(textWriteResults, function (t) { return t.usedHeight; }, 0)
                };
            };
            Category.prototype._doRender = function () {
                var _this = this;
                _super.prototype._doRender.call(this);
                var ordScale = this._scale;
                var tickLabels = this._tickLabelContainer.selectAll("." + Axis.AbstractAxis.TICK_LABEL_CLASS).data(this._scale.domain(), function (d) { return d; });
                var getTickLabelTransform = function (d, i) {
                    var startAndWidth = ordScale.fullBandStartAndWidth(d);
                    var bandStartPosition = startAndWidth[0];
                    var x = _this._isHorizontal() ? bandStartPosition : 0;
                    var y = _this._isHorizontal() ? 0 : bandStartPosition;
                    return "translate(" + x + "," + y + ")";
                };
                tickLabels.enter().append("g").classed(Axis.AbstractAxis.TICK_LABEL_CLASS, true);
                tickLabels.exit().remove();
                tickLabels.attr("transform", getTickLabelTransform);
                // erase all text first, then rewrite
                tickLabels.text("");
                this.drawTicks(this.width(), this.height(), ordScale, tickLabels);
                var translate = this._isHorizontal() ? [ordScale.rangeBand() / 2, 0] : [0, ordScale.rangeBand() / 2];
                var xTranslate = this.orient() === "right" ? this._maxLabelTickLength() + this.tickLabelPadding() : 0;
                var yTranslate = this.orient() === "bottom" ? this._maxLabelTickLength() + this.tickLabelPadding() : 0;
                Plottable._Util.DOM.translate(this._tickLabelContainer, xTranslate, yTranslate);
                Plottable._Util.DOM.translate(this._tickMarkContainer, translate[0], translate[1]);
                return this;
            };
            Category.prototype._computeLayout = function (xOrigin, yOrigin, availableWidth, availableHeight) {
                // When anyone calls _invalidateLayout, _computeLayout will be called
                // on everyone, including this. Since CSS or something might have
                // affected the size of the characters, clear the cache.
                this.measurer.clear();
                return _super.prototype._computeLayout.call(this, xOrigin, yOrigin, availableWidth, availableHeight);
            };
            return Category;
        })(Axis.AbstractAxis);
        Axis.Category = Category;
    })(Plottable.Axis || (Plottable.Axis = {}));
    var Axis = Plottable.Axis;
})(Plottable || (Plottable = {}));

///<reference path="../reference.ts" />
var __extends = this.__extends || function (d, b) {
    for (var p in b) if (b.hasOwnProperty(p)) d[p] = b[p];
    function __() { this.constructor = d; }
    __.prototype = b.prototype;
    d.prototype = new __();
};
var Plottable;
(function (Plottable) {
    (function (Component) {
        var Label = (function (_super) {
            __extends(Label, _super);
            /**
             * Creates a Label.
             *
             * A label is component that renders just text. The most common use of
             * labels is to create a title or axis labels.
             *
             * @constructor
             * @param {string} displayText The text of the Label (default = "").
             * @param {string} orientation The orientation of the Label (horizontal/left/right) (default = "horizontal").
             */
            function Label(displayText, orientation) {
                if (displayText === void 0) { displayText = ""; }
                if (orientation === void 0) { orientation = "horizontal"; }
                _super.call(this);
                this.classed("label", true);
                this.text(displayText);
                this.orient(orientation);
                this.xAlign("center").yAlign("center");
                this._fixedHeightFlag = true;
                this._fixedWidthFlag = true;
                this._padding = 0;
            }
            /**
             * Sets the horizontal side the label will go to given the label is given more space that it needs
             *
             * @param {string} alignment The new setting, one of `["left", "center",
             * "right"]`. Defaults to `"center"`.
             * @returns {Label} The calling Label.
             */
            Label.prototype.xAlign = function (alignment) {
                var alignmentLC = alignment.toLowerCase();
                _super.prototype.xAlign.call(this, alignmentLC);
                this.xAlignment = alignmentLC;
                return this;
            };
            /**
             * Sets the vertical side the label will go to given the label is given more space that it needs
             *
             * @param {string} alignment The new setting, one of `["top", "center",
             * "bottom"]`. Defaults to `"center"`.
             * @returns {Label} The calling Label.
             */
            Label.prototype.yAlign = function (alignment) {
                var alignmentLC = alignment.toLowerCase();
                _super.prototype.yAlign.call(this, alignmentLC);
                this.yAlignment = alignmentLC;
                return this;
            };
            Label.prototype._requestedSpace = function (offeredWidth, offeredHeight) {
                var desiredWH = this.measurer(this._text);
                var desiredWidth = (this.orientation === "horizontal" ? desiredWH.width : desiredWH.height) + 2 * this.padding();
                var desiredHeight = (this.orientation === "horizontal" ? desiredWH.height : desiredWH.width) + 2 * this.padding();
                return {
                    width: desiredWidth,
                    height: desiredHeight,
                    wantsWidth: desiredWidth > offeredWidth,
                    wantsHeight: desiredHeight > offeredHeight
                };
            };
            Label.prototype._setup = function () {
                _super.prototype._setup.call(this);
                this.textContainer = this._content.append("g");
                this.measurer = Plottable._Util.Text.getTextMeasurer(this.textContainer.append("text"));
                this.text(this._text);
            };
            Label.prototype.text = function (displayText) {
                if (displayText === undefined) {
                    return this._text;
                }
                else {
                    this._text = displayText;
                    this._invalidateLayout();
                    return this;
                }
            };
            Label.prototype.orient = function (newOrientation) {
                if (newOrientation == null) {
                    return this.orientation;
                }
                else {
                    newOrientation = newOrientation.toLowerCase();
                    if (newOrientation === "horizontal" || newOrientation === "left" || newOrientation === "right") {
                        this.orientation = newOrientation;
                    }
                    else {
                        throw new Error(newOrientation + " is not a valid orientation for LabelComponent");
                    }
                    this._invalidateLayout();
                    return this;
                }
            };
            Label.prototype.padding = function (padAmount) {
                if (padAmount == null) {
                    return this._padding;
                }
                else {
                    padAmount = +padAmount;
                    if (padAmount < 0) {
                        throw new Error(padAmount + " is not a valid padding value.  Cannot be less than 0.");
                    }
                    this._padding = padAmount;
                    this._invalidateLayout();
                    return this;
                }
            };
            Label.prototype._doRender = function () {
                _super.prototype._doRender.call(this);
                var textMeasurement = this.measurer(this._text);
                var heightPadding = Math.max(Math.min((this.height() - textMeasurement.height) / 2, this.padding()), 0);
                var widthPadding = Math.max(Math.min((this.width() - textMeasurement.width) / 2, this.padding()), 0);
                this.textContainer.attr("transform", "translate(" + widthPadding + "," + heightPadding + ")");
                this.textContainer.text("");
                var dimension = this.orientation === "horizontal" ? this.width() : this.height();
                var truncatedText = Plottable._Util.Text.getTruncatedText(this._text, dimension, this.measurer);
                var writeWidth = this.width() - 2 * widthPadding;
                var writeHeight = this.height() - 2 * heightPadding;
                if (this.orientation === "horizontal") {
                    Plottable._Util.Text.writeLineHorizontally(truncatedText, this.textContainer, writeWidth, writeHeight, this.xAlignment, this.yAlignment);
                }
                else {
                    Plottable._Util.Text.writeLineVertically(truncatedText, this.textContainer, writeWidth, writeHeight, this.xAlignment, this.yAlignment, this.orientation);
                }
            };
            Label.prototype._computeLayout = function (xOffset, yOffset, availableWidth, availableHeight) {
                this.measurer = Plottable._Util.Text.getTextMeasurer(this.textContainer.append("text")); // reset it in case fonts have changed
                _super.prototype._computeLayout.call(this, xOffset, yOffset, availableWidth, availableHeight);
                return this;
            };
            return Label;
        })(Component.AbstractComponent);
        Component.Label = Label;
        var TitleLabel = (function (_super) {
            __extends(TitleLabel, _super);
            /**
             * Creates a TitleLabel, a type of label made for rendering titles.
             *
             * @constructor
             */
            function TitleLabel(text, orientation) {
                _super.call(this, text, orientation);
                this.classed("title-label", true);
            }
            return TitleLabel;
        })(Label);
        Component.TitleLabel = TitleLabel;
        var AxisLabel = (function (_super) {
            __extends(AxisLabel, _super);
            /**
             * Creates a AxisLabel, a type of label made for rendering axis labels.
             *
             * @constructor
             */
            function AxisLabel(text, orientation) {
                _super.call(this, text, orientation);
                this.classed("axis-label", true);
            }
            return AxisLabel;
        })(Label);
        Component.AxisLabel = AxisLabel;
    })(Plottable.Component || (Plottable.Component = {}));
    var Component = Plottable.Component;
})(Plottable || (Plottable = {}));

///<reference path="../reference.ts" />
var __extends = this.__extends || function (d, b) {
    for (var p in b) if (b.hasOwnProperty(p)) d[p] = b[p];
    function __() { this.constructor = d; }
    __.prototype = b.prototype;
    d.prototype = new __();
};
var Plottable;
(function (Plottable) {
    (function (Component) {
        var Legend = (function (_super) {
            __extends(Legend, _super);
            /**
             * Constructs a Legend.
             *
             * A legend consists of a series of legend rows, each with a color and label taken from the `colorScale`.
             * The rows will be displayed in the order of the `colorScale` domain.
             * This legend also allows interactions, through the functions `toggleCallback` and `hoverCallback`
             * Setting a callback will also put classes on the individual rows.
             *
             * @constructor
             * @param {ColorScale} colorScale
             */
            function Legend(colorScale) {
                _super.call(this);
                this.classed("legend", true);
                this.scale(colorScale);
                this.xAlign("RIGHT").yAlign("TOP");
                this.xOffset(5).yOffset(5);
                this._fixedWidthFlag = true;
                this._fixedHeightFlag = true;
            }
            Legend.prototype.remove = function () {
                _super.prototype.remove.call(this);
                if (this.colorScale != null) {
                    this.colorScale.broadcaster.deregisterListener(this);
                }
            };
            Legend.prototype.toggleCallback = function (callback) {
                if (callback !== undefined) {
                    this._toggleCallback = callback;
                    this.isOff = d3.set();
                    this.updateListeners();
                    this.updateClasses();
                    return this;
                }
                else {
                    return this._toggleCallback;
                }
            };
            Legend.prototype.hoverCallback = function (callback) {
                if (callback !== undefined) {
                    this._hoverCallback = callback;
                    this.datumCurrentlyFocusedOn = undefined;
                    this.updateListeners();
                    this.updateClasses();
                    return this;
                }
                else {
                    return this._hoverCallback;
                }
            };
            Legend.prototype.scale = function (scale) {
                var _this = this;
                if (scale != null) {
                    if (this.colorScale != null) {
                        this.colorScale.broadcaster.deregisterListener(this);
                    }
                    this.colorScale = scale;
                    this.colorScale.broadcaster.registerListener(this, function () { return _this.updateDomain(); });
                    this.updateDomain();
                    return this;
                }
                else {
                    return this.colorScale;
                }
            };
            Legend.prototype.updateDomain = function () {
                if (this._toggleCallback != null) {
                    this.isOff = Plottable._Util.Methods.intersection(this.isOff, d3.set(this.scale().domain()));
                }
                if (this._hoverCallback != null) {
                    this.datumCurrentlyFocusedOn = this.scale().domain().indexOf(this.datumCurrentlyFocusedOn) >= 0 ? this.datumCurrentlyFocusedOn : undefined;
                }
                this._invalidateLayout();
            };
            Legend.prototype._computeLayout = function (xOrigin, yOrigin, availableWidth, availableHeight) {
                _super.prototype._computeLayout.call(this, xOrigin, yOrigin, availableWidth, availableHeight);
                var textHeight = this.measureTextHeight();
                var totalNumRows = this.colorScale.domain().length;
                this.nRowsDrawn = Math.min(totalNumRows, Math.floor(this.height() / textHeight));
            };
            Legend.prototype._requestedSpace = function (offeredWidth, offeredHeight) {
                var textHeight = this.measureTextHeight();
                var totalNumRows = this.colorScale.domain().length;
                var rowsICanFit = Math.min(totalNumRows, Math.floor((offeredHeight - 2 * Legend.MARGIN) / textHeight));
                var fakeLegendEl = this._content.append("g").classed(Legend.SUBELEMENT_CLASS, true);
                var measure = Plottable._Util.Text.getTextMeasurer(fakeLegendEl.append("text"));
                var maxWidth = Plottable._Util.Methods.max(this.colorScale.domain(), function (d) { return measure(d).width; }, 0);
                fakeLegendEl.remove();
                maxWidth = maxWidth === undefined ? 0 : maxWidth;
                var desiredWidth = rowsICanFit === 0 ? 0 : maxWidth + textHeight + 2 * Legend.MARGIN;
                var desiredHeight = rowsICanFit === 0 ? 0 : totalNumRows * textHeight + 2 * Legend.MARGIN;
                return {
                    width: desiredWidth,
                    height: desiredHeight,
                    wantsWidth: offeredWidth < desiredWidth,
                    wantsHeight: offeredHeight < desiredHeight
                };
            };
            Legend.prototype.measureTextHeight = function () {
                // note: can't be called before anchoring atm
                var fakeLegendEl = this._content.append("g").classed(Legend.SUBELEMENT_CLASS, true);
                var textHeight = Plottable._Util.Text.getTextMeasurer(fakeLegendEl.append("text"))(Plottable._Util.Text.HEIGHT_TEXT).height;
                // HACKHACK
                if (textHeight === 0) {
                    textHeight = 1;
                }
                fakeLegendEl.remove();
                return textHeight;
            };
            Legend.prototype._doRender = function () {
                _super.prototype._doRender.call(this);
                var domain = this.colorScale.domain().slice(0, this.nRowsDrawn);
                var textHeight = this.measureTextHeight();
                var availableWidth = this.width() - textHeight - Legend.MARGIN;
                var r = textHeight * 0.3;
                var legend = this._content.selectAll("." + Legend.SUBELEMENT_CLASS).data(domain, function (d) { return d; });
                var legendEnter = legend.enter().append("g").classed(Legend.SUBELEMENT_CLASS, true);
                legendEnter.each(function (d) {
                    d3.select(this).classed(d.replace(" ", "-"), true);
                });
                legendEnter.append("circle");
                legendEnter.append("g").classed("text-container", true);
                legend.exit().remove();
                legend.selectAll("circle").attr("cx", textHeight / 2).attr("cy", textHeight / 2).attr("r", r).attr("fill", this.colorScale._d3Scale);
                legend.selectAll("g.text-container").text("").attr("transform", "translate(" + textHeight + ", 0)").each(function (d) {
                    var d3this = d3.select(this);
                    var measure = Plottable._Util.Text.getTextMeasurer(d3this.append("text"));
                    var writeLine = Plottable._Util.Text.getTruncatedText(d, availableWidth, measure);
                    var writeLineMeasure = measure(writeLine);
                    Plottable._Util.Text.writeLineHorizontally(writeLine, d3this, writeLineMeasure.width, writeLineMeasure.height);
                });
                legend.attr("transform", function (d) {
                    return "translate(" + Legend.MARGIN + "," + (domain.indexOf(d) * textHeight + Legend.MARGIN) + ")";
                });
                this.updateClasses();
                this.updateListeners();
            };
            Legend.prototype.updateListeners = function () {
                var _this = this;
                if (!this._isSetup) {
                    return;
                }
                var dataSelection = this._content.selectAll("." + Legend.SUBELEMENT_CLASS);
                if (this._hoverCallback != null) {
                    // tag the element that is being hovered over with the class "focus"
                    // this callback will trigger with the specific element being hovered over.
                    var hoverRow = function (mouseover) { return function (datum) {
                        _this.datumCurrentlyFocusedOn = mouseover ? datum : undefined;
                        _this._hoverCallback(_this.datumCurrentlyFocusedOn);
                        _this.updateClasses();
                    }; };
                    dataSelection.on("mouseover", hoverRow(true));
                    dataSelection.on("mouseout", hoverRow(false));
                }
                else {
                    // remove all mouseover/mouseout listeners
                    dataSelection.on("mouseover", null);
                    dataSelection.on("mouseout", null);
                }
                if (this._toggleCallback != null) {
                    dataSelection.on("click", function (datum) {
                        var turningOn = _this.isOff.has(datum);
                        if (turningOn) {
                            _this.isOff.remove(datum);
                        }
                        else {
                            _this.isOff.add(datum);
                        }
                        _this._toggleCallback(datum, turningOn);
                        _this.updateClasses();
                    });
                }
                else {
                    // remove all click listeners
                    dataSelection.on("click", null);
                }
            };
            Legend.prototype.updateClasses = function () {
                var _this = this;
                if (!this._isSetup) {
                    return;
                }
                var dataSelection = this._content.selectAll("." + Legend.SUBELEMENT_CLASS);
                if (this._hoverCallback != null) {
                    dataSelection.classed("focus", function (d) { return _this.datumCurrentlyFocusedOn === d; });
                    dataSelection.classed("hover", this.datumCurrentlyFocusedOn !== undefined);
                }
                else {
                    dataSelection.classed("hover", false);
                    dataSelection.classed("focus", false);
                }
                if (this._toggleCallback != null) {
                    dataSelection.classed("toggled-on", function (d) { return !_this.isOff.has(d); });
                    dataSelection.classed("toggled-off", function (d) { return _this.isOff.has(d); });
                }
                else {
                    dataSelection.classed("toggled-on", false);
                    dataSelection.classed("toggled-off", false);
                }
            };
            /**
             * The css class applied to each legend row
             */
            Legend.SUBELEMENT_CLASS = "legend-row";
            Legend.MARGIN = 5;
            return Legend;
        })(Component.AbstractComponent);
        Component.Legend = Legend;
    })(Plottable.Component || (Plottable.Component = {}));
    var Component = Plottable.Component;
})(Plottable || (Plottable = {}));

///<reference path="../reference.ts" />
var __extends = this.__extends || function (d, b) {
    for (var p in b) if (b.hasOwnProperty(p)) d[p] = b[p];
    function __() { this.constructor = d; }
    __.prototype = b.prototype;
    d.prototype = new __();
};
var Plottable;
(function (Plottable) {
    (function (Component) {
        var HorizontalLegend = (function (_super) {
            __extends(HorizontalLegend, _super);
            /**
             * Creates a Horizontal Legend.
             *
             * The legend consists of a series of legend entries, each with a color and label taken from the `colorScale`.
             * The entries will be displayed in the order of the `colorScale` domain.
             *
             * @constructor
             * @param {Scale.Color} colorScale
             */
            function HorizontalLegend(colorScale) {
                var _this = this;
                _super.call(this);
                this.padding = 5;
                this.classed("legend", true);
                this.scale = colorScale;
                this.scale.broadcaster.registerListener(this, function () { return _this._invalidateLayout(); });
                this.xAlign("left").yAlign("center");
                this._fixedWidthFlag = true;
                this._fixedHeightFlag = true;
            }
            HorizontalLegend.prototype.remove = function () {
                _super.prototype.remove.call(this);
                this.scale.broadcaster.deregisterListener(this);
            };
            HorizontalLegend.prototype.calculateLayoutInfo = function (availableWidth, availableHeight) {
                var _this = this;
                var fakeLegendRow = this._content.append("g").classed(HorizontalLegend.LEGEND_ROW_CLASS, true);
                var fakeLegendEntry = fakeLegendRow.append("g").classed(HorizontalLegend.LEGEND_ENTRY_CLASS, true);
                var measure = Plottable._Util.Text.getTextMeasurer(fakeLegendRow.append("text"));
                var textHeight = measure(Plottable._Util.Text.HEIGHT_TEXT).height;
                var availableWidthForEntries = Math.max(0, (availableWidth - this.padding));
                var measureEntry = function (entryText) {
                    var originalEntryLength = (textHeight + measure(entryText).width + _this.padding);
                    return Math.min(originalEntryLength, availableWidthForEntries);
                };
                var entries = this.scale.domain();
                var entryLengths = Plottable._Util.Methods.populateMap(entries, measureEntry);
                fakeLegendRow.remove();
                var rows = this.packRows(availableWidthForEntries, entries, entryLengths);
                var rowsAvailable = Math.floor((availableHeight - 2 * this.padding) / textHeight);
                if (rowsAvailable !== rowsAvailable) {
                    rowsAvailable = 0;
                }
                return {
                    textHeight: textHeight,
                    entryLengths: entryLengths,
                    rows: rows,
                    numRowsToDraw: Math.max(Math.min(rowsAvailable, rows.length), 0)
                };
            };
            HorizontalLegend.prototype._requestedSpace = function (offeredWidth, offeredHeight) {
                var estimatedLayout = this.calculateLayoutInfo(offeredWidth, offeredHeight);
                var rowLengths = estimatedLayout.rows.map(function (row) {
                    return d3.sum(row, function (entry) { return estimatedLayout.entryLengths.get(entry); });
                });
                var longestRowLength = Plottable._Util.Methods.max(rowLengths, 0);
                longestRowLength = longestRowLength === undefined ? 0 : longestRowLength; // HACKHACK: #843
                var desiredWidth = this.padding + longestRowLength;
                var acceptableHeight = estimatedLayout.numRowsToDraw * estimatedLayout.textHeight + 2 * this.padding;
                var desiredHeight = estimatedLayout.rows.length * estimatedLayout.textHeight + 2 * this.padding;
                return {
                    width: desiredWidth,
                    height: acceptableHeight,
                    wantsWidth: offeredWidth < desiredWidth,
                    wantsHeight: offeredHeight < desiredHeight
                };
            };
            HorizontalLegend.prototype.packRows = function (availableWidth, entries, entryLengths) {
                var rows = [[]];
                var currentRow = rows[0];
                var spaceLeft = availableWidth;
                entries.forEach(function (e) {
                    var entryLength = entryLengths.get(e);
                    if (entryLength > spaceLeft) {
                        currentRow = [];
                        rows.push(currentRow);
                        spaceLeft = availableWidth;
                    }
                    currentRow.push(e);
                    spaceLeft -= entryLength;
                });
                return rows;
            };
            HorizontalLegend.prototype._doRender = function () {
                var _this = this;
                _super.prototype._doRender.call(this);
                var layout = this.calculateLayoutInfo(this.width(), this.height());
                var rowsToDraw = layout.rows.slice(0, layout.numRowsToDraw);
                var rows = this._content.selectAll("g." + HorizontalLegend.LEGEND_ROW_CLASS).data(rowsToDraw);
                rows.enter().append("g").classed(HorizontalLegend.LEGEND_ROW_CLASS, true);
                rows.exit().remove();
                rows.attr("transform", function (d, i) { return "translate(0, " + (i * layout.textHeight + _this.padding) + ")"; });
                var entries = rows.selectAll("g." + HorizontalLegend.LEGEND_ENTRY_CLASS).data(function (d) { return d; });
                var entriesEnter = entries.enter().append("g").classed(HorizontalLegend.LEGEND_ENTRY_CLASS, true);
                entries.each(function (d) {
                    d3.select(this).classed(d.replace(" ", "-"), true);
                });
                entriesEnter.append("circle");
                entriesEnter.append("g").classed("text-container", true);
                entries.exit().remove();
                var legendPadding = this.padding;
                rows.each(function (values) {
                    var xShift = legendPadding;
                    var entriesInRow = d3.select(this).selectAll("g." + HorizontalLegend.LEGEND_ENTRY_CLASS);
                    entriesInRow.attr("transform", function (value, i) {
                        var translateString = "translate(" + xShift + ", 0)";
                        xShift += layout.entryLengths.get(value);
                        return translateString;
                    });
                });
                entries.select("circle").attr("cx", layout.textHeight / 2).attr("cy", layout.textHeight / 2).attr("r", layout.textHeight * 0.3).attr("fill", function (value) { return _this.scale.scale(value); });
                var padding = this.padding;
                var textContainers = entries.select("g.text-container");
                textContainers.text(""); // clear out previous results
                textContainers.append("title").text(function (value) { return value; });
                // HACKHACK (translate vertical shift): #864
                textContainers.attr("transform", "translate(" + layout.textHeight + ", " + (layout.textHeight * 0.1) + ")").each(function (value) {
                    var container = d3.select(this);
                    var measure = Plottable._Util.Text.getTextMeasurer(container.append("text"));
                    var maxTextLength = layout.entryLengths.get(value) - layout.textHeight - padding;
                    var textToWrite = Plottable._Util.Text.getTruncatedText(value, maxTextLength, measure);
                    var textSize = measure(textToWrite);
                    Plottable._Util.Text.writeLineHorizontally(textToWrite, container, textSize.width, textSize.height);
                });
            };
            /**
             * The css class applied to each legend row
             */
            HorizontalLegend.LEGEND_ROW_CLASS = "legend-row";
            /**
             * The css class applied to each legend entry
             */
            HorizontalLegend.LEGEND_ENTRY_CLASS = "legend-entry";
            return HorizontalLegend;
        })(Component.AbstractComponent);
        Component.HorizontalLegend = HorizontalLegend;
    })(Plottable.Component || (Plottable.Component = {}));
    var Component = Plottable.Component;
})(Plottable || (Plottable = {}));

///<reference path="../reference.ts" />
var __extends = this.__extends || function (d, b) {
    for (var p in b) if (b.hasOwnProperty(p)) d[p] = b[p];
    function __() { this.constructor = d; }
    __.prototype = b.prototype;
    d.prototype = new __();
};
var Plottable;
(function (Plottable) {
    (function (Component) {
        var Gridlines = (function (_super) {
            __extends(Gridlines, _super);
            /**
             * Creates a set of Gridlines.
             * @constructor
             *
             * @param {QuantitativeScale} xScale The scale to base the x gridlines on. Pass null if no gridlines are desired.
             * @param {QuantitativeScale} yScale The scale to base the y gridlines on. Pass null if no gridlines are desired.
             */
            function Gridlines(xScale, yScale) {
                var _this = this;
                if (xScale != null && !(Plottable.Scale.AbstractQuantitative.prototype.isPrototypeOf(xScale))) {
                    throw new Error("xScale needs to inherit from Scale.AbstractQuantitative");
                }
                if (yScale != null && !(Plottable.Scale.AbstractQuantitative.prototype.isPrototypeOf(yScale))) {
                    throw new Error("yScale needs to inherit from Scale.AbstractQuantitative");
                }
                _super.call(this);
                this.classed("gridlines", true);
                this.xScale = xScale;
                this.yScale = yScale;
                if (this.xScale) {
                    this.xScale.broadcaster.registerListener(this, function () { return _this._render(); });
                }
                if (this.yScale) {
                    this.yScale.broadcaster.registerListener(this, function () { return _this._render(); });
                }
            }
            Gridlines.prototype.remove = function () {
                _super.prototype.remove.call(this);
                if (this.xScale) {
                    this.xScale.broadcaster.deregisterListener(this);
                }
                if (this.yScale) {
                    this.yScale.broadcaster.deregisterListener(this);
                }
                return this;
            };
            Gridlines.prototype._setup = function () {
                _super.prototype._setup.call(this);
                this.xLinesContainer = this._content.append("g").classed("x-gridlines", true);
                this.yLinesContainer = this._content.append("g").classed("y-gridlines", true);
            };
            Gridlines.prototype._doRender = function () {
                _super.prototype._doRender.call(this);
                this.redrawXLines();
                this.redrawYLines();
            };
            Gridlines.prototype.redrawXLines = function () {
                var _this = this;
                if (this.xScale) {
                    var xTicks = this.xScale.ticks();
                    var getScaledXValue = function (tickVal) { return _this.xScale.scale(tickVal); };
                    var xLines = this.xLinesContainer.selectAll("line").data(xTicks);
                    xLines.enter().append("line");
                    xLines.attr("x1", getScaledXValue).attr("y1", 0).attr("x2", getScaledXValue).attr("y2", this.height()).classed("zeroline", function (t) { return t === 0; });
                    xLines.exit().remove();
                }
            };
            Gridlines.prototype.redrawYLines = function () {
                var _this = this;
                if (this.yScale) {
                    var yTicks = this.yScale.ticks();
                    var getScaledYValue = function (tickVal) { return _this.yScale.scale(tickVal); };
                    var yLines = this.yLinesContainer.selectAll("line").data(yTicks);
                    yLines.enter().append("line");
                    yLines.attr("x1", 0).attr("y1", getScaledYValue).attr("x2", this.width()).attr("y2", getScaledYValue).classed("zeroline", function (t) { return t === 0; });
                    yLines.exit().remove();
                }
            };
            return Gridlines;
        })(Component.AbstractComponent);
        Component.Gridlines = Gridlines;
    })(Plottable.Component || (Plottable.Component = {}));
    var Component = Plottable.Component;
})(Plottable || (Plottable = {}));

///<reference path="../reference.ts" />
var __extends = this.__extends || function (d, b) {
    for (var p in b) if (b.hasOwnProperty(p)) d[p] = b[p];
    function __() { this.constructor = d; }
    __.prototype = b.prototype;
    d.prototype = new __();
};
var Plottable;
(function (Plottable) {
    (function (Component) {
        ;
        var Table = (function (_super) {
            __extends(Table, _super);
            /**
             * Constructs a Table.
             *
             * A Table is used to combine multiple Components in the form of a grid. A
             * common case is combining a y-axis, x-axis, and the plotted data via
             * ```typescript
             * new Table([[yAxis, plot],
             *            [null,  xAxis]]);
             * ```
             *
             * @constructor
             * @param {Component[][]} [rows] A 2-D array of the Components to place in the table.
             * null can be used if a cell is empty. (default = [])
             */
            function Table(rows) {
                var _this = this;
                if (rows === void 0) { rows = []; }
                _super.call(this);
                this.rowPadding = 0;
                this.colPadding = 0;
                this.rows = [];
                this.rowWeights = [];
                this.colWeights = [];
                this.nRows = 0;
                this.nCols = 0;
                this.classed("table", true);
                rows.forEach(function (row, rowIndex) {
                    row.forEach(function (component, colIndex) {
                        _this.addComponent(rowIndex, colIndex, component);
                    });
                });
            }
            /**
             * Adds a Component in the specified cell. The cell must be unoccupied.
             *
             * For example, instead of calling `new Table([[a, b], [null, c]])`, you
             * could call
             * ```typescript
             * var table = new Table();
             * table.addComponent(0, 0, a);
             * table.addComponent(0, 1, b);
             * table.addComponent(1, 1, c);
             * ```
             *
             * @param {number} row The row in which to add the Component.
             * @param {number} col The column in which to add the Component.
             * @param {Component} component The Component to be added.
             * @returns {Table} The calling Table.
             */
            Table.prototype.addComponent = function (row, col, component) {
                if (this._addComponent(component)) {
                    this.nRows = Math.max(row + 1, this.nRows);
                    this.nCols = Math.max(col + 1, this.nCols);
                    this.padTableToSize(this.nRows, this.nCols);
                    var currentComponent = this.rows[row][col];
                    if (currentComponent) {
                        throw new Error("Table.addComponent cannot be called on a cell where a component already exists (for the moment)");
                    }
                    this.rows[row][col] = component;
                }
                return this;
            };
            Table.prototype._removeComponent = function (component) {
                _super.prototype._removeComponent.call(this, component);
                var rowpos;
                var colpos;
                outer: for (var i = 0; i < this.nRows; i++) {
                    for (var j = 0; j < this.nCols; j++) {
                        if (this.rows[i][j] === component) {
                            rowpos = i;
                            colpos = j;
                            break outer;
                        }
                    }
                }
                if (rowpos !== undefined) {
                    this.rows[rowpos][colpos] = null;
                }
            };
            Table.prototype.iterateLayout = function (availableWidth, availableHeight) {
                /*
                 * Given availableWidth and availableHeight, figure out how to allocate it between rows and columns using an iterative algorithm.
                 *
                 * For both dimensions, keeps track of "guaranteedSpace", which the fixed-size components have requested, and
                 * "proportionalSpace", which is being given to proportionally-growing components according to the weights on the table.
                 * Here is how it works (example uses width but it is the same for height). First, columns are guaranteed no width, and
                 * the free width is allocated to columns based on their colWeights. Then, in determineGuarantees, every component is
                 * offered its column's width and may request some amount of it, which increases that column's guaranteed
                 * width. If there are some components that were not satisfied with the width they were offered, and there is free
                 * width that has not already been guaranteed, then the remaining width is allocated to the unsatisfied columns and the
                 * algorithm runs again. If all components are satisfied, then the remaining width is allocated as proportional space
                 * according to the colWeights.
                 *
                 * The guaranteed width for each column is monotonically increasing as the algorithm iterates. Since it is deterministic
                 * and monotonically increasing, if the freeWidth does not change during an iteration it implies that no further progress
                 * is possible, so the algorithm will not continue iterating on that dimension's account.
                 *
                 * If the algorithm runs more than 5 times, we stop and just use whatever we arrived at. It's not clear under what
                 * circumstances this will happen or if it will happen at all. A message will be printed to the console if this occurs.
                 *
                 */
                var cols = d3.transpose(this.rows);
                var availableWidthAfterPadding = availableWidth - this.colPadding * (this.nCols - 1);
                var availableHeightAfterPadding = availableHeight - this.rowPadding * (this.nRows - 1);
                var rowWeights = Table.calcComponentWeights(this.rowWeights, this.rows, function (c) { return (c == null) || c._isFixedHeight(); });
                var colWeights = Table.calcComponentWeights(this.colWeights, cols, function (c) { return (c == null) || c._isFixedWidth(); });
                // To give the table a good starting position to iterate from, we give the fixed-width components half-weight
                // so that they will get some initial space allocated to work with
                var heuristicColWeights = colWeights.map(function (c) { return c === 0 ? 0.5 : c; });
                var heuristicRowWeights = rowWeights.map(function (c) { return c === 0 ? 0.5 : c; });
                var colProportionalSpace = Table.calcProportionalSpace(heuristicColWeights, availableWidthAfterPadding);
                var rowProportionalSpace = Table.calcProportionalSpace(heuristicRowWeights, availableHeightAfterPadding);
                var guaranteedWidths = Plottable._Util.Methods.createFilledArray(0, this.nCols);
                var guaranteedHeights = Plottable._Util.Methods.createFilledArray(0, this.nRows);
                var freeWidth;
                var freeHeight;
                var nIterations = 0;
                while (true) {
                    var offeredHeights = Plottable._Util.Methods.addArrays(guaranteedHeights, rowProportionalSpace);
                    var offeredWidths = Plottable._Util.Methods.addArrays(guaranteedWidths, colProportionalSpace);
                    var guarantees = this.determineGuarantees(offeredWidths, offeredHeights);
                    guaranteedWidths = guarantees.guaranteedWidths;
                    guaranteedHeights = guarantees.guaranteedHeights;
                    var wantsWidth = guarantees.wantsWidthArr.some(function (x) { return x; });
                    var wantsHeight = guarantees.wantsHeightArr.some(function (x) { return x; });
                    var lastFreeWidth = freeWidth;
                    var lastFreeHeight = freeHeight;
                    freeWidth = availableWidthAfterPadding - d3.sum(guarantees.guaranteedWidths);
                    freeHeight = availableHeightAfterPadding - d3.sum(guarantees.guaranteedHeights);
                    var xWeights;
                    if (wantsWidth) {
                        xWeights = guarantees.wantsWidthArr.map(function (x) { return x ? 0.1 : 0; });
                        xWeights = Plottable._Util.Methods.addArrays(xWeights, colWeights);
                    }
                    else {
                        xWeights = colWeights;
                    }
                    var yWeights;
                    if (wantsHeight) {
                        yWeights = guarantees.wantsHeightArr.map(function (x) { return x ? 0.1 : 0; });
                        yWeights = Plottable._Util.Methods.addArrays(yWeights, rowWeights);
                    }
                    else {
                        yWeights = rowWeights;
                    }
                    colProportionalSpace = Table.calcProportionalSpace(xWeights, freeWidth);
                    rowProportionalSpace = Table.calcProportionalSpace(yWeights, freeHeight);
                    nIterations++;
                    var canImproveWidthAllocation = freeWidth > 0 && wantsWidth && freeWidth !== lastFreeWidth;
                    var canImproveHeightAllocation = freeHeight > 0 && wantsHeight && freeHeight !== lastFreeHeight;
                    if (!(canImproveWidthAllocation || canImproveHeightAllocation)) {
                        break;
                    }
                    if (nIterations > 5) {
                        break;
                    }
                }
                // Redo the proportional space one last time, to ensure we use the real weights not the wantsWidth/Height weights
                freeWidth = availableWidthAfterPadding - d3.sum(guarantees.guaranteedWidths);
                freeHeight = availableHeightAfterPadding - d3.sum(guarantees.guaranteedHeights);
                colProportionalSpace = Table.calcProportionalSpace(colWeights, freeWidth);
                rowProportionalSpace = Table.calcProportionalSpace(rowWeights, freeHeight);
                return { colProportionalSpace: colProportionalSpace, rowProportionalSpace: rowProportionalSpace, guaranteedWidths: guarantees.guaranteedWidths, guaranteedHeights: guarantees.guaranteedHeights, wantsWidth: wantsWidth, wantsHeight: wantsHeight };
            };
            Table.prototype.determineGuarantees = function (offeredWidths, offeredHeights) {
                var requestedWidths = Plottable._Util.Methods.createFilledArray(0, this.nCols);
                var requestedHeights = Plottable._Util.Methods.createFilledArray(0, this.nRows);
                var layoutWantsWidth = Plottable._Util.Methods.createFilledArray(false, this.nCols);
                var layoutWantsHeight = Plottable._Util.Methods.createFilledArray(false, this.nRows);
                this.rows.forEach(function (row, rowIndex) {
                    row.forEach(function (component, colIndex) {
                        var spaceRequest;
                        if (component != null) {
                            spaceRequest = component._requestedSpace(offeredWidths[colIndex], offeredHeights[rowIndex]);
                        }
                        else {
                            spaceRequest = { width: 0, height: 0, wantsWidth: false, wantsHeight: false };
                        }
                        var allocatedWidth = Math.min(spaceRequest.width, offeredWidths[colIndex]);
                        var allocatedHeight = Math.min(spaceRequest.height, offeredHeights[rowIndex]);
                        requestedWidths[colIndex] = Math.max(requestedWidths[colIndex], allocatedWidth);
                        requestedHeights[rowIndex] = Math.max(requestedHeights[rowIndex], allocatedHeight);
                        layoutWantsWidth[colIndex] = layoutWantsWidth[colIndex] || spaceRequest.wantsWidth;
                        layoutWantsHeight[rowIndex] = layoutWantsHeight[rowIndex] || spaceRequest.wantsHeight;
                    });
                });
                return { guaranteedWidths: requestedWidths, guaranteedHeights: requestedHeights, wantsWidthArr: layoutWantsWidth, wantsHeightArr: layoutWantsHeight };
            };
            Table.prototype._requestedSpace = function (offeredWidth, offeredHeight) {
                var layout = this.iterateLayout(offeredWidth, offeredHeight);
                return { width: d3.sum(layout.guaranteedWidths), height: d3.sum(layout.guaranteedHeights), wantsWidth: layout.wantsWidth, wantsHeight: layout.wantsHeight };
            };
            // xOffset is relative to parent element, not absolute
            Table.prototype._computeLayout = function (xOffset, yOffset, availableWidth, availableHeight) {
                var _this = this;
                _super.prototype._computeLayout.call(this, xOffset, yOffset, availableWidth, availableHeight);
                var layout = this.iterateLayout(this.width(), this.height());
                var sumPair = function (p) { return p[0] + p[1]; };
                var rowHeights = Plottable._Util.Methods.addArrays(layout.rowProportionalSpace, layout.guaranteedHeights);
                var colWidths = Plottable._Util.Methods.addArrays(layout.colProportionalSpace, layout.guaranteedWidths);
                var childYOffset = 0;
                this.rows.forEach(function (row, rowIndex) {
                    var childXOffset = 0;
                    row.forEach(function (component, colIndex) {
                        // recursively compute layout
                        if (component != null) {
                            component._computeLayout(childXOffset, childYOffset, colWidths[colIndex], rowHeights[rowIndex]);
                        }
                        childXOffset += colWidths[colIndex] + _this.colPadding;
                    });
                    childYOffset += rowHeights[rowIndex] + _this.rowPadding;
                });
            };
            /**
             * Sets the row and column padding on the Table.
             *
             * @param {number} rowPadding The padding above and below each row, in pixels.
             * @param {number} colPadding the padding to the left and right of each column, in pixels.
             * @returns {Table} The calling Table.
             */
            Table.prototype.padding = function (rowPadding, colPadding) {
                this.rowPadding = rowPadding;
                this.colPadding = colPadding;
                this._invalidateLayout();
                return this;
            };
            /**
             * Sets the layout weight of a particular row.
             * Space is allocated to rows based on their weight. Rows with higher weights receive proportionally more space.
             *
             * A common case would be to have one row take up 2/3rds of the space,
             * and the other row take up 1/3rd.
             *
             * Example:
             *
             * ```JavaScript
             * plot = new Plottable.Component.Table([
             *  [row1],
             *  [row2]
             * ]);
             *
             * // assign twice as much space to the first row
             * plot
             *  .rowWeight(0, 2)
             *  .rowWeight(1, 1)
             * ```
             *
             * @param {number} index The index of the row.
             * @param {number} weight The weight to be set on the row.
             * @returns {Table} The calling Table.
             */
            Table.prototype.rowWeight = function (index, weight) {
                this.rowWeights[index] = weight;
                this._invalidateLayout();
                return this;
            };
            /**
             * Sets the layout weight of a particular column.
             * Space is allocated to columns based on their weight. Columns with higher weights receive proportionally more space.
             *
             * Please see `rowWeight` docs for an example.
             *
             * @param {number} index The index of the column.
             * @param {number} weight The weight to be set on the column.
             * @returns {Table} The calling Table.
             */
            Table.prototype.colWeight = function (index, weight) {
                this.colWeights[index] = weight;
                this._invalidateLayout();
                return this;
            };
            Table.prototype._isFixedWidth = function () {
                var cols = d3.transpose(this.rows);
                return Table.fixedSpace(cols, function (c) { return (c == null) || c._isFixedWidth(); });
            };
            Table.prototype._isFixedHeight = function () {
                return Table.fixedSpace(this.rows, function (c) { return (c == null) || c._isFixedHeight(); });
            };
            Table.prototype.padTableToSize = function (nRows, nCols) {
                for (var i = 0; i < nRows; i++) {
                    if (this.rows[i] === undefined) {
                        this.rows[i] = [];
                        this.rowWeights[i] = null;
                    }
                    for (var j = 0; j < nCols; j++) {
                        if (this.rows[i][j] === undefined) {
                            this.rows[i][j] = null;
                        }
                    }
                }
                for (j = 0; j < nCols; j++) {
                    if (this.colWeights[j] === undefined) {
                        this.colWeights[j] = null;
                    }
                }
            };
            Table.calcComponentWeights = function (setWeights, componentGroups, fixityAccessor) {
                // If the row/col weight was explicitly set, then return it outright
                // If the weight was not explicitly set, then guess it using the heuristic that if all components are fixed-space
                // then weight is 0, otherwise weight is 1
                return setWeights.map(function (w, i) {
                    if (w != null) {
                        return w;
                    }
                    var fixities = componentGroups[i].map(fixityAccessor);
                    var allFixed = fixities.reduce(function (a, b) { return a && b; }, true);
                    return allFixed ? 0 : 1;
                });
            };
            Table.calcProportionalSpace = function (weights, freeSpace) {
                var weightSum = d3.sum(weights);
                if (weightSum === 0) {
                    return Plottable._Util.Methods.createFilledArray(0, weights.length);
                }
                else {
                    return weights.map(function (w) { return freeSpace * w / weightSum; });
                }
            };
            Table.fixedSpace = function (componentGroup, fixityAccessor) {
                var all = function (bools) { return bools.reduce(function (a, b) { return a && b; }, true); };
                var group_isFixed = function (components) { return all(components.map(fixityAccessor)); };
                return all(componentGroup.map(group_isFixed));
            };
            return Table;
        })(Component.AbstractComponentContainer);
        Component.Table = Table;
    })(Plottable.Component || (Plottable.Component = {}));
    var Component = Plottable.Component;
})(Plottable || (Plottable = {}));

///<reference path="../../reference.ts" />
var __extends = this.__extends || function (d, b) {
    for (var p in b) if (b.hasOwnProperty(p)) d[p] = b[p];
    function __() { this.constructor = d; }
    __.prototype = b.prototype;
    d.prototype = new __();
};
var Plottable;
(function (Plottable) {
    (function (Plot) {
        var AbstractPlot = (function (_super) {
            __extends(AbstractPlot, _super);
            /**
             * Constructs a Plot.
             *
             * Plots render data. Common example include Plot.Scatter, Plot.Bar, and Plot.Line.
             *
             * A bare Plot has a DataSource and any number of projectors, which take
             * data and "project" it onto the Plot, such as "x", "y", "fill", "r".
             *
             * @constructor
             * @param {any[]|Dataset} [dataset] If provided, the data or Dataset to be associated with this Plot.
             */
            function AbstractPlot() {
                _super.call(this);
                this._dataChanged = false;
                this._projections = {};
                this._animate = false;
                this._animators = {};
                this._animateOnNextRender = true;
                this.clipPathEnabled = true;
                this.classed("plot", true);
                this._key2PlotDatasetKey = d3.map();
                this._datasetKeysInOrder = [];
                this._nextSeriesIndex = 0;
            }
            AbstractPlot.prototype._anchor = function (element) {
                _super.prototype._anchor.call(this, element);
                this._animateOnNextRender = true;
                this._dataChanged = true;
                this._updateScaleExtents();
            };
            AbstractPlot.prototype._setup = function () {
                var _this = this;
                _super.prototype._setup.call(this);
                this._renderArea = this._content.append("g").classed("render-area", true);
                // HACKHACK on 591
                this._getDrawersInOrder().forEach(function (d) { return d.setup(_this._renderArea.append("g")); });
            };
            AbstractPlot.prototype.remove = function () {
                var _this = this;
                _super.prototype.remove.call(this);
                this._datasetKeysInOrder.forEach(function (k) { return _this.removeDataset(k); });
                // deregister from all scales
                var properties = Object.keys(this._projections);
                properties.forEach(function (property) {
                    var projector = _this._projections[property];
                    if (projector.scale) {
                        projector.scale.broadcaster.deregisterListener(_this);
                    }
                });
            };
            AbstractPlot.prototype.addDataset = function (keyOrDataset, dataset) {
                if (typeof (keyOrDataset) !== "string" && dataset !== undefined) {
                    throw new Error("invalid input to addDataset");
                }
                if (typeof (keyOrDataset) === "string" && keyOrDataset[0] === "_") {
                    Plottable._Util.Methods.warn("Warning: Using _named series keys may produce collisions with unlabeled data sources");
                }
                var key = typeof (keyOrDataset) === "string" ? keyOrDataset : "_" + this._nextSeriesIndex++;
                var data = typeof (keyOrDataset) !== "string" ? keyOrDataset : dataset;
                dataset = (data instanceof Plottable.Dataset) ? data : new Plottable.Dataset(data);
                this._addDataset(key, dataset);
                return this;
            };
            AbstractPlot.prototype._addDataset = function (key, dataset) {
                var _this = this;
                if (this._key2PlotDatasetKey.has(key)) {
                    this.removeDataset(key);
                }
                ;
                var drawer = this._getDrawer(key);
                var metadata = this._getPlotMetadataForDataset(key);
                var pdk = { drawer: drawer, dataset: dataset, key: key, plotMetadata: metadata };
                this._datasetKeysInOrder.push(key);
                this._key2PlotDatasetKey.set(key, pdk);
                if (this._isSetup) {
                    drawer.setup(this._renderArea.append("g"));
                }
                dataset.broadcaster.registerListener(this, function () { return _this._onDatasetUpdate(); });
                this._onDatasetUpdate();
            };
            AbstractPlot.prototype._getDrawer = function (key) {
                return new Plottable._Drawer.AbstractDrawer(key);
            };
            AbstractPlot.prototype._getAnimator = function (key) {
                if (this._animate && this._animateOnNextRender) {
                    return this._animators[key] || new Plottable.Animator.Null();
                }
                else {
                    return new Plottable.Animator.Null();
                }
            };
            AbstractPlot.prototype._onDatasetUpdate = function () {
                this._updateScaleExtents();
                this._animateOnNextRender = true;
                this._dataChanged = true;
                this._render();
            };
            /**
             * Sets an attribute of every data point.
             *
             * Here's a common use case:
             * ```typescript
             * plot.attr("r", function(d) { return d.foo; });
             * ```
             * This will set the radius of each datum `d` to be `d.foo`.
             *
             * @param {string} attrToSet The attribute to set across each data
             * point. Popular examples include "x", "y", "r". Scales that inherit from
             * Plot define their meaning.
             *
             * @param {Function|string|any} accessor Function to apply to each element
             * of the dataSource. If a Function, use `accessor(d, i)`. If a string,
             * `d[accessor]` is used. If anything else, use `accessor` as a constant
             * across all data points.
             *
             * @param {Scale.AbstractScale} scale If provided, the result of the accessor
             * is passed through the scale, such as `scale.scale(accessor(d, i))`.
             *
             * @returns {Plot} The calling Plot.
             */
            AbstractPlot.prototype.attr = function (attrToSet, accessor, scale) {
                return this.project(attrToSet, accessor, scale);
            };
            /**
             * Identical to plot.attr
             */
            AbstractPlot.prototype.project = function (attrToSet, accessor, scale) {
                var _this = this;
                attrToSet = attrToSet.toLowerCase();
                var currentProjection = this._projections[attrToSet];
                var existingScale = currentProjection && currentProjection.scale;
                if (existingScale) {
                    this._datasetKeysInOrder.forEach(function (key) {
                        existingScale._removeExtent(_this._plottableID.toString() + "_" + key, attrToSet);
                        existingScale.broadcaster.deregisterListener(_this);
                    });
                }
                if (scale) {
                    scale.broadcaster.registerListener(this, function () { return _this._render(); });
                }
                accessor = Plottable._Util.Methods.accessorize(accessor);
                this._projections[attrToSet] = { accessor: accessor, scale: scale, attribute: attrToSet };
                this._updateScaleExtent(attrToSet);
                this._render(); // queue a re-render upon changing projector
                return this;
            };
            AbstractPlot.prototype._generateAttrToProjector = function () {
                var _this = this;
                var h = {};
                d3.keys(this._projections).forEach(function (a) {
                    var projection = _this._projections[a];
                    var accessor = projection.accessor;
                    var scale = projection.scale;
                    var fn = scale ? function (d, i, u, m) { return scale.scale(accessor(d, i, u, m)); } : accessor;
                    h[a] = fn;
                });
                return h;
            };
            AbstractPlot.prototype._doRender = function () {
                if (this._isAnchored) {
                    this._paint();
                    this._dataChanged = false;
                    this._animateOnNextRender = false;
                }
            };
            /**
             * Enables or disables animation.
             *
             * @param {boolean} enabled Whether or not to animate.
             */
            AbstractPlot.prototype.animate = function (enabled) {
                this._animate = enabled;
                return this;
            };
            AbstractPlot.prototype.detach = function () {
                _super.prototype.detach.call(this);
                // make the domain resize
                this._updateScaleExtents();
                return this;
            };
            /**
             * This function makes sure that all of the scales in this._projections
             * have an extent that includes all the data that is projected onto them.
             */
            AbstractPlot.prototype._updateScaleExtents = function () {
                var _this = this;
                d3.keys(this._projections).forEach(function (attr) { return _this._updateScaleExtent(attr); });
            };
            AbstractPlot.prototype._updateScaleExtent = function (attr) {
                var _this = this;
                var projector = this._projections[attr];
                if (projector.scale) {
                    this._key2PlotDatasetKey.forEach(function (key, pdk) {
                        var extent = pdk.dataset._getExtent(projector.accessor, projector.scale._typeCoercer, pdk.plotMetadata);
                        var scaleKey = _this._plottableID.toString() + "_" + key;
                        if (extent.length === 0 || !_this._isAnchored) {
                            projector.scale._removeExtent(scaleKey, attr);
                        }
                        else {
                            projector.scale._updateExtent(scaleKey, attr, extent);
                        }
                    });
                }
            };
            AbstractPlot.prototype.animator = function (animatorKey, animator) {
                if (animator === undefined) {
                    return this._animators[animatorKey];
                }
                else {
                    this._animators[animatorKey] = animator;
                    return this;
                }
            };
            AbstractPlot.prototype.datasetOrder = function (order) {
                if (order === undefined) {
                    return this._datasetKeysInOrder;
                }
                function isPermutation(l1, l2) {
                    var intersection = Plottable._Util.Methods.intersection(d3.set(l1), d3.set(l2));
                    var size = intersection.size(); // HACKHACK pending on borisyankov/definitelytyped/ pr #2653
                    return size === l1.length && size === l2.length;
                }
                if (isPermutation(order, this._datasetKeysInOrder)) {
                    this._datasetKeysInOrder = order;
                    this._onDatasetUpdate();
                }
                else {
                    Plottable._Util.Methods.warn("Attempted to change datasetOrder, but new order is not permutation of old. Ignoring.");
                }
                return this;
            };
            AbstractPlot.prototype.removeDataset = function (datasetOrKeyOrArray) {
                var key;
                if (typeof (datasetOrKeyOrArray) === "string") {
                    key = datasetOrKeyOrArray;
                }
                else if (datasetOrKeyOrArray instanceof Plottable.Dataset || datasetOrKeyOrArray instanceof Array) {
                    var array = (datasetOrKeyOrArray instanceof Plottable.Dataset) ? this.datasets() : this.datasets().map(function (d) { return d.data(); });
                    var idx = array.indexOf(datasetOrKeyOrArray);
                    if (idx !== -1) {
                        key = this._datasetKeysInOrder[idx];
                    }
                }
                return this._removeDataset(key);
            };
            AbstractPlot.prototype._removeDataset = function (key) {
                if (key != null && this._key2PlotDatasetKey.has(key)) {
                    var pdk = this._key2PlotDatasetKey.get(key);
                    pdk.drawer.remove();
                    var projectors = d3.values(this._projections);
                    var scaleKey = this._plottableID.toString() + "_" + key;
                    projectors.forEach(function (p) {
                        if (p.scale != null) {
                            p.scale._removeExtent(scaleKey, p.attribute);
                        }
                    });
                    pdk.dataset.broadcaster.deregisterListener(this);
                    this._datasetKeysInOrder.splice(this._datasetKeysInOrder.indexOf(key), 1);
                    this._key2PlotDatasetKey.remove(key);
                    this._onDatasetUpdate();
                }
                return this;
            };
            AbstractPlot.prototype.datasets = function () {
                var _this = this;
                return this._datasetKeysInOrder.map(function (k) { return _this._key2PlotDatasetKey.get(k).dataset; });
            };
            AbstractPlot.prototype._getDrawersInOrder = function () {
                var _this = this;
                return this._datasetKeysInOrder.map(function (k) { return _this._key2PlotDatasetKey.get(k).drawer; });
            };
            AbstractPlot.prototype._generateDrawSteps = function () {
                return [{ attrToProjector: this._generateAttrToProjector(), animator: new Plottable.Animator.Null() }];
            };
            AbstractPlot.prototype._additionalPaint = function (time) {
                // no-op
            };
            AbstractPlot.prototype._getDataToDraw = function () {
                var _this = this;
                var datasets = d3.map();
                this._datasetKeysInOrder.forEach(function (key) {
                    datasets.set(key, _this._key2PlotDatasetKey.get(key).dataset.data());
                });
                return datasets;
            };
            /**
             * Gets the new plot metadata for new dataset with provided key
             *
             * @param {string} key The key of new dataset
             */
            AbstractPlot.prototype._getPlotMetadataForDataset = function (key) {
                return {
                    datasetKey: key
                };
            };
            AbstractPlot.prototype._paint = function () {
                var _this = this;
                var drawSteps = this._generateDrawSteps();
                var dataToDraw = this._getDataToDraw();
                var drawers = this._getDrawersInOrder();
                // TODO: Use metadata instead of dataToDraw #1297.
                var times = this._datasetKeysInOrder.map(function (k, i) { return drawers[i].draw(dataToDraw.get(k), drawSteps, _this._key2PlotDatasetKey.get(k).dataset.metadata(), _this._key2PlotDatasetKey.get(k).plotMetadata); });
                var maxTime = Plottable._Util.Methods.max(times, 0);
                this._additionalPaint(maxTime);
            };
            return AbstractPlot;
        })(Plottable.Component.AbstractComponent);
        Plot.AbstractPlot = AbstractPlot;
    })(Plottable.Plot || (Plottable.Plot = {}));
    var Plot = Plottable.Plot;
})(Plottable || (Plottable = {}));

///<reference path="../../reference.ts" />
var __extends = this.__extends || function (d, b) {
    for (var p in b) if (b.hasOwnProperty(p)) d[p] = b[p];
    function __() { this.constructor = d; }
    __.prototype = b.prototype;
    d.prototype = new __();
};
var Plottable;
(function (Plottable) {
    (function (Plot) {
        /*
         * A PiePlot is a plot meant to show how much out of a total an attribute's value is.
         * One usecase is to show how much funding departments are given out of a total budget.
         *
         * Primary projection attributes:
         *   "fill" - Accessor determining the color of each sector
         *   "inner-radius" - Accessor determining the distance from the center to the inner edge of the sector
         *   "outer-radius" - Accessor determining the distance from the center to the outer edge of the sector
         *   "value" - Accessor to extract the value determining the proportion of each slice to the total
         */
        var Pie = (function (_super) {
            __extends(Pie, _super);
            /**
             * Constructs a PiePlot.
             *
             * @constructor
             */
            function Pie() {
                _super.call(this);
                this._colorScale = new Plottable.Scale.Color();
                this.classed("pie-plot", true);
            }
            Pie.prototype._computeLayout = function (xOffset, yOffset, availableWidth, availableHeight) {
                _super.prototype._computeLayout.call(this, xOffset, yOffset, availableWidth, availableHeight);
                this._renderArea.attr("transform", "translate(" + this.width() / 2 + "," + this.height() / 2 + ")");
            };
            Pie.prototype.addDataset = function (keyOrDataset, dataset) {
                if (this._datasetKeysInOrder.length === 1) {
                    Plottable._Util.Methods.warn("Only one dataset is supported in Pie plots");
                    return this;
                }
                _super.prototype.addDataset.call(this, keyOrDataset, dataset);
                return this;
            };
            Pie.prototype._generateAttrToProjector = function () {
                var _this = this;
                var attrToProjector = _super.prototype._generateAttrToProjector.call(this);
                attrToProjector["inner-radius"] = attrToProjector["inner-radius"] || d3.functor(0);
                attrToProjector["outer-radius"] = attrToProjector["outer-radius"] || d3.functor(Math.min(this.width(), this.height()) / 2);
                var defaultFillFunction = function (d, i) { return _this._colorScale.scale(String(i)); };
                attrToProjector["fill"] = attrToProjector["fill"] || defaultFillFunction;
                return attrToProjector;
            };
            Pie.prototype._getDrawer = function (key) {
                return new Plottable._Drawer.Arc(key).setClass("arc");
            };
            return Pie;
        })(Plot.AbstractPlot);
        Plot.Pie = Pie;
    })(Plottable.Plot || (Plottable.Plot = {}));
    var Plot = Plottable.Plot;
})(Plottable || (Plottable = {}));

///<reference path="../../reference.ts" />
var __extends = this.__extends || function (d, b) {
    for (var p in b) if (b.hasOwnProperty(p)) d[p] = b[p];
    function __() { this.constructor = d; }
    __.prototype = b.prototype;
    d.prototype = new __();
};
var Plottable;
(function (Plottable) {
    (function (Plot) {
        var AbstractXYPlot = (function (_super) {
            __extends(AbstractXYPlot, _super);
            /**
             * Constructs an XYPlot.
             *
             * An XYPlot is a plot from drawing 2-dimensional data. Common examples
             * include Scale.Line and Scale.Bar.
             *
             * @constructor
             * @param {any[]|Dataset} [dataset] The data or Dataset to be associated with this Renderer.
             * @param {Scale} xScale The x scale to use.
             * @param {Scale} yScale The y scale to use.
             */
            function AbstractXYPlot(xScale, yScale) {
                var _this = this;
                _super.call(this);
                this._autoAdjustXScaleDomain = false;
                this._autoAdjustYScaleDomain = false;
                if (xScale == null || yScale == null) {
                    throw new Error("XYPlots require an xScale and yScale");
                }
                this.classed("xy-plot", true);
                this._xScale = xScale;
                this._yScale = yScale;
                this._updateXDomainer();
                xScale.broadcaster.registerListener("yDomainAdjustment" + this._plottableID, function () { return _this._adjustYDomainOnChangeFromX(); });
                this._updateYDomainer();
                yScale.broadcaster.registerListener("xDomainAdjustment" + this._plottableID, function () { return _this._adjustXDomainOnChangeFromY(); });
            }
            /**
             * @param {string} attrToSet One of ["x", "y"] which determines the point's
             * x and y position in the Plot.
             */
            AbstractXYPlot.prototype.project = function (attrToSet, accessor, scale) {
                var _this = this;
                // We only want padding and nice-ing on scales that will correspond to axes / pixel layout.
                // So when we get an "x" or "y" scale, enable autoNiceing and autoPadding.
                if (attrToSet === "x" && scale) {
                    if (this._xScale) {
                        this._xScale.broadcaster.deregisterListener("yDomainAdjustment" + this._plottableID);
                    }
                    this._xScale = scale;
                    this._updateXDomainer();
                    scale.broadcaster.registerListener("yDomainAdjustment" + this._plottableID, function () { return _this._adjustYDomainOnChangeFromX(); });
                }
                if (attrToSet === "y" && scale) {
                    if (this._yScale) {
                        this._yScale.broadcaster.deregisterListener("xDomainAdjustment" + this._plottableID);
                    }
                    this._yScale = scale;
                    this._updateYDomainer();
                    scale.broadcaster.registerListener("xDomainAdjustment" + this._plottableID, function () { return _this._adjustXDomainOnChangeFromY(); });
                }
                _super.prototype.project.call(this, attrToSet, accessor, scale);
                return this;
            };
            AbstractXYPlot.prototype.remove = function () {
                _super.prototype.remove.call(this);
                if (this._xScale) {
                    this._xScale.broadcaster.deregisterListener("yDomainAdjustment" + this._plottableID);
                }
                if (this._yScale) {
                    this._yScale.broadcaster.deregisterListener("xDomainAdjustment" + this._plottableID);
                }
                return this;
            };
            /**
             * Sets the automatic domain adjustment over visible points for y scale.
             *
             * If autoAdjustment is true adjustment is immediately performend.
             *
             * @param {boolean} autoAdjustment The new value for the automatic adjustment domain for y scale.
             * @returns {AbstractXYPlot} The calling AbstractXYPlot.
             */
            AbstractXYPlot.prototype.automaticallyAdjustYScaleOverVisiblePoints = function (autoAdjustment) {
                this._autoAdjustYScaleDomain = autoAdjustment;
                this._adjustYDomainOnChangeFromX();
                return this;
            };
            /**
             * Sets the automatic domain adjustment over visible points for x scale.
             *
             * If autoAdjustment is true adjustment is immediately performend.
             *
             * @param {boolean} autoAdjustment The new value for the automatic adjustment domain for x scale.
             * @returns {AbstractXYPlot} The calling AbstractXYPlot.
             */
            AbstractXYPlot.prototype.automaticallyAdjustXScaleOverVisiblePoints = function (autoAdjustment) {
                this._autoAdjustXScaleDomain = autoAdjustment;
                this._adjustXDomainOnChangeFromY();
                return this;
            };
            AbstractXYPlot.prototype._generateAttrToProjector = function () {
                var attrToProjector = _super.prototype._generateAttrToProjector.call(this);
                var positionXFn = attrToProjector["x"];
                var positionYFn = attrToProjector["y"];
                attrToProjector["defined"] = function (d, i, u, m) {
                    var positionX = positionXFn(d, i, u, m);
                    var positionY = positionYFn(d, i, u, m);
                    return positionX != null && positionX === positionX && positionY != null && positionY === positionY;
                };
                return attrToProjector;
            };
            AbstractXYPlot.prototype._computeLayout = function (xOffset, yOffset, availableWidth, availableHeight) {
                _super.prototype._computeLayout.call(this, xOffset, yOffset, availableWidth, availableHeight);
                this._xScale.range([0, this.width()]);
                if (this._yScale instanceof Plottable.Scale.Ordinal) {
                    this._yScale.range([0, this.height()]);
                }
                else {
                    this._yScale.range([this.height(), 0]);
                }
            };
            AbstractXYPlot.prototype._updateXDomainer = function () {
                if (this._xScale instanceof Plottable.Scale.AbstractQuantitative) {
                    var scale = this._xScale;
                    if (!scale._userSetDomainer) {
                        scale.domainer().pad().nice();
                    }
                }
            };
            AbstractXYPlot.prototype._updateYDomainer = function () {
                if (this._yScale instanceof Plottable.Scale.AbstractQuantitative) {
                    var scale = this._yScale;
                    if (!scale._userSetDomainer) {
                        scale.domainer().pad().nice();
                    }
                }
            };
            /**
             * Adjusts both domains' extents to show all datasets.
             *
             * This call does not override auto domain adjustment behavior over visible points.
             */
            AbstractXYPlot.prototype.showAllData = function () {
                this._xScale.autoDomain();
                if (!this._autoAdjustYScaleDomain) {
                    this._yScale.autoDomain();
                }
            };
            AbstractXYPlot.prototype._adjustYDomainOnChangeFromX = function () {
                if (!this._projectorsReady()) {
                    return;
                }
                if (this._autoAdjustYScaleDomain) {
                    this._adjustDomainToVisiblePoints(this._xScale, this._yScale, true);
                }
            };
            AbstractXYPlot.prototype._adjustXDomainOnChangeFromY = function () {
                if (!this._projectorsReady()) {
                    return;
                }
                if (this._autoAdjustXScaleDomain) {
                    this._adjustDomainToVisiblePoints(this._yScale, this._xScale, false);
                }
            };
            AbstractXYPlot.prototype._adjustDomainToVisiblePoints = function (fromScale, toScale, fromX) {
                if (toScale instanceof Plottable.Scale.AbstractQuantitative) {
                    var toScaleQ = toScale;
                    var normalizedData = this._normalizeDatasets(fromX);
                    var adjustedDomain = this._adjustDomainOverVisiblePoints(normalizedData, fromScale.domain());
                    if (adjustedDomain.length === 0) {
                        return;
                    }
                    adjustedDomain = toScaleQ.domainer().computeDomain([adjustedDomain], toScaleQ);
                    toScaleQ.domain(adjustedDomain);
                }
            };
            AbstractXYPlot.prototype._normalizeDatasets = function (fromX) {
                var _this = this;
                var aAccessor = this._projections[fromX ? "x" : "y"].accessor;
                var bAccessor = this._projections[fromX ? "y" : "x"].accessor;
                return Plottable._Util.Methods.flatten(this._datasetKeysInOrder.map(function (key) {
                    var dataset = _this._key2PlotDatasetKey.get(key).dataset;
                    var plotMetadata = _this._key2PlotDatasetKey.get(key).plotMetadata;
                    return dataset.data().map(function (d, i) {
                        return { a: aAccessor(d, i, dataset.metadata(), plotMetadata), b: bAccessor(d, i, dataset.metadata(), plotMetadata) };
                    });
                }));
            };
            AbstractXYPlot.prototype._adjustDomainOverVisiblePoints = function (values, fromDomain) {
                var bVals = values.filter(function (v) { return fromDomain[0] <= v.a && v.a <= fromDomain[1]; }).map(function (v) { return v.b; });
                var retVal = [];
                if (bVals.length !== 0) {
                    retVal = [Plottable._Util.Methods.min(bVals, null), Plottable._Util.Methods.max(bVals, null)];
                }
                return retVal;
            };
            AbstractXYPlot.prototype._projectorsReady = function () {
                return this._projections["x"] && this._projections["y"];
            };
            return AbstractXYPlot;
        })(Plot.AbstractPlot);
        Plot.AbstractXYPlot = AbstractXYPlot;
    })(Plottable.Plot || (Plottable.Plot = {}));
    var Plot = Plottable.Plot;
})(Plottable || (Plottable = {}));

///<reference path="../../reference.ts" />
var __extends = this.__extends || function (d, b) {
    for (var p in b) if (b.hasOwnProperty(p)) d[p] = b[p];
    function __() { this.constructor = d; }
    __.prototype = b.prototype;
    d.prototype = new __();
};
var Plottable;
(function (Plottable) {
    (function (Plot) {
        var Scatter = (function (_super) {
            __extends(Scatter, _super);
            /**
             * Constructs a ScatterPlot.
             *
             * @constructor
             * @param {Scale} xScale The x scale to use.
             * @param {Scale} yScale The y scale to use.
             */
            function Scatter(xScale, yScale) {
                _super.call(this, xScale, yScale);
                this._closeDetectionRadius = 5;
                this.classed("scatter-plot", true);
                this._defaultFillColor = new Plottable.Scale.Color().range()[0];
                this.animator("circles-reset", new Plottable.Animator.Null());
                this.animator("circles", new Plottable.Animator.Base().duration(250).delay(5));
            }
            /**
             * @param {string} attrToSet One of ["x", "y", "cx", "cy", "r",
             * "fill"]. "cx" and "cy" are aliases for "x" and "y". "r" is the datum's
             * radius, and "fill" is the CSS color of the datum.
             */
            Scatter.prototype.project = function (attrToSet, accessor, scale) {
                attrToSet = attrToSet === "cx" ? "x" : attrToSet;
                attrToSet = attrToSet === "cy" ? "y" : attrToSet;
                _super.prototype.project.call(this, attrToSet, accessor, scale);
                return this;
            };
            Scatter.prototype._getDrawer = function (key) {
                return new Plottable._Drawer.Element(key).svgElement("circle");
            };
            Scatter.prototype._generateAttrToProjector = function () {
                var attrToProjector = _super.prototype._generateAttrToProjector.call(this);
                attrToProjector["cx"] = attrToProjector["x"];
                delete attrToProjector["x"];
                attrToProjector["cy"] = attrToProjector["y"];
                delete attrToProjector["y"];
                attrToProjector["r"] = attrToProjector["r"] || d3.functor(3);
                attrToProjector["opacity"] = attrToProjector["opacity"] || d3.functor(0.6);
                attrToProjector["fill"] = attrToProjector["fill"] || d3.functor(this._defaultFillColor);
                return attrToProjector;
            };
            Scatter.prototype._generateDrawSteps = function () {
                var drawSteps = [];
                if (this._dataChanged && this._animate) {
                    var resetAttrToProjector = this._generateAttrToProjector();
                    resetAttrToProjector["r"] = function () { return 0; };
                    drawSteps.push({ attrToProjector: resetAttrToProjector, animator: this._getAnimator("circles-reset") });
                }
                drawSteps.push({ attrToProjector: this._generateAttrToProjector(), animator: this._getAnimator("circles") });
                return drawSteps;
            };
            // HACKHACK User and plot metada should be applied - #1306.
            Scatter.prototype._getClosestStruckPoint = function (p, range) {
                var drawers = this._getDrawersInOrder();
                var attrToProjector = this._generateAttrToProjector();
                var getDistSq = function (d, i) {
                    var dx = attrToProjector["cx"](d, i, null, null) - p.x;
                    var dy = attrToProjector["cy"](d, i, null, null) - p.y;
                    return (dx * dx + dy * dy);
                };
                var overAPoint = false;
                var closestElement;
                var closestIndex;
                var minDistSq = range * range;
                drawers.forEach(function (drawer) {
                    drawer._getDrawSelection().each(function (d, i) {
                        var distSq = getDistSq(d, i);
                        var r = attrToProjector["r"](d, i, null, null);
                        if (distSq < r * r) {
                            if (!overAPoint || distSq < minDistSq) {
                                closestElement = this;
                                closestIndex = i;
                                minDistSq = distSq;
                            }
                            overAPoint = true;
                        }
                        else if (!overAPoint && distSq < minDistSq) {
                            closestElement = this;
                            closestIndex = i;
                            minDistSq = distSq;
                        }
                    });
                });
                if (!closestElement) {
                    return {
                        selection: null,
                        pixelPositions: null,
                        data: null
                    };
                }
                var closestSelection = d3.select(closestElement);
                var closestData = closestSelection.data();
                var closestPoint = {
                    x: attrToProjector["cx"](closestData[0], closestIndex, null, null),
                    y: attrToProjector["cy"](closestData[0], closestIndex, null, null)
                };
                return {
                    selection: closestSelection,
                    pixelPositions: [closestPoint],
                    data: closestData
                };
            };
            //===== Hover logic =====
            Scatter.prototype._hoverOverComponent = function (p) {
                // no-op
            };
            Scatter.prototype._hoverOutComponent = function (p) {
                // no-op
            };
            Scatter.prototype._doHover = function (p) {
                return this._getClosestStruckPoint(p, this._closeDetectionRadius);
            };
            return Scatter;
        })(Plot.AbstractXYPlot);
        Plot.Scatter = Scatter;
    })(Plottable.Plot || (Plottable.Plot = {}));
    var Plot = Plottable.Plot;
})(Plottable || (Plottable = {}));

///<reference path="../../reference.ts" />
var __extends = this.__extends || function (d, b) {
    for (var p in b) if (b.hasOwnProperty(p)) d[p] = b[p];
    function __() { this.constructor = d; }
    __.prototype = b.prototype;
    d.prototype = new __();
};
var Plottable;
(function (Plottable) {
    (function (Plot) {
        var Grid = (function (_super) {
            __extends(Grid, _super);
            /**
             * Constructs a GridPlot.
             *
             * A GridPlot is used to shade a grid of data. Each datum is a cell on the
             * grid, and the datum can control what color it is.
             *
             * @constructor
             * @param {Scale.Ordinal} xScale The x scale to use.
             * @param {Scale.Ordinal} yScale The y scale to use.
             * @param {Scale.Color|Scale.InterpolatedColor} colorScale The color scale
             * to use for each grid cell.
             */
            function Grid(xScale, yScale, colorScale) {
                _super.call(this, xScale, yScale);
                this.classed("grid-plot", true);
                // The x and y scales should render in bands with no padding
                this._xScale.rangeType("bands", 0, 0);
                this._yScale.rangeType("bands", 0, 0);
                this._colorScale = colorScale;
                this.animator("cells", new Plottable.Animator.Null());
            }
            Grid.prototype.addDataset = function (keyOrDataset, dataset) {
                if (this._datasetKeysInOrder.length === 1) {
                    Plottable._Util.Methods.warn("Only one dataset is supported in Grid plots");
                    return this;
                }
                _super.prototype.addDataset.call(this, keyOrDataset, dataset);
                return this;
            };
            Grid.prototype._getDrawer = function (key) {
                return new Plottable._Drawer.Element(key).svgElement("rect");
            };
            /**
             * @param {string} attrToSet One of ["x", "y", "fill"]. If "fill" is used,
             * the data should return a valid CSS color.
             */
            Grid.prototype.project = function (attrToSet, accessor, scale) {
                _super.prototype.project.call(this, attrToSet, accessor, scale);
                if (attrToSet === "fill") {
                    this._colorScale = this._projections["fill"].scale;
                }
                return this;
            };
            Grid.prototype._generateAttrToProjector = function () {
                var attrToProjector = _super.prototype._generateAttrToProjector.call(this);
                var xStep = this._xScale.rangeBand();
                var yStep = this._yScale.rangeBand();
                attrToProjector["width"] = function () { return xStep; };
                attrToProjector["height"] = function () { return yStep; };
                return attrToProjector;
            };
            Grid.prototype._generateDrawSteps = function () {
                return [{ attrToProjector: this._generateAttrToProjector(), animator: this._getAnimator("cells") }];
            };
            return Grid;
        })(Plot.AbstractXYPlot);
        Plot.Grid = Grid;
    })(Plottable.Plot || (Plottable.Plot = {}));
    var Plot = Plottable.Plot;
})(Plottable || (Plottable = {}));

///<reference path="../../reference.ts" />
var __extends = this.__extends || function (d, b) {
    for (var p in b) if (b.hasOwnProperty(p)) d[p] = b[p];
    function __() { this.constructor = d; }
    __.prototype = b.prototype;
    d.prototype = new __();
};
var Plottable;
(function (Plottable) {
    (function (Plot) {
        var AbstractBarPlot = (function (_super) {
            __extends(AbstractBarPlot, _super);
            /**
             * Constructs a BarPlot.
             *
             * @constructor
             * @param {Scale} xScale The x scale to use.
             * @param {Scale} yScale The y scale to use.
             */
            function AbstractBarPlot(xScale, yScale) {
                _super.call(this, xScale, yScale);
                this._barAlignmentFactor = 0.5;
                this._barLabelFormatter = Plottable.Formatters.identity();
                this._barLabelsEnabled = false;
                this._hoverMode = "point";
                this._hideBarsIfAnyAreTooWide = true;
                this.classed("bar-plot", true);
                this._defaultFillColor = new Plottable.Scale.Color().range()[0];
                this.animator("bars-reset", new Plottable.Animator.Null());
                this.animator("bars", new Plottable.Animator.Base());
                this.animator("baseline", new Plottable.Animator.Null());
                this.baseline(0);
            }
            AbstractBarPlot.prototype._getDrawer = function (key) {
                return new Plottable._Drawer.Rect(key, this._isVertical);
            };
            AbstractBarPlot.prototype._setup = function () {
                _super.prototype._setup.call(this);
                this._baseline = this._renderArea.append("line").classed("baseline", true);
            };
            AbstractBarPlot.prototype.baseline = function (value) {
                if (value == null) {
                    return this._baselineValue;
                }
                this._baselineValue = value;
                this._updateXDomainer();
                this._updateYDomainer();
                this._render();
                return this;
            };
            /**
             * Sets the bar alignment relative to the independent axis.
             * VerticalBarPlot supports "left", "center", "right"
             * HorizontalBarPlot supports "top", "center", "bottom"
             *
             * @param {string} alignment The desired alignment.
             * @returns {AbstractBarPlot} The calling AbstractBarPlot.
             */
            AbstractBarPlot.prototype.barAlignment = function (alignment) {
                var alignmentLC = alignment.toLowerCase();
                var align2factor = this.constructor._BarAlignmentToFactor;
                if (align2factor[alignmentLC] === undefined) {
                    throw new Error("unsupported bar alignment");
                }
                this._barAlignmentFactor = align2factor[alignmentLC];
                this._render();
                return this;
            };
            AbstractBarPlot.prototype._parseExtent = function (input) {
                if (typeof (input) === "number") {
                    return { min: input, max: input };
                }
                else if (input instanceof Object && "min" in input && "max" in input) {
                    return input;
                }
                else {
                    throw new Error("input '" + input + "' can't be parsed as an Extent");
                }
            };
            AbstractBarPlot.prototype.barLabelsEnabled = function (enabled) {
                if (enabled === undefined) {
                    return this._barLabelsEnabled;
                }
                else {
                    this._barLabelsEnabled = enabled;
                    this._render();
                    return this;
                }
            };
            AbstractBarPlot.prototype.barLabelFormatter = function (formatter) {
                if (formatter == null) {
                    return this._barLabelFormatter;
                }
                else {
                    this._barLabelFormatter = formatter;
                    this._render();
                    return this;
                }
            };
            /**
             * Gets all the bars in the bar plot
             *
             * @returns {D3.Selection} All of the bars in the bar plot.
             */
            AbstractBarPlot.prototype.getAllBars = function () {
                return this._renderArea.selectAll("rect");
            };
            AbstractBarPlot.prototype.getBars = function (xValOrExtent, yValOrExtent) {
                if (!this._isSetup) {
                    return d3.select();
                }
                var bars = [];
                var xExtent = this._parseExtent(xValOrExtent);
                var yExtent = this._parseExtent(yValOrExtent);
                // the SVGRects are positioned with sub-pixel accuracy (the default unit
                // for the x, y, height & width attributes), but user selections (e.g. via
                // mouse events) usually have pixel accuracy. A tolerance of half-a-pixel
                // seems appropriate:
                var tolerance = 0.5;
                // currently, linear scan the bars. If inversion is implemented on non-numeric scales we might be able to do better.
                this._getDrawersInOrder().forEach(function (d) {
                    d._renderArea.selectAll("rect").each(function (d) {
                        var bbox = this.getBBox();
                        if (bbox.x + bbox.width >= xExtent.min - tolerance && bbox.x <= xExtent.max + tolerance && bbox.y + bbox.height >= yExtent.min - tolerance && bbox.y <= yExtent.max + tolerance) {
                            bars.push(this);
                        }
                    });
                });
                return d3.selectAll(bars);
            };
            AbstractBarPlot.prototype._updateDomainer = function (scale) {
                if (scale instanceof Plottable.Scale.AbstractQuantitative) {
                    var qscale = scale;
                    if (!qscale._userSetDomainer) {
                        if (this._baselineValue != null) {
                            qscale.domainer().addPaddingException(this._baselineValue, "BAR_PLOT+" + this._plottableID).addIncludedValue(this._baselineValue, "BAR_PLOT+" + this._plottableID);
                        }
                        else {
                            qscale.domainer().removePaddingException("BAR_PLOT+" + this._plottableID).removeIncludedValue("BAR_PLOT+" + this._plottableID);
                        }
                        qscale.domainer().pad();
                    }
                    // prepending "BAR_PLOT" is unnecessary but reduces likely of user accidentally creating collisions
                    qscale._autoDomainIfAutomaticMode();
                }
            };
            AbstractBarPlot.prototype._updateYDomainer = function () {
                if (this._isVertical) {
                    this._updateDomainer(this._yScale);
                }
                else {
                    _super.prototype._updateYDomainer.call(this);
                }
            };
            AbstractBarPlot.prototype._updateXDomainer = function () {
                if (!this._isVertical) {
                    this._updateDomainer(this._xScale);
                }
                else {
                    _super.prototype._updateXDomainer.call(this);
                }
            };
            AbstractBarPlot.prototype._additionalPaint = function (time) {
                var _this = this;
                var primaryScale = this._isVertical ? this._yScale : this._xScale;
                var scaledBaseline = primaryScale.scale(this._baselineValue);
                var baselineAttr = {
                    "x1": this._isVertical ? 0 : scaledBaseline,
                    "y1": this._isVertical ? scaledBaseline : 0,
                    "x2": this._isVertical ? this.width() : scaledBaseline,
                    "y2": this._isVertical ? scaledBaseline : this.height()
                };
                this._getAnimator("baseline").animate(this._baseline, baselineAttr);
                var drawers = this._getDrawersInOrder();
                drawers.forEach(function (d) { return d.removeLabels(); });
                if (this._barLabelsEnabled) {
                    Plottable._Util.Methods.setTimeout(function () { return _this._drawLabels(); }, time);
                }
            };
            AbstractBarPlot.prototype._drawLabels = function () {
                var _this = this;
                var drawers = this._getDrawersInOrder();
                var attrToProjector = this._generateAttrToProjector();
                var dataToDraw = this._getDataToDraw();
                this._datasetKeysInOrder.forEach(function (k, i) { return drawers[i].drawText(dataToDraw.get(k), attrToProjector, _this._key2PlotDatasetKey.get(k).dataset.metadata(), _this._key2PlotDatasetKey.get(k).plotMetadata); });
                if (this._hideBarsIfAnyAreTooWide && drawers.some(function (d) { return d._someLabelsTooWide; })) {
                    drawers.forEach(function (d) { return d.removeLabels(); });
                }
            };
            AbstractBarPlot.prototype._generateDrawSteps = function () {
                var drawSteps = [];
                if (this._dataChanged && this._animate) {
                    var resetAttrToProjector = this._generateAttrToProjector();
                    var primaryScale = this._isVertical ? this._yScale : this._xScale;
                    var scaledBaseline = primaryScale.scale(this._baselineValue);
                    var positionAttr = this._isVertical ? "y" : "x";
                    var dimensionAttr = this._isVertical ? "height" : "width";
                    resetAttrToProjector[positionAttr] = function () { return scaledBaseline; };
                    resetAttrToProjector[dimensionAttr] = function () { return 0; };
                    drawSteps.push({ attrToProjector: resetAttrToProjector, animator: this._getAnimator("bars-reset") });
                }
                drawSteps.push({ attrToProjector: this._generateAttrToProjector(), animator: this._getAnimator("bars") });
                return drawSteps;
            };
            AbstractBarPlot.prototype._generateAttrToProjector = function () {
                var _this = this;
                // Primary scale/direction: the "length" of the bars
                // Secondary scale/direction: the "width" of the bars
                var attrToProjector = _super.prototype._generateAttrToProjector.call(this);
                var primaryScale = this._isVertical ? this._yScale : this._xScale;
                var secondaryScale = this._isVertical ? this._xScale : this._yScale;
                var primaryAttr = this._isVertical ? "y" : "x";
                var secondaryAttr = this._isVertical ? "x" : "y";
                var scaledBaseline = primaryScale.scale(this._baselineValue);
                if (!attrToProjector["width"]) {
                    attrToProjector["width"] = function () { return _this._getBarPixelWidth(); };
                }
                var positionF = attrToProjector[secondaryAttr];
                var widthF = attrToProjector["width"];
                var bandsMode = (secondaryScale instanceof Plottable.Scale.Ordinal) && secondaryScale.rangeType() === "bands";
                if (!bandsMode) {
                    attrToProjector[secondaryAttr] = function (d, i, u, m) { return positionF(d, i, u, m) - widthF(d, i, u, m) * _this._barAlignmentFactor; };
                }
                else {
                    var bandWidth = secondaryScale.rangeBand();
                    attrToProjector[secondaryAttr] = function (d, i, u, m) { return positionF(d, i, u, m) - widthF(d, i, u, m) / 2 + bandWidth / 2; };
                }
                var originalPositionFn = attrToProjector[primaryAttr];
                attrToProjector[primaryAttr] = function (d, i, u, m) {
                    var originalPos = originalPositionFn(d, i, u, m);
                    // If it is past the baseline, it should start at the baselin then width/height
                    // carries it over. If it's not past the baseline, leave it at original position and
                    // then width/height carries it to baseline
                    return (originalPos > scaledBaseline) ? scaledBaseline : originalPos;
                };
                attrToProjector["height"] = function (d, i, u, m) {
                    return Math.abs(scaledBaseline - originalPositionFn(d, i, u, m));
                };
                var primaryAccessor = this._projections[primaryAttr].accessor;
                if (this.barLabelsEnabled && this.barLabelFormatter) {
                    attrToProjector["label"] = function (d, i, u, m) {
                        return _this._barLabelFormatter(primaryAccessor(d, i, u, m));
                    };
                    attrToProjector["positive"] = function (d, i, u, m) { return originalPositionFn(d, i, u, m) <= scaledBaseline; };
                }
                attrToProjector["fill"] = attrToProjector["fill"] || d3.functor(this._defaultFillColor);
                return attrToProjector;
            };
            /**
             * Computes the barPixelWidth of all the bars in the plot.
             *
             * If the position scale of the plot is an OrdinalScale and in bands mode, then the rangeBands function will be used.
             * If the position scale of the plot is an OrdinalScale and in points mode, then
             *   from https://github.com/mbostock/d3/wiki/Ordinal-Scales#ordinal_rangePoints, the max barPixelWidth is step * padding
             * If the position scale of the plot is a QuantitativeScale, then _getMinimumDataWidth is scaled to compute the barPixelWidth
             */
            AbstractBarPlot.prototype._getBarPixelWidth = function () {
                var _this = this;
                var barPixelWidth;
                var barScale = this._isVertical ? this._xScale : this._yScale;
                if (barScale instanceof Plottable.Scale.Ordinal) {
                    var ordScale = barScale;
                    if (ordScale.rangeType() === "bands") {
                        barPixelWidth = ordScale.rangeBand();
                    }
                    else {
                        // padding is defined as 2 * the ordinal scale's _outerPadding variable
                        // HACKHACK need to use _outerPadding for formula as above
                        var padding = ordScale._outerPadding * 2;
                        // step is defined as the range_interval / (padding + number of bars)
                        var secondaryDimension = this._isVertical ? this.width() : this.height();
                        var step = secondaryDimension / (padding + ordScale.domain().length - 1);
                        barPixelWidth = step * padding * 0.5;
                    }
                }
                else {
                    var barAccessor = this._isVertical ? this._projections["x"].accessor : this._projections["y"].accessor;
                    var barAccessorData = d3.set(Plottable._Util.Methods.flatten(this._datasetKeysInOrder.map(function (k) {
                        var dataset = _this._key2PlotDatasetKey.get(k).dataset;
                        var plotMetadata = _this._key2PlotDatasetKey.get(k).plotMetadata;
                        return dataset.data().map(function (d, i) { return barAccessor(d, i, dataset.metadata(), plotMetadata); });
                    }))).values();
                    if (barAccessorData.some(function (datum) { return datum === "undefined"; })) {
                        return -1;
                    }
                    var numberBarAccessorData = d3.set(Plottable._Util.Methods.flatten(this._datasetKeysInOrder.map(function (k) {
                        var dataset = _this._key2PlotDatasetKey.get(k).dataset;
                        var plotMetadata = _this._key2PlotDatasetKey.get(k).plotMetadata;
                        return dataset.data().map(function (d, i) { return barAccessor(d, i, dataset.metadata(), plotMetadata).valueOf(); });
                    }))).values().map(function (value) { return +value; });
                    numberBarAccessorData.sort(function (a, b) { return a - b; });
                    var barAccessorDataPairs = d3.pairs(numberBarAccessorData);
                    var barWidthDimension = this._isVertical ? this.width() : this.height();
                    barPixelWidth = Plottable._Util.Methods.min(barAccessorDataPairs, function (pair, i) {
                        return Math.abs(barScale.scale(pair[1]) - barScale.scale(pair[0]));
                    }, barWidthDimension * 0.4) * 0.95;
                }
                return barPixelWidth;
            };
            AbstractBarPlot.prototype.hoverMode = function (mode) {
                if (mode == null) {
                    return this._hoverMode;
                }
                var modeLC = mode.toLowerCase();
                if (modeLC !== "point" && modeLC !== "line") {
                    throw new Error(mode + " is not a valid hover mode");
                }
                this._hoverMode = modeLC;
                return this;
            };
            AbstractBarPlot.prototype._clearHoverSelection = function () {
                this._getDrawersInOrder().forEach(function (d, i) {
                    d._renderArea.selectAll("rect").classed("not-hovered hovered", false);
                });
            };
            //===== Hover logic =====
            AbstractBarPlot.prototype._hoverOverComponent = function (p) {
                // no-op
            };
            AbstractBarPlot.prototype._hoverOutComponent = function (p) {
                this._clearHoverSelection();
            };
            // HACKHACK User and plot metadata should be applied here - #1306.
            AbstractBarPlot.prototype._doHover = function (p) {
                var _this = this;
                var xPositionOrExtent = p.x;
                var yPositionOrExtent = p.y;
                if (this._hoverMode === "line") {
                    var maxExtent = { min: -Infinity, max: Infinity };
                    if (this._isVertical) {
                        yPositionOrExtent = maxExtent;
                    }
                    else {
                        xPositionOrExtent = maxExtent;
                    }
                }
                var bars = this.getBars(xPositionOrExtent, yPositionOrExtent);
                if (!bars.empty()) {
                    this._getDrawersInOrder().forEach(function (d, i) {
                        d._renderArea.selectAll("rect").classed({ "hovered": false, "not-hovered": true });
                    });
                    bars.classed({ "hovered": true, "not-hovered": false });
                }
                else {
                    this._clearHoverSelection();
                    return {
                        data: null,
                        pixelPositions: null,
                        selection: null
                    };
                }
                var points = [];
                var projectors = this._generateAttrToProjector();
                bars.each(function (d, i) {
                    if (_this._isVertical) {
                        points.push({
                            x: projectors["x"](d, i, null, null) + projectors["width"](d, i, null, null) / 2,
                            y: projectors["y"](d, i, null, null) + (projectors["positive"](d, i, null, null) ? 0 : projectors["height"](d, i, null, null))
                        });
                    }
                    else {
                        points.push({
                            x: projectors["x"](d, i, null, null) + (projectors["positive"](d, i, null, null) ? 0 : projectors["width"](d, i, null, null)),
                            y: projectors["y"](d, i, null, null) + projectors["height"](d, i, null, null) / 2
                        });
                    }
                });
                return {
                    data: bars.data(),
                    pixelPositions: points,
                    selection: bars
                };
            };
            AbstractBarPlot._BarAlignmentToFactor = {};
            AbstractBarPlot._DEFAULT_WIDTH = 10;
            return AbstractBarPlot;
        })(Plot.AbstractXYPlot);
        Plot.AbstractBarPlot = AbstractBarPlot;
    })(Plottable.Plot || (Plottable.Plot = {}));
    var Plot = Plottable.Plot;
})(Plottable || (Plottable = {}));

///<reference path="../../reference.ts" />
var __extends = this.__extends || function (d, b) {
    for (var p in b) if (b.hasOwnProperty(p)) d[p] = b[p];
    function __() { this.constructor = d; }
    __.prototype = b.prototype;
    d.prototype = new __();
};
var Plottable;
(function (Plottable) {
    (function (Plot) {
        /**
         * A VerticalBarPlot draws bars vertically.
         * Key projected attributes:
         *  - "width" - the horizontal width of a bar.
         *      - if an ordinal scale is attached, this defaults to ordinalScale.rangeBand()
         *      - if a quantitative scale is attached, this defaults to 10
         *  - "x" - the horizontal position of a bar
         *  - "y" - the vertical height of a bar
         */
        var VerticalBar = (function (_super) {
            __extends(VerticalBar, _super);
            /**
             * Constructs a VerticalBarPlot.
             *
             * @constructor
             * @param {Scale} xScale The x scale to use.
             * @param {QuantitativeScale} yScale The y scale to use.
             */
            function VerticalBar(xScale, yScale) {
                this._isVertical = true; // Has to be set before super()
                _super.call(this, xScale, yScale);
            }
            VerticalBar.prototype._updateYDomainer = function () {
                this._updateDomainer(this._yScale);
            };
            VerticalBar._BarAlignmentToFactor = { "left": 0, "center": 0.5, "right": 1 };
            return VerticalBar;
        })(Plot.AbstractBarPlot);
        Plot.VerticalBar = VerticalBar;
    })(Plottable.Plot || (Plottable.Plot = {}));
    var Plot = Plottable.Plot;
})(Plottable || (Plottable = {}));

///<reference path="../../reference.ts" />
var __extends = this.__extends || function (d, b) {
    for (var p in b) if (b.hasOwnProperty(p)) d[p] = b[p];
    function __() { this.constructor = d; }
    __.prototype = b.prototype;
    d.prototype = new __();
};
var Plottable;
(function (Plottable) {
    (function (Plot) {
        /**
         * A HorizontalBarPlot draws bars horizontally.
         * Key projected attributes:
         *  - "width" - the vertical height of a bar (since the bar is rotated horizontally)
         *      - if an ordinal scale is attached, this defaults to ordinalScale.rangeBand()
         *      - if a quantitative scale is attached, this defaults to 10
         *  - "x" - the horizontal length of a bar
         *  - "y" - the vertical position of a bar
         */
        var HorizontalBar = (function (_super) {
            __extends(HorizontalBar, _super);
            /**
             * Constructs a HorizontalBarPlot.
             *
             * @constructor
             * @param {QuantitativeScale} xScale The x scale to use.
             * @param {Scale} yScale The y scale to use.
             */
            function HorizontalBar(xScale, yScale) {
                _super.call(this, xScale, yScale);
            }
            HorizontalBar.prototype._updateXDomainer = function () {
                this._updateDomainer(this._xScale);
            };
            HorizontalBar.prototype._generateAttrToProjector = function () {
                var attrToProjector = _super.prototype._generateAttrToProjector.call(this);
                // by convention, for API users the 2ndary dimension of a bar is always called its "width", so
                // the "width" of a horziontal bar plot is actually its "height" from the perspective of a svg rect
                var widthF = attrToProjector["width"];
                attrToProjector["width"] = attrToProjector["height"];
                attrToProjector["height"] = widthF;
                return attrToProjector;
            };
            HorizontalBar._BarAlignmentToFactor = { "top": 0, "center": 0.5, "bottom": 1 };
            return HorizontalBar;
        })(Plot.AbstractBarPlot);
        Plot.HorizontalBar = HorizontalBar;
    })(Plottable.Plot || (Plottable.Plot = {}));
    var Plot = Plottable.Plot;
})(Plottable || (Plottable = {}));

///<reference path="../../reference.ts" />
var __extends = this.__extends || function (d, b) {
    for (var p in b) if (b.hasOwnProperty(p)) d[p] = b[p];
    function __() { this.constructor = d; }
    __.prototype = b.prototype;
    d.prototype = new __();
};
var Plottable;
(function (Plottable) {
    (function (Plot) {
        var Line = (function (_super) {
            __extends(Line, _super);
            /**
             * Constructs a LinePlot.
             *
             * @constructor
             * @param {QuantitativeScale} xScale The x scale to use.
             * @param {QuantitativeScale} yScale The y scale to use.
             */
            function Line(xScale, yScale) {
                _super.call(this, xScale, yScale);
                this._hoverDetectionRadius = 15;
                this.classed("line-plot", true);
                this.animator("reset", new Plottable.Animator.Null());
                this.animator("main", new Plottable.Animator.Base().duration(600).easing("exp-in-out"));
                this._defaultStrokeColor = new Plottable.Scale.Color().range()[0];
            }
            Line.prototype._setup = function () {
                _super.prototype._setup.call(this);
                this._hoverTarget = this._foregroundContainer.append("circle").classed("hover-target", true).attr("radius", this._hoverDetectionRadius).style("visibility", "hidden");
            };
            Line.prototype._rejectNullsAndNaNs = function (d, i, userMetdata, plotMetadata, accessor) {
                var value = accessor(d, i, userMetdata, plotMetadata);
                return value != null && value === value;
            };
            Line.prototype._getDrawer = function (key) {
                return new Plottable._Drawer.Line(key);
            };
            Line.prototype._getResetYFunction = function () {
                // gets the y-value generator for the animation start point
                var yDomain = this._yScale.domain();
                var domainMax = Math.max(yDomain[0], yDomain[1]);
                var domainMin = Math.min(yDomain[0], yDomain[1]);
                // start from zero, or the closest domain value to zero
                // avoids lines zooming on from offscreen.
                var startValue = (domainMax < 0 && domainMax) || (domainMin > 0 && domainMin) || 0;
                var scaledStartValue = this._yScale.scale(startValue);
                return function (d, i, u, m) { return scaledStartValue; };
            };
            Line.prototype._generateDrawSteps = function () {
                var drawSteps = [];
                if (this._dataChanged && this._animate) {
                    var attrToProjector = this._generateAttrToProjector();
                    attrToProjector["y"] = this._getResetYFunction();
                    drawSteps.push({ attrToProjector: attrToProjector, animator: this._getAnimator("reset") });
                }
                drawSteps.push({ attrToProjector: this._generateAttrToProjector(), animator: this._getAnimator("main") });
                return drawSteps;
            };
            Line.prototype._generateAttrToProjector = function () {
                var _this = this;
                var attrToProjector = _super.prototype._generateAttrToProjector.call(this);
                var wholeDatumAttributes = this._wholeDatumAttributes();
                var isSingleDatumAttr = function (attr) { return wholeDatumAttributes.indexOf(attr) === -1; };
                var singleDatumAttributes = d3.keys(attrToProjector).filter(isSingleDatumAttr);
                singleDatumAttributes.forEach(function (attribute) {
                    var projector = attrToProjector[attribute];
                    attrToProjector[attribute] = function (data, i, u, m) { return data.length > 0 ? projector(data[0], i, u, m) : null; };
                });
                var xFunction = attrToProjector["x"];
                var yFunction = attrToProjector["y"];
                attrToProjector["defined"] = function (d, i, u, m) { return _this._rejectNullsAndNaNs(d, i, u, m, xFunction) && _this._rejectNullsAndNaNs(d, i, u, m, yFunction); };
                attrToProjector["stroke"] = attrToProjector["stroke"] || d3.functor(this._defaultStrokeColor);
                attrToProjector["stroke-width"] = attrToProjector["stroke-width"] || d3.functor("2px");
                return attrToProjector;
            };
            Line.prototype._wholeDatumAttributes = function () {
                return ["x", "y"];
            };
            // HACKHACK User and plot metadata should be applied here - #1306.
            Line.prototype._getClosestWithinRange = function (p, range) {
                var attrToProjector = this._generateAttrToProjector();
                var xProjector = attrToProjector["x"];
                var yProjector = attrToProjector["y"];
                var getDistSq = function (d, i) {
                    var dx = +xProjector(d, i, null, null) - p.x;
                    var dy = +yProjector(d, i, null, null) - p.y;
                    return (dx * dx + dy * dy);
                };
                var closestOverall;
                var closestPoint;
                var closestDistSq = range * range;
                this.datasets().forEach(function (dataset) {
                    dataset.data().forEach(function (d, i) {
                        var distSq = getDistSq(d, i);
                        if (distSq < closestDistSq) {
                            closestOverall = d;
                            closestPoint = {
                                x: xProjector(d, i, null, null),
                                y: yProjector(d, i, null, null)
                            };
                            closestDistSq = distSq;
                        }
                    });
                });
                return {
                    closestValue: closestOverall,
                    closestPoint: closestPoint
                };
            };
            //===== Hover logic =====
            Line.prototype._hoverOverComponent = function (p) {
                // no-op
            };
            Line.prototype._hoverOutComponent = function (p) {
                // no-op
            };
            Line.prototype._doHover = function (p) {
                var closestInfo = this._getClosestWithinRange(p, this._hoverDetectionRadius);
                var closestValue = closestInfo.closestValue;
                if (closestValue === undefined) {
                    return {
                        data: null,
                        pixelPositions: null,
                        selection: null
                    };
                }
                var closestPoint = closestInfo.closestPoint;
                this._hoverTarget.attr({
                    "cx": closestInfo.closestPoint.x,
                    "cy": closestInfo.closestPoint.y
                });
                return {
                    data: [closestValue],
                    pixelPositions: [closestPoint],
                    selection: this._hoverTarget
                };
            };
            return Line;
        })(Plot.AbstractXYPlot);
        Plot.Line = Line;
    })(Plottable.Plot || (Plottable.Plot = {}));
    var Plot = Plottable.Plot;
})(Plottable || (Plottable = {}));

///<reference path="../../reference.ts" />
var __extends = this.__extends || function (d, b) {
    for (var p in b) if (b.hasOwnProperty(p)) d[p] = b[p];
    function __() { this.constructor = d; }
    __.prototype = b.prototype;
    d.prototype = new __();
};
var Plottable;
(function (Plottable) {
    (function (Plot) {
        /**
         * An AreaPlot draws a filled region (area) between the plot's projected "y" and projected "y0" values.
         */
        var Area = (function (_super) {
            __extends(Area, _super);
            /**
             * Constructs an AreaPlot.
             *
             * @constructor
             * @param {QuantitativeScale} xScale The x scale to use.
             * @param {QuantitativeScale} yScale The y scale to use.
             */
            function Area(xScale, yScale) {
                _super.call(this, xScale, yScale);
                this.classed("area-plot", true);
                this.project("y0", 0, yScale); // default
                this.animator("reset", new Plottable.Animator.Null());
                this.animator("main", new Plottable.Animator.Base().duration(600).easing("exp-in-out"));
                this._defaultFillColor = new Plottable.Scale.Color().range()[0];
            }
            Area.prototype._onDatasetUpdate = function () {
                _super.prototype._onDatasetUpdate.call(this);
                if (this._yScale != null) {
                    this._updateYDomainer();
                }
            };
            Area.prototype._getDrawer = function (key) {
                return new Plottable._Drawer.Area(key);
            };
            Area.prototype._updateYDomainer = function () {
                var _this = this;
                _super.prototype._updateYDomainer.call(this);
                var constantBaseline;
                var y0Projector = this._projections["y0"];
                var y0Accessor = y0Projector && y0Projector.accessor;
                if (y0Accessor != null) {
                    var extents = this.datasets().map(function (d) { return d._getExtent(y0Accessor, _this._yScale._typeCoercer); });
                    var extent = Plottable._Util.Methods.flatten(extents);
                    var uniqExtentVals = Plottable._Util.Methods.uniq(extent);
                    if (uniqExtentVals.length === 1) {
                        constantBaseline = uniqExtentVals[0];
                    }
                }
                if (!this._yScale._userSetDomainer) {
                    if (constantBaseline != null) {
                        this._yScale.domainer().addPaddingException(constantBaseline, "AREA_PLOT+" + this._plottableID);
                    }
                    else {
                        this._yScale.domainer().removePaddingException("AREA_PLOT+" + this._plottableID);
                    }
                    // prepending "AREA_PLOT" is unnecessary but reduces likely of user accidentally creating collisions
                    this._yScale._autoDomainIfAutomaticMode();
                }
            };
            Area.prototype.project = function (attrToSet, accessor, scale) {
                _super.prototype.project.call(this, attrToSet, accessor, scale);
                if (attrToSet === "y0") {
                    this._updateYDomainer();
                }
                return this;
            };
            Area.prototype._getResetYFunction = function () {
                return this._generateAttrToProjector()["y0"];
            };
            Area.prototype._wholeDatumAttributes = function () {
                var wholeDatumAttributes = _super.prototype._wholeDatumAttributes.call(this);
                wholeDatumAttributes.push("y0");
                return wholeDatumAttributes;
            };
            Area.prototype._generateAttrToProjector = function () {
                var attrToProjector = _super.prototype._generateAttrToProjector.call(this);
                attrToProjector["fill-opacity"] = attrToProjector["fill-opacity"] || d3.functor(0.25);
                attrToProjector["fill"] = attrToProjector["fill"] || d3.functor(this._defaultFillColor);
                attrToProjector["stroke"] = attrToProjector["stroke"] || d3.functor(this._defaultFillColor);
                return attrToProjector;
            };
            return Area;
        })(Plot.Line);
        Plot.Area = Area;
    })(Plottable.Plot || (Plottable.Plot = {}));
    var Plot = Plottable.Plot;
})(Plottable || (Plottable = {}));

///<reference path="../../reference.ts" />
var __extends = this.__extends || function (d, b) {
    for (var p in b) if (b.hasOwnProperty(p)) d[p] = b[p];
    function __() { this.constructor = d; }
    __.prototype = b.prototype;
    d.prototype = new __();
};
var Plottable;
(function (Plottable) {
    (function (Plot) {
        var ClusteredBar = (function (_super) {
            __extends(ClusteredBar, _super);
            /**
             * Creates a ClusteredBarPlot.
             *
             * A ClusteredBarPlot is a plot that plots several bar plots next to each
             * other. For example, when plotting life expectancy across each country,
             * you would want each country to have a "male" and "female" bar.
             *
             * @constructor
             * @param {Scale} xScale The x scale to use.
             * @param {Scale} yScale The y scale to use.
             */
            function ClusteredBar(xScale, yScale, isVertical) {
                if (isVertical === void 0) { isVertical = true; }
                this._isVertical = isVertical; // Has to be set before super()
                _super.call(this, xScale, yScale);
            }
            ClusteredBar.prototype._generateAttrToProjector = function () {
                var attrToProjector = _super.prototype._generateAttrToProjector.call(this);
                // the width is constant, so set the inner scale range to that
                var innerScale = this._makeInnerScale();
                var innerWidthF = function (d, i) { return innerScale.rangeBand(); };
                var heightF = attrToProjector["height"];
                attrToProjector["width"] = this._isVertical ? innerWidthF : heightF;
                attrToProjector["height"] = this._isVertical ? heightF : innerWidthF;
                var positionF = function (d) { return d._PLOTTABLE_PROTECTED_FIELD_POSITION; };
                attrToProjector["x"] = this._isVertical ? positionF : attrToProjector["x"];
                attrToProjector["y"] = this._isVertical ? attrToProjector["y"] : positionF;
                return attrToProjector;
            };
            ClusteredBar.prototype._getDataToDraw = function () {
                var _this = this;
                var accessor = this._isVertical ? this._projections["x"].accessor : this._projections["y"].accessor;
                var innerScale = this._makeInnerScale();
                var clusters = d3.map();
                this._datasetKeysInOrder.forEach(function (key) {
                    var dataset = _this._key2PlotDatasetKey.get(key).dataset;
                    var plotMetadata = _this._key2PlotDatasetKey.get(key).plotMetadata;
                    clusters.set(key, dataset.data().map(function (d, i) {
                        var val = accessor(d, i, dataset.metadata(), plotMetadata);
                        var primaryScale = _this._isVertical ? _this._xScale : _this._yScale;
                        // TODO: store position information in metadata.
                        var copyD = Plottable._Util.Methods.copyMap(d);
                        copyD["_PLOTTABLE_PROTECTED_FIELD_POSITION"] = primaryScale.scale(val) + innerScale.scale(key);
                        return copyD;
                    }));
                });
                return clusters;
            };
            ClusteredBar.prototype._makeInnerScale = function () {
                var innerScale = new Plottable.Scale.Ordinal();
                innerScale.domain(this._datasetKeysInOrder);
                // TODO: it might be replaced with _getBarPixelWidth call after closing #1180.
                if (!this._projections["width"]) {
                    var secondaryScale = this._isVertical ? this._xScale : this._yScale;
                    var bandsMode = (secondaryScale instanceof Plottable.Scale.Ordinal) && secondaryScale.rangeType() === "bands";
                    var constantWidth = bandsMode ? secondaryScale.rangeBand() : Plot.AbstractBarPlot._DEFAULT_WIDTH;
                    innerScale.range([0, constantWidth]);
                }
                else {
                    var projection = this._projections["width"];
                    var accessor = projection.accessor;
                    var scale = projection.scale;
                    // HACKHACK Metadata should be passed
                    var fn = scale ? function (d, i, u, m) { return scale.scale(accessor(d, i, u, m)); } : accessor;
                    innerScale.range([0, fn(null, 0, null, null)]);
                }
                return innerScale;
            };
            return ClusteredBar;
        })(Plot.AbstractBarPlot);
        Plot.ClusteredBar = ClusteredBar;
    })(Plottable.Plot || (Plottable.Plot = {}));
    var Plot = Plottable.Plot;
})(Plottable || (Plottable = {}));

///<reference path="../../reference.ts" />
var __extends = this.__extends || function (d, b) {
    for (var p in b) if (b.hasOwnProperty(p)) d[p] = b[p];
    function __() { this.constructor = d; }
    __.prototype = b.prototype;
    d.prototype = new __();
};
var Plottable;
(function (Plottable) {
    (function (Plot) {
        var AbstractStacked = (function (_super) {
            __extends(AbstractStacked, _super);
            function AbstractStacked() {
                _super.apply(this, arguments);
                this._stackedExtent = [0, 0];
            }
            AbstractStacked.prototype.project = function (attrToSet, accessor, scale) {
                _super.prototype.project.call(this, attrToSet, accessor, scale);
                if (this._projections["x"] && this._projections["y"] && (attrToSet === "x" || attrToSet === "y")) {
                    this._updateStackOffsets();
                }
                return this;
            };
            AbstractStacked.prototype._onDatasetUpdate = function () {
                _super.prototype._onDatasetUpdate.call(this);
                // HACKHACK Caused since onDataSource is called before projectors are set up.  Should be fixed by #803
                if (this._datasetKeysInOrder && this._projections["x"] && this._projections["y"]) {
                    this._updateStackOffsets();
                }
            };
            AbstractStacked.prototype._updateStackOffsets = function () {
                var dataMapArray = this._generateDefaultMapArray();
                var domainKeys = this._getDomainKeys();
                var positiveDataMapArray = dataMapArray.map(function (dataMap) {
                    return Plottable._Util.Methods.populateMap(domainKeys, function (domainKey) {
                        return { key: domainKey, value: Math.max(0, dataMap.get(domainKey).value) };
                    });
                });
                var negativeDataMapArray = dataMapArray.map(function (dataMap) {
                    return Plottable._Util.Methods.populateMap(domainKeys, function (domainKey) {
                        return { key: domainKey, value: Math.min(dataMap.get(domainKey).value, 0) };
                    });
                });
                this._setDatasetStackOffsets(this._stack(positiveDataMapArray), this._stack(negativeDataMapArray));
                this._updateStackExtents();
            };
            AbstractStacked.prototype._updateStackExtents = function () {
                var _this = this;
                var datasets = this.datasets();
                var valueAccessor = this._valueAccessor();
                var maxStackExtent = Plottable._Util.Methods.max(this._datasetKeysInOrder, function (k) {
                    var dataset = _this._key2PlotDatasetKey.get(k).dataset;
                    var plotMetadata = _this._key2PlotDatasetKey.get(k).plotMetadata;
                    return Plottable._Util.Methods.max(dataset.data(), function (datum, i) {
                        return +valueAccessor(datum, i, dataset.metadata(), plotMetadata) + datum["_PLOTTABLE_PROTECTED_FIELD_STACK_OFFSET"];
                    }, 0);
                }, 0);
                var minStackExtent = Plottable._Util.Methods.min(this._datasetKeysInOrder, function (k) {
                    var dataset = _this._key2PlotDatasetKey.get(k).dataset;
                    var plotMetadata = _this._key2PlotDatasetKey.get(k).plotMetadata;
                    return Plottable._Util.Methods.min(dataset.data(), function (datum, i) {
                        return +valueAccessor(datum, i, dataset.metadata(), plotMetadata) + datum["_PLOTTABLE_PROTECTED_FIELD_STACK_OFFSET"];
                    }, 0);
                }, 0);
                this._stackedExtent = [Math.min(minStackExtent, 0), Math.max(0, maxStackExtent)];
            };
            /**
             * Feeds the data through d3's stack layout function which will calculate
             * the stack offsets and use the the function declared in .out to set the offsets on the data.
             */
            AbstractStacked.prototype._stack = function (dataArray) {
                var _this = this;
                var outFunction = function (d, y0, y) {
                    d.offset = y0;
                };
                d3.layout.stack().x(function (d) { return d.key; }).y(function (d) { return +d.value; }).values(function (d) { return _this._getDomainKeys().map(function (domainKey) { return d.get(domainKey); }); }).out(outFunction)(dataArray);
                return dataArray;
            };
            /**
             * After the stack offsets have been determined on each separate dataset, the offsets need
             * to be determined correctly on the overall datasets
             */
            AbstractStacked.prototype._setDatasetStackOffsets = function (positiveDataMapArray, negativeDataMapArray) {
                var _this = this;
                var keyAccessor = this._keyAccessor();
                var valueAccessor = this._valueAccessor();
                this._datasetKeysInOrder.forEach(function (k, index) {
                    var dataset = _this._key2PlotDatasetKey.get(k).dataset;
                    var plotMetadata = _this._key2PlotDatasetKey.get(k).plotMetadata;
                    var positiveDataMap = positiveDataMapArray[index];
                    var negativeDataMap = negativeDataMapArray[index];
                    var isAllNegativeValues = dataset.data().every(function (datum, i) { return valueAccessor(datum, i, dataset.metadata(), plotMetadata) <= 0; });
                    dataset.data().forEach(function (datum, datumIndex) {
                        var positiveOffset = positiveDataMap.get(keyAccessor(datum, datumIndex, dataset.metadata(), plotMetadata)).offset;
                        var negativeOffset = negativeDataMap.get(keyAccessor(datum, datumIndex, dataset.metadata(), plotMetadata)).offset;
                        var value = valueAccessor(datum, datumIndex, dataset.metadata(), plotMetadata);
                        if (value === 0) {
                            datum["_PLOTTABLE_PROTECTED_FIELD_STACK_OFFSET"] = isAllNegativeValues ? negativeOffset : positiveOffset;
                        }
                        else {
                            datum["_PLOTTABLE_PROTECTED_FIELD_STACK_OFFSET"] = value > 0 ? positiveOffset : negativeOffset;
                        }
                    });
                });
            };
            AbstractStacked.prototype._getDomainKeys = function () {
                var _this = this;
                var keyAccessor = this._keyAccessor();
                var domainKeys = d3.set();
                var datasets = this.datasets();
                this._datasetKeysInOrder.forEach(function (k) {
                    var dataset = _this._key2PlotDatasetKey.get(k).dataset;
                    var plotMetadata = _this._key2PlotDatasetKey.get(k).plotMetadata;
                    dataset.data().forEach(function (datum, index) {
                        domainKeys.add(keyAccessor(datum, index, dataset.metadata(), plotMetadata));
                    });
                });
                return domainKeys.values();
            };
            AbstractStacked.prototype._generateDefaultMapArray = function () {
                var _this = this;
                var keyAccessor = this._keyAccessor();
                var valueAccessor = this._valueAccessor();
                var datasets = this.datasets();
                var domainKeys = this._getDomainKeys();
                var dataMapArray = datasets.map(function () {
                    return Plottable._Util.Methods.populateMap(domainKeys, function (domainKey) {
                        return { key: domainKey, value: 0 };
                    });
                });
                this._datasetKeysInOrder.forEach(function (k, datasetIndex) {
                    var dataset = _this._key2PlotDatasetKey.get(k).dataset;
                    var plotMetadata = _this._key2PlotDatasetKey.get(k).plotMetadata;
                    dataset.data().forEach(function (datum, index) {
                        var key = keyAccessor(datum, index, dataset.metadata(), plotMetadata);
                        var value = valueAccessor(datum, index, dataset.metadata(), plotMetadata);
                        dataMapArray[datasetIndex].set(key, { key: key, value: value });
                    });
                });
                return dataMapArray;
            };
            AbstractStacked.prototype._updateScaleExtents = function () {
                _super.prototype._updateScaleExtents.call(this);
                var primaryScale = this._isVertical ? this._yScale : this._xScale;
                if (!primaryScale) {
                    return;
                }
                if (this._isAnchored && this._stackedExtent.length > 0) {
                    primaryScale._updateExtent(this._plottableID.toString(), "_PLOTTABLE_PROTECTED_FIELD_STACK_EXTENT", this._stackedExtent);
                }
                else {
                    primaryScale._removeExtent(this._plottableID.toString(), "_PLOTTABLE_PROTECTED_FIELD_STACK_EXTENT");
                }
            };
            AbstractStacked.prototype._keyAccessor = function () {
                return this._isVertical ? this._projections["x"].accessor : this._projections["y"].accessor;
            };
            AbstractStacked.prototype._valueAccessor = function () {
                return this._isVertical ? this._projections["y"].accessor : this._projections["x"].accessor;
            };
            return AbstractStacked;
        })(Plot.AbstractXYPlot);
        Plot.AbstractStacked = AbstractStacked;
    })(Plottable.Plot || (Plottable.Plot = {}));
    var Plot = Plottable.Plot;
})(Plottable || (Plottable = {}));

///<reference path="../../reference.ts" />
var __extends = this.__extends || function (d, b) {
    for (var p in b) if (b.hasOwnProperty(p)) d[p] = b[p];
    function __() { this.constructor = d; }
    __.prototype = b.prototype;
    d.prototype = new __();
};
var Plottable;
(function (Plottable) {
    (function (Plot) {
        var StackedArea = (function (_super) {
            __extends(StackedArea, _super);
            /**
             * Constructs a StackedArea plot.
             *
             * @constructor
             * @param {QuantitativeScale} xScale The x scale to use.
             * @param {QuantitativeScale} yScale The y scale to use.
             */
            function StackedArea(xScale, yScale) {
                _super.call(this, xScale, yScale);
                this._baselineValue = 0;
                this.classed("area-plot", true);
                this._isVertical = true;
                this._defaultFillColor = new Plottable.Scale.Color().range()[0];
            }
            StackedArea.prototype._getDrawer = function (key) {
                return new Plottable._Drawer.Area(key).drawLine(false);
            };
            StackedArea.prototype._setup = function () {
                _super.prototype._setup.call(this);
                this._baseline = this._renderArea.append("line").classed("baseline", true);
            };
            StackedArea.prototype._updateStackOffsets = function () {
                var _this = this;
                if (!this._projectorsReady()) {
                    return;
                }
                var domainKeys = this._getDomainKeys();
                var keyAccessor = this._isVertical ? this._projections["x"].accessor : this._projections["y"].accessor;
                var keySets = this._datasetKeysInOrder.map(function (k) {
                    var dataset = _this._key2PlotDatasetKey.get(k).dataset;
                    var plotMetadata = _this._key2PlotDatasetKey.get(k).plotMetadata;
                    return d3.set(dataset.data().map(function (datum, i) { return keyAccessor(datum, i, dataset.metadata(), plotMetadata).toString(); })).values();
                });
                if (keySets.some(function (keySet) { return keySet.length !== domainKeys.length; })) {
                    Plottable._Util.Methods.warn("the domains across the datasets are not the same.  Plot may produce unintended behavior.");
                }
                _super.prototype._updateStackOffsets.call(this);
            };
            StackedArea.prototype._additionalPaint = function () {
                var scaledBaseline = this._yScale.scale(this._baselineValue);
                var baselineAttr = {
                    "x1": 0,
                    "y1": scaledBaseline,
                    "x2": this.width(),
                    "y2": scaledBaseline
                };
                this._getAnimator("baseline").animate(this._baseline, baselineAttr);
            };
            StackedArea.prototype._updateYDomainer = function () {
                _super.prototype._updateYDomainer.call(this);
                var scale = this._yScale;
                if (!scale._userSetDomainer) {
                    scale.domainer().addPaddingException(0, "STACKED_AREA_PLOT+" + this._plottableID);
                    // prepending "AREA_PLOT" is unnecessary but reduces likely of user accidentally creating collisions
                    scale._autoDomainIfAutomaticMode();
                }
            };
            StackedArea.prototype._onDatasetUpdate = function () {
                _super.prototype._onDatasetUpdate.call(this);
                Plot.Area.prototype._onDatasetUpdate.apply(this);
            };
            StackedArea.prototype._generateAttrToProjector = function () {
                var _this = this;
                var attrToProjector = _super.prototype._generateAttrToProjector.call(this);
                var wholeDatumAttributes = this._wholeDatumAttributes();
                var isSingleDatumAttr = function (attr) { return wholeDatumAttributes.indexOf(attr) === -1; };
                var singleDatumAttributes = d3.keys(attrToProjector).filter(isSingleDatumAttr);
                singleDatumAttributes.forEach(function (attribute) {
                    var projector = attrToProjector[attribute];
                    attrToProjector[attribute] = function (data, i, u, m) { return data.length > 0 ? projector(data[0], i, u, m) : null; };
                });
                var yAccessor = this._projections["y"].accessor;
                attrToProjector["y"] = function (d, i, u, m) { return _this._yScale.scale(+yAccessor(d, i, u, m) + d["_PLOTTABLE_PROTECTED_FIELD_STACK_OFFSET"]); };
                attrToProjector["y0"] = function (d, i, u, m) { return _this._yScale.scale(d["_PLOTTABLE_PROTECTED_FIELD_STACK_OFFSET"]); };
                attrToProjector["fill"] = attrToProjector["fill"] || d3.functor(this._defaultFillColor);
                return attrToProjector;
            };
            StackedArea.prototype._wholeDatumAttributes = function () {
                return ["x", "y", "defined"];
            };
            return StackedArea;
        })(Plot.AbstractStacked);
        Plot.StackedArea = StackedArea;
    })(Plottable.Plot || (Plottable.Plot = {}));
    var Plot = Plottable.Plot;
})(Plottable || (Plottable = {}));

///<reference path="../../reference.ts" />
var __extends = this.__extends || function (d, b) {
    for (var p in b) if (b.hasOwnProperty(p)) d[p] = b[p];
    function __() { this.constructor = d; }
    __.prototype = b.prototype;
    d.prototype = new __();
};
var Plottable;
(function (Plottable) {
    (function (Plot) {
        var StackedBar = (function (_super) {
            __extends(StackedBar, _super);
            /**
             * Constructs a StackedBar plot.
             * A StackedBarPlot is a plot that plots several bar plots stacking on top of each
             * other.
             * @constructor
             * @param {Scale} xScale the x scale of the plot.
             * @param {Scale} yScale the y scale of the plot.
             * @param {boolean} isVertical if the plot if vertical.
             */
            function StackedBar(xScale, yScale, isVertical) {
                if (isVertical === void 0) { isVertical = true; }
                this._isVertical = isVertical; // Has to be set before super()
                _super.call(this, xScale, yScale);
                this.classed("bar-plot", true);
                this.baseline(0);
                this._isVertical = isVertical;
            }
            StackedBar.prototype._getAnimator = function (key) {
                if (this._animate && this._animateOnNextRender) {
                    if (this.animator(key)) {
                        return this.animator(key);
                    }
                    else if (key === "stacked-bar") {
                        var primaryScale = this._isVertical ? this._yScale : this._xScale;
                        var scaledBaseline = primaryScale.scale(this.baseline());
                        return new Plottable.Animator.MovingRect(scaledBaseline, this._isVertical);
                    }
                }
                return new Plottable.Animator.Null();
            };
            StackedBar.prototype._generateAttrToProjector = function () {
                var _this = this;
                var attrToProjector = _super.prototype._generateAttrToProjector.call(this);
                var primaryAttr = this._isVertical ? "y" : "x";
                var primaryScale = this._isVertical ? this._yScale : this._xScale;
                var primaryAccessor = this._projections[primaryAttr].accessor;
                var getStart = function (d, i, u, m) { return primaryScale.scale(d["_PLOTTABLE_PROTECTED_FIELD_STACK_OFFSET"]); };
                var getEnd = function (d, i, u, m) { return primaryScale.scale(+primaryAccessor(d, i, u, m) + d["_PLOTTABLE_PROTECTED_FIELD_STACK_OFFSET"]); };
                var heightF = function (d, i, u, m) { return Math.abs(getEnd(d, i, u, m) - getStart(d, i, u, m)); };
                var widthF = attrToProjector["width"];
                attrToProjector["height"] = this._isVertical ? heightF : widthF;
                attrToProjector["width"] = this._isVertical ? widthF : heightF;
                var attrFunction = function (d, i, u, m) { return +primaryAccessor(d, i, u, m) < 0 ? getStart(d, i, u, m) : getEnd(d, i, u, m); };
                attrToProjector[primaryAttr] = function (d, i, u, m) { return _this._isVertical ? attrFunction(d, i, u, m) : attrFunction(d, i, u, m) - heightF(d, i, u, m); };
                return attrToProjector;
            };
            StackedBar.prototype._generateDrawSteps = function () {
                return [{ attrToProjector: this._generateAttrToProjector(), animator: this._getAnimator("stacked-bar") }];
            };
            StackedBar.prototype.project = function (attrToSet, accessor, scale) {
                _super.prototype.project.call(this, attrToSet, accessor, scale);
                Plot.AbstractStacked.prototype.project.apply(this, [attrToSet, accessor, scale]);
                return this;
            };
            StackedBar.prototype._onDatasetUpdate = function () {
                _super.prototype._onDatasetUpdate.call(this);
                Plot.AbstractStacked.prototype._onDatasetUpdate.apply(this);
                return this;
            };
            //===== Stack logic from AbstractStackedPlot =====
            StackedBar.prototype._updateStackOffsets = function () {
                Plot.AbstractStacked.prototype._updateStackOffsets.call(this);
            };
            StackedBar.prototype._updateStackExtents = function () {
                Plot.AbstractStacked.prototype._updateStackExtents.call(this);
            };
            StackedBar.prototype._stack = function (dataArray) {
                return Plot.AbstractStacked.prototype._stack.call(this, dataArray);
            };
            StackedBar.prototype._setDatasetStackOffsets = function (positiveDataMapArray, negativeDataMapArray) {
                Plot.AbstractStacked.prototype._setDatasetStackOffsets.call(this, positiveDataMapArray, negativeDataMapArray);
            };
            StackedBar.prototype._getDomainKeys = function () {
                return Plot.AbstractStacked.prototype._getDomainKeys.call(this);
            };
            StackedBar.prototype._generateDefaultMapArray = function () {
                return Plot.AbstractStacked.prototype._generateDefaultMapArray.call(this);
            };
            StackedBar.prototype._updateScaleExtents = function () {
                Plot.AbstractStacked.prototype._updateScaleExtents.call(this);
            };
            StackedBar.prototype._keyAccessor = function () {
                return Plot.AbstractStacked.prototype._keyAccessor.call(this);
            };
            StackedBar.prototype._valueAccessor = function () {
                return Plot.AbstractStacked.prototype._valueAccessor.call(this);
            };
            return StackedBar;
        })(Plot.AbstractBarPlot);
        Plot.StackedBar = StackedBar;
    })(Plottable.Plot || (Plottable.Plot = {}));
    var Plot = Plottable.Plot;
})(Plottable || (Plottable = {}));

///<reference path="../reference.ts" />

///<reference path="../reference.ts" />
var Plottable;
(function (Plottable) {
    (function (Animator) {
        /**
         * An animator implementation with no animation. The attributes are
         * immediately set on the selection.
         */
        var Null = (function () {
            function Null() {
            }
            Null.prototype.getTiming = function (selection) {
                return 0;
            };
            Null.prototype.animate = function (selection, attrToProjector) {
                return selection.attr(attrToProjector);
            };
            return Null;
        })();
        Animator.Null = Null;
    })(Plottable.Animator || (Plottable.Animator = {}));
    var Animator = Plottable.Animator;
})(Plottable || (Plottable = {}));

///<reference path="../reference.ts" />
var Plottable;
(function (Plottable) {
    (function (Animator) {
        /**
         * The base animator implementation with easing, duration, and delay.
         *
         * The maximum delay between animations can be configured with maxIterativeDelay.
         *
         * The maximum total animation duration can be configured with maxTotalDuration.
         * maxTotalDuration does not set actual total animation duration.
         *
         * The actual interval delay is calculated by following formula:
         * min(maxIterativeDelay(),
         *   max(maxTotalDuration() - duration(), 0) / <number of iterations>)
         */
        var Base = (function () {
            /**
             * Constructs the default animator
             *
             * @constructor
             */
            function Base() {
                this._duration = Base.DEFAULT_DURATION_MILLISECONDS;
                this._delay = Base.DEFAULT_DELAY_MILLISECONDS;
                this._easing = Base.DEFAULT_EASING;
                this._maxIterativeDelay = Base.DEFAULT_MAX_ITERATIVE_DELAY_MILLISECONDS;
                this._maxTotalDuration = Base.DEFAULT_MAX_TOTAL_DURATION_MILLISECONDS;
            }
            Base.prototype.getTiming = function (numberOfIterations) {
                var maxDelayForLastIteration = Math.max(this.maxTotalDuration() - this.duration(), 0);
                var adjustedIterativeDelay = Math.min(this.maxIterativeDelay(), maxDelayForLastIteration / Math.max(numberOfIterations - 1, 1));
                var time = adjustedIterativeDelay * numberOfIterations + this.delay() + this.duration();
                return time;
            };
            Base.prototype.animate = function (selection, attrToProjector) {
                var _this = this;
                var numberOfIterations = selection[0].length;
                var maxDelayForLastIteration = Math.max(this.maxTotalDuration() - this.duration(), 0);
                var adjustedIterativeDelay = Math.min(this.maxIterativeDelay(), maxDelayForLastIteration / Math.max(numberOfIterations - 1, 1));
                return selection.transition().ease(this.easing()).duration(this.duration()).delay(function (d, i) { return _this.delay() + adjustedIterativeDelay * i; }).attr(attrToProjector);
            };
            Base.prototype.duration = function (duration) {
                if (duration == null) {
                    return this._duration;
                }
                else {
                    this._duration = duration;
                    return this;
                }
            };
            Base.prototype.delay = function (delay) {
                if (delay == null) {
                    return this._delay;
                }
                else {
                    this._delay = delay;
                    return this;
                }
            };
            Base.prototype.easing = function (easing) {
                if (easing == null) {
                    return this._easing;
                }
                else {
                    this._easing = easing;
                    return this;
                }
            };
            Base.prototype.maxIterativeDelay = function (maxIterDelay) {
                if (maxIterDelay == null) {
                    return this._maxIterativeDelay;
                }
                else {
                    this._maxIterativeDelay = maxIterDelay;
                    return this;
                }
            };
            Base.prototype.maxTotalDuration = function (maxDuration) {
                if (maxDuration == null) {
                    return this._maxTotalDuration;
                }
                else {
                    this._maxTotalDuration = maxDuration;
                    return this;
                }
            };
            /**
             * The default duration of the animation in milliseconds
             */
            Base.DEFAULT_DURATION_MILLISECONDS = 300;
            /**
             * The default starting delay of the animation in milliseconds
             */
            Base.DEFAULT_DELAY_MILLISECONDS = 0;
            /**
             * The default maximum start delay between each start of an animation
             */
            Base.DEFAULT_MAX_ITERATIVE_DELAY_MILLISECONDS = 15;
            /**
             * The default maximum total animation duration
             */
            Base.DEFAULT_MAX_TOTAL_DURATION_MILLISECONDS = 600;
            /**
             * The default easing of the animation
             */
            Base.DEFAULT_EASING = "exp-out";
            return Base;
        })();
        Animator.Base = Base;
    })(Plottable.Animator || (Plottable.Animator = {}));
    var Animator = Plottable.Animator;
})(Plottable || (Plottable = {}));

///<reference path="../reference.ts" />
var __extends = this.__extends || function (d, b) {
    for (var p in b) if (b.hasOwnProperty(p)) d[p] = b[p];
    function __() { this.constructor = d; }
    __.prototype = b.prototype;
    d.prototype = new __();
};
var Plottable;
(function (Plottable) {
    (function (Animator) {
        /**
         * The default animator implementation with easing, duration, and delay.
         */
        var Rect = (function (_super) {
            __extends(Rect, _super);
            function Rect(isVertical, isReverse) {
                if (isVertical === void 0) { isVertical = true; }
                if (isReverse === void 0) { isReverse = false; }
                _super.call(this);
                this.isVertical = isVertical;
                this.isReverse = isReverse;
            }
            Rect.prototype.animate = function (selection, attrToProjector) {
                var startAttrToProjector = {};
                Rect.ANIMATED_ATTRIBUTES.forEach(function (attr) { return startAttrToProjector[attr] = attrToProjector[attr]; });
                startAttrToProjector[this.getMovingAttr()] = this._startMovingProjector(attrToProjector);
                startAttrToProjector[this.getGrowingAttr()] = function () { return 0; };
                selection.attr(startAttrToProjector);
                return _super.prototype.animate.call(this, selection, attrToProjector);
            };
            Rect.prototype._startMovingProjector = function (attrToProjector) {
                if (this.isVertical === this.isReverse) {
                    return attrToProjector[this.getMovingAttr()];
                }
                var movingAttrProjector = attrToProjector[this.getMovingAttr()];
                var growingAttrProjector = attrToProjector[this.getGrowingAttr()];
                return function (d, i, u, m) { return movingAttrProjector(d, i, u, m) + growingAttrProjector(d, i, u, m); };
            };
            Rect.prototype.getGrowingAttr = function () {
                return this.isVertical ? "height" : "width";
            };
            Rect.prototype.getMovingAttr = function () {
                return this.isVertical ? "y" : "x";
            };
            Rect.ANIMATED_ATTRIBUTES = ["height", "width", "x", "y", "fill"];
            return Rect;
        })(Animator.Base);
        Animator.Rect = Rect;
    })(Plottable.Animator || (Plottable.Animator = {}));
    var Animator = Plottable.Animator;
})(Plottable || (Plottable = {}));

///<reference path="../reference.ts" />
var __extends = this.__extends || function (d, b) {
    for (var p in b) if (b.hasOwnProperty(p)) d[p] = b[p];
    function __() { this.constructor = d; }
    __.prototype = b.prototype;
    d.prototype = new __();
};
var Plottable;
(function (Plottable) {
    (function (Animator) {
        /**
         * A child class of RectAnimator that will move the rectangle
         * as well as animate its growth.
         */
        var MovingRect = (function (_super) {
            __extends(MovingRect, _super);
            /**
             * Constructs a MovingRectAnimator
             *
             * @param {number} basePixel The pixel value to start moving from
             * @param {boolean} isVertical If the movement/animation is vertical
             */
            function MovingRect(startPixelValue, isVertical) {
                if (isVertical === void 0) { isVertical = true; }
                _super.call(this, isVertical);
                this.startPixelValue = startPixelValue;
            }
            MovingRect.prototype._startMovingProjector = function (attrToProjector) {
                return d3.functor(this.startPixelValue);
            };
            return MovingRect;
        })(Animator.Rect);
        Animator.MovingRect = MovingRect;
    })(Plottable.Animator || (Plottable.Animator = {}));
    var Animator = Plottable.Animator;
})(Plottable || (Plottable = {}));

///<reference path="../reference.ts" />
var __extends = this.__extends || function (d, b) {
    for (var p in b) if (b.hasOwnProperty(p)) d[p] = b[p];
    function __() { this.constructor = d; }
    __.prototype = b.prototype;
    d.prototype = new __();
};
var Plottable;
(function (Plottable) {
    (function (Dispatcher) {
        var AbstractDispatcher = (function (_super) {
            __extends(AbstractDispatcher, _super);
            /**
             * Constructs a Dispatcher with the specified target.
             *
             * @constructor
             * @param {D3.Selection} [target] The selection to listen for events on.
             */
            function AbstractDispatcher(target) {
                _super.call(this);
                this._event2Callback = {};
                this.connected = false;
                this._target = target;
            }
            AbstractDispatcher.prototype.target = function (targetElement) {
                if (targetElement == null) {
                    return this._target;
                }
                var wasConnected = this.connected;
                this.disconnect();
                this._target = targetElement;
                if (wasConnected) {
                    // re-connect to the new target
                    this.connect();
                }
                return this;
            };
            /**
             * Gets a namespaced version of the event name.
             */
            AbstractDispatcher.prototype._getEventString = function (eventName) {
                return eventName + ".dispatcher" + this._plottableID;
            };
            /**
             * Attaches the Dispatcher's listeners to the Dispatcher's target element.
             *
             * @returns {Dispatcher} The calling Dispatcher.
             */
            AbstractDispatcher.prototype.connect = function () {
                var _this = this;
                if (this.connected) {
                    throw new Error("Can't connect dispatcher twice!");
                }
                if (this._target) {
                    this.connected = true;
                    Object.keys(this._event2Callback).forEach(function (event) {
                        var callback = _this._event2Callback[event];
                        _this._target.on(_this._getEventString(event), callback);
                    });
                }
                return this;
            };
            /**
             * Detaches the Dispatcher's listeners from the Dispatchers' target element.
             *
             * @returns {Dispatcher} The calling Dispatcher.
             */
            AbstractDispatcher.prototype.disconnect = function () {
                var _this = this;
                this.connected = false;
                if (this._target) {
                    Object.keys(this._event2Callback).forEach(function (event) {
                        _this._target.on(_this._getEventString(event), null);
                    });
                }
                return this;
            };
            return AbstractDispatcher;
        })(Plottable.Core.PlottableObject);
        Dispatcher.AbstractDispatcher = AbstractDispatcher;
    })(Plottable.Dispatcher || (Plottable.Dispatcher = {}));
    var Dispatcher = Plottable.Dispatcher;
})(Plottable || (Plottable = {}));

///<reference path="../reference.ts" />
var __extends = this.__extends || function (d, b) {
    for (var p in b) if (b.hasOwnProperty(p)) d[p] = b[p];
    function __() { this.constructor = d; }
    __.prototype = b.prototype;
    d.prototype = new __();
};
var Plottable;
(function (Plottable) {
    (function (Dispatcher) {
        var Mouse = (function (_super) {
            __extends(Mouse, _super);
            /**
             * Constructs a Mouse Dispatcher with the specified target.
             *
             * @param {D3.Selection} target The selection to listen for events on.
             */
            function Mouse(target) {
                var _this = this;
                _super.call(this, target);
                this._event2Callback["mouseover"] = function () {
                    if (_this._mouseover != null) {
                        _this._mouseover(_this.getMousePosition());
                    }
                };
                this._event2Callback["mousemove"] = function () {
                    if (_this._mousemove != null) {
                        _this._mousemove(_this.getMousePosition());
                    }
                };
                this._event2Callback["mouseout"] = function () {
                    if (_this._mouseout != null) {
                        _this._mouseout(_this.getMousePosition());
                    }
                };
            }
            Mouse.prototype.getMousePosition = function () {
                var xy = d3.mouse(this._target.node());
                return {
                    x: xy[0],
                    y: xy[1]
                };
            };
            Mouse.prototype.mouseover = function (callback) {
                if (callback === undefined) {
                    return this._mouseover;
                }
                this._mouseover = callback;
                return this;
            };
            Mouse.prototype.mousemove = function (callback) {
                if (callback === undefined) {
                    return this._mousemove;
                }
                this._mousemove = callback;
                return this;
            };
            Mouse.prototype.mouseout = function (callback) {
                if (callback === undefined) {
                    return this._mouseout;
                }
                this._mouseout = callback;
                return this;
            };
            return Mouse;
        })(Dispatcher.AbstractDispatcher);
        Dispatcher.Mouse = Mouse;
    })(Plottable.Dispatcher || (Plottable.Dispatcher = {}));
    var Dispatcher = Plottable.Dispatcher;
})(Plottable || (Plottable = {}));

///<reference path="../reference.ts" />
var __extends = this.__extends || function (d, b) {
    for (var p in b) if (b.hasOwnProperty(p)) d[p] = b[p];
    function __() { this.constructor = d; }
    __.prototype = b.prototype;
    d.prototype = new __();
};
var Plottable;
(function (Plottable) {
    (function (Dispatcher) {
        var Keypress = (function (_super) {
            __extends(Keypress, _super);
            /**
             * Constructs a Keypress Dispatcher with the specified target.
             *
             * @constructor
             * @param {D3.Selection} [target] The selection to listen for events on.
             */
            function Keypress(target) {
                var _this = this;
                _super.call(this, target);
                this.mousedOverTarget = false;
                // Can't attach the key listener to the target (a sub-svg element)
                // because "focusable" is only in SVG 1.2 / 2, which most browsers don't
                // yet implement
                this.keydownListenerTarget = d3.select(document);
                this._event2Callback["mouseover"] = function () {
                    _this.mousedOverTarget = true;
                };
                this._event2Callback["mouseout"] = function () {
                    _this.mousedOverTarget = false;
                };
            }
            Keypress.prototype.connect = function () {
                var _this = this;
                _super.prototype.connect.call(this);
                this.keydownListenerTarget.on(this._getEventString("keydown"), function () {
                    if (_this.mousedOverTarget && _this._onKeyDown) {
                        _this._onKeyDown(d3.event);
                    }
                });
                return this;
            };
            Keypress.prototype.disconnect = function () {
                _super.prototype.disconnect.call(this);
                this.keydownListenerTarget.on(this._getEventString("keydown"), null);
                return this;
            };
            Keypress.prototype.onKeyDown = function (callback) {
                if (callback === undefined) {
                    return this._onKeyDown;
                }
                this._onKeyDown = callback;
                return this;
            };
            return Keypress;
        })(Dispatcher.AbstractDispatcher);
        Dispatcher.Keypress = Keypress;
    })(Plottable.Dispatcher || (Plottable.Dispatcher = {}));
    var Dispatcher = Plottable.Dispatcher;
})(Plottable || (Plottable = {}));

///<reference path="../reference.ts" />
var __extends = this.__extends || function (d, b) {
    for (var p in b) if (b.hasOwnProperty(p)) d[p] = b[p];
    function __() { this.constructor = d; }
    __.prototype = b.prototype;
    d.prototype = new __();
};
var Plottable;
(function (Plottable) {
    (function (Interaction) {
        var AbstractInteraction = (function (_super) {
            __extends(AbstractInteraction, _super);
            function AbstractInteraction() {
                _super.apply(this, arguments);
            }
            AbstractInteraction.prototype._anchor = function (component, hitBox) {
                this._componentToListenTo = component;
                this._hitBox = hitBox;
            };
            return AbstractInteraction;
        })(Plottable.Core.PlottableObject);
        Interaction.AbstractInteraction = AbstractInteraction;
    })(Plottable.Interaction || (Plottable.Interaction = {}));
    var Interaction = Plottable.Interaction;
})(Plottable || (Plottable = {}));

///<reference path="../reference.ts" />
var __extends = this.__extends || function (d, b) {
    for (var p in b) if (b.hasOwnProperty(p)) d[p] = b[p];
    function __() { this.constructor = d; }
    __.prototype = b.prototype;
    d.prototype = new __();
};
var Plottable;
(function (Plottable) {
    (function (Interaction) {
        var Click = (function (_super) {
            __extends(Click, _super);
            function Click() {
                _super.apply(this, arguments);
            }
            Click.prototype._anchor = function (component, hitBox) {
                var _this = this;
                _super.prototype._anchor.call(this, component, hitBox);
                hitBox.on(this._listenTo(), function () {
                    var xy = d3.mouse(hitBox.node());
                    var x = xy[0];
                    var y = xy[1];
                    _this._callback({ x: x, y: y });
                });
            };
            Click.prototype._listenTo = function () {
                return "click";
            };
            /**
             * Sets a callback to be called when a click is received.
             *
             * @param {(p: Point) => any} cb Callback that takes the pixel position of the click event.
             */
            Click.prototype.callback = function (cb) {
                this._callback = cb;
                return this;
            };
            return Click;
        })(Interaction.AbstractInteraction);
        Interaction.Click = Click;
        var DoubleClick = (function (_super) {
            __extends(DoubleClick, _super);
            function DoubleClick() {
                _super.apply(this, arguments);
            }
            DoubleClick.prototype._listenTo = function () {
                return "dblclick";
            };
            return DoubleClick;
        })(Click);
        Interaction.DoubleClick = DoubleClick;
    })(Plottable.Interaction || (Plottable.Interaction = {}));
    var Interaction = Plottable.Interaction;
})(Plottable || (Plottable = {}));

///<reference path="../reference.ts" />
var __extends = this.__extends || function (d, b) {
    for (var p in b) if (b.hasOwnProperty(p)) d[p] = b[p];
    function __() { this.constructor = d; }
    __.prototype = b.prototype;
    d.prototype = new __();
};
var Plottable;
(function (Plottable) {
    (function (Interaction) {
        var Key = (function (_super) {
            __extends(Key, _super);
            /**
             * Creates a KeyInteraction.
             *
             * KeyInteraction listens to key events that occur while the component is
             * moused over.
             *
             * @constructor
             */
            function Key() {
                _super.call(this);
                this.keyCode2Callback = {};
                this.dispatcher = new Plottable.Dispatcher.Keypress();
            }
            Key.prototype._anchor = function (component, hitBox) {
                var _this = this;
                _super.prototype._anchor.call(this, component, hitBox);
                this.dispatcher.target(this._hitBox);
                this.dispatcher.onKeyDown(function (e) {
                    if (_this.keyCode2Callback[e.keyCode]) {
                        _this.keyCode2Callback[e.keyCode]();
                    }
                });
                this.dispatcher.connect();
            };
            /**
             * Sets a callback to be called when the key with the given keyCode is
             * pressed and the user is moused over the Component.
             *
             * @param {number} keyCode The key code associated with the key.
             * @param {() => void} callback Callback to be called.
             * @returns The calling Interaction.Key.
             */
            Key.prototype.on = function (keyCode, callback) {
                this.keyCode2Callback[keyCode] = callback;
                return this;
            };
            return Key;
        })(Interaction.AbstractInteraction);
        Interaction.Key = Key;
    })(Plottable.Interaction || (Plottable.Interaction = {}));
    var Interaction = Plottable.Interaction;
})(Plottable || (Plottable = {}));

///<reference path="../reference.ts" />
var __extends = this.__extends || function (d, b) {
    for (var p in b) if (b.hasOwnProperty(p)) d[p] = b[p];
    function __() { this.constructor = d; }
    __.prototype = b.prototype;
    d.prototype = new __();
};
var Plottable;
(function (Plottable) {
    (function (Interaction) {
        var PanZoom = (function (_super) {
            __extends(PanZoom, _super);
            /**
             * Creates a PanZoomInteraction.
             *
             * The allows you to move around and zoom in on a plot, interactively. It
             * does so by changing the xScale and yScales' domains repeatedly.
             *
             * @constructor
             * @param {QuantitativeScale} [xScale] The X scale to update on panning/zooming.
             * @param {QuantitativeScale} [yScale] The Y scale to update on panning/zooming.
             */
            function PanZoom(xScale, yScale) {
                var _this = this;
                _super.call(this);
                if (xScale == null) {
                    xScale = new Plottable.Scale.Linear();
                }
                if (yScale == null) {
                    yScale = new Plottable.Scale.Linear();
                }
                this._xScale = xScale;
                this._yScale = yScale;
                this.zoom = d3.behavior.zoom();
                this.zoom.x(this._xScale._d3Scale);
                this.zoom.y(this._yScale._d3Scale);
                this.zoom.on("zoom", function () { return _this.rerenderZoomed(); });
            }
            /**
             * Sets the scales back to their original domains.
             */
            PanZoom.prototype.resetZoom = function () {
                var _this = this;
                // HACKHACK #254
                this.zoom = d3.behavior.zoom();
                this.zoom.x(this._xScale._d3Scale);
                this.zoom.y(this._yScale._d3Scale);
                this.zoom.on("zoom", function () { return _this.rerenderZoomed(); });
                this.zoom(this._hitBox);
            };
            PanZoom.prototype._anchor = function (component, hitBox) {
                _super.prototype._anchor.call(this, component, hitBox);
                this.zoom(hitBox);
            };
            PanZoom.prototype.rerenderZoomed = function () {
                // HACKHACK since the d3.zoom.x modifies d3 scales and not our TS scales, and the TS scales have the
                // event listener machinery, let's grab the domain out of the d3 scale and pipe it back into the TS scale
                var xDomain = this._xScale._d3Scale.domain();
                var yDomain = this._yScale._d3Scale.domain();
                this._xScale.domain(xDomain);
                this._yScale.domain(yDomain);
            };
            return PanZoom;
        })(Interaction.AbstractInteraction);
        Interaction.PanZoom = PanZoom;
    })(Plottable.Interaction || (Plottable.Interaction = {}));
    var Interaction = Plottable.Interaction;
})(Plottable || (Plottable = {}));

///<reference path="../../reference.ts" />
var __extends = this.__extends || function (d, b) {
    for (var p in b) if (b.hasOwnProperty(p)) d[p] = b[p];
    function __() { this.constructor = d; }
    __.prototype = b.prototype;
    d.prototype = new __();
};
var Plottable;
(function (Plottable) {
    (function (Interaction) {
        var Drag = (function (_super) {
            __extends(Drag, _super);
            /**
             * Constructs a Drag. A Drag will signal its callbacks on mouse drag.
             */
            function Drag() {
                var _this = this;
                _super.call(this);
                this.origin = [0, 0];
                this.location = [0, 0];
                this._isDragging = false;
                this.dragBehavior = d3.behavior.drag();
                this.dragBehavior.on("dragstart", function () { return _this._dragstart(); });
                this.dragBehavior.on("drag", function () { return _this._drag(); });
                this.dragBehavior.on("dragend", function () { return _this._dragend(); });
            }
            Drag.prototype.dragstart = function (cb) {
                if (cb === undefined) {
                    return this.ondragstart;
                }
                else {
                    this.ondragstart = cb;
                    return this;
                }
            };
            // we access origin and location through setOrigin and setLocation so that on XDragBox and YDragBox we can overwrite so that
            // we always have the uncontrolled dimension of the box extending across the entire component
            // this ensures that the callback values are synchronized with the actual box being drawn
            Drag.prototype._setOrigin = function (x, y) {
                this.origin = [x, y];
            };
            Drag.prototype._getOrigin = function () {
                return this.origin.slice();
            };
            Drag.prototype._setLocation = function (x, y) {
                this.location = [x, y];
            };
            Drag.prototype._getLocation = function () {
                return this.location.slice();
            };
            Drag.prototype.drag = function (cb) {
                if (cb === undefined) {
                    return this.ondrag;
                }
                else {
                    this.ondrag = cb;
                    return this;
                }
            };
            Drag.prototype.dragend = function (cb) {
                if (cb === undefined) {
                    return this.ondragend;
                }
                else {
                    this.ondragend = cb;
                    return this;
                }
            };
            Drag.prototype._dragstart = function () {
                this._isDragging = true;
                var width = this._componentToListenTo.width();
                var height = this._componentToListenTo.height();
                // the constraint functions ensure that the selection rectangle will not exceed the hit box
                var constraintFunction = function (min, max) { return function (x) { return Math.min(Math.max(x, min), max); }; };
                this._constrainX = constraintFunction(0, width);
                this._constrainY = constraintFunction(0, height);
                var origin = d3.mouse(this._hitBox[0][0].parentNode);
                this._setOrigin(origin[0], origin[1]);
                this._doDragstart();
            };
            Drag.prototype._doDragstart = function () {
                if (this.ondragstart != null) {
                    this.ondragstart({ x: this._getOrigin()[0], y: this._getOrigin()[1] });
                }
            };
            Drag.prototype._drag = function () {
                this._setLocation(this._constrainX(d3.event.x), this._constrainY(d3.event.y));
                this._doDrag();
            };
            Drag.prototype._doDrag = function () {
                if (this.ondrag != null) {
                    var start = { x: this._getOrigin()[0], y: this._getOrigin()[1] };
                    var end = { x: this._getLocation()[0], y: this._getLocation()[1] };
                    this.ondrag(start, end);
                }
            };
            Drag.prototype._dragend = function () {
                var location = d3.mouse(this._hitBox[0][0].parentNode);
                this._setLocation(location[0], location[1]);
                this._isDragging = false;
                this._doDragend();
            };
            Drag.prototype._doDragend = function () {
                if (this.ondragend != null) {
                    var start = { x: this._getOrigin()[0], y: this._getOrigin()[1] };
                    var end = { x: this._getLocation()[0], y: this._getLocation()[1] };
                    this.ondragend(start, end);
                }
            };
            Drag.prototype._anchor = function (component, hitBox) {
                _super.prototype._anchor.call(this, component, hitBox);
                hitBox.call(this.dragBehavior);
                return this;
            };
            /**
             * Sets up so that the xScale and yScale that are passed have their
             * domains automatically changed as you zoom.
             *
             * @param {QuantitativeScale} xScale The scale along the x-axis.
             * @param {QuantitativeScale} yScale The scale along the y-axis.
             * @returns {Drag} The calling Drag.
             */
            Drag.prototype.setupZoomCallback = function (xScale, yScale) {
                var xDomainOriginal = xScale != null ? xScale.domain() : null;
                var yDomainOriginal = yScale != null ? yScale.domain() : null;
                var resetOnNextClick = false;
                function callback(upperLeft, lowerRight) {
                    if (upperLeft == null || lowerRight == null) {
                        if (resetOnNextClick) {
                            if (xScale != null) {
                                xScale.domain(xDomainOriginal);
                            }
                            if (yScale != null) {
                                yScale.domain(yDomainOriginal);
                            }
                        }
                        resetOnNextClick = !resetOnNextClick;
                        return;
                    }
                    resetOnNextClick = false;
                    if (xScale != null) {
                        xScale.domain([xScale.invert(upperLeft.x), xScale.invert(lowerRight.x)]);
                    }
                    if (yScale != null) {
                        yScale.domain([yScale.invert(lowerRight.y), yScale.invert(upperLeft.y)]);
                    }
                    this.clearBox();
                    return;
                }
                this.drag(callback);
                this.dragend(callback);
                return this;
            };
            return Drag;
        })(Interaction.AbstractInteraction);
        Interaction.Drag = Drag;
    })(Plottable.Interaction || (Plottable.Interaction = {}));
    var Interaction = Plottable.Interaction;
})(Plottable || (Plottable = {}));

///<reference path="../../reference.ts" />
var __extends = this.__extends || function (d, b) {
    for (var p in b) if (b.hasOwnProperty(p)) d[p] = b[p];
    function __() { this.constructor = d; }
    __.prototype = b.prototype;
    d.prototype = new __();
};
var Plottable;
(function (Plottable) {
    (function (Interaction) {
        var DragBox = (function (_super) {
            __extends(DragBox, _super);
            function DragBox() {
                _super.apply(this, arguments);
                this._boxIsDrawn = false;
                this._resizeXEnabled = false;
                this._resizeYEnabled = false;
                this.cursorStyle = "";
            }
            DragBox.prototype.resizeEnabled = function (enabled) {
                if (enabled == null) {
                    return this._resizeXEnabled || this._resizeYEnabled;
                }
                else {
                    this._resizeXEnabled = enabled && this.constructor._CAN_RESIZE_X;
                    this._resizeYEnabled = enabled && this.constructor._CAN_RESIZE_Y;
                    return this;
                }
            };
            /**
             * Return true if box is resizing on the X dimension.
             *
             * @returns {boolean}
             */
            DragBox.prototype.isResizingX = function () {
                return !!this.xResizing;
            };
            /**
             * Return true if box is resizing on the Y dimension.
             *
             * @returns {boolean}
             */
            DragBox.prototype.isResizingY = function () {
                return !!this.yResizing;
            };
            /**
             * Whether or not dragBox has been rendered in a visible area.
             *
             * @returns {boolean}
             */
            DragBox.prototype.boxIsDrawn = function () {
                return this._boxIsDrawn;
            };
            /**
             * Return true if box is resizing.
             *
             * @returns {boolean}
             */
            DragBox.prototype.isResizing = function () {
                return this.isResizingX() || this.isResizingY();
            };
            DragBox.prototype._dragstart = function () {
                var mouse = d3.mouse(this._hitBox[0][0].parentNode);
                if (this.boxIsDrawn()) {
                    var resizeInfo = this.getResizeInfo(mouse[0], mouse[1]);
                    this.xResizing = resizeInfo.xResizing;
                    this.yResizing = resizeInfo.yResizing;
                    if (this.isResizing()) {
                        // we are resizing; don't clear the box, don't call the dragstart callback
                        return;
                    }
                }
                _super.prototype._dragstart.call(this);
                this.clearBox();
            };
            DragBox.prototype.getResizeInfo = function (xPosition, yPosition) {
                var xResizing = null;
                var yResizing = null;
                var xStart = this._getOrigin()[0];
                var yStart = this._getOrigin()[1];
                var xEnd = this._getLocation()[0];
                var yEnd = this._getLocation()[1];
                function inPaddedRange(position, start, end, padding) {
                    return Math.min(start, end) - padding <= position && position <= Math.max(start, end) + padding;
                }
                function getResizeDimension(origin, destination, position, padding) {
                    // origin: where the drag began
                    // destination: where the drag ended
                    // position: where the cursor currently is (possibly the start of a resize)
                    var min = Math.min(origin, destination);
                    var max = Math.max(origin, destination);
                    var interiorPadding = Math.min(padding, (max - min) / 2);
                    if (min - padding < position && position < min + interiorPadding) {
                        return { offset: position - min, positive: false, origin: origin === min };
                    }
                    if (max - interiorPadding < position && position < max + padding) {
                        return { offset: position - max, positive: true, origin: origin === max };
                    }
                    return null;
                }
                if (this._resizeXEnabled && inPaddedRange(yPosition, yStart, yEnd, DragBox.RESIZE_PADDING)) {
                    xResizing = getResizeDimension(xStart, xEnd, xPosition, DragBox.RESIZE_PADDING);
                }
                if (this._resizeYEnabled && inPaddedRange(xPosition, xStart, xEnd, DragBox.RESIZE_PADDING)) {
                    yResizing = getResizeDimension(yStart, yEnd, yPosition, DragBox.RESIZE_PADDING);
                }
                return { xResizing: xResizing, yResizing: yResizing };
            };
            DragBox.prototype._drag = function () {
                if (this.isResizing()) {
                    // Eases the mouse into the center of the dragging line, in case dragging started with the mouse
                    // away from the center due to `DragBox.RESIZE_PADDING`.
                    if (this.isResizingX()) {
                        var diffX = this.xResizing.offset;
                        var x = d3.event.x;
                        if (diffX !== 0) {
                            x += diffX;
                            this.xResizing.offset += diffX > 0 ? -1 : 1;
                        }
                        if (this.xResizing.origin) {
                            this._setOrigin(this._constrainX(x), this._getOrigin()[1]);
                        }
                        else {
                            this._setLocation(this._constrainX(x), this._getLocation()[1]);
                        }
                    }
                    if (this.isResizingY()) {
                        var diffY = this.yResizing.offset;
                        var y = d3.event.y;
                        if (diffY !== 0) {
                            y += diffY;
                            this.yResizing.offset += diffY > 0 ? -1 : 1;
                        }
                        if (this.yResizing.origin) {
                            this._setOrigin(this._getOrigin()[0], this._constrainY(y));
                        }
                        else {
                            this._setLocation(this._getLocation()[0], this._constrainY(y));
                        }
                    }
                    this._doDrag();
                }
                else {
                    _super.prototype._drag.call(this);
                }
                this.setBox(this._getOrigin()[0], this._getLocation()[0], this._getOrigin()[1], this._getLocation()[1]);
            };
            DragBox.prototype._dragend = function () {
                this.xResizing = null;
                this.yResizing = null;
                _super.prototype._dragend.call(this);
            };
            /**
             * Clears the highlighted drag-selection box drawn by the DragBox.
             *
             * @returns {DragBox} The calling DragBox.
             */
            DragBox.prototype.clearBox = function () {
                if (this.dragBox == null) {
                    return;
                } // HACKHACK #593
                this.dragBox.attr("height", 0).attr("width", 0);
                this._boxIsDrawn = false;
                return this;
            };
            /**
             * Set where the box is draw explicitly.
             *
             * @param {number} x0 Left.
             * @param {number} x1 Right.
             * @param {number} y0 Top.
             * @param {number} y1 Bottom.
             *
             * @returns {DragBox} The calling DragBox.
             */
            DragBox.prototype.setBox = function (x0, x1, y0, y1) {
                if (this.dragBox == null) {
                    return;
                } // HACKHACK #593
                var w = Math.abs(x0 - x1);
                var h = Math.abs(y0 - y1);
                var xo = Math.min(x0, x1);
                var yo = Math.min(y0, y1);
                this.dragBox.attr({ x: xo, y: yo, width: w, height: h });
                this._boxIsDrawn = (w > 0 && h > 0);
                return this;
            };
            DragBox.prototype._anchor = function (component, hitBox) {
                var _this = this;
                _super.prototype._anchor.call(this, component, hitBox);
                var cname = DragBox.CLASS_DRAG_BOX;
                var background = this._componentToListenTo._backgroundContainer;
                this.dragBox = background.append("rect").classed(cname, true).attr("x", 0).attr("y", 0);
                hitBox.on("mousemove", function () { return _this._hover(); });
                return this;
            };
            DragBox.prototype._hover = function () {
                if (this.resizeEnabled() && !this._isDragging && this._boxIsDrawn) {
                    var position = d3.mouse(this._hitBox[0][0].parentNode);
                    this.cursorStyle = this.getCursorStyle(position[0], position[1]);
                }
                else if (!this._boxIsDrawn) {
                    this.cursorStyle = "";
                }
                this._hitBox.style("cursor", this.cursorStyle);
            };
            DragBox.prototype.getCursorStyle = function (xOrigin, yOrigin) {
                var resizeInfo = this.getResizeInfo(xOrigin, yOrigin);
                var left = resizeInfo.xResizing && !resizeInfo.xResizing.positive;
                var right = resizeInfo.xResizing && resizeInfo.xResizing.positive;
                var top = resizeInfo.yResizing && !resizeInfo.yResizing.positive;
                var bottom = resizeInfo.yResizing && resizeInfo.yResizing.positive;
                if (left && top || bottom && right) {
                    return "nwse-resize";
                }
                else if (top && right || bottom && left) {
                    return "nesw-resize";
                }
                else if (left || right) {
                    return "ew-resize";
                }
                else if (top || bottom) {
                    return "ns-resize";
                }
                else {
                    return "";
                }
            };
            DragBox.CLASS_DRAG_BOX = "drag-box";
            DragBox.RESIZE_PADDING = 10;
            DragBox._CAN_RESIZE_X = true;
            DragBox._CAN_RESIZE_Y = true;
            return DragBox;
        })(Interaction.Drag);
        Interaction.DragBox = DragBox;
    })(Plottable.Interaction || (Plottable.Interaction = {}));
    var Interaction = Plottable.Interaction;
})(Plottable || (Plottable = {}));

///<reference path="../../reference.ts" />
var __extends = this.__extends || function (d, b) {
    for (var p in b) if (b.hasOwnProperty(p)) d[p] = b[p];
    function __() { this.constructor = d; }
    __.prototype = b.prototype;
    d.prototype = new __();
};
var Plottable;
(function (Plottable) {
    (function (Interaction) {
        var XDragBox = (function (_super) {
            __extends(XDragBox, _super);
            function XDragBox() {
                _super.apply(this, arguments);
            }
            XDragBox.prototype._setOrigin = function (x, y) {
                _super.prototype._setOrigin.call(this, x, 0);
            };
            XDragBox.prototype._setLocation = function (x, y) {
                _super.prototype._setLocation.call(this, x, this._componentToListenTo.height());
            };
            XDragBox._CAN_RESIZE_Y = false;
            return XDragBox;
        })(Interaction.DragBox);
        Interaction.XDragBox = XDragBox;
    })(Plottable.Interaction || (Plottable.Interaction = {}));
    var Interaction = Plottable.Interaction;
})(Plottable || (Plottable = {}));

///<reference path="../../reference.ts" />
var __extends = this.__extends || function (d, b) {
    for (var p in b) if (b.hasOwnProperty(p)) d[p] = b[p];
    function __() { this.constructor = d; }
    __.prototype = b.prototype;
    d.prototype = new __();
};
var Plottable;
(function (Plottable) {
    (function (Interaction) {
        var XYDragBox = (function (_super) {
            __extends(XYDragBox, _super);
            function XYDragBox() {
                Plottable._Util.Methods.warn("XYDragBox is deprecated; use DragBox instead");
                _super.call(this);
            }
            return XYDragBox;
        })(Interaction.DragBox);
        Interaction.XYDragBox = XYDragBox;
    })(Plottable.Interaction || (Plottable.Interaction = {}));
    var Interaction = Plottable.Interaction;
})(Plottable || (Plottable = {}));

///<reference path="../../reference.ts" />
var __extends = this.__extends || function (d, b) {
    for (var p in b) if (b.hasOwnProperty(p)) d[p] = b[p];
    function __() { this.constructor = d; }
    __.prototype = b.prototype;
    d.prototype = new __();
};
var Plottable;
(function (Plottable) {
    (function (Interaction) {
        var YDragBox = (function (_super) {
            __extends(YDragBox, _super);
            function YDragBox() {
                _super.apply(this, arguments);
            }
            YDragBox.prototype._setOrigin = function (x, y) {
                _super.prototype._setOrigin.call(this, 0, y);
            };
            YDragBox.prototype._setLocation = function (x, y) {
                _super.prototype._setLocation.call(this, this._componentToListenTo.width(), y);
            };
            YDragBox._CAN_RESIZE_X = false;
            return YDragBox;
        })(Interaction.DragBox);
        Interaction.YDragBox = YDragBox;
    })(Plottable.Interaction || (Plottable.Interaction = {}));
    var Interaction = Plottable.Interaction;
})(Plottable || (Plottable = {}));

///<reference path="../reference.ts" />
var __extends = this.__extends || function (d, b) {
    for (var p in b) if (b.hasOwnProperty(p)) d[p] = b[p];
    function __() { this.constructor = d; }
    __.prototype = b.prototype;
    d.prototype = new __();
};
var Plottable;
(function (Plottable) {
    (function (Interaction) {
        var Hover = (function (_super) {
            __extends(Hover, _super);
            function Hover() {
                _super.apply(this, arguments);
                this.currentHoverData = {
                    data: null,
                    pixelPositions: null,
                    selection: null
                };
            }
            Hover.prototype._anchor = function (component, hitBox) {
                var _this = this;
                _super.prototype._anchor.call(this, component, hitBox);
                this.dispatcher = new Plottable.Dispatcher.Mouse(this._hitBox);
                this.dispatcher.mouseover(function (p) {
                    _this._componentToListenTo._hoverOverComponent(p);
                    _this.handleHoverOver(p);
                });
                this.dispatcher.mouseout(function (p) {
                    _this._componentToListenTo._hoverOutComponent(p);
                    _this.safeHoverOut(_this.currentHoverData);
                    _this.currentHoverData = {
                        data: null,
                        pixelPositions: null,
                        selection: null
                    };
                });
                this.dispatcher.mousemove(function (p) { return _this.handleHoverOver(p); });
                this.dispatcher.connect();
            };
            /**
             * Returns a HoverData consisting of all data and selections in a but not in b.
             */
            Hover.diffHoverData = function (a, b) {
                if (a.data == null || b.data == null) {
                    return a;
                }
                var diffData = [];
                var diffPoints = [];
                var diffElements = [];
                a.data.forEach(function (d, i) {
                    if (b.data.indexOf(d) === -1) {
                        diffData.push(d);
                        diffPoints.push(a.pixelPositions[i]);
                        diffElements.push(a.selection[0][i]);
                    }
                });
                if (diffData.length === 0) {
                    return {
                        data: null,
                        pixelPositions: null,
                        selection: null
                    };
                }
                return {
                    data: diffData,
                    pixelPositions: diffPoints,
                    selection: d3.selectAll(diffElements)
                };
            };
            Hover.prototype.handleHoverOver = function (p) {
                var lastHoverData = this.currentHoverData;
                var newHoverData = this._componentToListenTo._doHover(p);
                this.currentHoverData = newHoverData;
                var outData = Hover.diffHoverData(lastHoverData, newHoverData);
                this.safeHoverOut(outData);
                var overData = Hover.diffHoverData(newHoverData, lastHoverData);
                this.safeHoverOver(overData);
            };
            Hover.prototype.safeHoverOut = function (outData) {
                if (this.hoverOutCallback && outData.data) {
                    this.hoverOutCallback(outData);
                }
            };
            Hover.prototype.safeHoverOver = function (overData) {
                if (this.hoverOverCallback && overData.data) {
                    this.hoverOverCallback(overData);
                }
            };
            /**
             * Attaches an callback to be called when the user mouses over an element.
             *
             * @param {(hoverData: HoverData) => any} callback The callback to be called.
             *      The callback will be passed data for newly hovered-over elements.
             * @return {Interaction.Hover} The calling Interaction.Hover.
             */
            Hover.prototype.onHoverOver = function (callback) {
                this.hoverOverCallback = callback;
                return this;
            };
            /**
             * Attaches a callback to be called when the user mouses off of an element.
             *
             * @param {(hoverData: HoverData) => any} callback The callback to be called.
             *      The callback will be passed data from the hovered-out elements.
             * @return {Interaction.Hover} The calling Interaction.Hover.
             */
            Hover.prototype.onHoverOut = function (callback) {
                this.hoverOutCallback = callback;
                return this;
            };
            /**
             * Retrieves the HoverData associated with the elements the user is currently hovering over.
             *
             * @return {HoverData} The data and selection corresponding to the elements
             *                     the user is currently hovering over.
             */
            Hover.prototype.getCurrentHoverData = function () {
                return this.currentHoverData;
            };
            return Hover;
        })(Interaction.AbstractInteraction);
        Interaction.Hover = Hover;
    })(Plottable.Interaction || (Plottable.Interaction = {}));
    var Interaction = Plottable.Interaction;
})(Plottable || (Plottable = {}));<|MERGE_RESOLUTION|>--- conflicted
+++ resolved
@@ -5084,19 +5084,15 @@
                 var tickLabels = this._tickLabelContainer.selectAll("." + Axis.AbstractAxis.TICK_LABEL_CLASS).data(tickLabelValues);
                 tickLabels.enter().append("text").classed(Axis.AbstractAxis.TICK_LABEL_CLASS, true);
                 tickLabels.exit().remove();
-<<<<<<< HEAD
                 tickLabels.style("text-anchor", tickLabelTextAnchor).style("visibility", "visible").attr(tickLabelAttrHash);
                 if (this._isHorizontal()) {
-                    tickLabels.text(this._formatter);
+                    tickLabels.text(this.formatter());
                 }
                 else {
                     var availableTextSpace = this.width() - this.tickLabelPadding();
                     availableTextSpace -= this.tickLabelPositioning === "center" ? this._maxLabelTickLength() : 0;
-                    tickLabels.text(function (s) { return Plottable._Util.Text.getTruncatedText(_this._formatter(s), availableTextSpace, _this.measurer); });
-                }
-=======
-                tickLabels.style("text-anchor", tickLabelTextAnchor).style("visibility", "visible").attr(tickLabelAttrHash).text(this.formatter());
->>>>>>> a28d61d2
+                    tickLabels.text(function (s) { return Plottable._Util.Text.getTruncatedText(_this.formatter()(s), availableTextSpace, _this.measurer); });
+                }
                 var labelGroupTransform = "translate(" + labelGroupTransformX + ", " + labelGroupTransformY + ")";
                 this._tickLabelContainer.attr("transform", labelGroupTransform);
                 if (!this.showEndTickLabels()) {
