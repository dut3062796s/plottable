/*!
Plottable 0.40.0 (https://github.com/palantir/plottable)
Copyright 2014 Palantir Technologies
Licensed under MIT (https://github.com/palantir/plottable/blob/master/LICENSE)
*/

///<reference path="../reference.ts" />
var Plottable;
(function (Plottable) {
    var _Util;
    (function (_Util) {
        var Methods;
        (function (Methods) {
            /**
             * Checks if x is between a and b.
             *
             * @param {number} x The value to test if in range
             * @param {number} a The beginning of the (inclusive) range
             * @param {number} b The ending of the (inclusive) range
             * @return {boolean} Whether x is in [a, b]
             */
            function inRange(x, a, b) {
                return (Math.min(a, b) <= x && x <= Math.max(a, b));
            }
            Methods.inRange = inRange;
            /** Print a warning message to the console, if it is available.
             *
             * @param {string} The warnings to print
             */
            function warn(warning) {
                if (!Plottable.Config.SHOW_WARNINGS) {
                    return;
                }
                /* tslint:disable:no-console */
                if (window.console != null) {
                    if (window.console.warn != null) {
                        console.warn(warning);
                    }
                    else if (window.console.log != null) {
                        console.log(warning);
                    }
                }
                /* tslint:enable:no-console */
            }
            Methods.warn = warn;
            /**
             * Takes two arrays of numbers and adds them together
             *
             * @param {number[]} alist The first array of numbers
             * @param {number[]} blist The second array of numbers
             * @return {number[]} An array of numbers where x[i] = alist[i] + blist[i]
             */
            function addArrays(alist, blist) {
                if (alist.length !== blist.length) {
                    throw new Error("attempted to add arrays of unequal length");
                }
                return alist.map(function (_, i) { return alist[i] + blist[i]; });
            }
            Methods.addArrays = addArrays;
            /**
             * Takes two sets and returns the intersection
             *
             * Due to the fact that D3.Sets store strings internally, return type is always a string set
             *
             * @param {D3.Set<T>} set1 The first set
             * @param {D3.Set<T>} set2 The second set
             * @return {D3.Set<string>} A set that contains elements that appear in both set1 and set2
             */
            function intersection(set1, set2) {
                var set = d3.set();
                set1.forEach(function (v) {
                    if (set2.has(v)) {
                        set.add(v);
                    }
                });
                return set;
            }
            Methods.intersection = intersection;
            /**
             * Take an accessor object (may be a string to be made into a key, or a value, or a color code)
             * and "activate" it by turning it into a function in (datum, index, metadata)
             */
            function accessorize(accessor) {
                if (typeof (accessor) === "function") {
                    return accessor;
                }
                else if (typeof (accessor) === "string" && accessor[0] !== "#") {
                    return function (d, i, s) { return d[accessor]; };
                }
                else {
                    return function (d, i, s) { return accessor; };
                }
                ;
            }
            Methods.accessorize = accessorize;
            /**
             * Takes two sets and returns the union
             *
             * Due to the fact that D3.Sets store strings internally, return type is always a string set
             *
             * @param {D3.Set<T>} set1 The first set
             * @param {D3.Set<T>} set2 The second set
             * @return {D3.Set<string>} A set that contains elements that appear in either set1 or set2
             */
            function union(set1, set2) {
                var set = d3.set();
                set1.forEach(function (v) { return set.add(v); });
                set2.forEach(function (v) { return set.add(v); });
                return set;
            }
            Methods.union = union;
            /**
             * Populates a map from an array of keys and a transformation function.
             *
             * @param {string[]} keys The array of keys.
             * @param {(string, number) => T} transform A transformation function to apply to the keys.
             * @return {D3.Map<T>} A map mapping keys to their transformed values.
             */
            function populateMap(keys, transform) {
                var map = d3.map();
                keys.forEach(function (key, i) {
                    map.set(key, transform(key, i));
                });
                return map;
            }
            Methods.populateMap = populateMap;
            /**
             * Take an array of values, and return the unique values.
             * Will work iff ∀ a, b, a.toString() == b.toString() => a == b; will break on Object inputs
             *
             * @param {T[]} values The values to find uniqueness for
             * @return {T[]} The unique values
             */
            function uniq(arr) {
                var seen = d3.set();
                var result = [];
                arr.forEach(function (x) {
                    if (!seen.has(x)) {
                        seen.add(x);
                        result.push(x);
                    }
                });
                return result;
            }
            Methods.uniq = uniq;
            function createFilledArray(value, count) {
                var out = [];
                for (var i = 0; i < count; i++) {
                    out[i] = typeof (value) === "function" ? value(i) : value;
                }
                return out;
            }
            Methods.createFilledArray = createFilledArray;
            /**
             * @param {T[][]} a The 2D array that will have its elements joined together.
             * @return {T[]} Every array in a, concatenated together in the order they appear.
             */
            function flatten(a) {
                return Array.prototype.concat.apply([], a);
            }
            Methods.flatten = flatten;
            /**
             * Check if two arrays are equal by strict equality.
             */
            function arrayEq(a, b) {
                // Technically, null and undefined are arrays too
                if (a == null || b == null) {
                    return a === b;
                }
                if (a.length !== b.length) {
                    return false;
                }
                for (var i = 0; i < a.length; i++) {
                    if (a[i] !== b[i]) {
                        return false;
                    }
                }
                return true;
            }
            Methods.arrayEq = arrayEq;
            /**
             * @param {any} a Object to check against b for equality.
             * @param {any} b Object to check against a for equality.
             *
             * @returns {boolean} whether or not two objects share the same keys, and
             *          values associated with those keys. Values will be compared
             *          with ===.
             */
            function objEq(a, b) {
                if (a == null || b == null) {
                    return a === b;
                }
                var keysA = Object.keys(a).sort();
                var keysB = Object.keys(b).sort();
                var valuesA = keysA.map(function (k) { return a[k]; });
                var valuesB = keysB.map(function (k) { return b[k]; });
                return arrayEq(keysA, keysB) && arrayEq(valuesA, valuesB);
            }
            Methods.objEq = objEq;
            function max(arr, one, two) {
                if (arr.length === 0) {
                    if (typeof (one) !== "function") {
                        return one;
                    }
                    else {
                        return two;
                    }
                }
                /* tslint:disable:ban */
                var acc = typeof (one) === "function" ? one : typeof (two) === "function" ? two : undefined;
                return acc === undefined ? d3.max(arr) : d3.max(arr, acc);
                /* tslint:enable:ban */
            }
            Methods.max = max;
            function min(arr, one, two) {
                if (arr.length === 0) {
                    if (typeof (one) !== "function") {
                        return one;
                    }
                    else {
                        return two;
                    }
                }
                /* tslint:disable:ban */
                var acc = typeof (one) === "function" ? one : typeof (two) === "function" ? two : undefined;
                return acc === undefined ? d3.min(arr) : d3.min(arr, acc);
                /* tslint:enable:ban */
            }
            Methods.min = min;
            /**
             * Creates shallow copy of map.
             * @param {{ [key: string]: any }} oldMap Map to copy
             *
             * @returns {[{ [key: string]: any }} coppied map.
             */
            function copyMap(oldMap) {
                var newMap = {};
                d3.keys(oldMap).forEach(function (key) { return newMap[key] = oldMap[key]; });
                return newMap;
            }
            Methods.copyMap = copyMap;
            function range(start, stop, step) {
                if (step === void 0) { step = 1; }
                if (step === 0) {
                    throw new Error("step cannot be 0");
                }
                var length = Math.max(Math.ceil((stop - start) / step), 0);
                var range = [];
                for (var i = 0; i < length; ++i) {
                    range[i] = start + step * i;
                }
                return range;
            }
            Methods.range = range;
            /** Is like setTimeout, but activates synchronously if time=0
             * We special case 0 because of an observed issue where calling setTimeout causes visible flickering.
             * We believe this is because when requestAnimationFrame calls into the paint function, as soon as that function finishes
             * evaluating, the results are painted to the screen. As a result, if we want something to occur immediately but call setTimeout
             * with time=0, then it is pushed to the call stack and rendered in the next frame, so the component that was rendered via
             * setTimeout appears out-of-sync with the rest of the plot.
             */
            function setTimeout(f, time) {
                var args = [];
                for (var _i = 2; _i < arguments.length; _i++) {
                    args[_i - 2] = arguments[_i];
                }
                if (time === 0) {
                    f(args);
                    return -1;
                }
                else {
                    return window.setTimeout(f, time, args);
                }
            }
            Methods.setTimeout = setTimeout;
            function colorTest(colorTester, className) {
                colorTester.classed(className, true);
                // Use regex to get the text inside the rgb parentheses
                var colorStyle = colorTester.style("background-color");
                if (colorStyle === "transparent") {
                    return null;
                }
                var rgb = /\((.+)\)/.exec(colorStyle)[1].split(",").map(function (colorValue) {
                    var colorNumber = +colorValue;
                    var hexValue = colorNumber.toString(16);
                    return colorNumber < 16 ? "0" + hexValue : hexValue;
                });
                if (rgb.length === 4 && rgb[3] === "00") {
                    return null;
                }
                var hexCode = "#" + rgb.join("");
                colorTester.classed(className, false);
                return hexCode;
            }
            Methods.colorTest = colorTest;
            // Code adapted from https://stackoverflow.com/questions/5560248/programmatically-lighten-or-darken-a-hex-color-or-rgb-and-blend-colors
            function lightenColor(color, factor, lightenAmount) {
                var r = parseInt(color.substring(1, 3), 16);
                var g = parseInt(color.substring(3, 5), 16);
                var b = parseInt(color.substring(5, 7), 16);
                var hsl = _Util.Color.rgbToHsl(r, g, b);
                var newL = Math.min(hsl[2] + lightenAmount * factor, 1);
                var newRgb = _Util.Color.hslToRgb(hsl[0], hsl[1], newL);
                var rHex = newRgb[0].toString(16);
                var gHex = newRgb[1].toString(16);
                var bHex = newRgb[2].toString(16);
                rHex = rHex.length < 2 ? "0" + rHex : rHex;
                gHex = gHex.length < 2 ? "0" + gHex : gHex;
                bHex = bHex.length < 2 ? "0" + bHex : bHex;
                return "#" + rHex + gHex + bHex;
            }
            Methods.lightenColor = lightenColor;
            // Code adapted from https://stackoverflow.com/questions/5560248/programmatically-lighten-or-darken-a-hex-color-or-rgb-and-blend-colors
            function darkenColor(color, factor, darkenAmount) {
                var r = parseInt(color.substring(1, 3), 16);
                var g = parseInt(color.substring(3, 5), 16);
                var b = parseInt(color.substring(5, 7), 16);
                var hsl = _Util.Color.rgbToHsl(r, g, b);
                var newL = Math.max(hsl[2] - darkenAmount * factor, 0);
                var newRgb = _Util.Color.hslToRgb(hsl[0], hsl[1], newL);
                var rHex = newRgb[0].toString(16);
                var gHex = newRgb[1].toString(16);
                var bHex = newRgb[2].toString(16);
                rHex = rHex.length < 2 ? "0" + rHex : rHex;
                gHex = gHex.length < 2 ? "0" + gHex : gHex;
                bHex = bHex.length < 2 ? "0" + bHex : bHex;
                return "#" + rHex + gHex + bHex;
            }
            Methods.darkenColor = darkenColor;
        })(Methods = _Util.Methods || (_Util.Methods = {}));
    })(_Util = Plottable._Util || (Plottable._Util = {}));
})(Plottable || (Plottable = {}));

///<reference path="../reference.ts" />
// This file contains open source utilities, along with their copyright notices
var Plottable;
(function (Plottable) {
    var _Util;
    (function (_Util) {
        var OpenSource;
        (function (OpenSource) {
            function sortedIndex(val, arr, accessor) {
                var low = 0;
                var high = arr.length;
                while (low < high) {
                    /* tslint:disable:no-bitwise */
                    var mid = (low + high) >>> 1;
                    /* tslint:enable:no-bitwise */
                    var x = accessor == null ? arr[mid] : accessor(arr[mid]);
                    if (x < val) {
                        low = mid + 1;
                    }
                    else {
                        high = mid;
                    }
                }
                return low;
            }
            OpenSource.sortedIndex = sortedIndex;
            ;
        })(OpenSource = _Util.OpenSource || (_Util.OpenSource = {}));
    })(_Util = Plottable._Util || (Plottable._Util = {}));
})(Plottable || (Plottable = {}));

///<reference path="../reference.ts" />
var Plottable;
(function (Plottable) {
    var _Util;
    (function (_Util) {
        var IDCounter = (function () {
            function IDCounter() {
                this._counter = {};
            }
            IDCounter.prototype._setDefault = function (id) {
                if (this._counter[id] == null) {
                    this._counter[id] = 0;
                }
            };
            IDCounter.prototype.increment = function (id) {
                this._setDefault(id);
                return ++this._counter[id];
            };
            IDCounter.prototype.decrement = function (id) {
                this._setDefault(id);
                return --this._counter[id];
            };
            IDCounter.prototype.get = function (id) {
                this._setDefault(id);
                return this._counter[id];
            };
            return IDCounter;
        })();
        _Util.IDCounter = IDCounter;
    })(_Util = Plottable._Util || (Plottable._Util = {}));
})(Plottable || (Plottable = {}));

///<reference path="../reference.ts" />
var Plottable;
(function (Plottable) {
    var _Util;
    (function (_Util) {
        /**
         * An associative array that can be keyed by anything (inc objects).
         * Uses pointer equality checks which is why this works.
         * This power has a price: everything is linear time since it is actually backed by an array...
         */
        var StrictEqualityAssociativeArray = (function () {
            function StrictEqualityAssociativeArray() {
                this._keyValuePairs = [];
            }
            /**
             * Set a new key/value pair in the store.
             *
             * @param {any} key Key to set in the store
             * @param {any} value Value to set in the store
             * @return {boolean} True if key already in store, false otherwise
             */
            StrictEqualityAssociativeArray.prototype.set = function (key, value) {
                if (key !== key) {
                    throw new Error("NaN may not be used as a key to the StrictEqualityAssociativeArray");
                }
                for (var i = 0; i < this._keyValuePairs.length; i++) {
                    if (this._keyValuePairs[i][0] === key) {
                        this._keyValuePairs[i][1] = value;
                        return true;
                    }
                }
                this._keyValuePairs.push([key, value]);
                return false;
            };
            /**
             * Get a value from the store, given a key.
             *
             * @param {any} key Key associated with value to retrieve
             * @return {any} Value if found, undefined otherwise
             */
            StrictEqualityAssociativeArray.prototype.get = function (key) {
                for (var i = 0; i < this._keyValuePairs.length; i++) {
                    if (this._keyValuePairs[i][0] === key) {
                        return this._keyValuePairs[i][1];
                    }
                }
                return undefined;
            };
            /**
             * Test whether store has a value associated with given key.
             *
             * Will return true if there is a key/value entry,
             * even if the value is explicitly `undefined`.
             *
             * @param {any} key Key to test for presence of an entry
             * @return {boolean} Whether there was a matching entry for that key
             */
            StrictEqualityAssociativeArray.prototype.has = function (key) {
                for (var i = 0; i < this._keyValuePairs.length; i++) {
                    if (this._keyValuePairs[i][0] === key) {
                        return true;
                    }
                }
                return false;
            };
            /**
             * Return an array of the values in the key-value store
             *
             * @return {any[]} The values in the store
             */
            StrictEqualityAssociativeArray.prototype.values = function () {
                return this._keyValuePairs.map(function (x) { return x[1]; });
            };
            /**
             * Return an array of keys in the key-value store
             *
             * @return {any[]} The keys in the store
             */
            StrictEqualityAssociativeArray.prototype.keys = function () {
                return this._keyValuePairs.map(function (x) { return x[0]; });
            };
            /**
             * Execute a callback for each entry in the array.
             *
             * @param {(key: any, val?: any, index?: number) => any} callback The callback to eecute
             * @return {any[]} The results of mapping the callback over the entries
             */
            StrictEqualityAssociativeArray.prototype.map = function (cb) {
                return this._keyValuePairs.map(function (kv, index) {
                    return cb(kv[0], kv[1], index);
                });
            };
            /**
             * Delete a key from the key-value store. Return whether the key was present.
             *
             * @param {any} The key to remove
             * @return {boolean} Whether a matching entry was found and removed
             */
            StrictEqualityAssociativeArray.prototype.delete = function (key) {
                for (var i = 0; i < this._keyValuePairs.length; i++) {
                    if (this._keyValuePairs[i][0] === key) {
                        this._keyValuePairs.splice(i, 1);
                        return true;
                    }
                }
                return false;
            };
            return StrictEqualityAssociativeArray;
        })();
        _Util.StrictEqualityAssociativeArray = StrictEqualityAssociativeArray;
    })(_Util = Plottable._Util || (Plottable._Util = {}));
})(Plottable || (Plottable = {}));

var Plottable;
(function (Plottable) {
    var _Util;
    (function (_Util) {
        var DOM;
        (function (DOM) {
            /**
             * Gets the bounding box of an element.
             * @param {D3.Selection} element
             * @returns {SVGRed} The bounding box.
             */
            function getBBox(element) {
                var bbox;
                try {
                    bbox = element.node().getBBox();
                }
                catch (err) {
                    bbox = {
                        x: 0,
                        y: 0,
                        width: 0,
                        height: 0
                    };
                }
                return bbox;
            }
            DOM.getBBox = getBBox;
            DOM.POLYFILL_TIMEOUT_MSEC = 1000 / 60; // 60 fps
            function requestAnimationFramePolyfill(fn) {
                if (window.requestAnimationFrame != null) {
                    window.requestAnimationFrame(fn);
                }
                else {
                    setTimeout(fn, DOM.POLYFILL_TIMEOUT_MSEC);
                }
            }
            DOM.requestAnimationFramePolyfill = requestAnimationFramePolyfill;
            function getParsedStyleValue(style, prop) {
                var value = style.getPropertyValue(prop);
                var parsedValue = parseFloat(value);
                if (parsedValue !== parsedValue) {
                    return 0;
                }
                return parsedValue;
            }
            function isSelectionRemovedFromSVG(selection) {
                var n = selection.node();
                while (n !== null && n.nodeName.toLowerCase() !== "svg") {
                    n = n.parentNode;
                }
                return (n == null);
            }
            DOM.isSelectionRemovedFromSVG = isSelectionRemovedFromSVG;
            function getElementWidth(elem) {
                var style = window.getComputedStyle(elem);
                return getParsedStyleValue(style, "width") + getParsedStyleValue(style, "padding-left") + getParsedStyleValue(style, "padding-right") + getParsedStyleValue(style, "border-left-width") + getParsedStyleValue(style, "border-right-width");
            }
            DOM.getElementWidth = getElementWidth;
            function getElementHeight(elem) {
                var style = window.getComputedStyle(elem);
                return getParsedStyleValue(style, "height") + getParsedStyleValue(style, "padding-top") + getParsedStyleValue(style, "padding-bottom") + getParsedStyleValue(style, "border-top-width") + getParsedStyleValue(style, "border-bottom-width");
            }
            DOM.getElementHeight = getElementHeight;
            function getSVGPixelWidth(svg) {
                var width = svg.node().clientWidth;
                if (width === 0) {
                    var widthAttr = svg.attr("width");
                    if (widthAttr.indexOf("%") !== -1) {
                        var ancestorNode = svg.node().parentNode;
                        while (ancestorNode != null && ancestorNode.clientWidth === 0) {
                            ancestorNode = ancestorNode.parentNode;
                        }
                        if (ancestorNode == null) {
                            throw new Error("Could not compute width of element");
                        }
                        width = ancestorNode.clientWidth * parseFloat(widthAttr) / 100;
                    }
                    else {
                        width = parseFloat(widthAttr);
                    }
                }
                return width;
            }
            DOM.getSVGPixelWidth = getSVGPixelWidth;
            function translate(s, x, y) {
                var xform = d3.transform(s.attr("transform"));
                if (x == null) {
                    return xform.translate;
                }
                else {
                    y = (y == null) ? 0 : y;
                    xform.translate[0] = x;
                    xform.translate[1] = y;
                    s.attr("transform", xform.toString());
                    return s;
                }
            }
            DOM.translate = translate;
            function boxesOverlap(boxA, boxB) {
                if (boxA.right < boxB.left) {
                    return false;
                }
                if (boxA.left > boxB.right) {
                    return false;
                }
                if (boxA.bottom < boxB.top) {
                    return false;
                }
                if (boxA.top > boxB.bottom) {
                    return false;
                }
                return true;
            }
            DOM.boxesOverlap = boxesOverlap;
        })(DOM = _Util.DOM || (_Util.DOM = {}));
    })(_Util = Plottable._Util || (Plottable._Util = {}));
})(Plottable || (Plottable = {}));

///<reference path="../reference.ts" />
var Plottable;
(function (Plottable) {
    var _Util;
    (function (_Util) {
        var Color;
        (function (Color) {
            /**
             * Return relative luminance (defined here: http://www.w3.org/TR/2008/REC-WCAG20-20081211/#relativeluminancedef)
             * Based on implementation from chroma.js by Gregor Aisch (gka) (licensed under BSD)
             * chroma.js may be found here: https://github.com/gka/chroma.js
             * License may be found here: https://github.com/gka/chroma.js/blob/master/LICENSE
             */
            function luminance(color) {
                var rgb = d3.rgb(color);
                var lum = function (x) {
                    x = x / 255;
                    return x <= 0.03928 ? x / 12.92 : Math.pow((x + 0.055) / 1.055, 2.4);
                };
                var r = lum(rgb.r);
                var g = lum(rgb.g);
                var b = lum(rgb.b);
                return 0.2126 * r + 0.7152 * g + 0.0722 * b;
            }
            /**
             * Return contrast ratio between two colors
             * Based on implementation from chroma.js by Gregor Aisch (gka) (licensed under BSD)
             * chroma.js may be found here: https://github.com/gka/chroma.js
             * License may be found here: https://github.com/gka/chroma.js/blob/master/LICENSE
             * see http://www.w3.org/TR/2008/REC-WCAG20-20081211/#contrast-ratiodef
             */
            function contrast(a, b) {
                var l1 = luminance(a) + 0.05;
                var l2 = luminance(b) + 0.05;
                return l1 > l2 ? l1 / l2 : l2 / l1;
            }
            Color.contrast = contrast;
            /**
             * Converts an RGB color value to HSL. Conversion formula
             * adapted from http://en.wikipedia.org/wiki/HSL_color_space.
             * Assumes r, g, and b are contained in the set [0, 255] and
             * returns h, s, and l in the set [0, 1].
             * Source: https://stackoverflow.com/questions/2353211/hsl-to-rgb-color-conversion
             *
             * @param   Number  r       The red color value
             * @param   Number  g       The green color value
             * @param   Number  b       The blue color value
             * @return  Array           The HSL representation
             */
            function rgbToHsl(r, g, b) {
                r /= 255, g /= 255, b /= 255;
                var max = Math.max(r, g, b);
                var min = Math.min(r, g, b);
                var h;
                var s;
                var l = (max + min) / 2;
                if (max === min) {
                    h = s = 0; // achromatic
                }
                else {
                    var d = max - min;
                    s = l > 0.5 ? d / (2 - max - min) : d / (max + min);
                    switch (max) {
                        case r:
                            h = (g - b) / d + (g < b ? 6 : 0);
                            break;
                        case g:
                            h = (b - r) / d + 2;
                            break;
                        case b:
                            h = (r - g) / d + 4;
                            break;
                    }
                    h /= 6;
                }
                return [h, s, l];
            }
            Color.rgbToHsl = rgbToHsl;
            /**
             * Converts an HSL color value to RGB. Conversion formula
             * adapted from http://en.wikipedia.org/wiki/HSL_color_space.
             * Assumes h, s, and l are contained in the set [0, 1] and
             * returns r, g, and b in the set [0, 255].
             * Source: https://stackoverflow.com/questions/2353211/hsl-to-rgb-color-conversion
             *
             * @param   Number  h       The hue
             * @param   Number  s       The saturation
             * @param   Number  l       The lightness
             * @return  Array           The RGB representation
             */
            function hslToRgb(h, s, l) {
                var r;
                var g;
                var b;
                if (s === 0) {
                    r = g = b = l; // achromatic
                }
                else {
                    function hue2rgb(p, q, t) {
                        if (t < 0) {
                            t += 1;
                        }
                        if (t > 1) {
                            t -= 1;
                        }
                        if (t < 1 / 6) {
                            return p + (q - p) * 6 * t;
                        }
                        if (t < 1 / 2) {
                            return q;
                        }
                        if (t < 2 / 3) {
                            return p + (q - p) * (2 / 3 - t) * 6;
                        }
                        return p;
                    }
                    var q = l < 0.5 ? l * (1 + s) : l + s - l * s;
                    var p = 2 * l - q;
                    r = hue2rgb(p, q, h + 1 / 3);
                    g = hue2rgb(p, q, h);
                    b = hue2rgb(p, q, h - 1 / 3);
                }
                return [Math.round(r * 255), Math.round(g * 255), Math.round(b * 255)];
            }
            Color.hslToRgb = hslToRgb;
        })(Color = _Util.Color || (_Util.Color = {}));
    })(_Util = Plottable._Util || (Plottable._Util = {}));
})(Plottable || (Plottable = {}));

///<reference path="../reference.ts" />
var Plottable;
(function (Plottable) {
    Plottable.MILLISECONDS_IN_ONE_DAY = 24 * 60 * 60 * 1000;
    var Formatters;
    (function (Formatters) {
        /**
         * Creates a formatter for currency values.
         *
         * @param {number} [precision] The number of decimal places to show (default 2).
         * @param {string} [symbol] The currency symbol to use (default "$").
         * @param {boolean} [prefix] Whether to prepend or append the currency symbol (default true).
         * @param {boolean} [onlyShowUnchanged] Whether to return a value if value changes after formatting (default true).
         *
         * @returns {Formatter} A formatter for currency values.
         */
        function currency(precision, symbol, prefix) {
            if (precision === void 0) { precision = 2; }
            if (symbol === void 0) { symbol = "$"; }
            if (prefix === void 0) { prefix = true; }
            var fixedFormatter = Formatters.fixed(precision);
            return function (d) {
                var formattedValue = fixedFormatter(Math.abs(d));
                if (formattedValue !== "") {
                    if (prefix) {
                        formattedValue = symbol + formattedValue;
                    }
                    else {
                        formattedValue += symbol;
                    }
                    if (d < 0) {
                        formattedValue = "-" + formattedValue;
                    }
                }
                return formattedValue;
            };
        }
        Formatters.currency = currency;
        /**
         * Creates a formatter that displays exactly [precision] decimal places.
         *
         * @param {number} [precision] The number of decimal places to show (default 3).
         * @param {boolean} [onlyShowUnchanged] Whether to return a value if value changes after formatting (default true).
         *
         * @returns {Formatter} A formatter that displays exactly [precision] decimal places.
         */
        function fixed(precision) {
            if (precision === void 0) { precision = 3; }
            verifyPrecision(precision);
            return function (d) {
                return d.toFixed(precision);
            };
        }
        Formatters.fixed = fixed;
        /**
         * Creates a formatter that formats numbers to show no more than
         * [precision] decimal places. All other values are stringified.
         *
         * @param {number} [precision] The number of decimal places to show (default 3).
         * @param {boolean} [onlyShowUnchanged] Whether to return a value if value changes after formatting (default true).
         *
         * @returns {Formatter} A formatter for general values.
         */
        function general(precision) {
            if (precision === void 0) { precision = 3; }
            verifyPrecision(precision);
            return function (d) {
                if (typeof d === "number") {
                    var multiplier = Math.pow(10, precision);
                    return String(Math.round(d * multiplier) / multiplier);
                }
                else {
                    return String(d);
                }
            };
        }
        Formatters.general = general;
        /**
         * Creates a formatter that stringifies its input.
         *
         * @returns {Formatter} A formatter that stringifies its input.
         */
        function identity() {
            return function (d) {
                return String(d);
            };
        }
        Formatters.identity = identity;
        /**
         * Creates a formatter for percentage values.
         * Multiplies the input by 100 and appends "%".
         *
         * @param {number} [precision] The number of decimal places to show (default 0).
         * @param {boolean} [onlyShowUnchanged] Whether to return a value if value changes after formatting (default true).
         *
         * @returns {Formatter} A formatter for percentage values.
         */
        function percentage(precision) {
            if (precision === void 0) { precision = 0; }
            var fixedFormatter = Formatters.fixed(precision);
            return function (d) {
                var valToFormat = d * 100;
                // Account for float imprecision
                var valString = d.toString();
                var integerPowerTen = Math.pow(10, valString.length - (valString.indexOf(".") + 1));
                valToFormat = parseInt((valToFormat * integerPowerTen).toString(), 10) / integerPowerTen;
                return fixedFormatter(valToFormat) + "%";
            };
        }
        Formatters.percentage = percentage;
        /**
         * Creates a formatter for values that displays [precision] significant figures
         * and puts SI notation.
         *
         * @param {number} [precision] The number of significant figures to show (default 3).
         *
         * @returns {Formatter} A formatter for SI values.
         */
        function siSuffix(precision) {
            if (precision === void 0) { precision = 3; }
            verifyPrecision(precision);
            return function (d) {
                return d3.format("." + precision + "s")(d);
            };
        }
        Formatters.siSuffix = siSuffix;
        /**
         * Creates a multi time formatter that displays dates.
         *
         * @returns {Formatter} A formatter for time/date values.
         */
        function multiTime() {
            var numFormats = 8;
            // these defaults were taken from d3
            // https://github.com/mbostock/d3/wiki/Time-Formatting#format_multi
            var timeFormat = {};
            timeFormat[0] = {
                format: ".%L",
                filter: function (d) { return d.getMilliseconds() !== 0; }
            };
            timeFormat[1] = {
                format: ":%S",
                filter: function (d) { return d.getSeconds() !== 0; }
            };
            timeFormat[2] = {
                format: "%I:%M",
                filter: function (d) { return d.getMinutes() !== 0; }
            };
            timeFormat[3] = {
                format: "%I %p",
                filter: function (d) { return d.getHours() !== 0; }
            };
            timeFormat[4] = {
                format: "%a %d",
                filter: function (d) { return d.getDay() !== 0 && d.getDate() !== 1; }
            };
            timeFormat[5] = {
                format: "%b %d",
                filter: function (d) { return d.getDate() !== 1; }
            };
            timeFormat[6] = {
                format: "%b",
                filter: function (d) { return d.getMonth() !== 0; }
            };
            timeFormat[7] = {
                format: "%Y",
                filter: function () { return true; }
            };
            return function (d) {
                for (var i = 0; i < numFormats; i++) {
                    if (timeFormat[i].filter(d)) {
                        return d3.time.format(timeFormat[i].format)(d);
                    }
                }
            };
        }
        Formatters.multiTime = multiTime;
        /**
         * Creates a time formatter that displays time/date using given specifier.
         *
         * List of directives can be found on: https://github.com/mbostock/d3/wiki/Time-Formatting#format
         *
         * @param {string} [specifier] The specifier for the formatter.
         *
         * @returns {Formatter} A formatter for time/date values.
         */
        function time(specifier) {
            return d3.time.format(specifier);
        }
        Formatters.time = time;
        /**
         * Creates a formatter for relative dates.
         *
         * @param {number} baseValue The start date (as epoch time) used in computing relative dates (default 0)
         * @param {number} increment The unit used in calculating relative date values (default MILLISECONDS_IN_ONE_DAY)
         * @param {string} label The label to append to the formatted string (default "")
         *
         * @returns {Formatter} A formatter for time/date values.
         */
        function relativeDate(baseValue, increment, label) {
            if (baseValue === void 0) { baseValue = 0; }
            if (increment === void 0) { increment = Plottable.MILLISECONDS_IN_ONE_DAY; }
            if (label === void 0) { label = ""; }
            return function (d) {
                var relativeDate = Math.round((d.valueOf() - baseValue) / increment);
                return relativeDate.toString() + label;
            };
        }
        Formatters.relativeDate = relativeDate;
        function verifyPrecision(precision) {
            if (precision < 0 || precision > 20) {
                throw new RangeError("Formatter precision must be between 0 and 20");
            }
        }
    })(Formatters = Plottable.Formatters || (Plottable.Formatters = {}));
})(Plottable || (Plottable = {}));

///<reference path="../reference.ts" />
var Plottable;
(function (Plottable) {
    var Config;
    (function (Config) {
        /**
         * Specifies if Plottable should show warnings.
         */
        Config.SHOW_WARNINGS = true;
    })(Config = Plottable.Config || (Plottable.Config = {}));
})(Plottable || (Plottable = {}));

///<reference path="../reference.ts" />
var Plottable;
(function (Plottable) {
    Plottable.version = "0.40.0";
})(Plottable || (Plottable = {}));

///<reference path="../reference.ts" />
var Plottable;
(function (Plottable) {
    var Core;
    (function (Core) {
        /**
         * Colors we use as defaults on a number of graphs.
         */
        var Colors = (function () {
            function Colors() {
            }
            Colors.CORAL_RED = "#fd373e";
            Colors.INDIGO = "#5279c7";
            Colors.ROBINS_EGG_BLUE = "#06cccc";
            Colors.FERN = "#63c261";
            Colors.BURNING_ORANGE = "#ff7939";
            Colors.ROYAL_HEATH = "#962565";
            Colors.CONIFER = "#99ce50";
            Colors.CERISE_RED = "#db2e65";
            Colors.BRIGHT_SUN = "#fad419";
            Colors.JACARTA = "#2c2b6f";
            Colors.PLOTTABLE_COLORS = [
                Colors.INDIGO,
                Colors.CORAL_RED,
                Colors.FERN,
                Colors.BRIGHT_SUN,
                Colors.JACARTA,
                Colors.BURNING_ORANGE,
                Colors.CERISE_RED,
                Colors.CONIFER,
                Colors.ROYAL_HEATH,
                Colors.ROBINS_EGG_BLUE,
            ];
            return Colors;
        })();
        Core.Colors = Colors;
    })(Core = Plottable.Core || (Plottable.Core = {}));
})(Plottable || (Plottable = {}));

///<reference path="../reference.ts" />
var Plottable;
(function (Plottable) {
    var Core;
    (function (Core) {
        /**
         * A class most other Plottable classes inherit from, in order to have a
         * unique ID.
         */
        var PlottableObject = (function () {
            function PlottableObject() {
                this._plottableID = PlottableObject._nextID++;
            }
            PlottableObject.prototype.getID = function () {
                return this._plottableID;
            };
            PlottableObject._nextID = 0;
            return PlottableObject;
        })();
        Core.PlottableObject = PlottableObject;
    })(Core = Plottable.Core || (Plottable.Core = {}));
})(Plottable || (Plottable = {}));

///<reference path="../reference.ts" />
var __extends = this.__extends || function (d, b) {
    for (var p in b) if (b.hasOwnProperty(p)) d[p] = b[p];
    function __() { this.constructor = d; }
    __.prototype = b.prototype;
    d.prototype = new __();
};
var Plottable;
(function (Plottable) {
    var Core;
    (function (Core) {
        /**
         * The Broadcaster class is owned by an Listenable. Third parties can register and deregister listeners
         * from the broadcaster. When the broadcaster.broadcast method is activated, all registered callbacks are
         * called. The registered callbacks are called with the registered Listenable that the broadcaster is attached
         * to, along with optional arguments passed to the `broadcast` method.
         *
         * The listeners are called synchronously.
         */
        var Broadcaster = (function (_super) {
            __extends(Broadcaster, _super);
            /**
             * Constructs a broadcaster, taking the Listenable that the broadcaster will be attached to.
             *
             * @constructor
             * @param {Listenable} listenable The Listenable-object that this broadcaster is attached to.
             */
            function Broadcaster(listenable) {
                _super.call(this);
                this._key2callback = new Plottable._Util.StrictEqualityAssociativeArray();
                this.listenable = listenable;
            }
            /**
             * Registers a callback to be called when the broadcast method is called. Also takes a key which
             * is used to support deregistering the same callback later, by passing in the same key.
             * If there is already a callback associated with that key, then the callback will be replaced.
             *
             * @param key The key associated with the callback. Key uniqueness is determined by deep equality.
             * @param {BroadcasterCallback} callback A callback to be called when the Scale's domain changes.
             * @returns {Broadcaster} this object
             */
            Broadcaster.prototype.registerListener = function (key, callback) {
                this._key2callback.set(key, callback);
                return this;
            };
            /**
             * Call all listening callbacks, optionally with arguments passed through.
             *
             * @param ...args A variable number of optional arguments
             * @returns {Broadcaster} this object
             */
            Broadcaster.prototype.broadcast = function () {
                var _this = this;
                var args = [];
                for (var _i = 0; _i < arguments.length; _i++) {
                    args[_i - 0] = arguments[_i];
                }
                this._key2callback.values().forEach(function (callback) { return callback(_this.listenable, args); });
                return this;
            };
            /**
             * Deregisters the callback associated with a key.
             *
             * @param key The key to deregister.
             * @returns {Broadcaster} this object
             */
            Broadcaster.prototype.deregisterListener = function (key) {
                this._key2callback.delete(key);
                return this;
            };
            /**
             * Deregisters all listeners and callbacks associated with the broadcaster.
             *
             * @returns {Broadcaster} this object
             */
            Broadcaster.prototype.deregisterAllListeners = function () {
                this._key2callback = new Plottable._Util.StrictEqualityAssociativeArray();
            };
            return Broadcaster;
        })(Core.PlottableObject);
        Core.Broadcaster = Broadcaster;
    })(Core = Plottable.Core || (Plottable.Core = {}));
})(Plottable || (Plottable = {}));

///<reference path="../reference.ts" />
var __extends = this.__extends || function (d, b) {
    for (var p in b) if (b.hasOwnProperty(p)) d[p] = b[p];
    function __() { this.constructor = d; }
    __.prototype = b.prototype;
    d.prototype = new __();
};
var Plottable;
(function (Plottable) {
    var Dataset = (function (_super) {
        __extends(Dataset, _super);
        /**
         * Constructs a new set.
         *
         * A Dataset is mostly just a wrapper around an any[], Dataset is the
         * data you're going to plot.
         *
         * @constructor
         * @param {any[]} data The data for this DataSource (default = []).
         * @param {any} metadata An object containing additional information (default = {}).
         */
        function Dataset(data, metadata) {
            if (data === void 0) { data = []; }
            if (metadata === void 0) { metadata = {}; }
            _super.call(this);
            this._data = data;
            this._metadata = metadata;
            this._accessor2cachedExtent = new Plottable._Util.StrictEqualityAssociativeArray();
            this.broadcaster = new Plottable.Core.Broadcaster(this);
        }
        Dataset.prototype.data = function (data) {
            if (data == null) {
                return this._data;
            }
            else {
                this._data = data;
                this._accessor2cachedExtent = new Plottable._Util.StrictEqualityAssociativeArray();
                this.broadcaster.broadcast();
                return this;
            }
        };
        Dataset.prototype.metadata = function (metadata) {
            if (metadata == null) {
                return this._metadata;
            }
            else {
                this._metadata = metadata;
                this._accessor2cachedExtent = new Plottable._Util.StrictEqualityAssociativeArray();
                this.broadcaster.broadcast();
                return this;
            }
        };
        Dataset.prototype._getExtent = function (accessor, typeCoercer, plotMetadata) {
            if (plotMetadata === void 0) { plotMetadata = {}; }
            var cachedExtent = this._accessor2cachedExtent.get(accessor);
            if (cachedExtent === undefined) {
                cachedExtent = this._computeExtent(accessor, typeCoercer, plotMetadata);
                this._accessor2cachedExtent.set(accessor, cachedExtent);
            }
            return cachedExtent;
        };
        Dataset.prototype._computeExtent = function (accessor, typeCoercer, plotMetadata) {
            var _this = this;
            var appliedAccessor = function (d, i) { return accessor(d, i, _this._metadata, plotMetadata); };
            var mappedData = this._data.map(appliedAccessor).map(typeCoercer);
            if (mappedData.length === 0) {
                return [];
            }
            else if (typeof (mappedData[0]) === "string") {
                return Plottable._Util.Methods.uniq(mappedData);
            }
            else {
                var extent = d3.extent(mappedData);
                if (extent[0] == null || extent[1] == null) {
                    return [];
                }
                else {
                    return extent;
                }
            }
        };
        return Dataset;
    })(Plottable.Core.PlottableObject);
    Plottable.Dataset = Dataset;
})(Plottable || (Plottable = {}));

///<reference path="../reference.ts" />
var Plottable;
(function (Plottable) {
    var Core;
    (function (Core) {
        var RenderController;
        (function (RenderController) {
            var RenderPolicy;
            (function (RenderPolicy) {
                /**
                 * Never queue anything, render everything immediately. Useful for
                 * debugging, horrible for performance.
                 */
                var Immediate = (function () {
                    function Immediate() {
                    }
                    Immediate.prototype.render = function () {
                        RenderController.flush();
                    };
                    return Immediate;
                })();
                RenderPolicy.Immediate = Immediate;
                /**
                 * The default way to render, which only tries to render every frame
                 * (usually, 1/60th of a second).
                 */
                var AnimationFrame = (function () {
                    function AnimationFrame() {
                    }
                    AnimationFrame.prototype.render = function () {
                        Plottable._Util.DOM.requestAnimationFramePolyfill(RenderController.flush);
                    };
                    return AnimationFrame;
                })();
                RenderPolicy.AnimationFrame = AnimationFrame;
                /**
                 * Renders with `setTimeout`. This is generally an inferior way to render
                 * compared to `requestAnimationFrame`, but it's still there if you want
                 * it.
                 */
                var Timeout = (function () {
                    function Timeout() {
                        this._timeoutMsec = Plottable._Util.DOM.POLYFILL_TIMEOUT_MSEC;
                    }
                    Timeout.prototype.render = function () {
                        setTimeout(RenderController.flush, this._timeoutMsec);
                    };
                    return Timeout;
                })();
                RenderPolicy.Timeout = Timeout;
            })(RenderPolicy = RenderController.RenderPolicy || (RenderController.RenderPolicy = {}));
        })(RenderController = Core.RenderController || (Core.RenderController = {}));
    })(Core = Plottable.Core || (Plottable.Core = {}));
})(Plottable || (Plottable = {}));

///<reference path="../reference.ts" />
var Plottable;
(function (Plottable) {
    var Core;
    (function (Core) {
        /**
         * The RenderController is responsible for enqueueing and synchronizing
         * layout and render calls for Plottable components.
         *
         * Layouts and renders occur inside an animation callback
         * (window.requestAnimationFrame if available).
         *
         * If you require immediate rendering, call RenderController.flush() to
         * perform enqueued layout and rendering serially.
         *
         * If you want to always have immediate rendering (useful for debugging),
         * call
         * ```typescript
         * Plottable.Core.RenderController.setRenderPolicy(
         *   new Plottable.Core.RenderController.RenderPolicy.Immediate()
         * );
         * ```
         */
        var RenderController;
        (function (RenderController) {
            var _componentsNeedingRender = {};
            var _componentsNeedingComputeLayout = {};
            var _animationRequested = false;
            var _isCurrentlyFlushing = false;
            RenderController._renderPolicy = new RenderController.RenderPolicy.AnimationFrame();
            function setRenderPolicy(policy) {
                if (typeof (policy) === "string") {
                    switch (policy.toLowerCase()) {
                        case "immediate":
                            policy = new RenderController.RenderPolicy.Immediate();
                            break;
                        case "animationframe":
                            policy = new RenderController.RenderPolicy.AnimationFrame();
                            break;
                        case "timeout":
                            policy = new RenderController.RenderPolicy.Timeout();
                            break;
                        default:
                            Plottable._Util.Methods.warn("Unrecognized renderPolicy: " + policy);
                            return;
                    }
                }
                RenderController._renderPolicy = policy;
            }
            RenderController.setRenderPolicy = setRenderPolicy;
            /**
             * If the RenderController is enabled, we enqueue the component for
             * render. Otherwise, it is rendered immediately.
             *
             * @param {AbstractComponent} component Any Plottable component.
             */
            function registerToRender(c) {
                if (_isCurrentlyFlushing) {
                    Plottable._Util.Methods.warn("Registered to render while other components are flushing: request may be ignored");
                }
                _componentsNeedingRender[c.getID()] = c;
                requestRender();
            }
            RenderController.registerToRender = registerToRender;
            /**
             * If the RenderController is enabled, we enqueue the component for
             * layout and render. Otherwise, it is rendered immediately.
             *
             * @param {AbstractComponent} component Any Plottable component.
             */
            function registerToComputeLayout(c) {
                _componentsNeedingComputeLayout[c.getID()] = c;
                _componentsNeedingRender[c.getID()] = c;
                requestRender();
            }
            RenderController.registerToComputeLayout = registerToComputeLayout;
            function requestRender() {
                // Only run or enqueue flush on first request.
                if (!_animationRequested) {
                    _animationRequested = true;
                    RenderController._renderPolicy.render();
                }
            }
            /**
             * Render everything that is waiting to be rendered right now, instead of
             * waiting until the next frame.
             *
             * Useful to call when debugging.
             */
            function flush() {
                if (_animationRequested) {
                    // Layout
                    var toCompute = d3.values(_componentsNeedingComputeLayout);
                    toCompute.forEach(function (c) { return c._computeLayout(); });
                    // Top level render.
                    // Containers will put their children in the toRender queue
                    var toRender = d3.values(_componentsNeedingRender);
                    toRender.forEach(function (c) { return c._render(); });
                    // now we are flushing
                    _isCurrentlyFlushing = true;
                    // Finally, perform render of all components
                    var failed = {};
                    Object.keys(_componentsNeedingRender).forEach(function (k) {
                        try {
                            _componentsNeedingRender[k]._doRender();
                        }
                        catch (err) {
                            // using setTimeout instead of console.log, we get the familiar red
                            // stack trace
                            setTimeout(function () {
                                throw err;
                            }, 0);
                            failed[k] = _componentsNeedingRender[k];
                        }
                    });
                    // Reset queues
                    _componentsNeedingComputeLayout = {};
                    _componentsNeedingRender = failed;
                    _animationRequested = false;
                    _isCurrentlyFlushing = false;
                }
                // Reset resize flag regardless of queue'd components
                Core.ResizeBroadcaster.clearResizing();
            }
            RenderController.flush = flush;
        })(RenderController = Core.RenderController || (Core.RenderController = {}));
    })(Core = Plottable.Core || (Plottable.Core = {}));
})(Plottable || (Plottable = {}));

///<reference path="../reference.ts" />
var Plottable;
(function (Plottable) {
    var Core;
    (function (Core) {
        /**
         * The ResizeBroadcaster will broadcast a notification to any registered
         * components when the window is resized.
         *
         * The broadcaster and single event listener are lazily constructed.
         *
         * Upon resize, the _resized flag will be set to true until after the next
         * flush of the RenderController. This is used, for example, to disable
         * animations during resize.
         */
        var ResizeBroadcaster;
        (function (ResizeBroadcaster) {
            var broadcaster;
            var _resizing = false;
            function _lazyInitialize() {
                if (broadcaster === undefined) {
                    broadcaster = new Core.Broadcaster(ResizeBroadcaster);
                    window.addEventListener("resize", _onResize);
                }
            }
            function _onResize() {
                _resizing = true;
                broadcaster.broadcast();
            }
            /**
             * Checks if the window has been resized and the RenderController
             * has not yet been flushed.
             *
             * @returns {boolean} If the window has been resized/RenderController
             * has not yet been flushed.
             */
            function resizing() {
                return _resizing;
            }
            ResizeBroadcaster.resizing = resizing;
            /**
             * Sets that it is not resizing anymore. Good if it stubbornly thinks
             * it is still resizing, or for cancelling the effects of resizing
             * prematurely.
             */
            function clearResizing() {
                _resizing = false;
            }
            ResizeBroadcaster.clearResizing = clearResizing;
            /**
             * Registers a component.
             *
             * When the window is resized, ._invalidateLayout() is invoked on the
             * component, which will enqueue the component for layout and rendering
             * with the RenderController.
             *
             * @param {Component} component Any Plottable component.
             */
            function register(c) {
                _lazyInitialize();
                broadcaster.registerListener(c.getID(), function () { return c._invalidateLayout(); });
            }
            ResizeBroadcaster.register = register;
            /**
             * Deregisters the components.
             *
             * The component will no longer receive updates on window resize.
             *
             * @param {Component} component Any Plottable component.
             */
            function deregister(c) {
                if (broadcaster) {
                    broadcaster.deregisterListener(c.getID());
                }
            }
            ResizeBroadcaster.deregister = deregister;
        })(ResizeBroadcaster = Core.ResizeBroadcaster || (Core.ResizeBroadcaster = {}));
    })(Core = Plottable.Core || (Plottable.Core = {}));
})(Plottable || (Plottable = {}));

var Plottable;
(function (Plottable) {
    ;
})(Plottable || (Plottable = {}));

///<reference path="../reference.ts" />
var Plottable;
(function (Plottable) {
    var Domainer = (function () {
        /**
         * Constructs a new Domainer.
         *
         * @constructor
         * @param {(extents: any[][]) => any[]} combineExtents
         *        If present, this function will be used by the Domainer to merge
         *        all the extents that are present on a scale.
         *
         *        A plot may draw multiple things relative to a scale, e.g.
         *        different stocks over time. The plot computes their extents,
         *        which are a [min, max] pair. combineExtents is responsible for
         *        merging them all into one [min, max] pair. It defaults to taking
         *        the min of the first elements and the max of the second arguments.
         */
        function Domainer(combineExtents) {
            this._doNice = false;
            this._padProportion = 0.0;
            this._paddingExceptions = d3.map();
            this._unregisteredPaddingExceptions = d3.set();
            this._includedValues = d3.map();
            // _includedValues needs to be a map, even unregistered, to support getting un-stringified values back out
            this._unregisteredIncludedValues = d3.map();
            this._combineExtents = combineExtents;
        }
        /**
         * @param {any[][]} extents The list of extents to be reduced to a single
         *        extent.
         * @param {QuantitativeScale} scale
         *        Since nice() must do different things depending on Linear, Log,
         *        or Time scale, the scale must be passed in for nice() to work.
         * @returns {any[]} The domain, as a merging of all exents, as a [min, max]
         *                 pair.
         */
        Domainer.prototype.computeDomain = function (extents, scale) {
            var domain;
            if (this._combineExtents != null) {
                domain = this._combineExtents(extents);
            }
            else if (extents.length === 0) {
                domain = scale._defaultExtent();
            }
            else {
                domain = [Plottable._Util.Methods.min(extents, function (e) { return e[0]; }, 0), Plottable._Util.Methods.max(extents, function (e) { return e[1]; }, 0)];
            }
            domain = this._includeDomain(domain);
            domain = this._padDomain(scale, domain);
            domain = this._niceDomain(scale, domain);
            return domain;
        };
        /**
         * Sets the Domainer to pad by a given ratio.
         *
         * @param {number} padProportion Proportionally how much bigger the
         *         new domain should be (0.05 = 5% larger).
         *
         *         A domainer will pad equal visual amounts on each side.
         *         On a linear scale, this means both sides are padded the same
         *         amount: [10, 20] will be padded to [5, 25].
         *         On a log scale, the top will be padded more than the bottom, so
         *         [10, 100] will be padded to [1, 1000].
         *
         * @returns {Domainer} The calling Domainer.
         */
        Domainer.prototype.pad = function (padProportion) {
            if (padProportion === void 0) { padProportion = 0.05; }
            this._padProportion = padProportion;
            return this;
        };
        /**
         * Adds a padding exception, a value that will not be padded at either end of the domain.
         *
         * Eg, if a padding exception is added at x=0, then [0, 100] will pad to [0, 105] instead of [-2.5, 102.5].
         * If a key is provided, it will be registered under that key with standard map semantics. (Overwrite / remove by key)
         * If a key is not provided, it will be added with set semantics (Can be removed by value)
         *
         * @param {any} exception The padding exception to add.
         * @param {string} key The key to register the exception under.
         * @returns {Domainer} The calling domainer
         */
        Domainer.prototype.addPaddingException = function (exception, key) {
            if (key != null) {
                this._paddingExceptions.set(key, exception);
            }
            else {
                this._unregisteredPaddingExceptions.add(exception);
            }
            return this;
        };
        /**
         * Removes a padding exception, allowing the domain to pad out that value again.
         *
         * If a string is provided, it is assumed to be a key and the exception associated with that key is removed.
         * If a non-string is provdied, it is assumed to be an unkeyed exception and that exception is removed.
         *
         * @param {any} keyOrException The key for the value to remove, or the value to remove
         * @return {Domainer} The calling domainer
         */
        Domainer.prototype.removePaddingException = function (keyOrException) {
            if (typeof (keyOrException) === "string") {
                this._paddingExceptions.remove(keyOrException);
            }
            else {
                this._unregisteredPaddingExceptions.remove(keyOrException);
            }
            return this;
        };
        /**
         * Adds an included value, a value that must be included inside the domain.
         *
         * Eg, if a value exception is added at x=0, then [50, 100] will expand to [0, 100] rather than [50, 100].
         * If a key is provided, it will be registered under that key with standard map semantics. (Overwrite / remove by key)
         * If a key is not provided, it will be added with set semantics (Can be removed by value)
         *
         * @param {any} value The included value to add.
         * @param {string} key The key to register the value under.
         * @returns {Domainer} The calling domainer
         */
        Domainer.prototype.addIncludedValue = function (value, key) {
            if (key != null) {
                this._includedValues.set(key, value);
            }
            else {
                this._unregisteredIncludedValues.set(value, value);
            }
            return this;
        };
        /**
         * Remove an included value, allowing the domain to not include that value gain again.
         *
         * If a string is provided, it is assumed to be a key and the value associated with that key is removed.
         * If a non-string is provdied, it is assumed to be an unkeyed value and that value is removed.
         *
         * @param {any} keyOrException The key for the value to remove, or the value to remove
         * @return {Domainer} The calling domainer
         */
        Domainer.prototype.removeIncludedValue = function (valueOrKey) {
            if (typeof (valueOrKey) === "string") {
                this._includedValues.remove(valueOrKey);
            }
            else {
                this._unregisteredIncludedValues.remove(valueOrKey);
            }
            return this;
        };
        /**
         * Extends the scale's domain so it starts and ends with "nice" values.
         *
         * @param {number} count The number of ticks that should fit inside the new domain.
         * @return {Domainer} The calling Domainer.
         */
        Domainer.prototype.nice = function (count) {
            this._doNice = true;
            this._niceCount = count;
            return this;
        };
        Domainer.prototype._padDomain = function (scale, domain) {
            var min = domain[0];
            var max = domain[1];
            if (min === max && this._padProportion > 0.0) {
                var d = min.valueOf(); // valueOf accounts for dates properly
                if (min instanceof Date) {
                    return [d - Domainer._ONE_DAY, d + Domainer._ONE_DAY];
                }
                else {
                    return [d - Domainer._PADDING_FOR_IDENTICAL_DOMAIN, d + Domainer._PADDING_FOR_IDENTICAL_DOMAIN];
                }
            }
            if (scale.domain()[0] === scale.domain()[1]) {
                return domain;
            }
            var p = this._padProportion / 2;
            // This scaling is done to account for log scales and other non-linear
            // scales. A log scale should be padded more on the max than on the min.
            var newMin = scale.invert(scale.scale(min) - (scale.scale(max) - scale.scale(min)) * p);
            var newMax = scale.invert(scale.scale(max) + (scale.scale(max) - scale.scale(min)) * p);
            var exceptionValues = this._paddingExceptions.values().concat(this._unregisteredPaddingExceptions.values());
            var exceptionSet = d3.set(exceptionValues);
            if (exceptionSet.has(min)) {
                newMin = min;
            }
            if (exceptionSet.has(max)) {
                newMax = max;
            }
            return [newMin, newMax];
        };
        Domainer.prototype._niceDomain = function (scale, domain) {
            if (this._doNice) {
                return scale._niceDomain(domain, this._niceCount);
            }
            else {
                return domain;
            }
        };
        Domainer.prototype._includeDomain = function (domain) {
            var includedValues = this._includedValues.values().concat(this._unregisteredIncludedValues.values());
            return includedValues.reduce(function (domain, value) { return [Math.min(domain[0], value), Math.max(domain[1], value)]; }, domain);
        };
        Domainer._PADDING_FOR_IDENTICAL_DOMAIN = 1;
        Domainer._ONE_DAY = 1000 * 60 * 60 * 24;
        return Domainer;
    })();
    Plottable.Domainer = Domainer;
})(Plottable || (Plottable = {}));

///<reference path="../reference.ts" />
var __extends = this.__extends || function (d, b) {
    for (var p in b) if (b.hasOwnProperty(p)) d[p] = b[p];
    function __() { this.constructor = d; }
    __.prototype = b.prototype;
    d.prototype = new __();
};
var Plottable;
(function (Plottable) {
    var Scale;
    (function (Scale) {
        var AbstractScale = (function (_super) {
            __extends(AbstractScale, _super);
            /**
             * Constructs a new Scale.
             *
             * A Scale is a wrapper around a D3.Scale.Scale. A Scale is really just a
             * function. Scales have a domain (input), a range (output), and a function
             * from domain to range.
             *
             * @constructor
             * @param {D3.Scale.Scale} scale The D3 scale backing the Scale.
             */
            function AbstractScale(scale) {
                _super.call(this);
                this._autoDomainAutomatically = true;
                this._rendererAttrID2Extent = {};
                this._typeCoercer = function (d) { return d; };
                this._domainModificationInProgress = false;
                this._d3Scale = scale;
                this.broadcaster = new Plottable.Core.Broadcaster(this);
            }
            AbstractScale.prototype._getAllExtents = function () {
                return d3.values(this._rendererAttrID2Extent);
            };
            AbstractScale.prototype._getExtent = function () {
                return []; // this should be overwritten
            };
            /**
             * Modifies the domain on the scale so that it includes the extent of all
             * perspectives it depends on. This will normally happen automatically, but
             * if you set domain explicitly with `plot.domain(x)`, you will need to
             * call this function if you want the domain to neccessarily include all
             * the data.
             *
             * Extent: The [min, max] pair for a Scale.Quantitative, all covered
             * strings for a Scale.Ordinal.
             *
             * Perspective: A combination of a Dataset and an Accessor that
             * represents a view in to the data.
             *
             * @returns {Scale} The calling Scale.
             */
            AbstractScale.prototype.autoDomain = function () {
                this._autoDomainAutomatically = true;
                this._setDomain(this._getExtent());
                return this;
            };
            AbstractScale.prototype._autoDomainIfAutomaticMode = function () {
                if (this._autoDomainAutomatically) {
                    this.autoDomain();
                }
            };
            /**
             * Computes the range value corresponding to a given domain value. In other
             * words, apply the function to value.
             *
             * @param {R} value A domain value to be scaled.
             * @returns {R} The range value corresponding to the supplied domain value.
             */
            AbstractScale.prototype.scale = function (value) {
                return this._d3Scale(value);
            };
            AbstractScale.prototype.domain = function (values) {
                if (values == null) {
                    return this._getDomain();
                }
                else {
                    this._autoDomainAutomatically = false;
                    this._setDomain(values);
                    return this;
                }
            };
            AbstractScale.prototype._getDomain = function () {
                return this._d3Scale.domain();
            };
            AbstractScale.prototype._setDomain = function (values) {
                if (!this._domainModificationInProgress) {
                    this._domainModificationInProgress = true;
                    this._d3Scale.domain(values);
                    this.broadcaster.broadcast();
                    this._domainModificationInProgress = false;
                }
            };
            AbstractScale.prototype.range = function (values) {
                if (values == null) {
                    return this._d3Scale.range();
                }
                else {
                    this._d3Scale.range(values);
                    return this;
                }
            };
            /**
             * Constructs a copy of the Scale with the same domain and range but without
             * any registered listeners.
             *
             * @returns {Scale} A copy of the calling Scale.
             */
            AbstractScale.prototype.copy = function () {
                return new AbstractScale(this._d3Scale.copy());
            };
            /**
             * When a renderer determines that the extent of a projector has changed,
             * it will call this function. This function should ensure that
             * the scale has a domain at least large enough to include extent.
             *
             * @param {number} rendererID A unique indentifier of the renderer sending
             *                 the new extent.
             * @param {string} attr The attribute being projected, e.g. "x", "y0", "r"
             * @param {D[]} extent The new extent to be included in the scale.
             */
            AbstractScale.prototype._updateExtent = function (plotProvidedKey, attr, extent) {
                this._rendererAttrID2Extent[plotProvidedKey + attr] = extent;
                this._autoDomainIfAutomaticMode();
                return this;
            };
            AbstractScale.prototype._removeExtent = function (plotProvidedKey, attr) {
                delete this._rendererAttrID2Extent[plotProvidedKey + attr];
                this._autoDomainIfAutomaticMode();
                return this;
            };
            return AbstractScale;
        })(Plottable.Core.PlottableObject);
        Scale.AbstractScale = AbstractScale;
    })(Scale = Plottable.Scale || (Plottable.Scale = {}));
})(Plottable || (Plottable = {}));

///<reference path="../reference.ts" />
var __extends = this.__extends || function (d, b) {
    for (var p in b) if (b.hasOwnProperty(p)) d[p] = b[p];
    function __() { this.constructor = d; }
    __.prototype = b.prototype;
    d.prototype = new __();
};
var Plottable;
(function (Plottable) {
    var Scale;
    (function (Scale) {
        var AbstractQuantitative = (function (_super) {
            __extends(AbstractQuantitative, _super);
            /**
             * Constructs a new QuantitativeScale.
             *
             * A QuantitativeScale is a Scale that maps anys to numbers. It
             * is invertible and continuous.
             *
             * @constructor
             * @param {D3.Scale.QuantitativeScale} scale The D3 QuantitativeScale
             * backing the QuantitativeScale.
             */
            function AbstractQuantitative(scale) {
                _super.call(this, scale);
                this._numTicks = 10;
                this._PADDING_FOR_IDENTICAL_DOMAIN = 1;
                this._userSetDomainer = false;
                this._domainer = new Plottable.Domainer();
                this._typeCoercer = function (d) { return +d; };
                this._tickGenerator = function (scale) { return scale.getDefaultTicks(); };
            }
            AbstractQuantitative.prototype._getExtent = function () {
                return this._domainer.computeDomain(this._getAllExtents(), this);
            };
            /**
             * Retrieves the domain value corresponding to a supplied range value.
             *
             * @param {number} value: A value from the Scale's range.
             * @returns {D} The domain value corresponding to the supplied range value.
             */
            AbstractQuantitative.prototype.invert = function (value) {
                return this._d3Scale.invert(value);
            };
            /**
             * Creates a copy of the QuantitativeScale with the same domain and range but without any registered list.
             *
             * @returns {AbstractQuantitative} A copy of the calling QuantitativeScale.
             */
            AbstractQuantitative.prototype.copy = function () {
                return new AbstractQuantitative(this._d3Scale.copy());
            };
            AbstractQuantitative.prototype.domain = function (values) {
                return _super.prototype.domain.call(this, values); // need to override type sig to enable method chaining :/
            };
            AbstractQuantitative.prototype._setDomain = function (values) {
                var isNaNOrInfinity = function (x) { return x !== x || x === Infinity || x === -Infinity; };
                if (isNaNOrInfinity(values[0]) || isNaNOrInfinity(values[1])) {
                    Plottable._Util.Methods.warn("Warning: QuantitativeScales cannot take NaN or Infinity as a domain value. Ignoring.");
                    return;
                }
                _super.prototype._setDomain.call(this, values);
            };
            AbstractQuantitative.prototype.interpolate = function (factory) {
                if (factory == null) {
                    return this._d3Scale.interpolate();
                }
                this._d3Scale.interpolate(factory);
                return this;
            };
            /**
             * Sets the range of the QuantitativeScale and sets the interpolator to d3.interpolateRound.
             *
             * @param {number[]} values The new range value for the range.
             */
            AbstractQuantitative.prototype.rangeRound = function (values) {
                this._d3Scale.rangeRound(values);
                return this;
            };
            /**
             * Gets ticks generated by the default algorithm.
             */
            AbstractQuantitative.prototype.getDefaultTicks = function () {
                return this._d3Scale.ticks(this.numTicks());
            };
            AbstractQuantitative.prototype.clamp = function (clamp) {
                if (clamp == null) {
                    return this._d3Scale.clamp();
                }
                this._d3Scale.clamp(clamp);
                return this;
            };
            /**
             * Gets a set of tick values spanning the domain.
             *
             * @returns {any[]} The generated ticks.
             */
            AbstractQuantitative.prototype.ticks = function () {
                return this._tickGenerator(this);
            };
            AbstractQuantitative.prototype.numTicks = function (count) {
                if (count == null) {
                    return this._numTicks;
                }
                this._numTicks = count;
                return this;
            };
            /**
             * Given a domain, expands its domain onto "nice" values, e.g. whole
             * numbers.
             */
            AbstractQuantitative.prototype._niceDomain = function (domain, count) {
                return this._d3Scale.copy().domain(domain).nice(count).domain();
            };
            AbstractQuantitative.prototype.domainer = function (domainer) {
                if (domainer == null) {
                    return this._domainer;
                }
                else {
                    this._domainer = domainer;
                    this._userSetDomainer = true;
                    this._autoDomainIfAutomaticMode();
                    return this;
                }
            };
            AbstractQuantitative.prototype._defaultExtent = function () {
                return [0, 1];
            };
            AbstractQuantitative.prototype.tickGenerator = function (generator) {
                if (generator == null) {
                    return this._tickGenerator;
                }
                else {
                    this._tickGenerator = generator;
                    return this;
                }
            };
            return AbstractQuantitative;
        })(Scale.AbstractScale);
        Scale.AbstractQuantitative = AbstractQuantitative;
    })(Scale = Plottable.Scale || (Plottable.Scale = {}));
})(Plottable || (Plottable = {}));

///<reference path="../reference.ts" />
var __extends = this.__extends || function (d, b) {
    for (var p in b) if (b.hasOwnProperty(p)) d[p] = b[p];
    function __() { this.constructor = d; }
    __.prototype = b.prototype;
    d.prototype = new __();
};
var Plottable;
(function (Plottable) {
    var Scale;
    (function (Scale) {
        var Linear = (function (_super) {
            __extends(Linear, _super);
            function Linear(scale) {
                _super.call(this, scale == null ? d3.scale.linear() : scale);
            }
            /**
             * Constructs a copy of the LinearScale with the same domain and range but
             * without any registered listeners.
             *
             * @returns {Linear} A copy of the calling LinearScale.
             */
            Linear.prototype.copy = function () {
                return new Linear(this._d3Scale.copy());
            };
            return Linear;
        })(Scale.AbstractQuantitative);
        Scale.Linear = Linear;
    })(Scale = Plottable.Scale || (Plottable.Scale = {}));
})(Plottable || (Plottable = {}));

///<reference path="../reference.ts" />
var __extends = this.__extends || function (d, b) {
    for (var p in b) if (b.hasOwnProperty(p)) d[p] = b[p];
    function __() { this.constructor = d; }
    __.prototype = b.prototype;
    d.prototype = new __();
};
var Plottable;
(function (Plottable) {
    var Scale;
    (function (Scale) {
        var Log = (function (_super) {
            __extends(Log, _super);
            function Log(scale) {
                _super.call(this, scale == null ? d3.scale.log() : scale);
                if (!Log.warned) {
                    Log.warned = true;
                    Plottable._Util.Methods.warn("Plottable.Scale.Log is deprecated. If possible, use Plottable.Scale.ModifiedLog instead.");
                }
            }
            /**
             * Creates a copy of the Scale.Log with the same domain and range but without any registered listeners.
             *
             * @returns {Log} A copy of the calling Log.
             */
            Log.prototype.copy = function () {
                return new Log(this._d3Scale.copy());
            };
            Log.prototype._defaultExtent = function () {
                return [1, 10];
            };
            Log.warned = false;
            return Log;
        })(Scale.AbstractQuantitative);
        Scale.Log = Log;
    })(Scale = Plottable.Scale || (Plottable.Scale = {}));
})(Plottable || (Plottable = {}));

///<reference path="../reference.ts" />
var __extends = this.__extends || function (d, b) {
    for (var p in b) if (b.hasOwnProperty(p)) d[p] = b[p];
    function __() { this.constructor = d; }
    __.prototype = b.prototype;
    d.prototype = new __();
};
var Plottable;
(function (Plottable) {
    var Scale;
    (function (Scale) {
        var ModifiedLog = (function (_super) {
            __extends(ModifiedLog, _super);
            /**
             * Creates a new Scale.ModifiedLog.
             *
             * A ModifiedLog scale acts as a regular log scale for large numbers.
             * As it approaches 0, it gradually becomes linear. This means that the
             * scale won't freak out if you give it 0 or a negative number, where an
             * ordinary Log scale would.
             *
             * However, it does mean that scale will be effectively linear as values
             * approach 0. If you want very small values on a log scale, you should use
             * an ordinary Scale.Log instead.
             *
             * @constructor
             * @param {number} [base]
             *        The base of the log. Defaults to 10, and must be > 1.
             *
             *        For base <= x, scale(x) = log(x).
             *
             *        For 0 < x < base, scale(x) will become more and more
             *        linear as it approaches 0.
             *
             *        At x == 0, scale(x) == 0.
             *
             *        For negative values, scale(-x) = -scale(x).
             */
            function ModifiedLog(base) {
                if (base === void 0) { base = 10; }
                _super.call(this, d3.scale.linear());
                this._showIntermediateTicks = false;
                this.base = base;
                this.pivot = this.base;
                this.untransformedDomain = this._defaultExtent();
                this.numTicks(10);
                if (base <= 1) {
                    throw new Error("ModifiedLogScale: The base must be > 1");
                }
            }
            /**
             * Returns an adjusted log10 value for graphing purposes.  The first
             * adjustment is that negative values are changed to positive during
             * the calculations, and then the answer is negated at the end.  The
             * second is that, for values less than 10, an increasingly large
             * (0 to 1) scaling factor is added such that at 0 the value is
             * adjusted to 1, resulting in a returned result of 0.
             */
            ModifiedLog.prototype.adjustedLog = function (x) {
                var negationFactor = x < 0 ? -1 : 1;
                x *= negationFactor;
                if (x < this.pivot) {
                    x += (this.pivot - x) / this.pivot;
                }
                x = Math.log(x) / Math.log(this.base);
                x *= negationFactor;
                return x;
            };
            ModifiedLog.prototype.invertedAdjustedLog = function (x) {
                var negationFactor = x < 0 ? -1 : 1;
                x *= negationFactor;
                x = Math.pow(this.base, x);
                if (x < this.pivot) {
                    x = (this.pivot * (x - 1)) / (this.pivot - 1);
                }
                x *= negationFactor;
                return x;
            };
            ModifiedLog.prototype.scale = function (x) {
                return this._d3Scale(this.adjustedLog(x));
            };
            ModifiedLog.prototype.invert = function (x) {
                return this.invertedAdjustedLog(this._d3Scale.invert(x));
            };
            ModifiedLog.prototype._getDomain = function () {
                return this.untransformedDomain;
            };
            ModifiedLog.prototype._setDomain = function (values) {
                this.untransformedDomain = values;
                var transformedDomain = [this.adjustedLog(values[0]), this.adjustedLog(values[1])];
                this._d3Scale.domain(transformedDomain);
                this.broadcaster.broadcast();
            };
            ModifiedLog.prototype.ticks = function (count) {
                if (count === void 0) { count = this.numTicks(); }
                // Say your domain is [-100, 100] and your pivot is 10.
                // then we're going to draw negative log ticks from -100 to -10,
                // linear ticks from -10 to 10, and positive log ticks from 10 to 100.
                var middle = function (x, y, z) { return [x, y, z].sort(function (a, b) { return a - b; })[1]; };
                var min = Plottable._Util.Methods.min(this.untransformedDomain, 0);
                var max = Plottable._Util.Methods.max(this.untransformedDomain, 0);
                var negativeLower = min;
                var negativeUpper = middle(min, max, -this.pivot);
                var positiveLower = middle(min, max, this.pivot);
                var positiveUpper = max;
                var negativeLogTicks = this.logTicks(-negativeUpper, -negativeLower).map(function (x) { return -x; }).reverse();
                var positiveLogTicks = this.logTicks(positiveLower, positiveUpper);
                var linearTicks = this._showIntermediateTicks ? d3.scale.linear().domain([negativeUpper, positiveLower]).ticks(this.howManyTicks(negativeUpper, positiveLower)) : [-this.pivot, 0, this.pivot].filter(function (x) { return min <= x && x <= max; });
                var ticks = negativeLogTicks.concat(linearTicks).concat(positiveLogTicks);
                // If you only have 1 tick, you can't tell how big the scale is.
                if (ticks.length <= 1) {
                    ticks = d3.scale.linear().domain([min, max]).ticks(count);
                }
                return ticks;
            };
            /**
             * Return an appropriate number of ticks from lower to upper.
             *
             * This will first try to fit as many powers of this.base as it can from
             * lower to upper.
             *
             * If it still has ticks after that, it will generate ticks in "clusters",
             * e.g. [20, 30, ... 90, 100] would be a cluster, [200, 300, ... 900, 1000]
             * would be another cluster.
             *
             * This function will generate clusters as large as it can while not
             * drastically exceeding its number of ticks.
             */
            ModifiedLog.prototype.logTicks = function (lower, upper) {
                var _this = this;
                var nTicks = this.howManyTicks(lower, upper);
                if (nTicks === 0) {
                    return [];
                }
                var startLogged = Math.floor(Math.log(lower) / Math.log(this.base));
                var endLogged = Math.ceil(Math.log(upper) / Math.log(this.base));
                var bases = d3.range(endLogged, startLogged, -Math.ceil((endLogged - startLogged) / nTicks));
                var nMultiples = this._showIntermediateTicks ? Math.floor(nTicks / bases.length) : 1;
                var multiples = d3.range(this.base, 1, -(this.base - 1) / nMultiples).map(Math.floor);
                var uniqMultiples = Plottable._Util.Methods.uniq(multiples);
                var clusters = bases.map(function (b) { return uniqMultiples.map(function (x) { return Math.pow(_this.base, b - 1) * x; }); });
                var flattened = Plottable._Util.Methods.flatten(clusters);
                var filtered = flattened.filter(function (x) { return lower <= x && x <= upper; });
                var sorted = filtered.sort(function (x, y) { return x - y; });
                return sorted;
            };
            /**
             * How many ticks does the range [lower, upper] deserve?
             *
             * e.g. if your domain was [10, 1000] and I asked howManyTicks(10, 100),
             * I would get 1/2 of the ticks. The range 10, 100 takes up 1/2 of the
             * distance when plotted.
             */
            ModifiedLog.prototype.howManyTicks = function (lower, upper) {
                var adjustedMin = this.adjustedLog(Plottable._Util.Methods.min(this.untransformedDomain, 0));
                var adjustedMax = this.adjustedLog(Plottable._Util.Methods.max(this.untransformedDomain, 0));
                var adjustedLower = this.adjustedLog(lower);
                var adjustedUpper = this.adjustedLog(upper);
                var proportion = (adjustedUpper - adjustedLower) / (adjustedMax - adjustedMin);
                var ticks = Math.ceil(proportion * this.numTicks());
                return ticks;
            };
            ModifiedLog.prototype.copy = function () {
                return new ModifiedLog(this.base);
            };
            ModifiedLog.prototype._niceDomain = function (domain, count) {
                return domain;
            };
            ModifiedLog.prototype.showIntermediateTicks = function (show) {
                if (show == null) {
                    return this._showIntermediateTicks;
                }
                else {
                    this._showIntermediateTicks = show;
                }
            };
            return ModifiedLog;
        })(Scale.AbstractQuantitative);
        Scale.ModifiedLog = ModifiedLog;
    })(Scale = Plottable.Scale || (Plottable.Scale = {}));
})(Plottable || (Plottable = {}));

///<reference path="../reference.ts" />
var __extends = this.__extends || function (d, b) {
    for (var p in b) if (b.hasOwnProperty(p)) d[p] = b[p];
    function __() { this.constructor = d; }
    __.prototype = b.prototype;
    d.prototype = new __();
};
var Plottable;
(function (Plottable) {
    var Scale;
    (function (Scale) {
        var Ordinal = (function (_super) {
            __extends(Ordinal, _super);
            /**
             * Creates an OrdinalScale.
             *
             * An OrdinalScale maps strings to numbers. A common use is to map the
             * labels of a bar plot (strings) to their pixel locations (numbers).
             *
             * @constructor
             */
            function Ordinal(scale) {
                _super.call(this, scale == null ? d3.scale.ordinal() : scale);
                this._range = [0, 1];
                this._rangeType = "bands";
                // Padding as a proportion of the spacing between domain values
                this._innerPadding = 0.3;
                this._outerPadding = 0.5;
                this._typeCoercer = function (d) { return d != null && d.toString ? d.toString() : d; };
                if (this._innerPadding > this._outerPadding) {
                    throw new Error("outerPadding must be >= innerPadding so cat axis bands work out reasonably");
                }
            }
            Ordinal.prototype._getExtent = function () {
                var extents = this._getAllExtents();
                return Plottable._Util.Methods.uniq(Plottable._Util.Methods.flatten(extents));
            };
            Ordinal.prototype.domain = function (values) {
                return _super.prototype.domain.call(this, values);
            };
            Ordinal.prototype._setDomain = function (values) {
                _super.prototype._setDomain.call(this, values);
                this.range(this.range()); // update range
            };
            Ordinal.prototype.range = function (values) {
                if (values == null) {
                    return this._range;
                }
                else {
                    this._range = values;
                    if (this._rangeType === "points") {
                        this._d3Scale.rangePoints(values, 2 * this._outerPadding); // d3 scale takes total padding
                    }
                    else if (this._rangeType === "bands") {
                        this._d3Scale.rangeBands(values, this._innerPadding, this._outerPadding);
                    }
                    return this;
                }
            };
            /**
             * Returns the width of the range band. Only valid when rangeType is set to "bands".
             *
             * @returns {number} The range band width or 0 if rangeType isn't "bands".
             */
            Ordinal.prototype.rangeBand = function () {
                return this._d3Scale.rangeBand();
            };
            Ordinal.prototype.innerPadding = function () {
                var d = this.domain();
                if (d.length < 2) {
                    return 0;
                }
                var step = Math.abs(this.scale(d[1]) - this.scale(d[0]));
                return step - this.rangeBand();
            };
            Ordinal.prototype.fullBandStartAndWidth = function (v) {
                var start = this.scale(v) - this.innerPadding() / 2;
                var width = this.rangeBand() + this.innerPadding();
                return [start, width];
            };
            Ordinal.prototype.rangeType = function (rangeType, outerPadding, innerPadding) {
                if (rangeType == null) {
                    return this._rangeType;
                }
                else {
                    if (!(rangeType === "points" || rangeType === "bands")) {
                        throw new Error("Unsupported range type: " + rangeType);
                    }
                    this._rangeType = rangeType;
                    if (outerPadding != null) {
                        this._outerPadding = outerPadding;
                    }
                    if (innerPadding != null) {
                        this._innerPadding = innerPadding;
                    }
                    this.range(this.range());
                    this.broadcaster.broadcast();
                    return this;
                }
            };
            Ordinal.prototype.copy = function () {
                return new Ordinal(this._d3Scale.copy());
            };
            return Ordinal;
        })(Scale.AbstractScale);
        Scale.Ordinal = Ordinal;
    })(Scale = Plottable.Scale || (Plottable.Scale = {}));
})(Plottable || (Plottable = {}));

///<reference path="../reference.ts" />
var __extends = this.__extends || function (d, b) {
    for (var p in b) if (b.hasOwnProperty(p)) d[p] = b[p];
    function __() { this.constructor = d; }
    __.prototype = b.prototype;
    d.prototype = new __();
};
var Plottable;
(function (Plottable) {
    var Scale;
    (function (Scale) {
        var Color = (function (_super) {
            __extends(Color, _super);
            /**
             * Constructs a ColorScale.
             *
             * @constructor
             * @param {string} [scaleType] the type of color scale to create
             *     (Category10/Category20/Category20b/Category20c).
             * See https://github.com/mbostock/d3/wiki/Ordinal-Scales#categorical-colors
             */
            function Color(scaleType) {
                var scale;
                switch (scaleType) {
                    case null:
                    case undefined:
                        scale = d3.scale.ordinal().range(Color._getPlottableColors());
                        break;
                    case "Category10":
                    case "category10":
                    case "10":
                        scale = d3.scale.category10();
                        break;
                    case "Category20":
                    case "category20":
                    case "20":
                        scale = d3.scale.category20();
                        break;
                    case "Category20b":
                    case "category20b":
                    case "20b":
                        scale = d3.scale.category20b();
                        break;
                    case "Category20c":
                    case "category20c":
                    case "20c":
                        scale = d3.scale.category20c();
                        break;
                    default:
                        throw new Error("Unsupported ColorScale type");
                }
                _super.call(this, scale);
                this._lightenAmount = 0.16;
            }
            // Duplicated from OrdinalScale._getExtent - should be removed in #388
            Color.prototype._getExtent = function () {
                var extents = this._getAllExtents();
                var concatenatedExtents = [];
                extents.forEach(function (e) {
                    concatenatedExtents = concatenatedExtents.concat(e);
                });
                return Plottable._Util.Methods.uniq(concatenatedExtents);
            };
            Color._getPlottableColors = function () {
                var plottableDefaultColors = [];
                var colorTester = d3.select("body").append("div");
                var i = 0;
                var colorHex;
                while ((colorHex = Plottable._Util.Methods.colorTest(colorTester, "plottable-colors-" + i)) !== null) {
                    plottableDefaultColors.push(colorHex);
                    i++;
                }
                colorTester.remove();
                return plottableDefaultColors;
            };
            // Modifying the original scale method so that colors that are looped are lightened according
            // to how many times they are looped.
            Color.prototype.scale = function (value) {
                var color = _super.prototype.scale.call(this, value);
                var index = this.domain().indexOf(value);
                var modifyFactor = Math.floor(index / this.range().length);
                return Plottable._Util.Methods.lightenColor(color, modifyFactor, this._lightenAmount);
            };
            Color.HEX_SCALE_FACTOR = 20;
            return Color;
        })(Scale.AbstractScale);
        Scale.Color = Color;
    })(Scale = Plottable.Scale || (Plottable.Scale = {}));
})(Plottable || (Plottable = {}));

///<reference path="../reference.ts" />
var __extends = this.__extends || function (d, b) {
    for (var p in b) if (b.hasOwnProperty(p)) d[p] = b[p];
    function __() { this.constructor = d; }
    __.prototype = b.prototype;
    d.prototype = new __();
};
var Plottable;
(function (Plottable) {
    var Scale;
    (function (Scale) {
        var Time = (function (_super) {
            __extends(Time, _super);
            function Time(scale) {
                // need to cast since d3 time scales do not descend from Quantitative scales
                _super.call(this, scale == null ? d3.time.scale() : scale);
                this._typeCoercer = function (d) { return d && d._isAMomentObject || d instanceof Date ? d : new Date(d); };
            }
            Time.prototype.tickInterval = function (interval, step) {
                // temporarily creats a time scale from our linear scale into a time scale so we can get access to its api
                var tempScale = d3.time.scale();
                tempScale.domain(this.domain());
                tempScale.range(this.range());
                return tempScale.ticks(interval.range, step);
            };
            Time.prototype._setDomain = function (values) {
                // attempt to parse dates
                values = values.map(this._typeCoercer);
                return _super.prototype._setDomain.call(this, values);
            };
            Time.prototype.copy = function () {
                return new Time(this._d3Scale.copy());
            };
            Time.prototype._defaultExtent = function () {
                var endTime = new Date().valueOf();
                var startTime = endTime - Plottable.MILLISECONDS_IN_ONE_DAY;
                return [startTime, endTime];
            };
            return Time;
        })(Scale.AbstractQuantitative);
        Scale.Time = Time;
    })(Scale = Plottable.Scale || (Plottable.Scale = {}));
})(Plottable || (Plottable = {}));

///<reference path="../reference.ts" />
var __extends = this.__extends || function (d, b) {
    for (var p in b) if (b.hasOwnProperty(p)) d[p] = b[p];
    function __() { this.constructor = d; }
    __.prototype = b.prototype;
    d.prototype = new __();
};
var Plottable;
(function (Plottable) {
    var Scale;
    (function (Scale) {
        ;
        /**
         * This class implements a color scale that takes quantitive input and
         * interpolates between a list of color values. It returns a hex string
         * representing the interpolated color.
         *
         * By default it generates a linear scale internally.
         */
        var InterpolatedColor = (function (_super) {
            __extends(InterpolatedColor, _super);
            /**
             * Constructs an InterpolatedColorScale.
             *
             * An InterpolatedColorScale maps numbers evenly to color strings.
             *
             * @constructor
             * @param {string|string[]} colorRange the type of color scale to
             *     create. Default is "reds". @see {@link colorRange} for further
             *     options.
             * @param {string} scaleType the type of underlying scale to use
             *     (linear/pow/log/sqrt). Default is "linear". @see {@link scaleType}
             *     for further options.
             */
            function InterpolatedColor(colorRange, scaleType) {
                if (colorRange === void 0) { colorRange = "reds"; }
                if (scaleType === void 0) { scaleType = "linear"; }
                this._colorRange = this._resolveColorValues(colorRange);
                this._scaleType = scaleType;
                _super.call(this, InterpolatedColor._getD3InterpolatedScale(this._colorRange, this._scaleType));
            }
            /**
             * Converts the string array into a d3 scale.
             *
             * @param {string[]} colors an array of strings representing color
             *     values in hex ("#FFFFFF") or keywords ("white").
             * @param {string} scaleType a string representing the underlying scale
             *     type ("linear"/"log"/"sqrt"/"pow")
             * @returns {D3.Scale.QuantitativeScale} The converted Quantitative d3 scale.
             */
            InterpolatedColor._getD3InterpolatedScale = function (colors, scaleType) {
                var scale;
                switch (scaleType) {
                    case "linear":
                        scale = d3.scale.linear();
                        break;
                    case "log":
                        scale = d3.scale.log();
                        break;
                    case "sqrt":
                        scale = d3.scale.sqrt();
                        break;
                    case "pow":
                        scale = d3.scale.pow();
                        break;
                }
                if (scale == null) {
                    throw new Error("unknown Quantitative scale type " + scaleType);
                }
                return scale.range([0, 1]).interpolate(InterpolatedColor._interpolateColors(colors));
            };
            /**
             * Creates a d3 interpolator given the color array.
             *
             * This class implements a scale that maps numbers to strings.
             *
             * @param {string[]} colors an array of strings representing color
             *     values in hex ("#FFFFFF") or keywords ("white").
             * @returns {D3.Transition.Interpolate} The d3 interpolator for colors.
             */
            InterpolatedColor._interpolateColors = function (colors) {
                if (colors.length < 2) {
                    throw new Error("Color scale arrays must have at least two elements.");
                }
                ;
                return function (ignored) {
                    return function (t) {
                        // Clamp t parameter to [0,1]
                        t = Math.max(0, Math.min(1, t));
                        // Determine indices for colors
                        var tScaled = t * (colors.length - 1);
                        var i0 = Math.floor(tScaled);
                        var i1 = Math.ceil(tScaled);
                        var frac = (tScaled - i0);
                        // Interpolate in the L*a*b color space
                        return d3.interpolateLab(colors[i0], colors[i1])(frac);
                    };
                };
            };
            InterpolatedColor.prototype.colorRange = function (colorRange) {
                if (colorRange == null) {
                    return this._colorRange;
                }
                this._colorRange = this._resolveColorValues(colorRange);
                this._resetScale();
                return this;
            };
            InterpolatedColor.prototype.scaleType = function (scaleType) {
                if (scaleType == null) {
                    return this._scaleType;
                }
                this._scaleType = scaleType;
                this._resetScale();
                return this;
            };
            InterpolatedColor.prototype._resetScale = function () {
                this._d3Scale = InterpolatedColor._getD3InterpolatedScale(this._colorRange, this._scaleType);
                this._autoDomainIfAutomaticMode();
                this.broadcaster.broadcast();
            };
            InterpolatedColor.prototype._resolveColorValues = function (colorRange) {
                if (colorRange instanceof Array) {
                    return colorRange;
                }
                else if (InterpolatedColor._COLOR_SCALES[colorRange] != null) {
                    return InterpolatedColor._COLOR_SCALES[colorRange];
                }
                else {
                    return InterpolatedColor._COLOR_SCALES["reds"];
                }
            };
            InterpolatedColor.prototype.autoDomain = function () {
                // unlike other QuantitativeScales, interpolatedColorScale ignores its domainer
                var extents = this._getAllExtents();
                if (extents.length > 0) {
                    this._setDomain([Plottable._Util.Methods.min(extents, function (x) { return x[0]; }, 0), Plottable._Util.Methods.max(extents, function (x) { return x[1]; }, 0)]);
                }
                return this;
            };
            InterpolatedColor._COLOR_SCALES = {
                reds: [
                    "#FFFFFF",
                    "#FFF6E1",
                    "#FEF4C0",
                    "#FED976",
                    "#FEB24C",
                    "#FD8D3C",
                    "#FC4E2A",
                    "#E31A1C",
                    "#B10026"
                ],
                blues: [
                    "#FFFFFF",
                    "#CCFFFF",
                    "#A5FFFD",
                    "#85F7FB",
                    "#6ED3EF",
                    "#55A7E0",
                    "#417FD0",
                    "#2545D3",
                    "#0B02E1"
                ],
                posneg: [
                    "#0B02E1",
                    "#2545D3",
                    "#417FD0",
                    "#55A7E0",
                    "#6ED3EF",
                    "#85F7FB",
                    "#A5FFFD",
                    "#CCFFFF",
                    "#FFFFFF",
                    "#FFF6E1",
                    "#FEF4C0",
                    "#FED976",
                    "#FEB24C",
                    "#FD8D3C",
                    "#FC4E2A",
                    "#E31A1C",
                    "#B10026"
                ]
            };
            return InterpolatedColor;
        })(Scale.AbstractScale);
        Scale.InterpolatedColor = InterpolatedColor;
    })(Scale = Plottable.Scale || (Plottable.Scale = {}));
})(Plottable || (Plottable = {}));

///<reference path="../reference.ts" />
var Plottable;
(function (Plottable) {
    var _Util;
    (function (_Util) {
        var ScaleDomainCoordinator = (function () {
            /**
             * Constructs a ScaleDomainCoordinator.
             *
             * @constructor
             * @param {Scale[]} scales A list of scales whose domains should be linked.
             */
            function ScaleDomainCoordinator(scales) {
                var _this = this;
                /* This class is responsible for maintaining coordination between linked scales.
                It registers event listeners for when one of its scales changes its domain. When the scale
                does change its domain, it re-propogates the change to every linked scale.
                */
                this._rescaleInProgress = false;
                if (scales == null) {
                    throw new Error("ScaleDomainCoordinator requires scales to coordinate");
                }
                this._scales = scales;
                this._scales.forEach(function (s) { return s.broadcaster.registerListener(_this, function (sx) { return _this.rescale(sx); }); });
            }
            ScaleDomainCoordinator.prototype.rescale = function (scale) {
                if (this._rescaleInProgress) {
                    return;
                }
                this._rescaleInProgress = true;
                var newDomain = scale.domain();
                this._scales.forEach(function (s) { return s.domain(newDomain); });
                this._rescaleInProgress = false;
            };
            return ScaleDomainCoordinator;
        })();
        _Util.ScaleDomainCoordinator = ScaleDomainCoordinator;
    })(_Util = Plottable._Util || (Plottable._Util = {}));
})(Plottable || (Plottable = {}));

///<reference path="../reference.ts" />
var Plottable;
(function (Plottable) {
    var Scale;
    (function (Scale) {
        var TickGenerators;
        (function (TickGenerators) {
            /**
             * Creates a tick generator using the specified interval.
             *
             * Generates ticks at multiples of the interval while also including the domain boundaries.
             *
             * @param {number} interval The interval between two ticks (not including the end ticks).
             *
             * @returns {TickGenerator} A tick generator using the specified interval.
             */
            function intervalTickGenerator(interval) {
                if (interval <= 0) {
                    throw new Error("interval must be positive number");
                }
                return function (s) {
                    var domain = s.domain();
                    var low = Math.min(domain[0], domain[1]);
                    var high = Math.max(domain[0], domain[1]);
                    var firstTick = Math.ceil(low / interval) * interval;
                    var numTicks = Math.floor((high - firstTick) / interval) + 1;
                    var lowTicks = low % interval === 0 ? [] : [low];
                    var middleTicks = Plottable._Util.Methods.range(0, numTicks).map(function (t) { return firstTick + t * interval; });
                    var highTicks = high % interval === 0 ? [] : [high];
                    return lowTicks.concat(middleTicks).concat(highTicks);
                };
            }
            TickGenerators.intervalTickGenerator = intervalTickGenerator;
            /**
             * Creates a tick generator that will filter for only the integers in defaultTicks and return them.
             *
             * Will also include the end ticks.
             *
             * @returns {TickGenerator} A tick generator returning only integer ticks.
             */
            function integerTickGenerator() {
                return function (s) {
                    var defaultTicks = s.getDefaultTicks();
                    return defaultTicks.filter(function (tick, i) { return (tick % 1 === 0) || (i === 0) || (i === defaultTicks.length - 1); });
                };
            }
            TickGenerators.integerTickGenerator = integerTickGenerator;
        })(TickGenerators = Scale.TickGenerators || (Scale.TickGenerators = {}));
    })(Scale = Plottable.Scale || (Plottable.Scale = {}));
})(Plottable || (Plottable = {}));

///<reference path="../reference.ts" />
var Plottable;
(function (Plottable) {
    var _Drawer;
    (function (_Drawer) {
        var AbstractDrawer = (function () {
            /**
             * Constructs a Drawer
             *
             * @constructor
             * @param{string} key The key associated with this Drawer
             */
            function AbstractDrawer(key) {
                this.key = key;
            }
            /**
             * Sets the class, which needs to be applied to bound elements.
             *
             * @param{string} className The class name to be applied.
             */
            AbstractDrawer.prototype.setClass = function (className) {
                this._className = className;
                return this;
            };
            AbstractDrawer.prototype.setup = function (area) {
                this._renderArea = area;
            };
            /**
             * Removes the Drawer and its renderArea
             */
            AbstractDrawer.prototype.remove = function () {
                if (this._getRenderArea() != null) {
                    this._getRenderArea().remove();
                }
            };
            /**
             * Enter new data to render area and creates binding
             *
             * @param{any[]} data The data to be drawn
             */
            AbstractDrawer.prototype._enterData = function (data) {
                // no-op
            };
            /**
             * Draws data using one step
             *
             * @param{AppliedDrawStep} step The step, how data should be drawn.
             */
            AbstractDrawer.prototype._drawStep = function (step) {
                // no-op
            };
            AbstractDrawer.prototype._numberOfAnimationIterations = function (data) {
                return data.length;
            };
            AbstractDrawer.prototype._applyMetadata = function (attrToProjector, userMetadata, plotMetadata) {
                var modifiedAttrToProjector = {};
                d3.keys(attrToProjector).forEach(function (attr) {
                    modifiedAttrToProjector[attr] = function (datum, index) { return attrToProjector[attr](datum, index, userMetadata, plotMetadata); };
                });
                return modifiedAttrToProjector;
            };
            AbstractDrawer.prototype._prepareDrawSteps = function (drawSteps) {
                // no-op
            };
            AbstractDrawer.prototype._prepareData = function (data, drawSteps) {
                return data;
            };
            /**
             * Draws the data into the renderArea using the spefic steps and metadata
             *
             * @param{any[]} data The data to be drawn
             * @param{DrawStep[]} drawSteps The list of steps, which needs to be drawn
             * @param{any} userMetadata The metadata provided by user
             * @param{any} plotMetadata The metadata provided by plot
             */
            AbstractDrawer.prototype.draw = function (data, drawSteps, userMetadata, plotMetadata) {
                var _this = this;
                var appliedDrawSteps = drawSteps.map(function (dr) {
                    return {
                        attrToProjector: _this._applyMetadata(dr.attrToProjector, userMetadata, plotMetadata),
                        animator: dr.animator
                    };
                });
                var preparedData = this._prepareData(data, appliedDrawSteps);
                this._prepareDrawSteps(appliedDrawSteps);
                this._enterData(preparedData);
                var numberOfIterations = this._numberOfAnimationIterations(preparedData);
                var delay = 0;
                appliedDrawSteps.forEach(function (drawStep, i) {
                    Plottable._Util.Methods.setTimeout(function () { return _this._drawStep(drawStep); }, delay);
                    delay += drawStep.animator.getTiming(numberOfIterations);
                });
                return delay;
            };
            /**
             * Retrieves the renderArea selection for the drawer
             *
             * @returns {D3.Selection} the renderArea selection
             */
            AbstractDrawer.prototype._getRenderArea = function () {
                return this._renderArea;
            };
            return AbstractDrawer;
        })();
        _Drawer.AbstractDrawer = AbstractDrawer;
    })(_Drawer = Plottable._Drawer || (Plottable._Drawer = {}));
})(Plottable || (Plottable = {}));

///<reference path="../reference.ts" />
var __extends = this.__extends || function (d, b) {
    for (var p in b) if (b.hasOwnProperty(p)) d[p] = b[p];
    function __() { this.constructor = d; }
    __.prototype = b.prototype;
    d.prototype = new __();
};
var Plottable;
(function (Plottable) {
    var _Drawer;
    (function (_Drawer) {
        var Line = (function (_super) {
            __extends(Line, _super);
            function Line() {
                _super.apply(this, arguments);
            }
            Line.prototype._enterData = function (data) {
                _super.prototype._enterData.call(this, data);
                this._pathSelection.datum(data);
            };
            Line.prototype.setup = function (area) {
                this._pathSelection = area.append("path").classed("line", true).style({
                    "fill": "none",
                    "vector-effect": "non-scaling-stroke"
                });
                _super.prototype.setup.call(this, area);
            };
            Line.prototype._createLine = function (xFunction, yFunction, definedFunction) {
                if (!definedFunction) {
                    definedFunction = function (d, i) { return true; };
                }
                return d3.svg.line().x(xFunction).y(yFunction).defined(definedFunction);
            };
            Line.prototype._numberOfAnimationIterations = function (data) {
                return 1;
            };
            Line.prototype._drawStep = function (step) {
                var baseTime = _super.prototype._drawStep.call(this, step);
                var attrToProjector = Plottable._Util.Methods.copyMap(step.attrToProjector);
                var xFunction = attrToProjector["x"];
                var yFunction = attrToProjector["y"];
                var definedFunction = attrToProjector["defined"];
                delete attrToProjector["x"];
                delete attrToProjector["y"];
                if (attrToProjector["defined"]) {
                    delete attrToProjector["defined"];
                }
                attrToProjector["d"] = this._createLine(xFunction, yFunction, definedFunction);
                if (attrToProjector["fill"]) {
                    this._pathSelection.attr("fill", attrToProjector["fill"]); // so colors don't animate
                }
                step.animator.animate(this._pathSelection, attrToProjector);
            };
            return Line;
        })(_Drawer.AbstractDrawer);
        _Drawer.Line = Line;
    })(_Drawer = Plottable._Drawer || (Plottable._Drawer = {}));
})(Plottable || (Plottable = {}));

///<reference path="../reference.ts" />
var __extends = this.__extends || function (d, b) {
    for (var p in b) if (b.hasOwnProperty(p)) d[p] = b[p];
    function __() { this.constructor = d; }
    __.prototype = b.prototype;
    d.prototype = new __();
};
var Plottable;
(function (Plottable) {
    var _Drawer;
    (function (_Drawer) {
        var Area = (function (_super) {
            __extends(Area, _super);
            function Area() {
                _super.apply(this, arguments);
                this._drawLine = true;
            }
            Area.prototype._enterData = function (data) {
                if (this._drawLine) {
                    _super.prototype._enterData.call(this, data);
                }
                else {
                    // HACKHACK Forced to use anycast to access protected var
                    _Drawer.AbstractDrawer.prototype._enterData.call(this, data);
                }
                this._areaSelection.datum(data);
            };
            /**
             * Sets the value determining if line should be drawn.
             *
             * @param{boolean} draw The value determing if line should be drawn.
             */
            Area.prototype.drawLine = function (draw) {
                this._drawLine = draw;
                return this;
            };
            Area.prototype.setup = function (area) {
                this._areaSelection = area.append("path").classed("area", true).style({ "stroke": "none" });
                if (this._drawLine) {
                    _super.prototype.setup.call(this, area);
                }
                else {
                    _Drawer.AbstractDrawer.prototype.setup.call(this, area);
                }
            };
            Area.prototype._createArea = function (xFunction, y0Function, y1Function, definedFunction) {
                if (!definedFunction) {
                    definedFunction = function () { return true; };
                }
                return d3.svg.area().x(xFunction).y0(y0Function).y1(y1Function).defined(definedFunction);
            };
            Area.prototype._drawStep = function (step) {
                if (this._drawLine) {
                    _super.prototype._drawStep.call(this, step);
                }
                else {
                    // HACKHACK Forced to use anycast to access protected var
                    _Drawer.AbstractDrawer.prototype._drawStep.call(this, step);
                }
                var attrToProjector = Plottable._Util.Methods.copyMap(step.attrToProjector);
                var xFunction = attrToProjector["x"];
                var y0Function = attrToProjector["y0"];
                var y1Function = attrToProjector["y"];
                var definedFunction = attrToProjector["defined"];
                delete attrToProjector["x"];
                delete attrToProjector["y0"];
                delete attrToProjector["y"];
                if (attrToProjector["defined"]) {
                    delete attrToProjector["defined"];
                }
                attrToProjector["d"] = this._createArea(xFunction, y0Function, y1Function, definedFunction);
                if (attrToProjector["fill"]) {
                    this._areaSelection.attr("fill", attrToProjector["fill"]); // so colors don't animate
                }
                step.animator.animate(this._areaSelection, attrToProjector);
            };
            return Area;
        })(_Drawer.Line);
        _Drawer.Area = Area;
    })(_Drawer = Plottable._Drawer || (Plottable._Drawer = {}));
})(Plottable || (Plottable = {}));

///<reference path="../reference.ts" />
var __extends = this.__extends || function (d, b) {
    for (var p in b) if (b.hasOwnProperty(p)) d[p] = b[p];
    function __() { this.constructor = d; }
    __.prototype = b.prototype;
    d.prototype = new __();
};
var Plottable;
(function (Plottable) {
    var _Drawer;
    (function (_Drawer) {
        var Element = (function (_super) {
            __extends(Element, _super);
            function Element() {
                _super.apply(this, arguments);
            }
            /**
             * Sets the svg element, which needs to be bind to data
             *
             * @param{string} tag The svg element to be bind
             */
            Element.prototype.svgElement = function (tag) {
                this._svgElement = tag;
                return this;
            };
            Element.prototype._getDrawSelection = function () {
                return this._getRenderArea().selectAll(this._svgElement);
            };
            Element.prototype._drawStep = function (step) {
                _super.prototype._drawStep.call(this, step);
                var drawSelection = this._getDrawSelection();
                if (step.attrToProjector["fill"]) {
                    drawSelection.attr("fill", step.attrToProjector["fill"]); // so colors don't animate
                }
                step.animator.animate(drawSelection, step.attrToProjector);
            };
            Element.prototype._enterData = function (data) {
                _super.prototype._enterData.call(this, data);
                var dataElements = this._getDrawSelection().data(data);
                dataElements.enter().append(this._svgElement);
                if (this._className != null) {
                    dataElements.classed(this._className, true);
                }
                dataElements.exit().remove();
            };
            Element.prototype._filterDefinedData = function (data, definedFunction) {
                return definedFunction ? data.filter(definedFunction) : data;
            };
            // HACKHACK To prevent populating undesired attribute to d3, we delete them here.
            Element.prototype._prepareDrawSteps = function (drawSteps) {
                _super.prototype._prepareDrawSteps.call(this, drawSteps);
                drawSteps.forEach(function (d) {
                    if (d.attrToProjector["defined"]) {
                        delete d.attrToProjector["defined"];
                    }
                });
            };
            Element.prototype._prepareData = function (data, drawSteps) {
                var _this = this;
                return drawSteps.reduce(function (data, drawStep) { return _this._filterDefinedData(data, drawStep.attrToProjector["defined"]); }, _super.prototype._prepareData.call(this, data, drawSteps));
            };
            return Element;
        })(_Drawer.AbstractDrawer);
        _Drawer.Element = Element;
    })(_Drawer = Plottable._Drawer || (Plottable._Drawer = {}));
})(Plottable || (Plottable = {}));

///<reference path="../reference.ts" />
var __extends = this.__extends || function (d, b) {
    for (var p in b) if (b.hasOwnProperty(p)) d[p] = b[p];
    function __() { this.constructor = d; }
    __.prototype = b.prototype;
    d.prototype = new __();
};
var Plottable;
(function (Plottable) {
    var _Drawer;
    (function (_Drawer) {
        var LABEL_VERTICAL_PADDING = 5;
        var LABEL_HORIZONTAL_PADDING = 5;
        var Rect = (function (_super) {
            __extends(Rect, _super);
            function Rect(key, isVertical) {
                _super.call(this, key);
                this._labelsTooWide = false;
                this.svgElement("rect");
                this._isVertical = isVertical;
            }
            Rect.prototype.setup = function (area) {
                // need to put the bars in a seperate container so we can ensure that they don't cover labels
                _super.prototype.setup.call(this, area.append("g").classed("bar-area", true));
                this._textArea = area.append("g").classed("bar-label-text-area", true);
                this._measurer = new SVGTypewriter.Measurers.CacheCharacterMeasurer(this._textArea);
                this._writer = new SVGTypewriter.Writers.Writer(this._measurer);
            };
            Rect.prototype.removeLabels = function () {
                this._textArea.selectAll("g").remove();
            };
            Rect.prototype._getIfLabelsTooWide = function () {
                return this._labelsTooWide;
            };
            Rect.prototype.drawText = function (data, attrToProjector, userMetadata, plotMetadata) {
                var _this = this;
                var labelTooWide = data.map(function (d, i) {
                    var text = attrToProjector["label"](d, i, userMetadata, plotMetadata).toString();
                    var w = attrToProjector["width"](d, i, userMetadata, plotMetadata);
                    var h = attrToProjector["height"](d, i, userMetadata, plotMetadata);
                    var x = attrToProjector["x"](d, i, userMetadata, plotMetadata);
                    var y = attrToProjector["y"](d, i, userMetadata, plotMetadata);
                    var positive = attrToProjector["positive"](d, i, userMetadata, plotMetadata);
                    var measurement = _this._measurer.measure(text);
                    var color = attrToProjector["fill"](d, i, userMetadata, plotMetadata);
                    var dark = Plottable._Util.Color.contrast("white", color) * 1.6 < Plottable._Util.Color.contrast("black", color);
                    var primary = _this._isVertical ? h : w;
                    var primarySpace = _this._isVertical ? measurement.height : measurement.width;
                    var secondaryAttrTextSpace = _this._isVertical ? measurement.width : measurement.height;
                    var secondaryAttrAvailableSpace = _this._isVertical ? w : h;
                    var tooWide = secondaryAttrTextSpace + 2 * LABEL_HORIZONTAL_PADDING > secondaryAttrAvailableSpace;
                    if (measurement.height <= h && measurement.width <= w) {
                        var offset = Math.min((primary - primarySpace) / 2, LABEL_VERTICAL_PADDING);
                        if (!positive) {
                            offset = offset * -1;
                        }
                        if (_this._isVertical) {
                            y += offset;
                        }
                        else {
                            x += offset;
                        }
                        var g = _this._textArea.append("g").attr("transform", "translate(" + x + "," + y + ")");
                        var className = dark ? "dark-label" : "light-label";
                        g.classed(className, true);
                        var xAlign;
                        var yAlign;
                        if (_this._isVertical) {
                            xAlign = "center";
                            yAlign = positive ? "top" : "bottom";
                        }
                        else {
                            xAlign = positive ? "left" : "right";
                            yAlign = "center";
                        }
                        var writeOptions = {
                            selection: g,
                            xAlign: xAlign,
                            yAlign: yAlign,
                            textRotation: 0
                        };
                        _this._writer.write(text, w, h, writeOptions);
                    }
                    return tooWide;
                });
                this._labelsTooWide = labelTooWide.some(function (d) { return d; });
            };
            return Rect;
        })(_Drawer.Element);
        _Drawer.Rect = Rect;
    })(_Drawer = Plottable._Drawer || (Plottable._Drawer = {}));
})(Plottable || (Plottable = {}));

///<reference path="../reference.ts" />
var __extends = this.__extends || function (d, b) {
    for (var p in b) if (b.hasOwnProperty(p)) d[p] = b[p];
    function __() { this.constructor = d; }
    __.prototype = b.prototype;
    d.prototype = new __();
};
var Plottable;
(function (Plottable) {
    var _Drawer;
    (function (_Drawer) {
        var Arc = (function (_super) {
            __extends(Arc, _super);
            function Arc(key) {
                _super.call(this, key);
                this._svgElement = "path";
            }
            Arc.prototype._createArc = function (innerRadiusF, outerRadiusF) {
                return d3.svg.arc().innerRadius(innerRadiusF).outerRadius(outerRadiusF);
            };
            Arc.prototype.retargetProjectors = function (attrToProjector) {
                var retargetedAttrToProjector = {};
                d3.entries(attrToProjector).forEach(function (entry) {
                    retargetedAttrToProjector[entry.key] = function (d, i) { return entry.value(d.data, i); };
                });
                return retargetedAttrToProjector;
            };
            Arc.prototype._drawStep = function (step) {
                var attrToProjector = Plottable._Util.Methods.copyMap(step.attrToProjector);
                attrToProjector = this.retargetProjectors(attrToProjector);
                var innerRadiusF = attrToProjector["inner-radius"];
                var outerRadiusF = attrToProjector["outer-radius"];
                delete attrToProjector["inner-radius"];
                delete attrToProjector["outer-radius"];
                attrToProjector["d"] = this._createArc(innerRadiusF, outerRadiusF);
                return _super.prototype._drawStep.call(this, { attrToProjector: attrToProjector, animator: step.animator });
            };
            Arc.prototype.draw = function (data, drawSteps, userMetadata, plotMetadata) {
                // HACKHACK Applying metadata should be done in base class
                var valueAccessor = function (d, i) { return drawSteps[0].attrToProjector["value"](d, i, userMetadata, plotMetadata); };
                var pie = d3.layout.pie().sort(null).value(valueAccessor)(data);
                drawSteps.forEach(function (s) { return delete s.attrToProjector["value"]; });
                return _super.prototype.draw.call(this, pie, drawSteps, userMetadata, plotMetadata);
            };
            return Arc;
        })(_Drawer.Element);
        _Drawer.Arc = Arc;
    })(_Drawer = Plottable._Drawer || (Plottable._Drawer = {}));
})(Plottable || (Plottable = {}));

///<reference path="../reference.ts" />
var __extends = this.__extends || function (d, b) {
    for (var p in b) if (b.hasOwnProperty(p)) d[p] = b[p];
    function __() { this.constructor = d; }
    __.prototype = b.prototype;
    d.prototype = new __();
};
var Plottable;
(function (Plottable) {
    var Component;
    (function (Component) {
        var AbstractComponent = (function (_super) {
            __extends(AbstractComponent, _super);
            function AbstractComponent() {
                _super.apply(this, arguments);
                this.clipPathEnabled = false;
                this._xAlignProportion = 0; // What % along the free space do we want to position (0 = left, .5 = center, 1 = right)
                this._yAlignProportion = 0;
                this._fixedHeightFlag = false;
                this._fixedWidthFlag = false;
                this._isSetup = false;
                this._isAnchored = false;
                this._interactionsToRegister = [];
                this._boxes = [];
                this._isTopLevelComponent = false;
                this._xOffset = 0; // Offset from Origin, used for alignment and floating positioning
                this._yOffset = 0;
                this._cssClasses = ["component"];
                this._removed = false;
                this._autoResize = AbstractComponent.AUTORESIZE_BY_DEFAULT;
                this._usedLastLayout = false;
            }
            /**
             * Attaches the Component as a child of a given a DOM element. Usually only directly invoked on root-level Components.
             *
             * @param {D3.Selection} element A D3 selection consisting of the element to anchor under.
             */
            AbstractComponent.prototype._anchor = function (element) {
                if (this._removed) {
                    throw new Error("Can't reuse remove()-ed components!");
                }
                if (element.node().nodeName.toLowerCase() === "svg") {
                    // svg node gets the "plottable" CSS class
                    this._rootSVG = element;
                    this._rootSVG.classed("plottable", true);
                    // visible overflow for firefox https://stackoverflow.com/questions/5926986/why-does-firefox-appear-to-truncate-embedded-svgs
                    this._rootSVG.style("overflow", "visible");
                    this._isTopLevelComponent = true;
                }
                if (this._element != null) {
                    // reattach existing element
                    element.node().appendChild(this._element.node());
                }
                else {
                    this._element = element.append("g");
                    this._setup();
                }
                this._isAnchored = true;
            };
            /**
             * Creates additional elements as necessary for the Component to function.
             * Called during _anchor() if the Component's element has not been created yet.
             * Override in subclasses to provide additional functionality.
             */
            AbstractComponent.prototype._setup = function () {
                var _this = this;
                if (this._isSetup) {
                    return;
                }
                this._cssClasses.forEach(function (cssClass) {
                    _this._element.classed(cssClass, true);
                });
                this._cssClasses = null;
                this._backgroundContainer = this._element.append("g").classed("background-container", true);
                this._content = this._element.append("g").classed("content", true);
                this._foregroundContainer = this._element.append("g").classed("foreground-container", true);
                this._boxContainer = this._element.append("g").classed("box-container", true);
                if (this.clipPathEnabled) {
                    this._generateClipPath();
                }
                ;
                this._addBox("bounding-box");
                this._interactionsToRegister.forEach(function (r) { return _this.registerInteraction(r); });
                this._interactionsToRegister = null;
                if (this._isTopLevelComponent) {
                    this.autoResize(this._autoResize);
                }
                this._isSetup = true;
            };
            AbstractComponent.prototype._requestedSpace = function (availableWidth, availableHeight) {
                return { width: 0, height: 0, wantsWidth: false, wantsHeight: false };
            };
            /**
             * Computes the size, position, and alignment from the specified values.
             * If no parameters are supplied and the component is a root node,
             * they are inferred from the size of the component's element.
             *
             * @param {number} xOrigin x-coordinate of the origin of the component
             * @param {number} yOrigin y-coordinate of the origin of the component
             * @param {number} availableWidth available width for the component to render in
             * @param {number} availableHeight available height for the component to render in
             */
            AbstractComponent.prototype._computeLayout = function (xOrigin, yOrigin, availableWidth, availableHeight) {
                var _this = this;
                if (xOrigin == null || yOrigin == null || availableWidth == null || availableHeight == null) {
                    if (this._element == null) {
                        throw new Error("anchor must be called before computeLayout");
                    }
                    else if (this._isTopLevelComponent) {
                        // we are the root node, retrieve height/width from root SVG
                        xOrigin = 0;
                        yOrigin = 0;
                        // Set width/height to 100% if not specified, to allow accurate size calculation
                        // see http://www.w3.org/TR/CSS21/visudet.html#block-replaced-width
                        // and http://www.w3.org/TR/CSS21/visudet.html#inline-replaced-height
                        if (this._rootSVG.attr("width") == null) {
                            this._rootSVG.attr("width", "100%");
                        }
                        if (this._rootSVG.attr("height") == null) {
                            this._rootSVG.attr("height", "100%");
                        }
                        var elem = this._rootSVG.node();
                        availableWidth = Plottable._Util.DOM.getElementWidth(elem);
                        availableHeight = Plottable._Util.DOM.getElementHeight(elem);
                    }
                    else {
                        throw new Error("null arguments cannot be passed to _computeLayout() on a non-root node");
                    }
                }
                this._xOrigin = xOrigin;
                this._yOrigin = yOrigin;
                var requestedSpace = this._requestedSpace(availableWidth, availableHeight);
                this._width = this._isFixedWidth() ? Math.min(availableWidth, requestedSpace.width) : availableWidth;
                this._height = this._isFixedHeight() ? Math.min(availableHeight, requestedSpace.height) : availableHeight;
                var xPosition = this._xOrigin + this._xOffset;
                var yPosition = this._yOrigin + this._yOffset;
                xPosition += (availableWidth - this.width()) * this._xAlignProportion;
                yPosition += (availableHeight - requestedSpace.height) * this._yAlignProportion;
                this._element.attr("transform", "translate(" + xPosition + "," + yPosition + ")");
                this._boxes.forEach(function (b) { return b.attr("width", _this.width()).attr("height", _this.height()); });
            };
            AbstractComponent.prototype._render = function () {
                if (this._isAnchored && this._isSetup && this.width() >= 0 && this.height() >= 0) {
                    Plottable.Core.RenderController.registerToRender(this);
                }
            };
            AbstractComponent.prototype._scheduleComputeLayout = function () {
                if (this._isAnchored && this._isSetup) {
                    Plottable.Core.RenderController.registerToComputeLayout(this);
                }
            };
            AbstractComponent.prototype._doRender = function () {
            };
            AbstractComponent.prototype._useLastCalculatedLayout = function (useLast) {
                if (useLast == null) {
                    return this._usedLastLayout;
                }
                else {
                    this._usedLastLayout = useLast;
                    return this;
                }
            };
            AbstractComponent.prototype._invalidateLayout = function () {
                this._useLastCalculatedLayout(false);
                if (this._isAnchored && this._isSetup) {
                    if (this._isTopLevelComponent) {
                        this._scheduleComputeLayout();
                    }
                    else {
                        this._parent._invalidateLayout();
                    }
                }
            };
            AbstractComponent.prototype.renderTo = function (element) {
                if (element != null) {
                    var selection;
                    if (typeof (element.node) === "function") {
                        selection = element;
                    }
                    else {
                        selection = d3.select(element);
                    }
                    if (!selection.node() || selection.node().nodeName.toLowerCase() !== "svg") {
                        throw new Error("Plottable requires a valid SVG to renderTo");
                    }
                    this._anchor(selection);
                }
                if (this._element == null) {
                    throw new Error("If a component has never been rendered before, then renderTo must be given a node to render to, \
          or a D3.Selection, or a selector string");
                }
                this._computeLayout();
                this._render();
                // flush so that consumers can immediately attach to stuff we create in the DOM
                Plottable.Core.RenderController.flush();
                return this;
            };
            /**
             * Causes the Component to recompute layout and redraw. If passed arguments, will resize the root SVG it lives in.
             *
             * This function should be called when CSS changes could influence the size
             * of the components, e.g. changing the font size.
             *
             * @param {number} [availableWidth]  - the width of the container element
             * @param {number} [availableHeight] - the height of the container element
             * @returns {Component} The calling component.
             */
            AbstractComponent.prototype.resize = function (width, height) {
                if (!this._isTopLevelComponent) {
                    throw new Error("Cannot resize on non top-level component");
                }
                if (width != null && height != null && this._isAnchored) {
                    this._rootSVG.attr({ width: width, height: height });
                }
                this._invalidateLayout();
                return this;
            };
            /**
             * Enables or disables resize on window resizes.
             *
             * If enabled, window resizes will enqueue this component for a re-layout
             * and re-render. Animations are disabled during window resizes when auto-
             * resize is enabled.
             *
             * @param {boolean} flag Enable (true) or disable (false) auto-resize.
             * @returns {Component} The calling component.
             */
            AbstractComponent.prototype.autoResize = function (flag) {
                if (flag) {
                    Plottable.Core.ResizeBroadcaster.register(this);
                }
                else {
                    Plottable.Core.ResizeBroadcaster.deregister(this);
                }
                this._autoResize = flag; // if _setup were called by constructor, this var could be _removed #591
                return this;
            };
            /**
             * Sets the x alignment of the Component. This will be used if the
             * Component is given more space than it needs.
             *
             * For example, you may want to make a Legend postition itself it the top
             * right, so you would call `legend.xAlign("right")` and
             * `legend.yAlign("top")`.
             *
             * @param {string} alignment The x alignment of the Component (one of ["left", "center", "right"]).
             * @returns {Component} The calling Component.
             */
            AbstractComponent.prototype.xAlign = function (alignment) {
                alignment = alignment.toLowerCase();
                if (alignment === "left") {
                    this._xAlignProportion = 0;
                }
                else if (alignment === "center") {
                    this._xAlignProportion = 0.5;
                }
                else if (alignment === "right") {
                    this._xAlignProportion = 1;
                }
                else {
                    throw new Error("Unsupported alignment");
                }
                this._invalidateLayout();
                return this;
            };
            /**
             * Sets the y alignment of the Component. This will be used if the
             * Component is given more space than it needs.
             *
             * For example, you may want to make a Legend postition itself it the top
             * right, so you would call `legend.xAlign("right")` and
             * `legend.yAlign("top")`.
             *
             * @param {string} alignment The x alignment of the Component (one of ["top", "center", "bottom"]).
             * @returns {Component} The calling Component.
             */
            AbstractComponent.prototype.yAlign = function (alignment) {
                alignment = alignment.toLowerCase();
                if (alignment === "top") {
                    this._yAlignProportion = 0;
                }
                else if (alignment === "center") {
                    this._yAlignProportion = 0.5;
                }
                else if (alignment === "bottom") {
                    this._yAlignProportion = 1;
                }
                else {
                    throw new Error("Unsupported alignment");
                }
                this._invalidateLayout();
                return this;
            };
            /**
             * Sets the x offset of the Component. This will be used if the Component
             * is given more space than it needs.
             *
             * @param {number} offset The desired x offset, in pixels, from the left
             * side of the container.
             * @returns {Component} The calling Component.
             */
            AbstractComponent.prototype.xOffset = function (offset) {
                this._xOffset = offset;
                this._invalidateLayout();
                return this;
            };
            /**
             * Sets the y offset of the Component. This will be used if the Component
             * is given more space than it needs.
             *
             * @param {number} offset The desired y offset, in pixels, from the top
             * side of the container.
             * @returns {Component} The calling Component.
             */
            AbstractComponent.prototype.yOffset = function (offset) {
                this._yOffset = offset;
                this._invalidateLayout();
                return this;
            };
            AbstractComponent.prototype._addBox = function (className, parentElement) {
                if (this._element == null) {
                    throw new Error("Adding boxes before anchoring is currently disallowed");
                }
                parentElement = parentElement == null ? this._boxContainer : parentElement;
                var box = parentElement.append("rect");
                if (className != null) {
                    box.classed(className, true);
                }
                ;
                this._boxes.push(box);
                if (this.width() != null && this.height() != null) {
                    box.attr("width", this.width()).attr("height", this.height());
                }
                return box;
            };
            AbstractComponent.prototype._generateClipPath = function () {
                // The clip path will prevent content from overflowing its component space.
                // HACKHACK: IE <=9 does not respect the HTML base element in SVG.
                // They don't need the current URL in the clip path reference.
                var prefix = /MSIE [5-9]/.test(navigator.userAgent) ? "" : document.location.href;
                prefix = prefix.split("#")[0]; // To fix cases where an anchor tag was used
                this._element.attr("clip-path", "url(\"" + prefix + "#clipPath" + this.getID() + "\")");
                var clipPathParent = this._boxContainer.append("clipPath").attr("id", "clipPath" + this.getID());
                this._addBox("clip-rect", clipPathParent);
            };
            /**
             * Attaches an Interaction to the Component, so that the Interaction will listen for events on the Component.
             *
             * @param {Interaction} interaction The Interaction to attach to the Component.
             * @returns {Component} The calling Component.
             */
            AbstractComponent.prototype.registerInteraction = function (interaction) {
                // Interactions can be registered before or after anchoring. If registered before, they are
                // pushed to this._interactionsToRegister and registered during anchoring. If after, they are
                // registered immediately
                if (this._element) {
                    if (!this._hitBox) {
                        this._hitBox = this._addBox("hit-box");
                        this._hitBox.style("fill", "#ffffff").style("opacity", 0); // We need to set these so Chrome will register events
                    }
                    interaction._anchor(this, this._hitBox);
                }
                else {
                    this._interactionsToRegister.push(interaction);
                }
                return this;
            };
            AbstractComponent.prototype.classed = function (cssClass, addClass) {
                if (addClass == null) {
                    if (cssClass == null) {
                        return false;
                    }
                    else if (this._element == null) {
                        return (this._cssClasses.indexOf(cssClass) !== -1);
                    }
                    else {
                        return this._element.classed(cssClass);
                    }
                }
                else {
                    if (cssClass == null) {
                        return this;
                    }
                    if (this._element == null) {
                        var classIndex = this._cssClasses.indexOf(cssClass);
                        if (addClass && classIndex === -1) {
                            this._cssClasses.push(cssClass);
                        }
                        else if (!addClass && classIndex !== -1) {
                            this._cssClasses.splice(classIndex, 1);
                        }
                    }
                    else {
                        this._element.classed(cssClass, addClass);
                    }
                    return this;
                }
            };
            /**
             * Checks if the Component has a fixed width or false if it grows to fill available space.
             * Returns false by default on the base Component class.
             *
             * @returns {boolean} Whether the component has a fixed width.
             */
            AbstractComponent.prototype._isFixedWidth = function () {
                return this._fixedWidthFlag;
            };
            /**
             * Checks if the Component has a fixed height or false if it grows to fill available space.
             * Returns false by default on the base Component class.
             *
             * @returns {boolean} Whether the component has a fixed height.
             */
            AbstractComponent.prototype._isFixedHeight = function () {
                return this._fixedHeightFlag;
            };
            /**
             * Merges this Component with another Component, returning a
             * ComponentGroup. This is used to layer Components on top of each other.
             *
             * There are four cases:
             * Component + Component: Returns a ComponentGroup with both components inside it.
             * ComponentGroup + Component: Returns the ComponentGroup with the Component appended.
             * Component + ComponentGroup: Returns the ComponentGroup with the Component prepended.
             * ComponentGroup + ComponentGroup: Returns a new ComponentGroup with two ComponentGroups inside it.
             *
             * @param {Component} c The component to merge in.
             * @returns {ComponentGroup} The relevant ComponentGroup out of the above four cases.
             */
            AbstractComponent.prototype.merge = function (c) {
                var cg;
                if (this._isSetup || this._isAnchored) {
                    throw new Error("Can't presently merge a component that's already been anchored");
                }
                if (Plottable.Component.Group.prototype.isPrototypeOf(c)) {
                    cg = c;
                    cg._addComponent(this, true);
                    return cg;
                }
                else {
                    cg = new Plottable.Component.Group([this, c]);
                    return cg;
                }
            };
            /**
             * Detaches a Component from the DOM. The component can be reused.
             *
             * This should only be used if you plan on reusing the calling
             * Components. Otherwise, use remove().
             *
             * @returns The calling Component.
             */
            AbstractComponent.prototype.detach = function () {
                if (this._isAnchored) {
                    this._element.remove();
                }
                if (this._parent != null) {
                    this._parent._removeComponent(this);
                }
                this._isAnchored = false;
                this._parent = null;
                return this;
            };
            /**
             * Removes a Component from the DOM and disconnects it from everything it's
             * listening to (effectively destroying it).
             */
            AbstractComponent.prototype.remove = function () {
                this._removed = true;
                this.detach();
                Plottable.Core.ResizeBroadcaster.deregister(this);
            };
            /**
             * Return the width of the component
             *
             * @return {number} width of the component
             */
            AbstractComponent.prototype.width = function () {
                return this._width;
            };
            /**
             * Return the height of the component
             *
             * @return {number} height of the component
             */
            AbstractComponent.prototype.height = function () {
                return this._height;
            };
            /**
             * Returns the foreground selection for the component
             * (A selection covering the front of the component)
             *
             * Will return undefined if the component has not been anchored
             *
             * @return {D3.Selection} foreground selection for the component
             */
            AbstractComponent.prototype.foreground = function () {
                return this._foregroundContainer;
            };
            /**
             * Returns the background selection for the component
             * (A selection appearing behind of the component)
             *
             * Will return undefined if the component has not been anchored
             *
             * @return {D3.Selection} background selection for the component
             */
            AbstractComponent.prototype.background = function () {
                return this._backgroundContainer;
            };
            /**
             * Returns the hitbox selection for the component
             * (A selection in front of the foreground used mainly for interactions)
             *
             * Will return undefined if the component has not been anchored
             *
             * @return {D3.Selection} hitbox selection for the component
             */
            AbstractComponent.prototype.hitBox = function () {
                return this._hitBox;
            };
            AbstractComponent.AUTORESIZE_BY_DEFAULT = true;
            return AbstractComponent;
        })(Plottable.Core.PlottableObject);
        Component.AbstractComponent = AbstractComponent;
    })(Component = Plottable.Component || (Plottable.Component = {}));
})(Plottable || (Plottable = {}));

///<reference path="../reference.ts" />
var __extends = this.__extends || function (d, b) {
    for (var p in b) if (b.hasOwnProperty(p)) d[p] = b[p];
    function __() { this.constructor = d; }
    __.prototype = b.prototype;
    d.prototype = new __();
};
var Plottable;
(function (Plottable) {
    var Component;
    (function (Component) {
        /*
         * An abstract ComponentContainer class to encapsulate Table and ComponentGroup's shared functionality.
         * It will not do anything if instantiated directly.
         */
        var AbstractComponentContainer = (function (_super) {
            __extends(AbstractComponentContainer, _super);
            function AbstractComponentContainer() {
                _super.apply(this, arguments);
                this._components = [];
            }
            AbstractComponentContainer.prototype._anchor = function (element) {
                var _this = this;
                _super.prototype._anchor.call(this, element);
                this.components().forEach(function (c) { return c._anchor(_this._content); });
            };
            AbstractComponentContainer.prototype._render = function () {
                this._components.forEach(function (c) { return c._render(); });
            };
            AbstractComponentContainer.prototype._removeComponent = function (c) {
                var removeIndex = this._components.indexOf(c);
                if (removeIndex >= 0) {
                    this.components().splice(removeIndex, 1);
                    this._invalidateLayout();
                }
            };
            AbstractComponentContainer.prototype._addComponent = function (c, prepend) {
                if (prepend === void 0) { prepend = false; }
                if (!c || this._components.indexOf(c) >= 0) {
                    return false;
                }
                if (prepend) {
                    this.components().unshift(c);
                }
                else {
                    this.components().push(c);
                }
                c._parent = this;
                if (this._isAnchored) {
                    c._anchor(this._content);
                }
                this._invalidateLayout();
                return true;
            };
            /**
             * Returns a list of components in the ComponentContainer.
             *
             * @returns {Component[]} the contained Components
             */
            AbstractComponentContainer.prototype.components = function () {
                return this._components;
            };
            /**
             * Returns true iff the ComponentContainer is empty.
             *
             * @returns {boolean} Whether the calling ComponentContainer is empty.
             */
            AbstractComponentContainer.prototype.empty = function () {
                return this._components.length === 0;
            };
            /**
             * Detaches all components contained in the ComponentContainer, and
             * empties the ComponentContainer.
             *
             * @returns {ComponentContainer} The calling ComponentContainer
             */
            AbstractComponentContainer.prototype.detachAll = function () {
                // Calling c.remove() will mutate this._components because the component will call this._parent._removeComponent(this)
                // Since mutating an array while iterating over it is dangerous, we instead iterate over a copy generated by Arr.slice()
                this.components().slice().forEach(function (c) { return c.detach(); });
                return this;
            };
            AbstractComponentContainer.prototype.remove = function () {
                _super.prototype.remove.call(this);
                this.components().slice().forEach(function (c) { return c.remove(); });
            };
            AbstractComponentContainer.prototype._useLastCalculatedLayout = function (calculated) {
                if (calculated != null) {
                    this.components().slice().forEach(function (c) { return c._useLastCalculatedLayout(calculated); });
                }
                return _super.prototype._useLastCalculatedLayout.call(this, calculated);
            };
            return AbstractComponentContainer;
        })(Component.AbstractComponent);
        Component.AbstractComponentContainer = AbstractComponentContainer;
    })(Component = Plottable.Component || (Plottable.Component = {}));
})(Plottable || (Plottable = {}));

///<reference path="../reference.ts" />
var __extends = this.__extends || function (d, b) {
    for (var p in b) if (b.hasOwnProperty(p)) d[p] = b[p];
    function __() { this.constructor = d; }
    __.prototype = b.prototype;
    d.prototype = new __();
};
var Plottable;
(function (Plottable) {
    var Component;
    (function (Component) {
        var Group = (function (_super) {
            __extends(Group, _super);
            /**
             * Constructs a GroupComponent.
             *
             * A GroupComponent is a set of Components that will be rendered on top of
             * each other. When you call Component.merge(Component), it creates and
             * returns a GroupComponent.
             *
             * @constructor
             * @param {Component[]} components The Components in the Group (default = []).
             */
            function Group(components) {
                var _this = this;
                if (components === void 0) { components = []; }
                _super.call(this);
                this.classed("component-group", true);
                components.forEach(function (c) { return _this._addComponent(c); });
            }
            Group.prototype._requestedSpace = function (offeredWidth, offeredHeight) {
                var requests = this.components().map(function (c) { return c._requestedSpace(offeredWidth, offeredHeight); });
                return {
                    width: Plottable._Util.Methods.max(requests, function (request) { return request.width; }, 0),
                    height: Plottable._Util.Methods.max(requests, function (request) { return request.height; }, 0),
                    wantsWidth: requests.map(function (r) { return r.wantsWidth; }).some(function (x) { return x; }),
                    wantsHeight: requests.map(function (r) { return r.wantsHeight; }).some(function (x) { return x; })
                };
            };
            Group.prototype.merge = function (c) {
                this._addComponent(c);
                return this;
            };
            Group.prototype._computeLayout = function (xOrigin, yOrigin, availableWidth, availableHeight) {
                var _this = this;
                _super.prototype._computeLayout.call(this, xOrigin, yOrigin, availableWidth, availableHeight);
                this.components().forEach(function (c) {
                    c._computeLayout(0, 0, _this.width(), _this.height());
                });
                return this;
            };
            Group.prototype._isFixedWidth = function () {
                return false;
            };
            Group.prototype._isFixedHeight = function () {
                return false;
            };
            return Group;
        })(Component.AbstractComponentContainer);
        Component.Group = Group;
    })(Component = Plottable.Component || (Plottable.Component = {}));
})(Plottable || (Plottable = {}));

///<reference path="../../reference.ts" />
var __extends = this.__extends || function (d, b) {
    for (var p in b) if (b.hasOwnProperty(p)) d[p] = b[p];
    function __() { this.constructor = d; }
    __.prototype = b.prototype;
    d.prototype = new __();
};
var Plottable;
(function (Plottable) {
    var Axis;
    (function (Axis) {
        var AbstractAxis = (function (_super) {
            __extends(AbstractAxis, _super);
            /**
             * Constructs an axis. An axis is a wrapper around a scale for rendering.
             *
             * @constructor
             * @param {Scale} scale The scale for this axis to render.
             * @param {string} orientation One of ["top", "left", "bottom", "right"];
             * on which side the axis will appear. On most axes, this is either "left"
             * or "bottom".
             * @param {Formatter} Data is passed through this formatter before being
             * displayed.
             */
            function AbstractAxis(scale, orientation, formatter) {
                var _this = this;
                if (formatter === void 0) { formatter = Plottable.Formatters.identity(); }
                _super.call(this);
                this._endTickLength = 5;
                this._tickLength = 5;
                this._tickLabelPadding = 10;
                this._gutter = 15;
                this._showEndTickLabels = false;
                if (scale == null || orientation == null) {
                    throw new Error("Axis requires a scale and orientation");
                }
                this._scale = scale;
                this.orient(orientation);
                this._setDefaultAlignment();
                this.classed("axis", true);
                if (this._isHorizontal()) {
                    this.classed("x-axis", true);
                }
                else {
                    this.classed("y-axis", true);
                }
                this.formatter(formatter);
                this._scale.broadcaster.registerListener(this, function () { return _this._rescale(); });
            }
            AbstractAxis.prototype.remove = function () {
                _super.prototype.remove.call(this);
                this._scale.broadcaster.deregisterListener(this);
            };
            AbstractAxis.prototype._isHorizontal = function () {
                return this._orientation === "top" || this._orientation === "bottom";
            };
            AbstractAxis.prototype._computeWidth = function () {
                // to be overridden by subclass logic
                this._computedWidth = this._maxLabelTickLength();
                return this._computedWidth;
            };
            AbstractAxis.prototype._computeHeight = function () {
                // to be overridden by subclass logic
                this._computedHeight = this._maxLabelTickLength();
                return this._computedHeight;
            };
            AbstractAxis.prototype._requestedSpace = function (offeredWidth, offeredHeight) {
                var requestedWidth = 0;
                var requestedHeight = 0;
                if (this._isHorizontal()) {
                    if (this._computedHeight == null) {
                        this._computeHeight();
                    }
                    requestedHeight = this._computedHeight + this._gutter;
                }
                else {
                    if (this._computedWidth == null) {
                        this._computeWidth();
                    }
                    requestedWidth = this._computedWidth + this._gutter;
                }
                return {
                    width: requestedWidth,
                    height: requestedHeight,
                    wantsWidth: !this._isHorizontal() && offeredWidth < requestedWidth,
                    wantsHeight: this._isHorizontal() && offeredHeight < requestedHeight
                };
            };
            AbstractAxis.prototype._isFixedHeight = function () {
                return this._isHorizontal();
            };
            AbstractAxis.prototype._isFixedWidth = function () {
                return !this._isHorizontal();
            };
            AbstractAxis.prototype._rescale = function () {
                // default implementation; subclasses may call _invalidateLayout() here
                this._render();
            };
            AbstractAxis.prototype._computeLayout = function (xOffset, yOffset, availableWidth, availableHeight) {
                _super.prototype._computeLayout.call(this, xOffset, yOffset, availableWidth, availableHeight);
                if (this._isHorizontal()) {
                    this._scale.range([0, this.width()]);
                }
                else {
                    this._scale.range([this.height(), 0]);
                }
            };
            AbstractAxis.prototype._setup = function () {
                _super.prototype._setup.call(this);
                this._tickMarkContainer = this._content.append("g").classed(AbstractAxis.TICK_MARK_CLASS + "-container", true);
                this._tickLabelContainer = this._content.append("g").classed(AbstractAxis.TICK_LABEL_CLASS + "-container", true);
                this._baseline = this._content.append("line").classed("baseline", true);
            };
            /*
             * Function for generating tick values in data-space (as opposed to pixel values).
             * To be implemented by subclasses.
             */
            AbstractAxis.prototype._getTickValues = function () {
                return [];
            };
            AbstractAxis.prototype._doRender = function () {
                var tickMarkValues = this._getTickValues();
                var tickMarks = this._tickMarkContainer.selectAll("." + AbstractAxis.TICK_MARK_CLASS).data(tickMarkValues);
                tickMarks.enter().append("line").classed(AbstractAxis.TICK_MARK_CLASS, true);
                tickMarks.attr(this._generateTickMarkAttrHash());
                d3.select(tickMarks[0][0]).classed(AbstractAxis.END_TICK_MARK_CLASS, true).attr(this._generateTickMarkAttrHash(true));
                d3.select(tickMarks[0][tickMarkValues.length - 1]).classed(AbstractAxis.END_TICK_MARK_CLASS, true).attr(this._generateTickMarkAttrHash(true));
                tickMarks.exit().remove();
                this._baseline.attr(this._generateBaselineAttrHash());
            };
            AbstractAxis.prototype._generateBaselineAttrHash = function () {
                var baselineAttrHash = {
                    x1: 0,
                    y1: 0,
                    x2: 0,
                    y2: 0
                };
                switch (this._orientation) {
                    case "bottom":
                        baselineAttrHash.x2 = this.width();
                        break;
                    case "top":
                        baselineAttrHash.x2 = this.width();
                        baselineAttrHash.y1 = this.height();
                        baselineAttrHash.y2 = this.height();
                        break;
                    case "left":
                        baselineAttrHash.x1 = this.width();
                        baselineAttrHash.x2 = this.width();
                        baselineAttrHash.y2 = this.height();
                        break;
                    case "right":
                        baselineAttrHash.y2 = this.height();
                        break;
                }
                return baselineAttrHash;
            };
            AbstractAxis.prototype._generateTickMarkAttrHash = function (isEndTickMark) {
                var _this = this;
                if (isEndTickMark === void 0) { isEndTickMark = false; }
                var tickMarkAttrHash = {
                    x1: 0,
                    y1: 0,
                    x2: 0,
                    y2: 0
                };
                var scalingFunction = function (d) { return _this._scale.scale(d); };
                if (this._isHorizontal()) {
                    tickMarkAttrHash["x1"] = scalingFunction;
                    tickMarkAttrHash["x2"] = scalingFunction;
                }
                else {
                    tickMarkAttrHash["y1"] = scalingFunction;
                    tickMarkAttrHash["y2"] = scalingFunction;
                }
                var tickLength = isEndTickMark ? this._endTickLength : this._tickLength;
                switch (this._orientation) {
                    case "bottom":
                        tickMarkAttrHash["y2"] = tickLength;
                        break;
                    case "top":
                        tickMarkAttrHash["y1"] = this.height();
                        tickMarkAttrHash["y2"] = this.height() - tickLength;
                        break;
                    case "left":
                        tickMarkAttrHash["x1"] = this.width();
                        tickMarkAttrHash["x2"] = this.width() - tickLength;
                        break;
                    case "right":
                        tickMarkAttrHash["x2"] = tickLength;
                        break;
                }
                return tickMarkAttrHash;
            };
            AbstractAxis.prototype._invalidateLayout = function () {
                this._computedWidth = null;
                this._computedHeight = null;
                _super.prototype._invalidateLayout.call(this);
            };
            AbstractAxis.prototype._setDefaultAlignment = function () {
                switch (this._orientation) {
                    case "bottom":
                        this.yAlign("top");
                        break;
                    case "top":
                        this.yAlign("bottom");
                        break;
                    case "left":
                        this.xAlign("right");
                        break;
                    case "right":
                        this.xAlign("left");
                        break;
                }
            };
            AbstractAxis.prototype.formatter = function (formatter) {
                if (formatter === undefined) {
                    return this._formatter;
                }
                this._formatter = formatter;
                this._invalidateLayout();
                return this;
            };
            AbstractAxis.prototype.tickLength = function (length) {
                if (length == null) {
                    return this._tickLength;
                }
                else {
                    if (length < 0) {
                        throw new Error("tick length must be positive");
                    }
                    this._tickLength = length;
                    this._invalidateLayout();
                    return this;
                }
            };
            AbstractAxis.prototype.endTickLength = function (length) {
                if (length == null) {
                    return this._endTickLength;
                }
                else {
                    if (length < 0) {
                        throw new Error("end tick length must be positive");
                    }
                    this._endTickLength = length;
                    this._invalidateLayout();
                    return this;
                }
            };
            AbstractAxis.prototype._maxLabelTickLength = function () {
                if (this.showEndTickLabels()) {
                    return Math.max(this.tickLength(), this.endTickLength());
                }
                else {
                    return this.tickLength();
                }
            };
            AbstractAxis.prototype.tickLabelPadding = function (padding) {
                if (padding == null) {
                    return this._tickLabelPadding;
                }
                else {
                    if (padding < 0) {
                        throw new Error("tick label padding must be positive");
                    }
                    this._tickLabelPadding = padding;
                    this._invalidateLayout();
                    return this;
                }
            };
            AbstractAxis.prototype.gutter = function (size) {
                if (size == null) {
                    return this._gutter;
                }
                else {
                    if (size < 0) {
                        throw new Error("gutter size must be positive");
                    }
                    this._gutter = size;
                    this._invalidateLayout();
                    return this;
                }
            };
            AbstractAxis.prototype.orient = function (newOrientation) {
                if (newOrientation == null) {
                    return this._orientation;
                }
                else {
                    var newOrientationLC = newOrientation.toLowerCase();
                    if (newOrientationLC !== "top" && newOrientationLC !== "bottom" && newOrientationLC !== "left" && newOrientationLC !== "right") {
                        throw new Error("unsupported orientation");
                    }
                    this._orientation = newOrientationLC;
                    this._invalidateLayout();
                    return this;
                }
            };
            AbstractAxis.prototype.showEndTickLabels = function (show) {
                if (show == null) {
                    return this._showEndTickLabels;
                }
                this._showEndTickLabels = show;
                this._render();
                return this;
            };
            AbstractAxis.prototype._hideEndTickLabels = function () {
                var _this = this;
                var boundingBox = this._element.select(".bounding-box")[0][0].getBoundingClientRect();
                var isInsideBBox = function (tickBox) {
                    return (Math.floor(boundingBox.left) <= Math.ceil(tickBox.left) && Math.floor(boundingBox.top) <= Math.ceil(tickBox.top) && Math.floor(tickBox.right) <= Math.ceil(boundingBox.left + _this.width()) && Math.floor(tickBox.bottom) <= Math.ceil(boundingBox.top + _this.height()));
                };
                var tickLabels = this._tickLabelContainer.selectAll("." + AbstractAxis.TICK_LABEL_CLASS);
                if (tickLabels[0].length === 0) {
                    return;
                }
                var firstTickLabel = tickLabels[0][0];
                if (!isInsideBBox(firstTickLabel.getBoundingClientRect())) {
                    d3.select(firstTickLabel).style("visibility", "hidden");
                }
                var lastTickLabel = tickLabels[0][tickLabels[0].length - 1];
                if (!isInsideBBox(lastTickLabel.getBoundingClientRect())) {
                    d3.select(lastTickLabel).style("visibility", "hidden");
                }
            };
            AbstractAxis.prototype._hideOverlappingTickLabels = function () {
                var visibleTickLabels = this._tickLabelContainer.selectAll("." + AbstractAxis.TICK_LABEL_CLASS).filter(function (d, i) {
                    return d3.select(this).style("visibility") === "visible";
                });
                var lastLabelClientRect;
                visibleTickLabels.each(function (d) {
                    var clientRect = this.getBoundingClientRect();
                    var tickLabel = d3.select(this);
                    if (lastLabelClientRect != null && Plottable._Util.DOM.boxesOverlap(clientRect, lastLabelClientRect)) {
                        tickLabel.style("visibility", "hidden");
                    }
                    else {
                        lastLabelClientRect = clientRect;
                        tickLabel.style("visibility", "visible");
                    }
                });
            };
            /**
             * The css class applied to each end tick mark (the line on the end tick).
             */
            AbstractAxis.END_TICK_MARK_CLASS = "end-tick-mark";
            /**
             * The css class applied to each tick mark (the line on the tick).
             */
            AbstractAxis.TICK_MARK_CLASS = "tick-mark";
            /**
             * The css class applied to each tick label (the text associated with the tick).
             */
            AbstractAxis.TICK_LABEL_CLASS = "tick-label";
            return AbstractAxis;
        })(Plottable.Component.AbstractComponent);
        Axis.AbstractAxis = AbstractAxis;
    })(Axis = Plottable.Axis || (Plottable.Axis = {}));
})(Plottable || (Plottable = {}));

///<reference path="../../reference.ts" />
var __extends = this.__extends || function (d, b) {
    for (var p in b) if (b.hasOwnProperty(p)) d[p] = b[p];
    function __() { this.constructor = d; }
    __.prototype = b.prototype;
    d.prototype = new __();
};
var Plottable;
(function (Plottable) {
    var Axis;
    (function (Axis) {
        ;
        var Time = (function (_super) {
            __extends(Time, _super);
            /**
             * Constructs a TimeAxis.
             *
             * A TimeAxis is used for rendering a TimeScale.
             *
             * @constructor
             * @param {TimeScale} scale The scale to base the Axis on.
             * @param {string} orientation The orientation of the Axis (top/bottom)
             */
            function Time(scale, orientation) {
                _super.call(this, scale, orientation);
                /*
                 * Default possible axis configurations.
                 */
                this._possibleTimeAxisConfigurations = [
                    { tierConfigurations: [
                        { interval: d3.time.second, step: 1, formatter: Plottable.Formatters.time("%I:%M:%S %p") },
                        { interval: d3.time.day, step: 1, formatter: Plottable.Formatters.time("%B %e, %Y") }
                    ] },
                    { tierConfigurations: [
                        { interval: d3.time.second, step: 5, formatter: Plottable.Formatters.time("%I:%M:%S %p") },
                        { interval: d3.time.day, step: 1, formatter: Plottable.Formatters.time("%B %e, %Y") }
                    ] },
                    { tierConfigurations: [
                        { interval: d3.time.second, step: 10, formatter: Plottable.Formatters.time("%I:%M:%S %p") },
                        { interval: d3.time.day, step: 1, formatter: Plottable.Formatters.time("%B %e, %Y") }
                    ] },
                    { tierConfigurations: [
                        { interval: d3.time.second, step: 15, formatter: Plottable.Formatters.time("%I:%M:%S %p") },
                        { interval: d3.time.day, step: 1, formatter: Plottable.Formatters.time("%B %e, %Y") }
                    ] },
                    { tierConfigurations: [
                        { interval: d3.time.second, step: 30, formatter: Plottable.Formatters.time("%I:%M:%S %p") },
                        { interval: d3.time.day, step: 1, formatter: Plottable.Formatters.time("%B %e, %Y") }
                    ] },
                    { tierConfigurations: [
                        { interval: d3.time.minute, step: 1, formatter: Plottable.Formatters.time("%I:%M %p") },
                        { interval: d3.time.day, step: 1, formatter: Plottable.Formatters.time("%B %e, %Y") }
                    ] },
                    { tierConfigurations: [
                        { interval: d3.time.minute, step: 5, formatter: Plottable.Formatters.time("%I:%M %p") },
                        { interval: d3.time.day, step: 1, formatter: Plottable.Formatters.time("%B %e, %Y") }
                    ] },
                    { tierConfigurations: [
                        { interval: d3.time.minute, step: 10, formatter: Plottable.Formatters.time("%I:%M %p") },
                        { interval: d3.time.day, step: 1, formatter: Plottable.Formatters.time("%B %e, %Y") }
                    ] },
                    { tierConfigurations: [
                        { interval: d3.time.minute, step: 15, formatter: Plottable.Formatters.time("%I:%M %p") },
                        { interval: d3.time.day, step: 1, formatter: Plottable.Formatters.time("%B %e, %Y") }
                    ] },
                    { tierConfigurations: [
                        { interval: d3.time.minute, step: 30, formatter: Plottable.Formatters.time("%I:%M %p") },
                        { interval: d3.time.day, step: 1, formatter: Plottable.Formatters.time("%B %e, %Y") }
                    ] },
                    { tierConfigurations: [
                        { interval: d3.time.hour, step: 1, formatter: Plottable.Formatters.time("%I %p") },
                        { interval: d3.time.day, step: 1, formatter: Plottable.Formatters.time("%B %e, %Y") }
                    ] },
                    { tierConfigurations: [
                        { interval: d3.time.hour, step: 3, formatter: Plottable.Formatters.time("%I %p") },
                        { interval: d3.time.day, step: 1, formatter: Plottable.Formatters.time("%B %e, %Y") }
                    ] },
                    { tierConfigurations: [
                        { interval: d3.time.hour, step: 6, formatter: Plottable.Formatters.time("%I %p") },
                        { interval: d3.time.day, step: 1, formatter: Plottable.Formatters.time("%B %e, %Y") }
                    ] },
                    { tierConfigurations: [
                        { interval: d3.time.hour, step: 12, formatter: Plottable.Formatters.time("%I %p") },
                        { interval: d3.time.day, step: 1, formatter: Plottable.Formatters.time("%B %e, %Y") }
                    ] },
                    { tierConfigurations: [
                        { interval: d3.time.day, step: 1, formatter: Plottable.Formatters.time("%a %e") },
                        { interval: d3.time.month, step: 1, formatter: Plottable.Formatters.time("%B %Y") }
                    ] },
                    { tierConfigurations: [
                        { interval: d3.time.day, step: 1, formatter: Plottable.Formatters.time("%e") },
                        { interval: d3.time.month, step: 1, formatter: Plottable.Formatters.time("%B %Y") }
                    ] },
                    { tierConfigurations: [
                        { interval: d3.time.month, step: 1, formatter: Plottable.Formatters.time("%B") },
                        { interval: d3.time.year, step: 1, formatter: Plottable.Formatters.time("%Y") }
                    ] },
                    { tierConfigurations: [
                        { interval: d3.time.month, step: 1, formatter: Plottable.Formatters.time("%b") },
                        { interval: d3.time.year, step: 1, formatter: Plottable.Formatters.time("%Y") }
                    ] },
                    { tierConfigurations: [
                        { interval: d3.time.month, step: 3, formatter: Plottable.Formatters.time("%b") },
                        { interval: d3.time.year, step: 1, formatter: Plottable.Formatters.time("%Y") }
                    ] },
                    { tierConfigurations: [
                        { interval: d3.time.month, step: 6, formatter: Plottable.Formatters.time("%b") },
                        { interval: d3.time.year, step: 1, formatter: Plottable.Formatters.time("%Y") }
                    ] },
                    { tierConfigurations: [
                        { interval: d3.time.year, step: 1, formatter: Plottable.Formatters.time("%Y") }
                    ] },
                    { tierConfigurations: [
                        { interval: d3.time.year, step: 1, formatter: Plottable.Formatters.time("%y") }
                    ] },
                    { tierConfigurations: [
                        { interval: d3.time.year, step: 5, formatter: Plottable.Formatters.time("%Y") }
                    ] },
                    { tierConfigurations: [
                        { interval: d3.time.year, step: 25, formatter: Plottable.Formatters.time("%Y") }
                    ] },
                    { tierConfigurations: [
                        { interval: d3.time.year, step: 50, formatter: Plottable.Formatters.time("%Y") }
                    ] },
                    { tierConfigurations: [
                        { interval: d3.time.year, step: 100, formatter: Plottable.Formatters.time("%Y") }
                    ] },
                    { tierConfigurations: [
                        { interval: d3.time.year, step: 200, formatter: Plottable.Formatters.time("%Y") }
                    ] },
                    { tierConfigurations: [
                        { interval: d3.time.year, step: 500, formatter: Plottable.Formatters.time("%Y") }
                    ] },
                    { tierConfigurations: [
                        { interval: d3.time.year, step: 1000, formatter: Plottable.Formatters.time("%Y") }
                    ] }
                ];
                this.classed("time-axis", true);
                this.tickLabelPadding(5);
                this.tierLabelPositions(["between", "between"]);
            }
            Time.prototype.tierLabelPositions = function (newPositions) {
                if (newPositions == null) {
                    return this._tierLabelPositions;
                }
                else {
                    if (!newPositions.every(function (pos) { return pos.toLowerCase() === "between" || pos.toLowerCase() === "center"; })) {
                        throw new Error("Unsupported position for tier labels");
                    }
                    this._tierLabelPositions = newPositions;
                    this._invalidateLayout();
                    return this;
                }
            };
            Time.prototype.axisConfigurations = function (configurations) {
                if (configurations == null) {
                    return this._possibleTimeAxisConfigurations;
                }
                this._possibleTimeAxisConfigurations = configurations;
                this._invalidateLayout();
                return this;
            };
            /**
             * Gets the index of the most precise TimeAxisConfiguration that will fit in the current width.
             */
            Time.prototype._getMostPreciseConfigurationIndex = function () {
                var _this = this;
                var mostPreciseIndex = this._possibleTimeAxisConfigurations.length;
                this._possibleTimeAxisConfigurations.forEach(function (interval, index) {
                    if (index < mostPreciseIndex && interval.tierConfigurations.every(function (tier) { return _this._checkTimeAxisTierConfigurationWidth(tier); })) {
                        mostPreciseIndex = index;
                    }
                });
                if (mostPreciseIndex === this._possibleTimeAxisConfigurations.length) {
                    Plottable._Util.Methods.warn("zoomed out too far: could not find suitable interval to display labels");
                    --mostPreciseIndex;
                }
                return mostPreciseIndex;
            };
            Time.prototype.orient = function (orientation) {
                if (orientation && (orientation.toLowerCase() === "right" || orientation.toLowerCase() === "left")) {
                    throw new Error(orientation + " is not a supported orientation for TimeAxis - only horizontal orientations are supported");
                }
                return _super.prototype.orient.call(this, orientation); // maintains getter-setter functionality
            };
            Time.prototype._computeHeight = function () {
                var _this = this;
                var textHeight = this._measurer.measure().height;
                this._tierHeights = this._tierLabelPositions.map(function (pos) { return textHeight + _this.tickLabelPadding() + ((pos === "between") ? 0 : _this._maxLabelTickLength()); });
                this._computedHeight = d3.sum(this._tierHeights);
                return this._computedHeight;
            };
            Time.prototype._getIntervalLength = function (config) {
                var startDate = this._scale.domain()[0];
                var endDate = config.interval.offset(startDate, config.step);
                if (endDate > this._scale.domain()[1]) {
                    // this offset is too large, so just return available width
                    return this.width();
                }
                // measure how much space one date can get
                var stepLength = Math.abs(this._scale.scale(endDate) - this._scale.scale(startDate));
                return stepLength;
            };
            Time.prototype._maxWidthForInterval = function (config) {
                return this._measurer.measure(config.formatter(Time._LONG_DATE)).width;
            };
            /**
             * Check if tier configuration fits in the current width.
             */
            Time.prototype._checkTimeAxisTierConfigurationWidth = function (config) {
                var worstWidth = this._maxWidthForInterval(config) + 2 * this.tickLabelPadding();
                return Math.min(this._getIntervalLength(config), this.width()) >= worstWidth;
            };
            Time.prototype._setup = function () {
                _super.prototype._setup.call(this);
                this._tierLabelContainers = [];
                this._tierMarkContainers = [];
                this._tierBaselines = [];
                this._tickLabelContainer.remove();
                this._baseline.remove();
                for (var i = 0; i < Time._NUM_TIERS; ++i) {
                    var tierContainer = this._content.append("g").classed("time-axis-tier", true);
                    this._tierLabelContainers.push(tierContainer.append("g").classed(Axis.AbstractAxis.TICK_LABEL_CLASS + "-container", true));
                    this._tierMarkContainers.push(tierContainer.append("g").classed(Axis.AbstractAxis.TICK_MARK_CLASS + "-container", true));
                    this._tierBaselines.push(tierContainer.append("line").classed("baseline", true));
                }
                this._measurer = new SVGTypewriter.Measurers.Measurer(this._tierLabelContainers[0]);
            };
            Time.prototype._getTickIntervalValues = function (config) {
                return this._scale.tickInterval(config.interval, config.step);
            };
            Time.prototype._getTickValues = function () {
                var _this = this;
                return this._possibleTimeAxisConfigurations[this._mostPreciseConfigIndex].tierConfigurations.reduce(function (ticks, config) { return ticks.concat(_this._getTickIntervalValues(config)); }, []);
            };
            Time.prototype._cleanTier = function (index) {
                this._tierLabelContainers[index].selectAll("." + Axis.AbstractAxis.TICK_LABEL_CLASS).remove();
                this._tierMarkContainers[index].selectAll("." + Axis.AbstractAxis.TICK_MARK_CLASS).remove();
                this._tierBaselines[index].style("visibility", "hidden");
            };
            Time.prototype._renderTierLabels = function (container, config, index) {
                var _this = this;
                var tickPos = this._scale.tickInterval(config.interval, config.step);
                tickPos.splice(0, 0, this._scale.domain()[0]);
                tickPos.push(this._scale.domain()[1]);
                var labelPos = [];
                if (this._tierLabelPositions[index] === "between" && config.step === 1) {
                    tickPos.map(function (datum, index) {
                        if (index + 1 >= tickPos.length) {
                            return;
                        }
                        labelPos.push(new Date((tickPos[index + 1].valueOf() - tickPos[index].valueOf()) / 2 + tickPos[index].valueOf()));
                    });
                }
                else {
                    labelPos = tickPos;
                }
                var filteredTicks = [];
                labelPos = labelPos.filter(function (d, i) {
                    var fits = _this._canFitLabelFilter(d, tickPos.slice(i, i + 2), config, _this._tierLabelPositions[index]);
                    if (fits) {
                        filteredTicks.push(tickPos[i]);
                    }
                    return fits;
                });
                var tickLabels = container.selectAll("." + Axis.AbstractAxis.TICK_LABEL_CLASS).data(labelPos, function (d) { return d.valueOf(); });
                var tickLabelsEnter = tickLabels.enter().append("g").classed(Axis.AbstractAxis.TICK_LABEL_CLASS, true);
                tickLabelsEnter.append("text");
                var xTranslate = (this._tierLabelPositions[index] === "center" || config.step === 1) ? 0 : this.tickLabelPadding();
                var markLength = this._measurer.measure().height;
                var yTranslate = this.orient() === "bottom" ? d3.sum(this._tierHeights.slice(0, index + 1)) - this.tickLabelPadding() : this.height() - d3.sum(this._tierHeights.slice(0, index)) - this.tickLabelPadding();
                var textSelection = tickLabels.selectAll("text");
                if (textSelection.size() > 0) {
                    Plottable._Util.DOM.translate(textSelection, xTranslate, yTranslate);
                }
                tickLabels.exit().remove();
                tickLabels.attr("transform", function (d) { return "translate(" + _this._scale.scale(d) + ",0)"; });
                var anchor = (this._tierLabelPositions[index] === "center" || config.step === 1) ? "middle" : "start";
                tickLabels.selectAll("text").text(config.formatter).style("text-anchor", anchor);
                if (filteredTicks.indexOf(this._scale.domain()[0]) === -1) {
                    filteredTicks.splice(0, 0, this._scale.domain()[0]);
                }
                if (filteredTicks.indexOf(this._scale.domain()[1]) === -1) {
                    tickPos.push(this._scale.domain()[1]);
                }
                return filteredTicks;
            };
            Time.prototype._canFitLabelFilter = function (position, bounds, config, labelPosition) {
                if (labelPosition === "center") {
                    return true;
                }
                var endPosition;
                var startPosition;
                var width = this._measurer.measure(config.formatter(position)).width + ((config.step !== 1) ? this.tickLabelPadding() : 0);
                var leftBound = this._scale.scale(bounds[0]);
                var rightBound = this._scale.scale(bounds[1]);
                if (labelPosition === "center" || config.step === 1) {
                    endPosition = this._scale.scale(position) + width / 2;
                    startPosition = this._scale.scale(position) - width / 2;
                }
                else {
                    endPosition = this._scale.scale(position) + width;
                    startPosition = this._scale.scale(position);
                }
                return endPosition <= rightBound && startPosition >= leftBound;
            };
            Time.prototype._renderTickMarks = function (tickValues, index) {
                var tickMarks = this._tierMarkContainers[index].selectAll("." + Axis.AbstractAxis.TICK_MARK_CLASS).data(tickValues);
                tickMarks.enter().append("line").classed(Axis.AbstractAxis.TICK_MARK_CLASS, true);
                var attr = this._generateTickMarkAttrHash();
                var offset = this._tierHeights.slice(0, index).reduce(function (translate, height) { return translate + height; }, 0);
                if (this.orient() === "bottom") {
                    attr["y1"] = offset;
                    attr["y2"] = offset + (this._tierLabelPositions[index] === "center" ? this.tickLength() : this._tierHeights[index]);
                }
                else {
                    attr["y1"] = this.height() - offset;
                    attr["y2"] = this.height() - (offset + (this._tierLabelPositions[index] === "center" ? this.tickLength() : this._tierHeights[index]));
                }
                tickMarks.attr(attr);
                if (this.orient() === "bottom") {
                    attr["y1"] = offset;
                    attr["y2"] = offset + this._tierHeights[index];
                }
                else {
                    attr["y1"] = this.height() - offset;
                    attr["y2"] = this.height() - (offset + this._tierHeights[index]);
                }
                d3.select(tickMarks[0][0]).attr(attr);
                tickMarks.exit().remove();
            };
            Time.prototype._renderLabellessTickMarks = function (tickValues) {
                var tickMarks = this._tickMarkContainer.selectAll("." + Axis.AbstractAxis.TICK_MARK_CLASS).data(tickValues);
                tickMarks.enter().append("line").classed(Axis.AbstractAxis.TICK_MARK_CLASS, true);
                var attr = this._generateTickMarkAttrHash();
                attr["y2"] = (this.orient() === "bottom") ? this.tickLabelPadding() : this.height() - this.tickLabelPadding();
                tickMarks.attr(attr);
                tickMarks.exit().remove();
            };
            Time.prototype._generateLabellessTicks = function () {
                if (this._mostPreciseConfigIndex < 1) {
                    return [];
                }
                return this._getTickIntervalValues(this._possibleTimeAxisConfigurations[this._mostPreciseConfigIndex - 1].tierConfigurations[0]);
            };
            Time.prototype._doRender = function () {
                var _this = this;
                this._mostPreciseConfigIndex = this._getMostPreciseConfigurationIndex();
                var tierConfigs = this._possibleTimeAxisConfigurations[this._mostPreciseConfigIndex].tierConfigurations;
                for (var i = 0; i < Time._NUM_TIERS; ++i) {
                    this._cleanTier(i);
                }
                var tierTicks = tierConfigs.map(function (config, i) { return _this._renderTierLabels(_this._tierLabelContainers[i], config, i); });
                var baselineOffset = 0;
                for (i = 0; i < Math.max(tierConfigs.length, 1); ++i) {
                    var attr = this._generateBaselineAttrHash();
                    attr["y1"] += (this.orient() === "bottom") ? baselineOffset : -baselineOffset;
                    attr["y2"] = attr["y1"];
                    this._tierBaselines[i].attr(attr).style("visibility", "visible");
                    baselineOffset += this._tierHeights[i];
                }
                var labelLessTicks = [];
                var domain = this._scale.domain();
                var totalLength = this._scale.scale(domain[1]) - this._scale.scale(domain[0]);
                if (this._getIntervalLength(tierConfigs[0]) * 1.5 >= totalLength) {
                    labelLessTicks = this._generateLabellessTicks();
                }
                this._renderLabellessTickMarks(labelLessTicks);
                for (i = 0; i < tierConfigs.length; ++i) {
                    this._renderTickMarks(tierTicks[i], i);
                    this._hideOverlappingAndCutOffLabels(i);
                }
                return this;
            };
            Time.prototype._hideOverlappingAndCutOffLabels = function (index) {
                var _this = this;
                var boundingBox = this._element.select(".bounding-box")[0][0].getBoundingClientRect();
                var isInsideBBox = function (tickBox) {
                    return (Math.floor(boundingBox.left) <= Math.ceil(tickBox.left) && Math.floor(boundingBox.top) <= Math.ceil(tickBox.top) && Math.floor(tickBox.right) <= Math.ceil(boundingBox.left + _this.width()) && Math.floor(tickBox.bottom) <= Math.ceil(boundingBox.top + _this.height()));
                };
                var visibleTickLabels = this._tierLabelContainers[index].selectAll("." + Axis.AbstractAxis.TICK_LABEL_CLASS).filter(function (d, i) {
                    return d3.select(this).style("visibility") === "visible";
                });
                var lastLabelClientRect;
                visibleTickLabels.each(function (d) {
                    var clientRect = this.getBoundingClientRect();
                    var tickLabel = d3.select(this);
                    if (!isInsideBBox(clientRect) || (lastLabelClientRect != null && Plottable._Util.DOM.boxesOverlap(clientRect, lastLabelClientRect))) {
                        tickLabel.style("visibility", "hidden");
                    }
                    else {
                        lastLabelClientRect = clientRect;
                        tickLabel.style("visibility", "visible");
                    }
                });
            };
            Time._LONG_DATE = new Date(9999, 8, 29, 12, 59, 9999);
            /**
             * Number of possible tiers.
             */
            Time._NUM_TIERS = 2;
            return Time;
        })(Axis.AbstractAxis);
        Axis.Time = Time;
    })(Axis = Plottable.Axis || (Plottable.Axis = {}));
})(Plottable || (Plottable = {}));

//<reference path="../../reference.ts" />
var __extends = this.__extends || function (d, b) {
    for (var p in b) if (b.hasOwnProperty(p)) d[p] = b[p];
    function __() { this.constructor = d; }
    __.prototype = b.prototype;
    d.prototype = new __();
};
var Plottable;
(function (Plottable) {
    var Axis;
    (function (Axis) {
        var Numeric = (function (_super) {
            __extends(Numeric, _super);
            /**
             * Constructs a NumericAxis.
             *
             * Just as an CategoryAxis is for rendering an OrdinalScale, a NumericAxis
             * is for rendering a QuantitativeScale.
             *
             * @constructor
             * @param {QuantitativeScale} scale The QuantitativeScale to base the axis on.
             * @param {string} orientation The orientation of the QuantitativeScale (top/bottom/left/right)
             * @param {Formatter} formatter A function to format tick labels (default Formatters.general()).
             */
            function Numeric(scale, orientation, formatter) {
                if (formatter === void 0) { formatter = Plottable.Formatters.general(); }
                _super.call(this, scale, orientation, formatter);
                this._tickLabelPositioning = "center";
                // Whether or not first/last tick label will still be displayed even if
                // the label is cut off.
                this._showFirstTickLabel = false;
                this._showLastTickLabel = false;
            }
            Numeric.prototype._setup = function () {
                _super.prototype._setup.call(this);
                this._measurer = new SVGTypewriter.Measurers.Measurer(this._tickLabelContainer, Axis.AbstractAxis.TICK_LABEL_CLASS);
                this._wrapper = new SVGTypewriter.Wrappers.Wrapper().maxLines(1);
            };
            Numeric.prototype._computeWidth = function () {
                var _this = this;
                var tickValues = this._getTickValues();
                var textLengths = tickValues.map(function (v) {
                    var formattedValue = _this.formatter()(v);
                    return _this._measurer.measure(formattedValue).width;
                });
                var maxTextLength = Plottable._Util.Methods.max(textLengths, 0);
                if (this._tickLabelPositioning === "center") {
                    this._computedWidth = this._maxLabelTickLength() + this.tickLabelPadding() + maxTextLength;
                }
                else {
                    this._computedWidth = Math.max(this._maxLabelTickLength(), this.tickLabelPadding() + maxTextLength);
                }
                return this._computedWidth;
            };
            Numeric.prototype._computeHeight = function () {
                var textHeight = this._measurer.measure().height;
                if (this._tickLabelPositioning === "center") {
                    this._computedHeight = this._maxLabelTickLength() + this.tickLabelPadding() + textHeight;
                }
                else {
                    this._computedHeight = Math.max(this._maxLabelTickLength(), this.tickLabelPadding() + textHeight);
                }
                return this._computedHeight;
            };
            Numeric.prototype._getTickValues = function () {
                return this._scale.ticks();
            };
            Numeric.prototype._rescale = function () {
                if (!this._isSetup) {
                    return;
                }
                if (!this._isHorizontal()) {
                    var reComputedWidth = this._computeWidth();
                    if (reComputedWidth > this.width() || reComputedWidth < (this.width() - this.gutter())) {
                        this._invalidateLayout();
                        return;
                    }
                }
                this._render();
            };
            Numeric.prototype._doRender = function () {
                var _this = this;
                _super.prototype._doRender.call(this);
                var tickLabelAttrHash = {
                    x: 0,
                    y: 0,
                    dx: "0em",
                    dy: "0.3em"
                };
                var tickMarkLength = this._maxLabelTickLength();
                var tickLabelPadding = this.tickLabelPadding();
                var tickLabelTextAnchor = "middle";
                var labelGroupTransformX = 0;
                var labelGroupTransformY = 0;
                var labelGroupShiftX = 0;
                var labelGroupShiftY = 0;
                if (this._isHorizontal()) {
                    switch (this._tickLabelPositioning) {
                        case "left":
                            tickLabelTextAnchor = "end";
                            labelGroupTransformX = -tickLabelPadding;
                            labelGroupShiftY = tickLabelPadding;
                            break;
                        case "center":
                            labelGroupShiftY = tickMarkLength + tickLabelPadding;
                            break;
                        case "right":
                            tickLabelTextAnchor = "start";
                            labelGroupTransformX = tickLabelPadding;
                            labelGroupShiftY = tickLabelPadding;
                            break;
                    }
                }
                else {
                    switch (this._tickLabelPositioning) {
                        case "top":
                            tickLabelAttrHash["dy"] = "-0.3em";
                            labelGroupShiftX = tickLabelPadding;
                            labelGroupTransformY = -tickLabelPadding;
                            break;
                        case "center":
                            labelGroupShiftX = tickMarkLength + tickLabelPadding;
                            break;
                        case "bottom":
                            tickLabelAttrHash["dy"] = "1em";
                            labelGroupShiftX = tickLabelPadding;
                            labelGroupTransformY = tickLabelPadding;
                            break;
                    }
                }
                var tickMarkAttrHash = this._generateTickMarkAttrHash();
                switch (this.orient()) {
                    case "bottom":
                        tickLabelAttrHash["x"] = tickMarkAttrHash["x1"];
                        tickLabelAttrHash["dy"] = "0.95em";
                        labelGroupTransformY = tickMarkAttrHash["y1"] + labelGroupShiftY;
                        break;
                    case "top":
                        tickLabelAttrHash["x"] = tickMarkAttrHash["x1"];
                        tickLabelAttrHash["dy"] = "-.25em";
                        labelGroupTransformY = tickMarkAttrHash["y1"] - labelGroupShiftY;
                        break;
                    case "left":
                        tickLabelTextAnchor = "end";
                        labelGroupTransformX = tickMarkAttrHash["x1"] - labelGroupShiftX;
                        tickLabelAttrHash["y"] = tickMarkAttrHash["y1"];
                        break;
                    case "right":
                        tickLabelTextAnchor = "start";
                        labelGroupTransformX = tickMarkAttrHash["x1"] + labelGroupShiftX;
                        tickLabelAttrHash["y"] = tickMarkAttrHash["y1"];
                        break;
                }
                var tickLabelValues = this._getTickValues();
                var tickLabels = this._tickLabelContainer.selectAll("." + Axis.AbstractAxis.TICK_LABEL_CLASS).data(tickLabelValues);
                tickLabels.enter().append("text").classed(Axis.AbstractAxis.TICK_LABEL_CLASS, true);
                tickLabels.exit().remove();
                tickLabels.style("text-anchor", tickLabelTextAnchor).style("visibility", "visible").attr(tickLabelAttrHash).text(function (s) {
                    var formattedText = _this.formatter()(s);
                    if (!_this._isHorizontal()) {
                        var availableTextSpace = _this.width() - _this.tickLabelPadding();
                        availableTextSpace -= _this._tickLabelPositioning === "center" ? _this._maxLabelTickLength() : 0;
                        formattedText = _this._wrapper.wrap(formattedText, _this._measurer, availableTextSpace).wrappedText;
                    }
                    return formattedText;
                });
                var labelGroupTransform = "translate(" + labelGroupTransformX + ", " + labelGroupTransformY + ")";
                this._tickLabelContainer.attr("transform", labelGroupTransform);
                if (!this.showEndTickLabels()) {
                    this._hideEndTickLabels();
                }
                this._hideOverlappingTickLabels();
            };
            Numeric.prototype.tickLabelPosition = function (position) {
                if (position == null) {
                    return this._tickLabelPositioning;
                }
                else {
                    var positionLC = position.toLowerCase();
                    if (this._isHorizontal()) {
                        if (!(positionLC === "left" || positionLC === "center" || positionLC === "right")) {
                            throw new Error(positionLC + " is not a valid tick label position for a horizontal NumericAxis");
                        }
                    }
                    else {
                        if (!(positionLC === "top" || positionLC === "center" || positionLC === "bottom")) {
                            throw new Error(positionLC + " is not a valid tick label position for a vertical NumericAxis");
                        }
                    }
                    this._tickLabelPositioning = positionLC;
                    this._invalidateLayout();
                    return this;
                }
            };
            Numeric.prototype.showEndTickLabel = function (orientation, show) {
                if ((this._isHorizontal() && orientation === "left") || (!this._isHorizontal() && orientation === "bottom")) {
                    if (show === undefined) {
                        return this._showFirstTickLabel;
                    }
                    else {
                        this._showFirstTickLabel = show;
                        this._render();
                        return this;
                    }
                }
                else if ((this._isHorizontal() && orientation === "right") || (!this._isHorizontal() && orientation === "top")) {
                    if (show === undefined) {
                        return this._showLastTickLabel;
                    }
                    else {
                        this._showLastTickLabel = show;
                        this._render();
                        return this;
                    }
                }
                else {
                    throw new Error("Attempt to show " + orientation + " tick label on a " + (this._isHorizontal() ? "horizontal" : "vertical") + " axis");
                }
            };
            return Numeric;
        })(Axis.AbstractAxis);
        Axis.Numeric = Numeric;
    })(Axis = Plottable.Axis || (Plottable.Axis = {}));
})(Plottable || (Plottable = {}));

///<reference path="../../reference.ts" />
var __extends = this.__extends || function (d, b) {
    for (var p in b) if (b.hasOwnProperty(p)) d[p] = b[p];
    function __() { this.constructor = d; }
    __.prototype = b.prototype;
    d.prototype = new __();
};
var Plottable;
(function (Plottable) {
    var Axis;
    (function (Axis) {
        var Category = (function (_super) {
            __extends(Category, _super);
            /**
             * Constructs a CategoryAxis.
             *
             * A CategoryAxis takes an OrdinalScale and includes word-wrapping
             * algorithms and advanced layout logic to try to display the scale as
             * efficiently as possible.
             *
             * @constructor
             * @param {OrdinalScale} scale The scale to base the Axis on.
             * @param {string} orientation The orientation of the Axis (top/bottom/left/right) (default = "bottom").
             * @param {Formatter} formatter The Formatter for the Axis (default Formatters.identity())
             */
            function Category(scale, orientation, formatter) {
                if (orientation === void 0) { orientation = "bottom"; }
                if (formatter === void 0) { formatter = Plottable.Formatters.identity(); }
                _super.call(this, scale, orientation, formatter);
                this._tickLabelAngle = 0;
                this.classed("category-axis", true);
            }
            Category.prototype._setup = function () {
                _super.prototype._setup.call(this);
                this._measurer = new SVGTypewriter.Measurers.CacheCharacterMeasurer(this._tickLabelContainer);
                this._wrapper = new SVGTypewriter.Wrappers.SingleLineWrapper();
                this._writer = new SVGTypewriter.Writers.Writer(this._measurer, this._wrapper);
            };
            Category.prototype._rescale = function () {
                return this._invalidateLayout();
            };
            Category.prototype._requestedSpace = function (offeredWidth, offeredHeight) {
                var widthRequiredByTicks = this._isHorizontal() ? 0 : this._maxLabelTickLength() + this.tickLabelPadding() + this.gutter();
                var heightRequiredByTicks = this._isHorizontal() ? this._maxLabelTickLength() + this.tickLabelPadding() + this.gutter() : 0;
                if (this._scale.domain().length === 0) {
                    return { width: 0, height: 0, wantsWidth: false, wantsHeight: false };
                }
                var ordinalScale = this._scale;
                var fakeScale = ordinalScale.copy();
                if (this._isHorizontal()) {
                    fakeScale.range([0, offeredWidth]);
                }
                else {
                    fakeScale.range([offeredHeight, 0]);
                }
                var textResult = this._measureTicks(offeredWidth, offeredHeight, fakeScale, ordinalScale.domain());
                return {
                    width: textResult.usedWidth + widthRequiredByTicks,
                    height: textResult.usedHeight + heightRequiredByTicks,
                    wantsWidth: !textResult.textFits,
                    wantsHeight: !textResult.textFits
                };
            };
            Category.prototype._getTickValues = function () {
                return this._scale.domain();
            };
            Category.prototype.tickLabelAngle = function (angle) {
                if (angle == null) {
                    return this._tickLabelAngle;
                }
                if (angle !== 0 && angle !== 90 && angle !== -90) {
                    throw new Error("Angle " + angle + " not supported; only 0, 90, and -90 are valid values");
                }
                this._tickLabelAngle = angle;
                this._invalidateLayout();
                return this;
            };
            /**
             * Measures the size of the ticks while also writing them to the DOM.
             * @param {D3.Selection} ticks The tick elements to be written to.
             */
            Category.prototype._drawTicks = function (axisWidth, axisHeight, scale, ticks) {
                var self = this;
                var xAlign;
                var yAlign;
                switch (this.tickLabelAngle()) {
                    case 0:
                        xAlign = { left: "right", right: "left", top: "center", bottom: "center" };
                        yAlign = { left: "center", right: "center", top: "bottom", bottom: "top" };
                        break;
                    case 90:
                        xAlign = { left: "center", right: "center", top: "right", bottom: "left" };
                        yAlign = { left: "top", right: "bottom", top: "center", bottom: "center" };
                        break;
                    case -90:
                        xAlign = { left: "center", right: "center", top: "left", bottom: "right" };
                        yAlign = { left: "bottom", right: "top", top: "center", bottom: "center" };
                        break;
                }
                ticks.each(function (d) {
                    var bandWidth = scale.fullBandStartAndWidth(d)[1];
                    var width = self._isHorizontal() ? bandWidth : axisWidth - self._maxLabelTickLength() - self.tickLabelPadding();
                    var height = self._isHorizontal() ? axisHeight - self._maxLabelTickLength() - self.tickLabelPadding() : bandWidth;
                    var writeOptions = {
                        selection: d3.select(this),
                        xAlign: xAlign[self.orient()],
                        yAlign: yAlign[self.orient()],
                        textRotation: self.tickLabelAngle()
                    };
                    self._writer.write(self.formatter()(d), width, height, writeOptions);
                });
            };
            /**
             * Measures the size of the ticks without making any (permanent) DOM
             * changes.
             *
             * @param {string[]} ticks The strings that will be printed on the ticks.
             */
            Category.prototype._measureTicks = function (axisWidth, axisHeight, scale, ticks) {
                var _this = this;
                var wrappingResults = ticks.map(function (s) {
                    var bandWidth = scale.fullBandStartAndWidth(s)[1];
                    var width = _this._isHorizontal() ? bandWidth : axisWidth - _this._maxLabelTickLength() - _this.tickLabelPadding();
                    var height = _this._isHorizontal() ? axisHeight - _this._maxLabelTickLength() - _this.tickLabelPadding() : bandWidth;
                    return _this._wrapper.wrap(_this.formatter()(s), _this._measurer, width, height);
                });
                var widthFn = this._isHorizontal() ? d3.sum : Plottable._Util.Methods.max;
                var heightFn = this._isHorizontal() ? Plottable._Util.Methods.max : d3.sum;
                return {
                    textFits: wrappingResults.every(function (t) { return !SVGTypewriter.Utils.StringMethods.isNotEmptyString(t.truncatedText) && t.noLines === 1; }),
                    usedWidth: widthFn(wrappingResults, function (t) { return _this._measurer.measure(t.wrappedText).width; }, 0),
                    usedHeight: heightFn(wrappingResults, function (t) { return _this._measurer.measure(t.wrappedText).height; }, 0)
                };
            };
            Category.prototype._doRender = function () {
                var _this = this;
                _super.prototype._doRender.call(this);
                var ordScale = this._scale;
                var tickLabels = this._tickLabelContainer.selectAll("." + Axis.AbstractAxis.TICK_LABEL_CLASS).data(this._scale.domain(), function (d) { return d; });
                var getTickLabelTransform = function (d, i) {
                    var startAndWidth = ordScale.fullBandStartAndWidth(d);
                    var bandStartPosition = startAndWidth[0];
                    var x = _this._isHorizontal() ? bandStartPosition : 0;
                    var y = _this._isHorizontal() ? 0 : bandStartPosition;
                    return "translate(" + x + "," + y + ")";
                };
                tickLabels.enter().append("g").classed(Axis.AbstractAxis.TICK_LABEL_CLASS, true);
                tickLabels.exit().remove();
                tickLabels.attr("transform", getTickLabelTransform);
                // erase all text first, then rewrite
                tickLabels.text("");
                this._drawTicks(this.width(), this.height(), ordScale, tickLabels);
                var translate = this._isHorizontal() ? [ordScale.rangeBand() / 2, 0] : [0, ordScale.rangeBand() / 2];
                var xTranslate = this.orient() === "right" ? this._maxLabelTickLength() + this.tickLabelPadding() : 0;
                var yTranslate = this.orient() === "bottom" ? this._maxLabelTickLength() + this.tickLabelPadding() : 0;
                Plottable._Util.DOM.translate(this._tickLabelContainer, xTranslate, yTranslate);
                Plottable._Util.DOM.translate(this._tickMarkContainer, translate[0], translate[1]);
                return this;
            };
            Category.prototype._computeLayout = function (xOrigin, yOrigin, availableWidth, availableHeight) {
                // When anyone calls _invalidateLayout, _computeLayout will be called
                // on everyone, including this. Since CSS or something might have
                // affected the size of the characters, clear the cache.
                this._measurer.reset();
                return _super.prototype._computeLayout.call(this, xOrigin, yOrigin, availableWidth, availableHeight);
            };
            return Category;
        })(Axis.AbstractAxis);
        Axis.Category = Category;
    })(Axis = Plottable.Axis || (Plottable.Axis = {}));
})(Plottable || (Plottable = {}));

///<reference path="../reference.ts" />
var __extends = this.__extends || function (d, b) {
    for (var p in b) if (b.hasOwnProperty(p)) d[p] = b[p];
    function __() { this.constructor = d; }
    __.prototype = b.prototype;
    d.prototype = new __();
};
var Plottable;
(function (Plottable) {
    var Component;
    (function (Component) {
        var Label = (function (_super) {
            __extends(Label, _super);
            /**
             * Creates a Label.
             *
             * A label is component that renders just text. The most common use of
             * labels is to create a title or axis labels.
             *
             * @constructor
             * @param {string} displayText The text of the Label (default = "").
             * @param {string} orientation The orientation of the Label (horizontal/left/right) (default = "horizontal").
             */
            function Label(displayText, orientation) {
                if (displayText === void 0) { displayText = ""; }
                if (orientation === void 0) { orientation = "horizontal"; }
                _super.call(this);
                this.classed("label", true);
                this.text(displayText);
                this.orient(orientation);
                this.xAlign("center").yAlign("center");
                this._fixedHeightFlag = true;
                this._fixedWidthFlag = true;
                this._padding = 0;
            }
            /**
             * Sets the horizontal side the label will go to given the label is given more space that it needs
             *
             * @param {string} alignment The new setting, one of `["left", "center",
             * "right"]`. Defaults to `"center"`.
             * @returns {Label} The calling Label.
             */
            Label.prototype.xAlign = function (alignment) {
                var alignmentLC = alignment.toLowerCase();
                _super.prototype.xAlign.call(this, alignmentLC);
                this._xAlignment = alignmentLC;
                return this;
            };
            /**
             * Sets the vertical side the label will go to given the label is given more space that it needs
             *
             * @param {string} alignment The new setting, one of `["top", "center",
             * "bottom"]`. Defaults to `"center"`.
             * @returns {Label} The calling Label.
             */
            Label.prototype.yAlign = function (alignment) {
                var alignmentLC = alignment.toLowerCase();
                _super.prototype.yAlign.call(this, alignmentLC);
                this._yAlignment = alignmentLC;
                return this;
            };
            Label.prototype._requestedSpace = function (offeredWidth, offeredHeight) {
                var desiredWH = this._measurer.measure(this._text);
                var desiredWidth = (this.orient() === "horizontal" ? desiredWH.width : desiredWH.height) + 2 * this.padding();
                var desiredHeight = (this.orient() === "horizontal" ? desiredWH.height : desiredWH.width) + 2 * this.padding();
                return {
                    width: desiredWidth,
                    height: desiredHeight,
                    wantsWidth: desiredWidth > offeredWidth,
                    wantsHeight: desiredHeight > offeredHeight
                };
            };
            Label.prototype._setup = function () {
                _super.prototype._setup.call(this);
                this._textContainer = this._content.append("g");
                this._measurer = new SVGTypewriter.Measurers.Measurer(this._textContainer);
                this._wrapper = new SVGTypewriter.Wrappers.Wrapper();
                this._writer = new SVGTypewriter.Writers.Writer(this._measurer, this._wrapper);
                this.text(this._text);
            };
            Label.prototype.text = function (displayText) {
                if (displayText === undefined) {
                    return this._text;
                }
                else {
                    this._text = displayText;
                    this._invalidateLayout();
                    return this;
                }
            };
            Label.prototype.orient = function (newOrientation) {
                if (newOrientation == null) {
                    return this._orientation;
                }
                else {
                    newOrientation = newOrientation.toLowerCase();
                    if (newOrientation === "horizontal" || newOrientation === "left" || newOrientation === "right") {
                        this._orientation = newOrientation;
                    }
                    else {
                        throw new Error(newOrientation + " is not a valid orientation for LabelComponent");
                    }
                    this._invalidateLayout();
                    return this;
                }
            };
            Label.prototype.padding = function (padAmount) {
                if (padAmount == null) {
                    return this._padding;
                }
                else {
                    padAmount = +padAmount;
                    if (padAmount < 0) {
                        throw new Error(padAmount + " is not a valid padding value.  Cannot be less than 0.");
                    }
                    this._padding = padAmount;
                    this._invalidateLayout();
                    return this;
                }
            };
            Label.prototype._doRender = function () {
                _super.prototype._doRender.call(this);
                // HACKHACK SVGTypewriter should remove existing content - #21 on SVGTypewriter.
                this._textContainer.selectAll("g").remove();
                var textMeasurement = this._measurer.measure(this._text);
                var heightPadding = Math.max(Math.min((this.height() - textMeasurement.height) / 2, this.padding()), 0);
                var widthPadding = Math.max(Math.min((this.width() - textMeasurement.width) / 2, this.padding()), 0);
                this._textContainer.attr("transform", "translate(" + widthPadding + "," + heightPadding + ")");
                var writeWidth = this.width() - 2 * widthPadding;
                var writeHeight = this.height() - 2 * heightPadding;
                var textRotation = { horizontal: 0, right: 90, left: -90 };
                var writeOptions = {
                    selection: this._textContainer,
                    xAlign: this._xAlignment,
                    yAlign: this._yAlignment,
                    textRotation: textRotation[this.orient()]
                };
                this._writer.write(this._text, writeWidth, writeHeight, writeOptions);
            };
            return Label;
        })(Component.AbstractComponent);
        Component.Label = Label;
        var TitleLabel = (function (_super) {
            __extends(TitleLabel, _super);
            /**
             * Creates a TitleLabel, a type of label made for rendering titles.
             *
             * @constructor
             */
            function TitleLabel(text, orientation) {
                _super.call(this, text, orientation);
                this.classed("title-label", true);
            }
            return TitleLabel;
        })(Label);
        Component.TitleLabel = TitleLabel;
        var AxisLabel = (function (_super) {
            __extends(AxisLabel, _super);
            /**
             * Creates a AxisLabel, a type of label made for rendering axis labels.
             *
             * @constructor
             */
            function AxisLabel(text, orientation) {
                _super.call(this, text, orientation);
                this.classed("axis-label", true);
            }
            return AxisLabel;
        })(Label);
        Component.AxisLabel = AxisLabel;
    })(Component = Plottable.Component || (Plottable.Component = {}));
})(Plottable || (Plottable = {}));

///<reference path="../reference.ts" />
var __extends = this.__extends || function (d, b) {
    for (var p in b) if (b.hasOwnProperty(p)) d[p] = b[p];
    function __() { this.constructor = d; }
    __.prototype = b.prototype;
    d.prototype = new __();
};
var Plottable;
(function (Plottable) {
    var Component;
    (function (Component) {
        var Legend = (function (_super) {
            __extends(Legend, _super);
            /**
             * Creates a Legend.
             *
             * The legend consists of a series of legend entries, each with a color and label taken from the `colorScale`.
             * The entries will be displayed in the order of the `colorScale` domain.
             *
             * @constructor
             * @param {Scale.Color} colorScale
             */
            function Legend(colorScale) {
                var _this = this;
                _super.call(this);
                this._padding = 5;
                this.classed("legend", true);
                this.maxEntriesPerRow(1);
                if (colorScale == null) {
                    throw new Error("Legend requires a colorScale");
                }
                this._scale = colorScale;
                this._scale.broadcaster.registerListener(this, function () { return _this._invalidateLayout(); });
                this.xAlign("right").yAlign("top");
                this._fixedWidthFlag = true;
                this._fixedHeightFlag = true;
                this._sortFn = function (a, b) { return _this._scale.domain().indexOf(a) - _this._scale.domain().indexOf(b); };
            }
            Legend.prototype._setup = function () {
                _super.prototype._setup.call(this);
                var fakeLegendRow = this._content.append("g").classed(Legend.LEGEND_ROW_CLASS, true);
                var fakeLegendEntry = fakeLegendRow.append("g").classed(Legend.LEGEND_ENTRY_CLASS, true);
                fakeLegendEntry.append("text");
                this._measurer = new SVGTypewriter.Measurers.Measurer(fakeLegendRow);
                this._wrapper = new SVGTypewriter.Wrappers.Wrapper().maxLines(1);
                this._writer = new SVGTypewriter.Writers.Writer(this._measurer, this._wrapper).addTitleElement(true);
            };
            Legend.prototype.maxEntriesPerRow = function (numEntries) {
                if (numEntries == null) {
                    return this._maxEntriesPerRow;
                }
                else {
                    this._maxEntriesPerRow = numEntries;
                    this._invalidateLayout();
                    return this;
                }
            };
            Legend.prototype.sortFunction = function (newFn) {
                if (newFn == null) {
                    return this._sortFn;
                }
                else {
                    this._sortFn = newFn;
                    this._invalidateLayout();
                    return this;
                }
            };
            Legend.prototype.scale = function (scale) {
                var _this = this;
                if (scale != null) {
                    this._scale.broadcaster.deregisterListener(this);
                    this._scale = scale;
                    this._scale.broadcaster.registerListener(this, function () { return _this._invalidateLayout(); });
                    this._invalidateLayout();
                    return this;
                }
                else {
                    return this._scale;
                }
            };
            Legend.prototype.remove = function () {
                _super.prototype.remove.call(this);
                this._scale.broadcaster.deregisterListener(this);
            };
            Legend.prototype._calculateLayoutInfo = function (availableWidth, availableHeight) {
                var _this = this;
                var textHeight = this._measurer.measure().height;
                var availableWidthForEntries = Math.max(0, (availableWidth - this._padding));
                var measureEntry = function (entryText) {
                    var originalEntryLength = (textHeight + _this._measurer.measure(entryText).width + _this._padding);
                    return Math.min(originalEntryLength, availableWidthForEntries);
                };
                var entries = this._scale.domain().slice();
                entries.sort(this.sortFunction());
                var entryLengths = Plottable._Util.Methods.populateMap(entries, measureEntry);
                var rows = this._packRows(availableWidthForEntries, entries, entryLengths);
                var rowsAvailable = Math.floor((availableHeight - 2 * this._padding) / textHeight);
                if (rowsAvailable !== rowsAvailable) {
                    rowsAvailable = 0;
                }
                return {
                    textHeight: textHeight,
                    entryLengths: entryLengths,
                    rows: rows,
                    numRowsToDraw: Math.max(Math.min(rowsAvailable, rows.length), 0)
                };
            };
            Legend.prototype._requestedSpace = function (offeredWidth, offeredHeight) {
                var _this = this;
                var estimatedLayout = this._calculateLayoutInfo(offeredWidth, offeredHeight);
                var rowLengths = estimatedLayout.rows.map(function (row) {
                    return d3.sum(row, function (entry) { return estimatedLayout.entryLengths.get(entry); });
                });
                var longestRowLength = Plottable._Util.Methods.max(rowLengths, 0);
                var longestUntruncatedEntryLength = Plottable._Util.Methods.max(this._scale.domain(), function (d) { return _this._measurer.measure(d).width; }, 0);
                longestUntruncatedEntryLength += estimatedLayout.textHeight + this._padding;
                var desiredWidth = this._padding + Math.max(longestRowLength, longestUntruncatedEntryLength);
                var acceptableHeight = estimatedLayout.numRowsToDraw * estimatedLayout.textHeight + 2 * this._padding;
                var desiredHeight = estimatedLayout.rows.length * estimatedLayout.textHeight + 2 * this._padding;
                var desiredNumRows = Math.max(Math.ceil(this._scale.domain().length / this._maxEntriesPerRow), 1);
                var wantsFitMoreEntriesInRow = estimatedLayout.rows.length > desiredNumRows;
                return {
                    width: this._padding + longestRowLength,
                    height: acceptableHeight,
                    wantsWidth: offeredWidth < desiredWidth || wantsFitMoreEntriesInRow,
                    wantsHeight: offeredHeight < desiredHeight
                };
            };
            Legend.prototype._packRows = function (availableWidth, entries, entryLengths) {
                var _this = this;
                var rows = [];
                var currentRow = [];
                var spaceLeft = availableWidth;
                entries.forEach(function (e) {
                    var entryLength = entryLengths.get(e);
                    if (entryLength > spaceLeft || currentRow.length === _this._maxEntriesPerRow) {
                        rows.push(currentRow);
                        currentRow = [];
                        spaceLeft = availableWidth;
                    }
                    currentRow.push(e);
                    spaceLeft -= entryLength;
                });
                if (currentRow.length !== 0) {
                    rows.push(currentRow);
                }
                return rows;
            };
            /**
             * Gets the legend entry under the given pixel position.
             *
             * @param {Point} position The pixel position.
             * @returns {D3.Selection} The selected entry, or null selection if no entry was selected.
             */
            Legend.prototype.getEntry = function (position) {
                if (!this._isSetup) {
                    return d3.select();
                }
                var entry = d3.select();
                var layout = this._calculateLayoutInfo(this.width(), this.height());
                var legendPadding = this._padding;
                this._content.selectAll("g." + Legend.LEGEND_ROW_CLASS).each(function (d, i) {
                    var lowY = i * layout.textHeight + legendPadding;
                    var highY = (i + 1) * layout.textHeight + legendPadding;
                    var lowX = legendPadding;
                    var highX = legendPadding;
                    d3.select(this).selectAll("g." + Legend.LEGEND_ENTRY_CLASS).each(function (value) {
                        highX += layout.entryLengths.get(value);
                        if (highX >= position.x && lowX <= position.x && highY >= position.y && lowY <= position.y) {
                            entry = d3.select(this);
                        }
                        lowX += layout.entryLengths.get(value);
                    });
                });
                return entry;
            };
            Legend.prototype._doRender = function () {
                var _this = this;
                _super.prototype._doRender.call(this);
                var layout = this._calculateLayoutInfo(this.width(), this.height());
                var rowsToDraw = layout.rows.slice(0, layout.numRowsToDraw);
                var rows = this._content.selectAll("g." + Legend.LEGEND_ROW_CLASS).data(rowsToDraw);
                rows.enter().append("g").classed(Legend.LEGEND_ROW_CLASS, true);
                rows.exit().remove();
                rows.attr("transform", function (d, i) { return "translate(0, " + (i * layout.textHeight + _this._padding) + ")"; });
                var entries = rows.selectAll("g." + Legend.LEGEND_ENTRY_CLASS).data(function (d) { return d; });
                var entriesEnter = entries.enter().append("g").classed(Legend.LEGEND_ENTRY_CLASS, true);
                entries.each(function (d) {
                    d3.select(this).classed(d.replace(" ", "-"), true);
                });
                entriesEnter.append("circle");
                entriesEnter.append("g").classed("text-container", true);
                entries.exit().remove();
                var legendPadding = this._padding;
                rows.each(function (values) {
                    var xShift = legendPadding;
                    var entriesInRow = d3.select(this).selectAll("g." + Legend.LEGEND_ENTRY_CLASS);
                    entriesInRow.attr("transform", function (value, i) {
                        var translateString = "translate(" + xShift + ", 0)";
                        xShift += layout.entryLengths.get(value);
                        return translateString;
                    });
                });
                entries.select("circle").attr("cx", layout.textHeight / 2).attr("cy", layout.textHeight / 2).attr("r", layout.textHeight * 0.3).attr("fill", function (value) { return _this._scale.scale(value); });
                var padding = this._padding;
                var textContainers = entries.select("g.text-container");
                textContainers.text(""); // clear out previous results
                textContainers.append("title").text(function (value) { return value; });
                var self = this;
                textContainers.attr("transform", "translate(" + layout.textHeight + ", 0)").each(function (value) {
                    var container = d3.select(this);
                    var maxTextLength = layout.entryLengths.get(value) - layout.textHeight - padding;
                    var writeOptions = {
                        selection: container,
                        xAlign: "left",
                        yAlign: "top",
                        textRotation: 0
                    };
                    self._writer.write(value, maxTextLength, self.height(), writeOptions);
                });
            };
            /**
             * The css class applied to each legend row
             */
            Legend.LEGEND_ROW_CLASS = "legend-row";
            /**
             * The css class applied to each legend entry
             */
            Legend.LEGEND_ENTRY_CLASS = "legend-entry";
            return Legend;
        })(Component.AbstractComponent);
        Component.Legend = Legend;
    })(Component = Plottable.Component || (Plottable.Component = {}));
})(Plottable || (Plottable = {}));

///<reference path="../reference.ts" />
var __extends = this.__extends || function (d, b) {
    for (var p in b) if (b.hasOwnProperty(p)) d[p] = b[p];
    function __() { this.constructor = d; }
    __.prototype = b.prototype;
    d.prototype = new __();
};
var Plottable;
(function (Plottable) {
    var Component;
    (function (Component) {
        var Gridlines = (function (_super) {
            __extends(Gridlines, _super);
            /**
             * Creates a set of Gridlines.
             * @constructor
             *
             * @param {QuantitativeScale} xScale The scale to base the x gridlines on. Pass null if no gridlines are desired.
             * @param {QuantitativeScale} yScale The scale to base the y gridlines on. Pass null if no gridlines are desired.
             */
            function Gridlines(xScale, yScale) {
                var _this = this;
                if (xScale != null && !(Plottable.Scale.AbstractQuantitative.prototype.isPrototypeOf(xScale))) {
                    throw new Error("xScale needs to inherit from Scale.AbstractQuantitative");
                }
                if (yScale != null && !(Plottable.Scale.AbstractQuantitative.prototype.isPrototypeOf(yScale))) {
                    throw new Error("yScale needs to inherit from Scale.AbstractQuantitative");
                }
                _super.call(this);
                this.classed("gridlines", true);
                this._xScale = xScale;
                this._yScale = yScale;
                if (this._xScale) {
                    this._xScale.broadcaster.registerListener(this, function () { return _this._render(); });
                }
                if (this._yScale) {
                    this._yScale.broadcaster.registerListener(this, function () { return _this._render(); });
                }
            }
            Gridlines.prototype.remove = function () {
                _super.prototype.remove.call(this);
                if (this._xScale) {
                    this._xScale.broadcaster.deregisterListener(this);
                }
                if (this._yScale) {
                    this._yScale.broadcaster.deregisterListener(this);
                }
                return this;
            };
            Gridlines.prototype._setup = function () {
                _super.prototype._setup.call(this);
                this._xLinesContainer = this._content.append("g").classed("x-gridlines", true);
                this._yLinesContainer = this._content.append("g").classed("y-gridlines", true);
            };
            Gridlines.prototype._doRender = function () {
                _super.prototype._doRender.call(this);
                this._redrawXLines();
                this._redrawYLines();
            };
            Gridlines.prototype._redrawXLines = function () {
                var _this = this;
                if (this._xScale) {
                    var xTicks = this._xScale.ticks();
                    var getScaledXValue = function (tickVal) { return _this._xScale.scale(tickVal); };
                    var xLines = this._xLinesContainer.selectAll("line").data(xTicks);
                    xLines.enter().append("line");
                    xLines.attr("x1", getScaledXValue).attr("y1", 0).attr("x2", getScaledXValue).attr("y2", this.height()).classed("zeroline", function (t) { return t === 0; });
                    xLines.exit().remove();
                }
            };
            Gridlines.prototype._redrawYLines = function () {
                var _this = this;
                if (this._yScale) {
                    var yTicks = this._yScale.ticks();
                    var getScaledYValue = function (tickVal) { return _this._yScale.scale(tickVal); };
                    var yLines = this._yLinesContainer.selectAll("line").data(yTicks);
                    yLines.enter().append("line");
                    yLines.attr("x1", 0).attr("y1", getScaledYValue).attr("x2", this.width()).attr("y2", getScaledYValue).classed("zeroline", function (t) { return t === 0; });
                    yLines.exit().remove();
                }
            };
            return Gridlines;
        })(Component.AbstractComponent);
        Component.Gridlines = Gridlines;
    })(Component = Plottable.Component || (Plottable.Component = {}));
})(Plottable || (Plottable = {}));

///<reference path="../reference.ts" />
var __extends = this.__extends || function (d, b) {
    for (var p in b) if (b.hasOwnProperty(p)) d[p] = b[p];
    function __() { this.constructor = d; }
    __.prototype = b.prototype;
    d.prototype = new __();
};
var Plottable;
(function (Plottable) {
    var Component;
    (function (Component) {
        ;
        var Table = (function (_super) {
            __extends(Table, _super);
            /**
             * Constructs a Table.
             *
             * A Table is used to combine multiple Components in the form of a grid. A
             * common case is combining a y-axis, x-axis, and the plotted data via
             * ```typescript
             * new Table([[yAxis, plot],
             *            [null,  xAxis]]);
             * ```
             *
             * @constructor
             * @param {Component[][]} [rows] A 2-D array of the Components to place in the table.
             * null can be used if a cell is empty. (default = [])
             */
            function Table(rows) {
                var _this = this;
                if (rows === void 0) { rows = []; }
                _super.call(this);
                this._rowPadding = 0;
                this._colPadding = 0;
                this._rows = [];
                this._rowWeights = [];
                this._colWeights = [];
                this._nRows = 0;
                this._nCols = 0;
                this._calculatedLayout = null;
                this.classed("table", true);
                rows.forEach(function (row, rowIndex) {
                    row.forEach(function (component, colIndex) {
                        _this.addComponent(rowIndex, colIndex, component);
                    });
                });
            }
            /**
             * Adds a Component in the specified cell. The cell must be unoccupied.
             *
             * For example, instead of calling `new Table([[a, b], [null, c]])`, you
             * could call
             * ```typescript
             * var table = new Table();
             * table.addComponent(0, 0, a);
             * table.addComponent(0, 1, b);
             * table.addComponent(1, 1, c);
             * ```
             *
             * @param {number} row The row in which to add the Component.
             * @param {number} col The column in which to add the Component.
             * @param {Component} component The Component to be added.
             * @returns {Table} The calling Table.
             */
            Table.prototype.addComponent = function (row, col, component) {
                if (this._addComponent(component)) {
                    this._nRows = Math.max(row + 1, this._nRows);
                    this._nCols = Math.max(col + 1, this._nCols);
                    this._padTableToSize(this._nRows, this._nCols);
                    var currentComponent = this._rows[row][col];
                    if (currentComponent) {
                        throw new Error("Table.addComponent cannot be called on a cell where a component already exists (for the moment)");
                    }
                    this._rows[row][col] = component;
                }
                return this;
            };
            Table.prototype._removeComponent = function (component) {
                _super.prototype._removeComponent.call(this, component);
                var rowpos;
                var colpos;
                outer: for (var i = 0; i < this._nRows; i++) {
                    for (var j = 0; j < this._nCols; j++) {
                        if (this._rows[i][j] === component) {
                            rowpos = i;
                            colpos = j;
                            break outer;
                        }
                    }
                }
                if (rowpos !== undefined) {
                    this._rows[rowpos][colpos] = null;
                }
            };
            Table.prototype._iterateLayout = function (availableWidth, availableHeight) {
                /*
                 * Given availableWidth and availableHeight, figure out how to allocate it between rows and columns using an iterative algorithm.
                 *
                 * For both dimensions, keeps track of "guaranteedSpace", which the fixed-size components have requested, and
                 * "proportionalSpace", which is being given to proportionally-growing components according to the weights on the table.
                 * Here is how it works (example uses width but it is the same for height). First, columns are guaranteed no width, and
                 * the free width is allocated to columns based on their colWeights. Then, in determineGuarantees, every component is
                 * offered its column's width and may request some amount of it, which increases that column's guaranteed
                 * width. If there are some components that were not satisfied with the width they were offered, and there is free
                 * width that has not already been guaranteed, then the remaining width is allocated to the unsatisfied columns and the
                 * algorithm runs again. If all components are satisfied, then the remaining width is allocated as proportional space
                 * according to the colWeights.
                 *
                 * The guaranteed width for each column is monotonically increasing as the algorithm iterates. Since it is deterministic
                 * and monotonically increasing, if the freeWidth does not change during an iteration it implies that no further progress
                 * is possible, so the algorithm will not continue iterating on that dimension's account.
                 *
                 * If the algorithm runs more than 5 times, we stop and just use whatever we arrived at. It's not clear under what
                 * circumstances this will happen or if it will happen at all. A message will be printed to the console if this occurs.
                 *
                 */
                var rows = this._rows;
                var cols = d3.transpose(this._rows);
                var availableWidthAfterPadding = availableWidth - this._colPadding * (this._nCols - 1);
                var availableHeightAfterPadding = availableHeight - this._rowPadding * (this._nRows - 1);
                var rowWeights = Table._calcComponentWeights(this._rowWeights, rows, function (c) { return (c == null) || c._isFixedHeight(); });
                var colWeights = Table._calcComponentWeights(this._colWeights, cols, function (c) { return (c == null) || c._isFixedWidth(); });
                // To give the table a good starting position to iterate from, we give the fixed-width components half-weight
                // so that they will get some initial space allocated to work with
                var heuristicColWeights = colWeights.map(function (c) { return c === 0 ? 0.5 : c; });
                var heuristicRowWeights = rowWeights.map(function (c) { return c === 0 ? 0.5 : c; });
                var colProportionalSpace = Table._calcProportionalSpace(heuristicColWeights, availableWidthAfterPadding);
                var rowProportionalSpace = Table._calcProportionalSpace(heuristicRowWeights, availableHeightAfterPadding);
                var guaranteedWidths = Plottable._Util.Methods.createFilledArray(0, this._nCols);
                var guaranteedHeights = Plottable._Util.Methods.createFilledArray(0, this._nRows);
                var freeWidth;
                var freeHeight;
                var nIterations = 0;
                while (true) {
                    var offeredHeights = Plottable._Util.Methods.addArrays(guaranteedHeights, rowProportionalSpace);
                    var offeredWidths = Plottable._Util.Methods.addArrays(guaranteedWidths, colProportionalSpace);
                    var guarantees = this._determineGuarantees(offeredWidths, offeredHeights);
                    guaranteedWidths = guarantees.guaranteedWidths;
                    guaranteedHeights = guarantees.guaranteedHeights;
                    var wantsWidth = guarantees.wantsWidthArr.some(function (x) { return x; });
                    var wantsHeight = guarantees.wantsHeightArr.some(function (x) { return x; });
                    var lastFreeWidth = freeWidth;
                    var lastFreeHeight = freeHeight;
                    freeWidth = availableWidthAfterPadding - d3.sum(guarantees.guaranteedWidths);
                    freeHeight = availableHeightAfterPadding - d3.sum(guarantees.guaranteedHeights);
                    var xWeights;
                    if (wantsWidth) {
                        xWeights = guarantees.wantsWidthArr.map(function (x) { return x ? 0.1 : 0; });
                        xWeights = Plottable._Util.Methods.addArrays(xWeights, colWeights);
                    }
                    else {
                        xWeights = colWeights;
                    }
                    var yWeights;
                    if (wantsHeight) {
                        yWeights = guarantees.wantsHeightArr.map(function (x) { return x ? 0.1 : 0; });
                        yWeights = Plottable._Util.Methods.addArrays(yWeights, rowWeights);
                    }
                    else {
                        yWeights = rowWeights;
                    }
                    colProportionalSpace = Table._calcProportionalSpace(xWeights, freeWidth);
                    rowProportionalSpace = Table._calcProportionalSpace(yWeights, freeHeight);
                    nIterations++;
                    var canImproveWidthAllocation = freeWidth > 0 && freeWidth !== lastFreeWidth;
                    var canImproveHeightAllocation = freeHeight > 0 && freeHeight !== lastFreeHeight;
                    if (!(canImproveWidthAllocation || canImproveHeightAllocation)) {
                        break;
                    }
                    if (nIterations > 5) {
                        break;
                    }
                }
                // Redo the proportional space one last time, to ensure we use the real weights not the wantsWidth/Height weights
                freeWidth = availableWidthAfterPadding - d3.sum(guarantees.guaranteedWidths);
                freeHeight = availableHeightAfterPadding - d3.sum(guarantees.guaranteedHeights);
                colProportionalSpace = Table._calcProportionalSpace(colWeights, freeWidth);
                rowProportionalSpace = Table._calcProportionalSpace(rowWeights, freeHeight);
                return { colProportionalSpace: colProportionalSpace, rowProportionalSpace: rowProportionalSpace, guaranteedWidths: guarantees.guaranteedWidths, guaranteedHeights: guarantees.guaranteedHeights, wantsWidth: wantsWidth, wantsHeight: wantsHeight };
            };
            Table.prototype._determineGuarantees = function (offeredWidths, offeredHeights) {
                var requestedWidths = Plottable._Util.Methods.createFilledArray(0, this._nCols);
                var requestedHeights = Plottable._Util.Methods.createFilledArray(0, this._nRows);
                var layoutWantsWidth = Plottable._Util.Methods.createFilledArray(false, this._nCols);
                var layoutWantsHeight = Plottable._Util.Methods.createFilledArray(false, this._nRows);
                this._rows.forEach(function (row, rowIndex) {
                    row.forEach(function (component, colIndex) {
                        var spaceRequest;
                        if (component != null) {
                            spaceRequest = component._requestedSpace(offeredWidths[colIndex], offeredHeights[rowIndex]);
                        }
                        else {
                            spaceRequest = { width: 0, height: 0, wantsWidth: false, wantsHeight: false };
                        }
                        var allocatedWidth = Math.min(spaceRequest.width, offeredWidths[colIndex]);
                        var allocatedHeight = Math.min(spaceRequest.height, offeredHeights[rowIndex]);
                        requestedWidths[colIndex] = Math.max(requestedWidths[colIndex], allocatedWidth);
                        requestedHeights[rowIndex] = Math.max(requestedHeights[rowIndex], allocatedHeight);
                        layoutWantsWidth[colIndex] = layoutWantsWidth[colIndex] || spaceRequest.wantsWidth;
                        layoutWantsHeight[rowIndex] = layoutWantsHeight[rowIndex] || spaceRequest.wantsHeight;
                    });
                });
                return { guaranteedWidths: requestedWidths, guaranteedHeights: requestedHeights, wantsWidthArr: layoutWantsWidth, wantsHeightArr: layoutWantsHeight };
            };
            Table.prototype._requestedSpace = function (offeredWidth, offeredHeight) {
                this._calculatedLayout = this._iterateLayout(offeredWidth, offeredHeight);
                return { width: d3.sum(this._calculatedLayout.guaranteedWidths), height: d3.sum(this._calculatedLayout.guaranteedHeights), wantsWidth: this._calculatedLayout.wantsWidth, wantsHeight: this._calculatedLayout.wantsHeight };
            };
            // xOffset is relative to parent element, not absolute
            Table.prototype._computeLayout = function (xOffset, yOffset, availableWidth, availableHeight) {
                var _this = this;
                _super.prototype._computeLayout.call(this, xOffset, yOffset, availableWidth, availableHeight);
                var layout = this._useLastCalculatedLayout() ? this._calculatedLayout : this._iterateLayout(this.width(), this.height());
                this._useLastCalculatedLayout(true);
                var childYOffset = 0;
                var rowHeights = Plottable._Util.Methods.addArrays(layout.rowProportionalSpace, layout.guaranteedHeights);
                var colWidths = Plottable._Util.Methods.addArrays(layout.colProportionalSpace, layout.guaranteedWidths);
                this._rows.forEach(function (row, rowIndex) {
                    var childXOffset = 0;
                    row.forEach(function (component, colIndex) {
                        // recursively compute layout
                        if (component != null) {
                            component._computeLayout(childXOffset, childYOffset, colWidths[colIndex], rowHeights[rowIndex]);
                        }
                        childXOffset += colWidths[colIndex] + _this._colPadding;
                    });
                    childYOffset += rowHeights[rowIndex] + _this._rowPadding;
                });
            };
            /**
             * Sets the row and column padding on the Table.
             *
             * @param {number} rowPadding The padding above and below each row, in pixels.
             * @param {number} colPadding the padding to the left and right of each column, in pixels.
             * @returns {Table} The calling Table.
             */
            Table.prototype.padding = function (rowPadding, colPadding) {
                this._rowPadding = rowPadding;
                this._colPadding = colPadding;
                this._invalidateLayout();
                return this;
            };
            /**
             * Sets the layout weight of a particular row.
             * Space is allocated to rows based on their weight. Rows with higher weights receive proportionally more space.
             *
             * A common case would be to have one row take up 2/3rds of the space,
             * and the other row take up 1/3rd.
             *
             * Example:
             *
             * ```JavaScript
             * plot = new Plottable.Component.Table([
             *  [row1],
             *  [row2]
             * ]);
             *
             * // assign twice as much space to the first row
             * plot
             *  .rowWeight(0, 2)
             *  .rowWeight(1, 1)
             * ```
             *
             * @param {number} index The index of the row.
             * @param {number} weight The weight to be set on the row.
             * @returns {Table} The calling Table.
             */
            Table.prototype.rowWeight = function (index, weight) {
                this._rowWeights[index] = weight;
                this._invalidateLayout();
                return this;
            };
            /**
             * Sets the layout weight of a particular column.
             * Space is allocated to columns based on their weight. Columns with higher weights receive proportionally more space.
             *
             * Please see `rowWeight` docs for an example.
             *
             * @param {number} index The index of the column.
             * @param {number} weight The weight to be set on the column.
             * @returns {Table} The calling Table.
             */
            Table.prototype.colWeight = function (index, weight) {
                this._colWeights[index] = weight;
                this._invalidateLayout();
                return this;
            };
            Table.prototype._isFixedWidth = function () {
                var cols = d3.transpose(this._rows);
                return Table._fixedSpace(cols, function (c) { return (c == null) || c._isFixedWidth(); });
            };
            Table.prototype._isFixedHeight = function () {
                return Table._fixedSpace(this._rows, function (c) { return (c == null) || c._isFixedHeight(); });
            };
            Table.prototype._padTableToSize = function (nRows, nCols) {
                for (var i = 0; i < nRows; i++) {
                    if (this._rows[i] === undefined) {
                        this._rows[i] = [];
                        this._rowWeights[i] = null;
                    }
                    for (var j = 0; j < nCols; j++) {
                        if (this._rows[i][j] === undefined) {
                            this._rows[i][j] = null;
                        }
                    }
                }
                for (j = 0; j < nCols; j++) {
                    if (this._colWeights[j] === undefined) {
                        this._colWeights[j] = null;
                    }
                }
            };
            Table._calcComponentWeights = function (setWeights, componentGroups, fixityAccessor) {
                // If the row/col weight was explicitly set, then return it outright
                // If the weight was not explicitly set, then guess it using the heuristic that if all components are fixed-space
                // then weight is 0, otherwise weight is 1
                return setWeights.map(function (w, i) {
                    if (w != null) {
                        return w;
                    }
                    var fixities = componentGroups[i].map(fixityAccessor);
                    var allFixed = fixities.reduce(function (a, b) { return a && b; }, true);
                    return allFixed ? 0 : 1;
                });
            };
            Table._calcProportionalSpace = function (weights, freeSpace) {
                var weightSum = d3.sum(weights);
                if (weightSum === 0) {
                    return Plottable._Util.Methods.createFilledArray(0, weights.length);
                }
                else {
                    return weights.map(function (w) { return freeSpace * w / weightSum; });
                }
            };
            Table._fixedSpace = function (componentGroup, fixityAccessor) {
                var all = function (bools) { return bools.reduce(function (a, b) { return a && b; }, true); };
                var group_isFixed = function (components) { return all(components.map(fixityAccessor)); };
                return all(componentGroup.map(group_isFixed));
            };
            return Table;
        })(Component.AbstractComponentContainer);
        Component.Table = Table;
    })(Component = Plottable.Component || (Plottable.Component = {}));
})(Plottable || (Plottable = {}));

///<reference path="../../reference.ts" />
var __extends = this.__extends || function (d, b) {
    for (var p in b) if (b.hasOwnProperty(p)) d[p] = b[p];
    function __() { this.constructor = d; }
    __.prototype = b.prototype;
    d.prototype = new __();
};
var Plottable;
(function (Plottable) {
    var Plot;
    (function (Plot) {
        var AbstractPlot = (function (_super) {
            __extends(AbstractPlot, _super);
            /**
             * Constructs a Plot.
             *
             * Plots render data. Common example include Plot.Scatter, Plot.Bar, and Plot.Line.
             *
             * A bare Plot has a DataSource and any number of projectors, which take
             * data and "project" it onto the Plot, such as "x", "y", "fill", "r".
             *
             * @constructor
             * @param {any[]|Dataset} [dataset] If provided, the data or Dataset to be associated with this Plot.
             */
            function AbstractPlot() {
                _super.call(this);
                this._dataChanged = false;
                this._projections = {};
                this._animate = false;
                this._animators = {};
                this._animateOnNextRender = true;
                this.clipPathEnabled = true;
                this.classed("plot", true);
                this._key2PlotDatasetKey = d3.map();
                this._datasetKeysInOrder = [];
                this._nextSeriesIndex = 0;
            }
            AbstractPlot.prototype._anchor = function (element) {
                _super.prototype._anchor.call(this, element);
                this._animateOnNextRender = true;
                this._dataChanged = true;
                this._updateScaleExtents();
            };
            AbstractPlot.prototype._setup = function () {
                var _this = this;
                _super.prototype._setup.call(this);
                this._renderArea = this._content.append("g").classed("render-area", true);
                // HACKHACK on 591
                this._getDrawersInOrder().forEach(function (d) { return d.setup(_this._renderArea.append("g")); });
            };
            AbstractPlot.prototype.remove = function () {
                var _this = this;
                _super.prototype.remove.call(this);
                this._datasetKeysInOrder.forEach(function (k) { return _this.removeDataset(k); });
                // deregister from all scales
                var properties = Object.keys(this._projections);
                properties.forEach(function (property) {
                    var projector = _this._projections[property];
                    if (projector.scale) {
                        projector.scale.broadcaster.deregisterListener(_this);
                    }
                });
            };
            AbstractPlot.prototype.addDataset = function (keyOrDataset, dataset) {
                if (typeof (keyOrDataset) !== "string" && dataset !== undefined) {
                    throw new Error("invalid input to addDataset");
                }
                if (typeof (keyOrDataset) === "string" && keyOrDataset[0] === "_") {
                    Plottable._Util.Methods.warn("Warning: Using _named series keys may produce collisions with unlabeled data sources");
                }
                var key = typeof (keyOrDataset) === "string" ? keyOrDataset : "_" + this._nextSeriesIndex++;
                var data = typeof (keyOrDataset) !== "string" ? keyOrDataset : dataset;
                dataset = (data instanceof Plottable.Dataset) ? data : new Plottable.Dataset(data);
                this._addDataset(key, dataset);
                return this;
            };
            AbstractPlot.prototype._addDataset = function (key, dataset) {
                var _this = this;
                if (this._key2PlotDatasetKey.has(key)) {
                    this.removeDataset(key);
                }
                ;
                var drawer = this._getDrawer(key);
                var metadata = this._getPlotMetadataForDataset(key);
                var pdk = { drawer: drawer, dataset: dataset, key: key, plotMetadata: metadata };
                this._datasetKeysInOrder.push(key);
                this._key2PlotDatasetKey.set(key, pdk);
                if (this._isSetup) {
                    drawer.setup(this._renderArea.append("g"));
                }
                dataset.broadcaster.registerListener(this, function () { return _this._onDatasetUpdate(); });
                this._onDatasetUpdate();
            };
            AbstractPlot.prototype._getDrawer = function (key) {
                return new Plottable._Drawer.AbstractDrawer(key);
            };
            AbstractPlot.prototype._getAnimator = function (key) {
                if (this._animate && this._animateOnNextRender) {
                    return this._animators[key] || new Plottable.Animator.Null();
                }
                else {
                    return new Plottable.Animator.Null();
                }
            };
            AbstractPlot.prototype._onDatasetUpdate = function () {
                this._updateScaleExtents();
                this._animateOnNextRender = true;
                this._dataChanged = true;
                this._render();
            };
            /**
             * Sets an attribute of every data point.
             *
             * Here's a common use case:
             * ```typescript
             * plot.attr("r", function(d) { return d.foo; });
             * ```
             * This will set the radius of each datum `d` to be `d.foo`.
             *
             * @param {string} attrToSet The attribute to set across each data
             * point. Popular examples include "x", "y", "r". Scales that inherit from
             * Plot define their meaning.
             *
             * @param {Function|string|any} accessor Function to apply to each element
             * of the dataSource. If a Function, use `accessor(d, i)`. If a string,
             * `d[accessor]` is used. If anything else, use `accessor` as a constant
             * across all data points.
             *
             * @param {Scale.AbstractScale} scale If provided, the result of the accessor
             * is passed through the scale, such as `scale.scale(accessor(d, i))`.
             *
             * @returns {Plot} The calling Plot.
             */
            AbstractPlot.prototype.attr = function (attrToSet, accessor, scale) {
                return this.project(attrToSet, accessor, scale);
            };
            /**
             * Identical to plot.attr
             */
            AbstractPlot.prototype.project = function (attrToSet, accessor, scale) {
                var _this = this;
                attrToSet = attrToSet.toLowerCase();
                var currentProjection = this._projections[attrToSet];
                var existingScale = currentProjection && currentProjection.scale;
                if (existingScale) {
                    this._datasetKeysInOrder.forEach(function (key) {
                        existingScale._removeExtent(_this.getID().toString() + "_" + key, attrToSet);
                        existingScale.broadcaster.deregisterListener(_this);
                    });
                }
                if (scale) {
                    scale.broadcaster.registerListener(this, function () { return _this._render(); });
                }
                accessor = Plottable._Util.Methods.accessorize(accessor);
                this._projections[attrToSet] = { accessor: accessor, scale: scale, attribute: attrToSet };
                this._updateScaleExtent(attrToSet);
                this._render(); // queue a re-render upon changing projector
                return this;
            };
            AbstractPlot.prototype._generateAttrToProjector = function () {
                var _this = this;
                var h = {};
                d3.keys(this._projections).forEach(function (a) {
                    var projection = _this._projections[a];
                    var accessor = projection.accessor;
                    var scale = projection.scale;
                    var fn = scale ? function (d, i, u, m) { return scale.scale(accessor(d, i, u, m)); } : accessor;
                    h[a] = fn;
                });
                return h;
            };
            AbstractPlot.prototype._doRender = function () {
                if (this._isAnchored) {
                    this._paint();
                    this._dataChanged = false;
                    this._animateOnNextRender = false;
                }
            };
            /**
             * Enables or disables animation.
             *
             * @param {boolean} enabled Whether or not to animate.
             */
            AbstractPlot.prototype.animate = function (enabled) {
                this._animate = enabled;
                return this;
            };
            AbstractPlot.prototype.detach = function () {
                _super.prototype.detach.call(this);
                // make the domain resize
                this._updateScaleExtents();
                return this;
            };
            /**
             * This function makes sure that all of the scales in this._projections
             * have an extent that includes all the data that is projected onto them.
             */
            AbstractPlot.prototype._updateScaleExtents = function () {
                var _this = this;
                d3.keys(this._projections).forEach(function (attr) { return _this._updateScaleExtent(attr); });
            };
            AbstractPlot.prototype._updateScaleExtent = function (attr) {
                var _this = this;
                var projector = this._projections[attr];
                if (projector.scale) {
                    this._datasetKeysInOrder.forEach(function (key) {
                        var plotDatasetKey = _this._key2PlotDatasetKey.get(key);
                        var dataset = plotDatasetKey.dataset;
                        var plotMetadata = plotDatasetKey.plotMetadata;
                        var extent = dataset._getExtent(projector.accessor, projector.scale._typeCoercer, plotMetadata);
                        var scaleKey = _this.getID().toString() + "_" + key;
                        if (extent.length === 0 || !_this._isAnchored) {
                            projector.scale._removeExtent(scaleKey, attr);
                        }
                        else {
                            projector.scale._updateExtent(scaleKey, attr, extent);
                        }
                    });
                }
            };
            AbstractPlot.prototype.animator = function (animatorKey, animator) {
                if (animator === undefined) {
                    return this._animators[animatorKey];
                }
                else {
                    this._animators[animatorKey] = animator;
                    return this;
                }
            };
            AbstractPlot.prototype.datasetOrder = function (order) {
                if (order === undefined) {
                    return this._datasetKeysInOrder;
                }
                function isPermutation(l1, l2) {
                    var intersection = Plottable._Util.Methods.intersection(d3.set(l1), d3.set(l2));
                    var size = intersection.size(); // HACKHACK pending on borisyankov/definitelytyped/ pr #2653
                    return size === l1.length && size === l2.length;
                }
                if (isPermutation(order, this._datasetKeysInOrder)) {
                    this._datasetKeysInOrder = order;
                    this._onDatasetUpdate();
                }
                else {
                    Plottable._Util.Methods.warn("Attempted to change datasetOrder, but new order is not permutation of old. Ignoring.");
                }
                return this;
            };
            AbstractPlot.prototype.removeDataset = function (datasetOrKeyOrArray) {
                var key;
                if (typeof (datasetOrKeyOrArray) === "string") {
                    key = datasetOrKeyOrArray;
                }
                else if (datasetOrKeyOrArray instanceof Plottable.Dataset || datasetOrKeyOrArray instanceof Array) {
                    var array = (datasetOrKeyOrArray instanceof Plottable.Dataset) ? this.datasets() : this.datasets().map(function (d) { return d.data(); });
                    var idx = array.indexOf(datasetOrKeyOrArray);
                    if (idx !== -1) {
                        key = this._datasetKeysInOrder[idx];
                    }
                }
                return this._removeDataset(key);
            };
            AbstractPlot.prototype._removeDataset = function (key) {
                if (key != null && this._key2PlotDatasetKey.has(key)) {
                    var pdk = this._key2PlotDatasetKey.get(key);
                    pdk.drawer.remove();
                    var projectors = d3.values(this._projections);
                    var scaleKey = this.getID().toString() + "_" + key;
                    projectors.forEach(function (p) {
                        if (p.scale != null) {
                            p.scale._removeExtent(scaleKey, p.attribute);
                        }
                    });
                    pdk.dataset.broadcaster.deregisterListener(this);
                    this._datasetKeysInOrder.splice(this._datasetKeysInOrder.indexOf(key), 1);
                    this._key2PlotDatasetKey.remove(key);
                    this._onDatasetUpdate();
                }
                return this;
            };
            AbstractPlot.prototype.datasets = function () {
                var _this = this;
                return this._datasetKeysInOrder.map(function (k) { return _this._key2PlotDatasetKey.get(k).dataset; });
            };
            AbstractPlot.prototype._getDrawersInOrder = function () {
                var _this = this;
                return this._datasetKeysInOrder.map(function (k) { return _this._key2PlotDatasetKey.get(k).drawer; });
            };
            AbstractPlot.prototype._generateDrawSteps = function () {
                return [{ attrToProjector: this._generateAttrToProjector(), animator: new Plottable.Animator.Null() }];
            };
            AbstractPlot.prototype._additionalPaint = function (time) {
                // no-op
            };
            AbstractPlot.prototype._getDataToDraw = function () {
                var _this = this;
                var datasets = d3.map();
                this._datasetKeysInOrder.forEach(function (key) {
                    datasets.set(key, _this._key2PlotDatasetKey.get(key).dataset.data());
                });
                return datasets;
            };
            /**
             * Gets the new plot metadata for new dataset with provided key
             *
             * @param {string} key The key of new dataset
             */
            AbstractPlot.prototype._getPlotMetadataForDataset = function (key) {
                return {
                    datasetKey: key
                };
            };
            AbstractPlot.prototype._paint = function () {
                var _this = this;
                var drawSteps = this._generateDrawSteps();
                var dataToDraw = this._getDataToDraw();
                var drawers = this._getDrawersInOrder();
                // TODO: Use metadata instead of dataToDraw #1297.
                var times = this._datasetKeysInOrder.map(function (k, i) { return drawers[i].draw(dataToDraw.get(k), drawSteps, _this._key2PlotDatasetKey.get(k).dataset.metadata(), _this._key2PlotDatasetKey.get(k).plotMetadata); });
                var maxTime = Plottable._Util.Methods.max(times, 0);
                this._additionalPaint(maxTime);
            };
            return AbstractPlot;
        })(Plottable.Component.AbstractComponent);
        Plot.AbstractPlot = AbstractPlot;
    })(Plot = Plottable.Plot || (Plottable.Plot = {}));
})(Plottable || (Plottable = {}));

///<reference path="../../reference.ts" />
var __extends = this.__extends || function (d, b) {
    for (var p in b) if (b.hasOwnProperty(p)) d[p] = b[p];
    function __() { this.constructor = d; }
    __.prototype = b.prototype;
    d.prototype = new __();
};
var Plottable;
(function (Plottable) {
    var Plot;
    (function (Plot) {
        /*
         * A PiePlot is a plot meant to show how much out of a total an attribute's value is.
         * One usecase is to show how much funding departments are given out of a total budget.
         *
         * Primary projection attributes:
         *   "fill" - Accessor determining the color of each sector
         *   "inner-radius" - Accessor determining the distance from the center to the inner edge of the sector
         *   "outer-radius" - Accessor determining the distance from the center to the outer edge of the sector
         *   "value" - Accessor to extract the value determining the proportion of each slice to the total
         */
        var Pie = (function (_super) {
            __extends(Pie, _super);
            /**
             * Constructs a PiePlot.
             *
             * @constructor
             */
            function Pie() {
                _super.call(this);
                this._colorScale = new Plottable.Scale.Color();
                this.classed("pie-plot", true);
            }
            Pie.prototype._computeLayout = function (xOffset, yOffset, availableWidth, availableHeight) {
                _super.prototype._computeLayout.call(this, xOffset, yOffset, availableWidth, availableHeight);
                this._renderArea.attr("transform", "translate(" + this.width() / 2 + "," + this.height() / 2 + ")");
            };
            Pie.prototype.addDataset = function (keyOrDataset, dataset) {
                if (this._datasetKeysInOrder.length === 1) {
                    Plottable._Util.Methods.warn("Only one dataset is supported in Pie plots");
                    return this;
                }
                _super.prototype.addDataset.call(this, keyOrDataset, dataset);
                return this;
            };
            Pie.prototype._generateAttrToProjector = function () {
                var _this = this;
                var attrToProjector = _super.prototype._generateAttrToProjector.call(this);
                attrToProjector["inner-radius"] = attrToProjector["inner-radius"] || d3.functor(0);
                attrToProjector["outer-radius"] = attrToProjector["outer-radius"] || d3.functor(Math.min(this.width(), this.height()) / 2);
                var defaultFillFunction = function (d, i) { return _this._colorScale.scale(String(i)); };
                attrToProjector["fill"] = attrToProjector["fill"] || defaultFillFunction;
                return attrToProjector;
            };
            Pie.prototype._getDrawer = function (key) {
                return new Plottable._Drawer.Arc(key).setClass("arc");
            };
            return Pie;
        })(Plot.AbstractPlot);
        Plot.Pie = Pie;
    })(Plot = Plottable.Plot || (Plottable.Plot = {}));
})(Plottable || (Plottable = {}));

///<reference path="../../reference.ts" />
var __extends = this.__extends || function (d, b) {
    for (var p in b) if (b.hasOwnProperty(p)) d[p] = b[p];
    function __() { this.constructor = d; }
    __.prototype = b.prototype;
    d.prototype = new __();
};
var Plottable;
(function (Plottable) {
    var Plot;
    (function (Plot) {
        var AbstractXYPlot = (function (_super) {
            __extends(AbstractXYPlot, _super);
            /**
             * Constructs an XYPlot.
             *
             * An XYPlot is a plot from drawing 2-dimensional data. Common examples
             * include Scale.Line and Scale.Bar.
             *
             * @constructor
             * @param {any[]|Dataset} [dataset] The data or Dataset to be associated with this Renderer.
             * @param {Scale} xScale The x scale to use.
             * @param {Scale} yScale The y scale to use.
             */
            function AbstractXYPlot(xScale, yScale) {
                var _this = this;
                _super.call(this);
                this._autoAdjustXScaleDomain = false;
                this._autoAdjustYScaleDomain = false;
                if (xScale == null || yScale == null) {
                    throw new Error("XYPlots require an xScale and yScale");
                }
                this.classed("xy-plot", true);
                this._xScale = xScale;
                this._yScale = yScale;
                this._updateXDomainer();
                xScale.broadcaster.registerListener("yDomainAdjustment" + this.getID(), function () { return _this._adjustYDomainOnChangeFromX(); });
                this._updateYDomainer();
                yScale.broadcaster.registerListener("xDomainAdjustment" + this.getID(), function () { return _this._adjustXDomainOnChangeFromY(); });
            }
            /**
             * @param {string} attrToSet One of ["x", "y"] which determines the point's
             * x and y position in the Plot.
             */
            AbstractXYPlot.prototype.project = function (attrToSet, accessor, scale) {
                var _this = this;
                // We only want padding and nice-ing on scales that will correspond to axes / pixel layout.
                // So when we get an "x" or "y" scale, enable autoNiceing and autoPadding.
                if (attrToSet === "x" && scale) {
                    if (this._xScale) {
                        this._xScale.broadcaster.deregisterListener("yDomainAdjustment" + this.getID());
                    }
                    this._xScale = scale;
                    this._updateXDomainer();
                    scale.broadcaster.registerListener("yDomainAdjustment" + this.getID(), function () { return _this._adjustYDomainOnChangeFromX(); });
                }
                if (attrToSet === "y" && scale) {
                    if (this._yScale) {
                        this._yScale.broadcaster.deregisterListener("xDomainAdjustment" + this.getID());
                    }
                    this._yScale = scale;
                    this._updateYDomainer();
                    scale.broadcaster.registerListener("xDomainAdjustment" + this.getID(), function () { return _this._adjustXDomainOnChangeFromY(); });
                }
                _super.prototype.project.call(this, attrToSet, accessor, scale);
                return this;
            };
            AbstractXYPlot.prototype.remove = function () {
                _super.prototype.remove.call(this);
                if (this._xScale) {
                    this._xScale.broadcaster.deregisterListener("yDomainAdjustment" + this.getID());
                }
                if (this._yScale) {
                    this._yScale.broadcaster.deregisterListener("xDomainAdjustment" + this.getID());
                }
                return this;
            };
            /**
             * Sets the automatic domain adjustment over visible points for y scale.
             *
             * If autoAdjustment is true adjustment is immediately performend.
             *
             * @param {boolean} autoAdjustment The new value for the automatic adjustment domain for y scale.
             * @returns {AbstractXYPlot} The calling AbstractXYPlot.
             */
            AbstractXYPlot.prototype.automaticallyAdjustYScaleOverVisiblePoints = function (autoAdjustment) {
                this._autoAdjustYScaleDomain = autoAdjustment;
                this._adjustYDomainOnChangeFromX();
                return this;
            };
            /**
             * Sets the automatic domain adjustment over visible points for x scale.
             *
             * If autoAdjustment is true adjustment is immediately performend.
             *
             * @param {boolean} autoAdjustment The new value for the automatic adjustment domain for x scale.
             * @returns {AbstractXYPlot} The calling AbstractXYPlot.
             */
            AbstractXYPlot.prototype.automaticallyAdjustXScaleOverVisiblePoints = function (autoAdjustment) {
                this._autoAdjustXScaleDomain = autoAdjustment;
                this._adjustXDomainOnChangeFromY();
                return this;
            };
            AbstractXYPlot.prototype._generateAttrToProjector = function () {
                var attrToProjector = _super.prototype._generateAttrToProjector.call(this);
                var positionXFn = attrToProjector["x"];
                var positionYFn = attrToProjector["y"];
                attrToProjector["defined"] = function (d, i, u, m) {
                    var positionX = positionXFn(d, i, u, m);
                    var positionY = positionYFn(d, i, u, m);
                    return positionX != null && positionX === positionX && positionY != null && positionY === positionY;
                };
                return attrToProjector;
            };
            AbstractXYPlot.prototype._computeLayout = function (xOffset, yOffset, availableWidth, availableHeight) {
                _super.prototype._computeLayout.call(this, xOffset, yOffset, availableWidth, availableHeight);
                this._xScale.range([0, this.width()]);
                if (this._yScale instanceof Plottable.Scale.Ordinal) {
                    this._yScale.range([0, this.height()]);
                }
                else {
                    this._yScale.range([this.height(), 0]);
                }
            };
            AbstractXYPlot.prototype._updateXDomainer = function () {
                if (this._xScale instanceof Plottable.Scale.AbstractQuantitative) {
                    var scale = this._xScale;
                    if (!scale._userSetDomainer) {
                        scale.domainer().pad().nice();
                    }
                }
            };
            AbstractXYPlot.prototype._updateYDomainer = function () {
                if (this._yScale instanceof Plottable.Scale.AbstractQuantitative) {
                    var scale = this._yScale;
                    if (!scale._userSetDomainer) {
                        scale.domainer().pad().nice();
                    }
                }
            };
            /**
             * Adjusts both domains' extents to show all datasets.
             *
             * This call does not override auto domain adjustment behavior over visible points.
             */
            AbstractXYPlot.prototype.showAllData = function () {
                this._xScale.autoDomain();
                if (!this._autoAdjustYScaleDomain) {
                    this._yScale.autoDomain();
                }
            };
            AbstractXYPlot.prototype._adjustYDomainOnChangeFromX = function () {
                if (!this._projectorsReady()) {
                    return;
                }
                if (this._autoAdjustYScaleDomain) {
                    this._adjustDomainToVisiblePoints(this._xScale, this._yScale, true);
                }
            };
            AbstractXYPlot.prototype._adjustXDomainOnChangeFromY = function () {
                if (!this._projectorsReady()) {
                    return;
                }
                if (this._autoAdjustXScaleDomain) {
                    this._adjustDomainToVisiblePoints(this._yScale, this._xScale, false);
                }
            };
            AbstractXYPlot.prototype._adjustDomainToVisiblePoints = function (fromScale, toScale, fromX) {
                if (toScale instanceof Plottable.Scale.AbstractQuantitative) {
                    var toScaleQ = toScale;
                    var normalizedData = this._normalizeDatasets(fromX);
                    var filterFn;
                    if (fromScale instanceof Plottable.Scale.AbstractQuantitative) {
                        var fromDomain = fromScale.domain();
                        filterFn = function (a) { return fromDomain[0] <= a && fromDomain[1] >= a; };
                    }
                    else {
                        var fromDomainSet = d3.set(fromScale.domain());
                        filterFn = function (a) { return fromDomainSet.has(a); };
                    }
                    var adjustedDomain = this._adjustDomainOverVisiblePoints(normalizedData, filterFn);
                    if (adjustedDomain.length === 0) {
                        return;
                    }
                    adjustedDomain = toScaleQ.domainer().computeDomain([adjustedDomain], toScaleQ);
                    toScaleQ.domain(adjustedDomain);
                }
            };
            AbstractXYPlot.prototype._normalizeDatasets = function (fromX) {
                var _this = this;
                var aAccessor = this._projections[fromX ? "x" : "y"].accessor;
                var bAccessor = this._projections[fromX ? "y" : "x"].accessor;
                return Plottable._Util.Methods.flatten(this._datasetKeysInOrder.map(function (key) {
                    var dataset = _this._key2PlotDatasetKey.get(key).dataset;
                    var plotMetadata = _this._key2PlotDatasetKey.get(key).plotMetadata;
                    return dataset.data().map(function (d, i) {
                        return { a: aAccessor(d, i, dataset.metadata(), plotMetadata), b: bAccessor(d, i, dataset.metadata(), plotMetadata) };
                    });
                }));
            };
            AbstractXYPlot.prototype._adjustDomainOverVisiblePoints = function (values, filterFn) {
                var bVals = values.filter(function (v) { return filterFn(v.a); }).map(function (v) { return v.b; });
                var retVal = [];
                if (bVals.length !== 0) {
                    retVal = [Plottable._Util.Methods.min(bVals, null), Plottable._Util.Methods.max(bVals, null)];
                }
                return retVal;
            };
            AbstractXYPlot.prototype._projectorsReady = function () {
                return this._projections["x"] && this._projections["y"];
            };
            return AbstractXYPlot;
        })(Plot.AbstractPlot);
        Plot.AbstractXYPlot = AbstractXYPlot;
    })(Plot = Plottable.Plot || (Plottable.Plot = {}));
})(Plottable || (Plottable = {}));

///<reference path="../../reference.ts" />
var __extends = this.__extends || function (d, b) {
    for (var p in b) if (b.hasOwnProperty(p)) d[p] = b[p];
    function __() { this.constructor = d; }
    __.prototype = b.prototype;
    d.prototype = new __();
};
var Plottable;
(function (Plottable) {
    var Plot;
    (function (Plot) {
        var Scatter = (function (_super) {
            __extends(Scatter, _super);
            /**
             * Constructs a ScatterPlot.
             *
             * @constructor
             * @param {Scale} xScale The x scale to use.
             * @param {Scale} yScale The y scale to use.
             */
            function Scatter(xScale, yScale) {
                _super.call(this, xScale, yScale);
                this._closeDetectionRadius = 5;
                this.classed("scatter-plot", true);
                this._defaultFillColor = new Plottable.Scale.Color().range()[0];
                this.animator("circles-reset", new Plottable.Animator.Null());
                this.animator("circles", new Plottable.Animator.Base().duration(250).delay(5));
            }
            /**
             * @param {string} attrToSet One of ["x", "y", "cx", "cy", "r",
             * "fill"]. "cx" and "cy" are aliases for "x" and "y". "r" is the datum's
             * radius, and "fill" is the CSS color of the datum.
             */
            Scatter.prototype.project = function (attrToSet, accessor, scale) {
                attrToSet = attrToSet === "cx" ? "x" : attrToSet;
                attrToSet = attrToSet === "cy" ? "y" : attrToSet;
                _super.prototype.project.call(this, attrToSet, accessor, scale);
                return this;
            };
            Scatter.prototype._getDrawer = function (key) {
                return new Plottable._Drawer.Element(key).svgElement("circle");
            };
            Scatter.prototype._generateAttrToProjector = function () {
                var attrToProjector = _super.prototype._generateAttrToProjector.call(this);
                attrToProjector["cx"] = attrToProjector["x"];
                delete attrToProjector["x"];
                attrToProjector["cy"] = attrToProjector["y"];
                delete attrToProjector["y"];
                attrToProjector["r"] = attrToProjector["r"] || d3.functor(3);
                attrToProjector["opacity"] = attrToProjector["opacity"] || d3.functor(0.6);
                attrToProjector["fill"] = attrToProjector["fill"] || d3.functor(this._defaultFillColor);
                return attrToProjector;
            };
            Scatter.prototype._generateDrawSteps = function () {
                var drawSteps = [];
                if (this._dataChanged && this._animate) {
                    var resetAttrToProjector = this._generateAttrToProjector();
                    resetAttrToProjector["r"] = function () { return 0; };
                    drawSteps.push({ attrToProjector: resetAttrToProjector, animator: this._getAnimator("circles-reset") });
                }
                drawSteps.push({ attrToProjector: this._generateAttrToProjector(), animator: this._getAnimator("circles") });
                return drawSteps;
            };
            Scatter.prototype._getClosestStruckPoint = function (p, range) {
                var _this = this;
                var attrToProjector = this._generateAttrToProjector();
                var xProjector = attrToProjector["x"];
                var yProjector = attrToProjector["y"];
                var getDistSq = function (d, i, userMetdata, plotMetadata) {
                    var dx = attrToProjector["cx"](d, i, userMetdata, plotMetadata) - p.x;
                    var dy = attrToProjector["cy"](d, i, userMetdata, plotMetadata) - p.y;
                    return (dx * dx + dy * dy);
                };
                var overAPoint = false;
                var closestElement;
                var closestElementUserMetadata;
                var closestElementPlotMetadata;
                var closestIndex;
                var minDistSq = range * range;
                this._datasetKeysInOrder.forEach(function (key) {
                    var dataset = _this._key2PlotDatasetKey.get(key).dataset;
                    var plotMetadata = _this._key2PlotDatasetKey.get(key).plotMetadata;
                    var drawer = _this._key2PlotDatasetKey.get(key).drawer;
                    drawer._getRenderArea().selectAll("circle").each(function (d, i) {
                        var distSq = getDistSq(d, i, dataset.metadata(), plotMetadata);
                        var r = attrToProjector["r"](d, i, dataset.metadata(), plotMetadata);
                        if (distSq < r * r) {
                            if (!overAPoint || distSq < minDistSq) {
                                closestElement = this;
                                closestIndex = i;
                                minDistSq = distSq;
                                closestElementUserMetadata = dataset.metadata();
                                closestElementPlotMetadata = plotMetadata;
                            }
                            overAPoint = true;
                        }
                        else if (!overAPoint && distSq < minDistSq) {
                            closestElement = this;
                            closestIndex = i;
                            minDistSq = distSq;
                            closestElementUserMetadata = dataset.metadata();
                            closestElementPlotMetadata = plotMetadata;
                        }
                    });
                });
                if (!closestElement) {
                    return {
                        selection: null,
                        pixelPositions: null,
                        data: null
                    };
                }
                var closestSelection = d3.select(closestElement);
                var closestData = closestSelection.data();
                var closestPoint = {
                    x: attrToProjector["cx"](closestData[0], closestIndex, closestElementUserMetadata, closestElementPlotMetadata),
                    y: attrToProjector["cy"](closestData[0], closestIndex, closestElementUserMetadata, closestElementPlotMetadata)
                };
                return {
                    selection: closestSelection,
                    pixelPositions: [closestPoint],
                    data: closestData
                };
            };
            //===== Hover logic =====
            Scatter.prototype._hoverOverComponent = function (p) {
                // no-op
            };
            Scatter.prototype._hoverOutComponent = function (p) {
                // no-op
            };
            Scatter.prototype._doHover = function (p) {
                return this._getClosestStruckPoint(p, this._closeDetectionRadius);
            };
            return Scatter;
        })(Plot.AbstractXYPlot);
        Plot.Scatter = Scatter;
    })(Plot = Plottable.Plot || (Plottable.Plot = {}));
})(Plottable || (Plottable = {}));

///<reference path="../../reference.ts" />
var __extends = this.__extends || function (d, b) {
    for (var p in b) if (b.hasOwnProperty(p)) d[p] = b[p];
    function __() { this.constructor = d; }
    __.prototype = b.prototype;
    d.prototype = new __();
};
var Plottable;
(function (Plottable) {
    var Plot;
    (function (Plot) {
        var Grid = (function (_super) {
            __extends(Grid, _super);
            /**
             * Constructs a GridPlot.
             *
             * A GridPlot is used to shade a grid of data. Each datum is a cell on the
             * grid, and the datum can control what color it is.
             *
             * @constructor
             * @param {Scale.Ordinal} xScale The x scale to use.
             * @param {Scale.Ordinal} yScale The y scale to use.
             * @param {Scale.Color|Scale.InterpolatedColor} colorScale The color scale
             * to use for each grid cell.
             */
            function Grid(xScale, yScale, colorScale) {
                _super.call(this, xScale, yScale);
                this.classed("grid-plot", true);
                // The x and y scales should render in bands with no padding
                this._xScale.rangeType("bands", 0, 0);
                this._yScale.rangeType("bands", 0, 0);
                this._colorScale = colorScale;
                this.animator("cells", new Plottable.Animator.Null());
            }
            Grid.prototype.addDataset = function (keyOrDataset, dataset) {
                if (this._datasetKeysInOrder.length === 1) {
                    Plottable._Util.Methods.warn("Only one dataset is supported in Grid plots");
                    return this;
                }
                _super.prototype.addDataset.call(this, keyOrDataset, dataset);
                return this;
            };
            Grid.prototype._getDrawer = function (key) {
                return new Plottable._Drawer.Element(key).svgElement("rect");
            };
            /**
             * @param {string} attrToSet One of ["x", "y", "fill"]. If "fill" is used,
             * the data should return a valid CSS color.
             */
            Grid.prototype.project = function (attrToSet, accessor, scale) {
                _super.prototype.project.call(this, attrToSet, accessor, scale);
                if (attrToSet === "fill") {
                    this._colorScale = this._projections["fill"].scale;
                }
                return this;
            };
            Grid.prototype._generateAttrToProjector = function () {
                var attrToProjector = _super.prototype._generateAttrToProjector.call(this);
                var xStep = this._xScale.rangeBand();
                var yStep = this._yScale.rangeBand();
                attrToProjector["width"] = function () { return xStep; };
                attrToProjector["height"] = function () { return yStep; };
                return attrToProjector;
            };
            Grid.prototype._generateDrawSteps = function () {
                return [{ attrToProjector: this._generateAttrToProjector(), animator: this._getAnimator("cells") }];
            };
            return Grid;
        })(Plot.AbstractXYPlot);
        Plot.Grid = Grid;
    })(Plot = Plottable.Plot || (Plottable.Plot = {}));
})(Plottable || (Plottable = {}));

///<reference path="../../reference.ts" />
var __extends = this.__extends || function (d, b) {
    for (var p in b) if (b.hasOwnProperty(p)) d[p] = b[p];
    function __() { this.constructor = d; }
    __.prototype = b.prototype;
    d.prototype = new __();
};
var Plottable;
(function (Plottable) {
    var Plot;
    (function (Plot) {
        var Bar = (function (_super) {
            __extends(Bar, _super);
            /**
             * Constructs a BarPlot.
             *
             * @constructor
             * @param {Scale} xScale The x scale to use.
             * @param {Scale} yScale The y scale to use.
             * @param {boolean} isVertical if the plot if vertical.
             */
            function Bar(xScale, yScale, isVertical) {
                if (isVertical === void 0) { isVertical = true; }
                _super.call(this, xScale, yScale);
                this._barAlignmentFactor = 0.5;
                this._barLabelFormatter = Plottable.Formatters.identity();
                this._barLabelsEnabled = false;
                this._hoverMode = "point";
                this._hideBarsIfAnyAreTooWide = true;
                this.classed("bar-plot", true);
                this._defaultFillColor = new Plottable.Scale.Color().range()[0];
                this.animator("bars-reset", new Plottable.Animator.Null());
                this.animator("bars", new Plottable.Animator.Base());
                this.animator("baseline", new Plottable.Animator.Null());
                this._isVertical = isVertical;
                this.baseline(0);
            }
            Bar.prototype._getDrawer = function (key) {
                return new Plottable._Drawer.Rect(key, this._isVertical);
            };
            Bar.prototype._setup = function () {
                _super.prototype._setup.call(this);
                this._baseline = this._renderArea.append("line").classed("baseline", true);
            };
            Bar.prototype.baseline = function (value) {
                if (value == null) {
                    return this._baselineValue;
                }
                this._baselineValue = value;
                this._updateXDomainer();
                this._updateYDomainer();
                this._render();
                return this;
            };
            /**
             * Sets the bar alignment relative to the independent axis.
             * VerticalBarPlot supports "left", "center", "right"
             * HorizontalBarPlot supports "top", "center", "bottom"
             *
             * @param {string} alignment The desired alignment.
             * @returns {Bar} The calling Bar.
             */
            Bar.prototype.barAlignment = function (alignment) {
                var alignmentLC = alignment.toLowerCase();
                var align2factor = this.constructor._BarAlignmentToFactor;
                if (align2factor[alignmentLC] === undefined) {
                    throw new Error("unsupported bar alignment");
                }
                this._barAlignmentFactor = align2factor[alignmentLC];
                this._render();
                return this;
            };
            Bar.prototype._parseExtent = function (input) {
                if (typeof (input) === "number") {
                    return { min: input, max: input };
                }
                else if (input instanceof Object && "min" in input && "max" in input) {
                    return input;
                }
                else {
                    throw new Error("input '" + input + "' can't be parsed as an Extent");
                }
            };
            Bar.prototype.barLabelsEnabled = function (enabled) {
                if (enabled === undefined) {
                    return this._barLabelsEnabled;
                }
                else {
                    this._barLabelsEnabled = enabled;
                    this._render();
                    return this;
                }
            };
            Bar.prototype.barLabelFormatter = function (formatter) {
                if (formatter == null) {
                    return this._barLabelFormatter;
                }
                else {
                    this._barLabelFormatter = formatter;
                    this._render();
                    return this;
                }
            };
            /**
             * Gets all the bars in the bar plot
             *
             * @returns {D3.Selection} All of the bars in the bar plot.
             */
            Bar.prototype.getAllBars = function () {
                return this._renderArea.selectAll("rect");
            };
            Bar.prototype.getBars = function (xValOrExtent, yValOrExtent) {
                var _this = this;
                if (!this._isSetup) {
                    return d3.select();
                }
                var xExtent = this._parseExtent(xValOrExtent);
                var yExtent = this._parseExtent(yValOrExtent);
                // currently, linear scan the bars. If inversion is implemented on non-numeric scales we might be able to do better.
                var bars = this._datasetKeysInOrder.reduce(function (bars, key) { return bars.concat(_this._getBarsFromDataset(key, xExtent, yExtent)); }, []);
                return d3.selectAll(bars);
            };
            Bar.prototype._getBarsFromDataset = function (key, xExtent, yExtent) {
                // the SVGRects are positioned with sub-pixel accuracy (the default unit
                // for the x, y, height & width attributes), but user selections (e.g. via
                // mouse events) usually have pixel accuracy. A tolerance of half-a-pixel
                // seems appropriate:
                var tolerance = 0.5;
                var bars = [];
                var drawer = this._key2PlotDatasetKey.get(key).drawer;
                drawer._getRenderArea().selectAll("rect").each(function (d) {
                    var bbox = this.getBBox();
                    if (bbox.x + bbox.width >= xExtent.min - tolerance && bbox.x <= xExtent.max + tolerance && bbox.y + bbox.height >= yExtent.min - tolerance && bbox.y <= yExtent.max + tolerance) {
                        bars.push(this);
                    }
                });
                return bars;
            };
            Bar.prototype._updateDomainer = function (scale) {
                if (scale instanceof Plottable.Scale.AbstractQuantitative) {
                    var qscale = scale;
                    if (!qscale._userSetDomainer) {
                        if (this._baselineValue != null) {
                            qscale.domainer().addPaddingException(this._baselineValue, "BAR_PLOT+" + this.getID()).addIncludedValue(this._baselineValue, "BAR_PLOT+" + this.getID());
                        }
                        else {
                            qscale.domainer().removePaddingException("BAR_PLOT+" + this.getID()).removeIncludedValue("BAR_PLOT+" + this.getID());
                        }
                        qscale.domainer().pad().nice();
                    }
                    // prepending "BAR_PLOT" is unnecessary but reduces likely of user accidentally creating collisions
                    qscale._autoDomainIfAutomaticMode();
                }
            };
            Bar.prototype._updateYDomainer = function () {
                if (this._isVertical) {
                    this._updateDomainer(this._yScale);
                }
                else {
                    _super.prototype._updateYDomainer.call(this);
                }
            };
            Bar.prototype._updateXDomainer = function () {
                if (!this._isVertical) {
                    this._updateDomainer(this._xScale);
                }
                else {
                    _super.prototype._updateXDomainer.call(this);
                }
            };
            Bar.prototype._additionalPaint = function (time) {
                var _this = this;
                var primaryScale = this._isVertical ? this._yScale : this._xScale;
                var scaledBaseline = primaryScale.scale(this._baselineValue);
                var baselineAttr = {
                    "x1": this._isVertical ? 0 : scaledBaseline,
                    "y1": this._isVertical ? scaledBaseline : 0,
                    "x2": this._isVertical ? this.width() : scaledBaseline,
                    "y2": this._isVertical ? scaledBaseline : this.height()
                };
                this._getAnimator("baseline").animate(this._baseline, baselineAttr);
                var drawers = this._getDrawersInOrder();
                drawers.forEach(function (d) { return d.removeLabels(); });
                if (this._barLabelsEnabled) {
                    Plottable._Util.Methods.setTimeout(function () { return _this._drawLabels(); }, time);
                }
            };
            Bar.prototype._drawLabels = function () {
                var _this = this;
                var drawers = this._getDrawersInOrder();
                var attrToProjector = this._generateAttrToProjector();
                var dataToDraw = this._getDataToDraw();
                this._datasetKeysInOrder.forEach(function (k, i) { return drawers[i].drawText(dataToDraw.get(k), attrToProjector, _this._key2PlotDatasetKey.get(k).dataset.metadata(), _this._key2PlotDatasetKey.get(k).plotMetadata); });
                if (this._hideBarsIfAnyAreTooWide && drawers.some(function (d) { return d._getIfLabelsTooWide(); })) {
                    drawers.forEach(function (d) { return d.removeLabels(); });
                }
            };
            Bar.prototype._generateDrawSteps = function () {
                var drawSteps = [];
                if (this._dataChanged && this._animate) {
                    var resetAttrToProjector = this._generateAttrToProjector();
                    var primaryScale = this._isVertical ? this._yScale : this._xScale;
                    var scaledBaseline = primaryScale.scale(this._baselineValue);
                    var positionAttr = this._isVertical ? "y" : "x";
                    var dimensionAttr = this._isVertical ? "height" : "width";
                    resetAttrToProjector[positionAttr] = function () { return scaledBaseline; };
                    resetAttrToProjector[dimensionAttr] = function () { return 0; };
                    drawSteps.push({ attrToProjector: resetAttrToProjector, animator: this._getAnimator("bars-reset") });
                }
                drawSteps.push({ attrToProjector: this._generateAttrToProjector(), animator: this._getAnimator("bars") });
                return drawSteps;
            };
            Bar.prototype._generateAttrToProjector = function () {
                var _this = this;
                // Primary scale/direction: the "length" of the bars
                // Secondary scale/direction: the "width" of the bars
                var attrToProjector = _super.prototype._generateAttrToProjector.call(this);
                var primaryScale = this._isVertical ? this._yScale : this._xScale;
                var secondaryScale = this._isVertical ? this._xScale : this._yScale;
                var primaryAttr = this._isVertical ? "y" : "x";
                var secondaryAttr = this._isVertical ? "x" : "y";
                var scaledBaseline = primaryScale.scale(this._baselineValue);
                var positionF = attrToProjector[secondaryAttr];
                var widthF = attrToProjector["width"];
                if (widthF == null) {
                    widthF = function () { return _this._getBarPixelWidth(); };
                }
                var originalPositionFn = attrToProjector[primaryAttr];
                var heightF = function (d, i, u, m) {
                    return Math.abs(scaledBaseline - originalPositionFn(d, i, u, m));
                };
                attrToProjector["width"] = this._isVertical ? widthF : heightF;
                attrToProjector["height"] = this._isVertical ? heightF : widthF;
                var bandsMode = (secondaryScale instanceof Plottable.Scale.Ordinal) && secondaryScale.rangeType() === "bands";
                if (!bandsMode) {
                    attrToProjector[secondaryAttr] = function (d, i, u, m) { return positionF(d, i, u, m) - widthF(d, i, u, m) * _this._barAlignmentFactor; };
                }
                else {
                    var bandWidth = secondaryScale.rangeBand();
                    attrToProjector[secondaryAttr] = function (d, i, u, m) { return positionF(d, i, u, m) - widthF(d, i, u, m) / 2 + bandWidth / 2; };
                }
                attrToProjector[primaryAttr] = function (d, i, u, m) {
                    var originalPos = originalPositionFn(d, i, u, m);
                    // If it is past the baseline, it should start at the baselin then width/height
                    // carries it over. If it's not past the baseline, leave it at original position and
                    // then width/height carries it to baseline
                    return (originalPos > scaledBaseline) ? scaledBaseline : originalPos;
                };
                var primaryAccessor = this._projections[primaryAttr].accessor;
                if (this.barLabelsEnabled && this.barLabelFormatter) {
                    attrToProjector["label"] = function (d, i, u, m) {
                        return _this._barLabelFormatter(primaryAccessor(d, i, u, m));
                    };
                    attrToProjector["positive"] = function (d, i, u, m) { return originalPositionFn(d, i, u, m) <= scaledBaseline; };
                }
                attrToProjector["fill"] = attrToProjector["fill"] || d3.functor(this._defaultFillColor);
                return attrToProjector;
            };
            /**
             * Computes the barPixelWidth of all the bars in the plot.
             *
             * If the position scale of the plot is an OrdinalScale and in bands mode, then the rangeBands function will be used.
             * If the position scale of the plot is an OrdinalScale and in points mode, then
             *   from https://github.com/mbostock/d3/wiki/Ordinal-Scales#ordinal_rangePoints, the max barPixelWidth is step * padding
             * If the position scale of the plot is a QuantitativeScale, then _getMinimumDataWidth is scaled to compute the barPixelWidth
             */
            Bar.prototype._getBarPixelWidth = function () {
                var _this = this;
                var barPixelWidth;
                var barScale = this._isVertical ? this._xScale : this._yScale;
                if (barScale instanceof Plottable.Scale.Ordinal) {
                    var ordScale = barScale;
                    if (ordScale.rangeType() === "bands") {
                        barPixelWidth = ordScale.rangeBand();
                    }
                    else {
                        // padding is defined as 2 * the ordinal scale's _outerPadding variable
                        // HACKHACK need to use _outerPadding for formula as above
                        var padding = ordScale._outerPadding * 2;
                        // step is defined as the range_interval / (padding + number of bars)
                        var secondaryDimension = this._isVertical ? this.width() : this.height();
                        var step = secondaryDimension / (padding + ordScale.domain().length - 1);
                        barPixelWidth = step * padding * 0.5;
                    }
                }
                else {
                    var barAccessor = this._isVertical ? this._projections["x"].accessor : this._projections["y"].accessor;
                    var barAccessorData = d3.set(Plottable._Util.Methods.flatten(this._datasetKeysInOrder.map(function (k) {
                        var dataset = _this._key2PlotDatasetKey.get(k).dataset;
                        var plotMetadata = _this._key2PlotDatasetKey.get(k).plotMetadata;
                        return dataset.data().map(function (d, i) { return barAccessor(d, i, dataset.metadata(), plotMetadata); });
                    }))).values();
                    if (barAccessorData.some(function (datum) { return datum === "undefined"; })) {
                        return -1;
                    }
                    var numberBarAccessorData = d3.set(Plottable._Util.Methods.flatten(this._datasetKeysInOrder.map(function (k) {
                        var dataset = _this._key2PlotDatasetKey.get(k).dataset;
                        var plotMetadata = _this._key2PlotDatasetKey.get(k).plotMetadata;
                        return dataset.data().map(function (d, i) { return barAccessor(d, i, dataset.metadata(), plotMetadata).valueOf(); });
                    }))).values().map(function (value) { return +value; });
                    numberBarAccessorData.sort(function (a, b) { return a - b; });
                    var barAccessorDataPairs = d3.pairs(numberBarAccessorData);
                    var barWidthDimension = this._isVertical ? this.width() : this.height();
                    barPixelWidth = Plottable._Util.Methods.min(barAccessorDataPairs, function (pair, i) {
                        return Math.abs(barScale.scale(pair[1]) - barScale.scale(pair[0]));
                    }, barWidthDimension * 0.4) * 0.95;
                }
                return barPixelWidth;
            };
            Bar.prototype.hoverMode = function (mode) {
                if (mode == null) {
                    return this._hoverMode;
                }
                var modeLC = mode.toLowerCase();
                if (modeLC !== "point" && modeLC !== "line") {
                    throw new Error(mode + " is not a valid hover mode");
                }
                this._hoverMode = modeLC;
                return this;
            };
            Bar.prototype._clearHoverSelection = function () {
                this._getDrawersInOrder().forEach(function (d, i) {
                    d._getRenderArea().selectAll("rect").classed("not-hovered hovered", false);
                });
            };
            //===== Hover logic =====
            Bar.prototype._hoverOverComponent = function (p) {
                // no-op
            };
            Bar.prototype._hoverOutComponent = function (p) {
                this._clearHoverSelection();
            };
            Bar.prototype._doHover = function (p) {
                var _this = this;
                var xPositionOrExtent = p.x;
                var yPositionOrExtent = p.y;
                if (this._hoverMode === "line") {
                    var maxExtent = { min: -Infinity, max: Infinity };
                    if (this._isVertical) {
                        yPositionOrExtent = maxExtent;
                    }
                    else {
                        xPositionOrExtent = maxExtent;
                    }
                }
                var xExtent = this._parseExtent(xPositionOrExtent);
                var yExtent = this._parseExtent(yPositionOrExtent);
                var bars = [];
                var points = [];
                var projectors = this._generateAttrToProjector();
                this._datasetKeysInOrder.forEach(function (key) {
                    var dataset = _this._key2PlotDatasetKey.get(key).dataset;
                    var plotMetadata = _this._key2PlotDatasetKey.get(key).plotMetadata;
                    var barsFromDataset = _this._getBarsFromDataset(key, xExtent, yExtent);
                    d3.selectAll(barsFromDataset).each(function (d, i) {
                        if (_this._isVertical) {
                            points.push({
                                x: projectors["x"](d, i, dataset.metadata(), plotMetadata) + projectors["width"](d, i, dataset.metadata(), plotMetadata) / 2,
                                y: projectors["y"](d, i, dataset.metadata(), plotMetadata) + (projectors["positive"](d, i, dataset.metadata(), plotMetadata) ? 0 : projectors["height"](d, i, dataset.metadata(), plotMetadata))
                            });
                        }
                        else {
                            points.push({
                                x: projectors["x"](d, i, dataset.metadata(), plotMetadata) + projectors["height"](d, i, dataset.metadata(), plotMetadata) / 2,
                                y: projectors["y"](d, i, dataset.metadata(), plotMetadata) + (projectors["positive"](d, i, dataset.metadata(), plotMetadata) ? 0 : projectors["width"](d, i, dataset.metadata(), plotMetadata))
                            });
                        }
                    });
                    bars = bars.concat(barsFromDataset);
                });
                var barsSelection = d3.selectAll(bars);
                if (!barsSelection.empty()) {
                    this._getDrawersInOrder().forEach(function (d, i) {
                        d._getRenderArea().selectAll("rect").classed({ "hovered": false, "not-hovered": true });
                    });
                    barsSelection.classed({ "hovered": true, "not-hovered": false });
                }
                else {
                    this._clearHoverSelection();
                    return {
                        data: null,
                        pixelPositions: null,
                        selection: null
                    };
                }
                return {
                    data: barsSelection.data(),
                    pixelPositions: points,
                    selection: barsSelection
                };
            };
            Bar._BarAlignmentToFactor = { "left": 0, "center": 0.5, "right": 1 };
            Bar._DEFAULT_WIDTH = 10;
            return Bar;
        })(Plot.AbstractXYPlot);
        Plot.Bar = Bar;
    })(Plot = Plottable.Plot || (Plottable.Plot = {}));
})(Plottable || (Plottable = {}));

///<reference path="../../reference.ts" />
var __extends = this.__extends || function (d, b) {
    for (var p in b) if (b.hasOwnProperty(p)) d[p] = b[p];
    function __() { this.constructor = d; }
    __.prototype = b.prototype;
    d.prototype = new __();
};
var Plottable;
(function (Plottable) {
    var Plot;
    (function (Plot) {
        var Line = (function (_super) {
            __extends(Line, _super);
            /**
             * Constructs a LinePlot.
             *
             * @constructor
             * @param {QuantitativeScale} xScale The x scale to use.
             * @param {QuantitativeScale} yScale The y scale to use.
             */
            function Line(xScale, yScale) {
                _super.call(this, xScale, yScale);
                this._hoverDetectionRadius = 15;
                this.classed("line-plot", true);
                this.animator("reset", new Plottable.Animator.Null());
                this.animator("main", new Plottable.Animator.Base().duration(600).easing("exp-in-out"));
                this._defaultStrokeColor = new Plottable.Scale.Color().range()[0];
            }
            Line.prototype._setup = function () {
                _super.prototype._setup.call(this);
                this._hoverTarget = this.foreground().append("circle").classed("hover-target", true).attr("r", this._hoverDetectionRadius).style("visibility", "hidden");
            };
            Line.prototype._rejectNullsAndNaNs = function (d, i, userMetdata, plotMetadata, accessor) {
                var value = accessor(d, i, userMetdata, plotMetadata);
                return value != null && value === value;
            };
            Line.prototype._getDrawer = function (key) {
                return new Plottable._Drawer.Line(key);
            };
            Line.prototype._getResetYFunction = function () {
                // gets the y-value generator for the animation start point
                var yDomain = this._yScale.domain();
                var domainMax = Math.max(yDomain[0], yDomain[1]);
                var domainMin = Math.min(yDomain[0], yDomain[1]);
                // start from zero, or the closest domain value to zero
                // avoids lines zooming on from offscreen.
                var startValue = (domainMax < 0 && domainMax) || (domainMin > 0 && domainMin) || 0;
                var scaledStartValue = this._yScale.scale(startValue);
                return function (d, i, u, m) { return scaledStartValue; };
            };
            Line.prototype._generateDrawSteps = function () {
                var drawSteps = [];
                if (this._dataChanged && this._animate) {
                    var attrToProjector = this._generateAttrToProjector();
                    attrToProjector["y"] = this._getResetYFunction();
                    drawSteps.push({ attrToProjector: attrToProjector, animator: this._getAnimator("reset") });
                }
                drawSteps.push({ attrToProjector: this._generateAttrToProjector(), animator: this._getAnimator("main") });
                return drawSteps;
            };
            Line.prototype._generateAttrToProjector = function () {
                var _this = this;
                var attrToProjector = _super.prototype._generateAttrToProjector.call(this);
                var wholeDatumAttributes = this._wholeDatumAttributes();
                var isSingleDatumAttr = function (attr) { return wholeDatumAttributes.indexOf(attr) === -1; };
                var singleDatumAttributes = d3.keys(attrToProjector).filter(isSingleDatumAttr);
                singleDatumAttributes.forEach(function (attribute) {
                    var projector = attrToProjector[attribute];
                    attrToProjector[attribute] = function (data, i, u, m) { return data.length > 0 ? projector(data[0], i, u, m) : null; };
                });
                var xFunction = attrToProjector["x"];
                var yFunction = attrToProjector["y"];
                attrToProjector["defined"] = function (d, i, u, m) { return _this._rejectNullsAndNaNs(d, i, u, m, xFunction) && _this._rejectNullsAndNaNs(d, i, u, m, yFunction); };
                attrToProjector["stroke"] = attrToProjector["stroke"] || d3.functor(this._defaultStrokeColor);
                attrToProjector["stroke-width"] = attrToProjector["stroke-width"] || d3.functor("2px");
                return attrToProjector;
            };
            Line.prototype._wholeDatumAttributes = function () {
                return ["x", "y"];
            };
            Line.prototype._getClosestWithinRange = function (p, range) {
                var _this = this;
                var attrToProjector = this._generateAttrToProjector();
                var xProjector = attrToProjector["x"];
                var yProjector = attrToProjector["y"];
                var getDistSq = function (d, i, userMetdata, plotMetadata) {
                    var dx = +xProjector(d, i, userMetdata, plotMetadata) - p.x;
                    var dy = +yProjector(d, i, userMetdata, plotMetadata) - p.y;
                    return (dx * dx + dy * dy);
                };
                var closestOverall;
                var closestPoint;
                var closestDistSq = range * range;
                this._datasetKeysInOrder.forEach(function (key) {
                    var dataset = _this._key2PlotDatasetKey.get(key).dataset;
                    var plotMetadata = _this._key2PlotDatasetKey.get(key).plotMetadata;
                    dataset.data().forEach(function (d, i) {
                        var distSq = getDistSq(d, i, dataset.metadata(), plotMetadata);
                        if (distSq < closestDistSq) {
                            closestOverall = d;
                            closestPoint = {
                                x: xProjector(d, i, dataset.metadata(), plotMetadata),
                                y: yProjector(d, i, dataset.metadata(), plotMetadata)
                            };
                            closestDistSq = distSq;
                        }
                    });
                });
                return {
                    closestValue: closestOverall,
                    closestPoint: closestPoint
                };
            };
            //===== Hover logic =====
            Line.prototype._hoverOverComponent = function (p) {
                // no-op
            };
            Line.prototype._hoverOutComponent = function (p) {
                // no-op
            };
            Line.prototype._doHover = function (p) {
                var closestInfo = this._getClosestWithinRange(p, this._hoverDetectionRadius);
                var closestValue = closestInfo.closestValue;
                if (closestValue === undefined) {
                    return {
                        data: null,
                        pixelPositions: null,
                        selection: null
                    };
                }
                var closestPoint = closestInfo.closestPoint;
                this._hoverTarget.attr({
                    "cx": closestInfo.closestPoint.x,
                    "cy": closestInfo.closestPoint.y
                });
                return {
                    data: [closestValue],
                    pixelPositions: [closestPoint],
                    selection: this._hoverTarget
                };
            };
            return Line;
        })(Plot.AbstractXYPlot);
        Plot.Line = Line;
    })(Plot = Plottable.Plot || (Plottable.Plot = {}));
})(Plottable || (Plottable = {}));

///<reference path="../../reference.ts" />
var __extends = this.__extends || function (d, b) {
    for (var p in b) if (b.hasOwnProperty(p)) d[p] = b[p];
    function __() { this.constructor = d; }
    __.prototype = b.prototype;
    d.prototype = new __();
};
var Plottable;
(function (Plottable) {
    var Plot;
    (function (Plot) {
        /**
         * An AreaPlot draws a filled region (area) between the plot's projected "y" and projected "y0" values.
         */
        var Area = (function (_super) {
            __extends(Area, _super);
            /**
             * Constructs an AreaPlot.
             *
             * @constructor
             * @param {QuantitativeScale} xScale The x scale to use.
             * @param {QuantitativeScale} yScale The y scale to use.
             */
            function Area(xScale, yScale) {
                _super.call(this, xScale, yScale);
                this.classed("area-plot", true);
                this.project("y0", 0, yScale); // default
                this.animator("reset", new Plottable.Animator.Null());
                this.animator("main", new Plottable.Animator.Base().duration(600).easing("exp-in-out"));
                this._defaultFillColor = new Plottable.Scale.Color().range()[0];
            }
            Area.prototype._onDatasetUpdate = function () {
                _super.prototype._onDatasetUpdate.call(this);
                if (this._yScale != null) {
                    this._updateYDomainer();
                }
            };
            Area.prototype._getDrawer = function (key) {
                return new Plottable._Drawer.Area(key);
            };
            Area.prototype._updateYDomainer = function () {
                var _this = this;
                _super.prototype._updateYDomainer.call(this);
                var constantBaseline;
                var y0Projector = this._projections["y0"];
                var y0Accessor = y0Projector && y0Projector.accessor;
                if (y0Accessor != null) {
                    var extents = this.datasets().map(function (d) { return d._getExtent(y0Accessor, _this._yScale._typeCoercer); });
                    var extent = Plottable._Util.Methods.flatten(extents);
                    var uniqExtentVals = Plottable._Util.Methods.uniq(extent);
                    if (uniqExtentVals.length === 1) {
                        constantBaseline = uniqExtentVals[0];
                    }
                }
                if (!this._yScale._userSetDomainer) {
                    if (constantBaseline != null) {
                        this._yScale.domainer().addPaddingException(constantBaseline, "AREA_PLOT+" + this.getID());
                    }
                    else {
                        this._yScale.domainer().removePaddingException("AREA_PLOT+" + this.getID());
                    }
                    // prepending "AREA_PLOT" is unnecessary but reduces likely of user accidentally creating collisions
                    this._yScale._autoDomainIfAutomaticMode();
                }
            };
            Area.prototype.project = function (attrToSet, accessor, scale) {
                _super.prototype.project.call(this, attrToSet, accessor, scale);
                if (attrToSet === "y0") {
                    this._updateYDomainer();
                }
                return this;
            };
            Area.prototype._getResetYFunction = function () {
                return this._generateAttrToProjector()["y0"];
            };
            Area.prototype._wholeDatumAttributes = function () {
                var wholeDatumAttributes = _super.prototype._wholeDatumAttributes.call(this);
                wholeDatumAttributes.push("y0");
                return wholeDatumAttributes;
            };
            Area.prototype._generateAttrToProjector = function () {
                var attrToProjector = _super.prototype._generateAttrToProjector.call(this);
                attrToProjector["fill-opacity"] = attrToProjector["fill-opacity"] || d3.functor(0.25);
                attrToProjector["fill"] = attrToProjector["fill"] || d3.functor(this._defaultFillColor);
                attrToProjector["stroke"] = attrToProjector["stroke"] || d3.functor(this._defaultFillColor);
                return attrToProjector;
            };
            return Area;
        })(Plot.Line);
        Plot.Area = Area;
    })(Plot = Plottable.Plot || (Plottable.Plot = {}));
})(Plottable || (Plottable = {}));

///<reference path="../../reference.ts" />
var __extends = this.__extends || function (d, b) {
    for (var p in b) if (b.hasOwnProperty(p)) d[p] = b[p];
    function __() { this.constructor = d; }
    __.prototype = b.prototype;
    d.prototype = new __();
};
var Plottable;
(function (Plottable) {
    var Plot;
    (function (Plot) {
        var ClusteredBar = (function (_super) {
            __extends(ClusteredBar, _super);
            /**
             * Creates a ClusteredBarPlot.
             *
             * A ClusteredBarPlot is a plot that plots several bar plots next to each
             * other. For example, when plotting life expectancy across each country,
             * you would want each country to have a "male" and "female" bar.
             *
             * @constructor
             * @param {Scale} xScale The x scale to use.
             * @param {Scale} yScale The y scale to use.
             * @param {boolean} isVertical if the plot if vertical.
             */
            function ClusteredBar(xScale, yScale, isVertical) {
                if (isVertical === void 0) { isVertical = true; }
                _super.call(this, xScale, yScale, isVertical);
            }
            ClusteredBar.prototype._generateAttrToProjector = function () {
                var _this = this;
                var attrToProjector = _super.prototype._generateAttrToProjector.call(this);
                // the width is constant, so set the inner scale range to that
                var innerScale = this._makeInnerScale();
                var innerWidthF = function (d, i) { return innerScale.rangeBand(); };
                attrToProjector["width"] = this._isVertical ? innerWidthF : attrToProjector["width"];
                attrToProjector["height"] = !this._isVertical ? innerWidthF : attrToProjector["height"];
                var xAttr = attrToProjector["x"];
                var yAttr = attrToProjector["y"];
                attrToProjector["x"] = function (d, i, u, m) { return _this._isVertical ? xAttr(d, i, u, m) + m.position : xAttr(d, u, u, m); };
                attrToProjector["y"] = function (d, i, u, m) { return _this._isVertical ? yAttr(d, i, u, m) : yAttr(d, i, u, m) + m.position; };
                return attrToProjector;
            };
            ClusteredBar.prototype._updateClusterPosition = function () {
                var _this = this;
                var innerScale = this._makeInnerScale();
                this._datasetKeysInOrder.forEach(function (key) {
                    var plotMetadata = _this._key2PlotDatasetKey.get(key).plotMetadata;
                    plotMetadata.position = innerScale.scale(key);
                });
            };
            ClusteredBar.prototype._makeInnerScale = function () {
                var innerScale = new Plottable.Scale.Ordinal();
                innerScale.domain(this._datasetKeysInOrder);
                if (!this._projections["width"]) {
                    innerScale.range([0, this._getBarPixelWidth()]);
                }
                else {
                    var projection = this._projections["width"];
                    var accessor = projection.accessor;
                    var scale = projection.scale;
                    var fn = scale ? function (d, i, u, m) { return scale.scale(accessor(d, i, u, m)); } : accessor;
                    innerScale.range([0, fn(null, 0, null, null)]);
                }
                return innerScale;
            };
            ClusteredBar.prototype._getDataToDraw = function () {
                this._updateClusterPosition();
                return _super.prototype._getDataToDraw.call(this);
            };
            ClusteredBar.prototype._getPlotMetadataForDataset = function (key) {
                var metadata = _super.prototype._getPlotMetadataForDataset.call(this, key);
                metadata.position = 0;
                return metadata;
            };
            return ClusteredBar;
        })(Plot.Bar);
        Plot.ClusteredBar = ClusteredBar;
    })(Plot = Plottable.Plot || (Plottable.Plot = {}));
})(Plottable || (Plottable = {}));

///<reference path="../../reference.ts" />
var __extends = this.__extends || function (d, b) {
    for (var p in b) if (b.hasOwnProperty(p)) d[p] = b[p];
    function __() { this.constructor = d; }
    __.prototype = b.prototype;
    d.prototype = new __();
};
var Plottable;
(function (Plottable) {
    var Plot;
    (function (Plot) {
        var AbstractStacked = (function (_super) {
            __extends(AbstractStacked, _super);
            function AbstractStacked() {
                _super.apply(this, arguments);
                this._stackedExtent = [0, 0];
            }
            AbstractStacked.prototype._getPlotMetadataForDataset = function (key) {
                var metadata = _super.prototype._getPlotMetadataForDataset.call(this, key);
                metadata.offsets = d3.map();
                return metadata;
            };
            AbstractStacked.prototype.project = function (attrToSet, accessor, scale) {
                _super.prototype.project.call(this, attrToSet, accessor, scale);
                if (this._projections["x"] && this._projections["y"] && (attrToSet === "x" || attrToSet === "y")) {
                    this._updateStackOffsets();
                }
                return this;
            };
            AbstractStacked.prototype._onDatasetUpdate = function () {
<<<<<<< HEAD
                // HACKHACK Caused since onDataSource is called before projectors are set up.  Should be fixed by #803
                if (this._datasetKeysInOrder && this._projections["x"] && this._projections["y"]) {
=======
                _super.prototype._onDatasetUpdate.call(this);
                if (this._projectorsReady()) {
>>>>>>> eb896425
                    this._updateStackOffsets();
                }
                _super.prototype._onDatasetUpdate.call(this);
            };
            AbstractStacked.prototype._updateStackOffsets = function () {
                var dataMapArray = this._generateDefaultMapArray();
                var domainKeys = this._getDomainKeys();
                var positiveDataMapArray = dataMapArray.map(function (dataMap) {
                    return Plottable._Util.Methods.populateMap(domainKeys, function (domainKey) {
                        return { key: domainKey, value: Math.max(0, dataMap.get(domainKey).value) };
                    });
                });
                var negativeDataMapArray = dataMapArray.map(function (dataMap) {
                    return Plottable._Util.Methods.populateMap(domainKeys, function (domainKey) {
                        return { key: domainKey, value: Math.min(dataMap.get(domainKey).value, 0) };
                    });
                });
                this._setDatasetStackOffsets(this._stack(positiveDataMapArray), this._stack(negativeDataMapArray));
                this._updateStackExtents();
            };
            AbstractStacked.prototype._updateStackExtents = function () {
                var _this = this;
                var datasets = this.datasets();
                var valueAccessor = this._valueAccessor();
                var keyAccessor = this._keyAccessor();
                var maxStackExtent = Plottable._Util.Methods.max(this._datasetKeysInOrder, function (k) {
                    var dataset = _this._key2PlotDatasetKey.get(k).dataset;
                    var plotMetadata = _this._key2PlotDatasetKey.get(k).plotMetadata;
                    return Plottable._Util.Methods.max(dataset.data(), function (datum, i) {
                        return +valueAccessor(datum, i, dataset.metadata(), plotMetadata) + plotMetadata.offsets.get(keyAccessor(datum, i, dataset.metadata(), plotMetadata));
                    }, 0);
                }, 0);
                var minStackExtent = Plottable._Util.Methods.min(this._datasetKeysInOrder, function (k) {
                    var dataset = _this._key2PlotDatasetKey.get(k).dataset;
                    var plotMetadata = _this._key2PlotDatasetKey.get(k).plotMetadata;
                    return Plottable._Util.Methods.min(dataset.data(), function (datum, i) {
                        return +valueAccessor(datum, i, dataset.metadata(), plotMetadata) + plotMetadata.offsets.get(keyAccessor(datum, i, dataset.metadata(), plotMetadata));
                    }, 0);
                }, 0);
                this._stackedExtent = [Math.min(minStackExtent, 0), Math.max(0, maxStackExtent)];
            };
            /**
             * Feeds the data through d3's stack layout function which will calculate
             * the stack offsets and use the the function declared in .out to set the offsets on the data.
             */
            AbstractStacked.prototype._stack = function (dataArray) {
                var _this = this;
                var outFunction = function (d, y0, y) {
                    d.offset = y0;
                };
                d3.layout.stack().x(function (d) { return d.key; }).y(function (d) { return +d.value; }).values(function (d) { return _this._getDomainKeys().map(function (domainKey) { return d.get(domainKey); }); }).out(outFunction)(dataArray);
                return dataArray;
            };
            /**
             * After the stack offsets have been determined on each separate dataset, the offsets need
             * to be determined correctly on the overall datasets
             */
            AbstractStacked.prototype._setDatasetStackOffsets = function (positiveDataMapArray, negativeDataMapArray) {
                var _this = this;
                var keyAccessor = this._keyAccessor();
                var valueAccessor = this._valueAccessor();
                this._datasetKeysInOrder.forEach(function (k, index) {
                    var dataset = _this._key2PlotDatasetKey.get(k).dataset;
                    var plotMetadata = _this._key2PlotDatasetKey.get(k).plotMetadata;
                    var positiveDataMap = positiveDataMapArray[index];
                    var negativeDataMap = negativeDataMapArray[index];
                    var isAllNegativeValues = dataset.data().every(function (datum, i) { return valueAccessor(datum, i, dataset.metadata(), plotMetadata) <= 0; });
                    dataset.data().forEach(function (datum, datumIndex) {
                        var key = keyAccessor(datum, datumIndex, dataset.metadata(), plotMetadata);
                        var positiveOffset = positiveDataMap.get(key).offset;
                        var negativeOffset = negativeDataMap.get(key).offset;
                        var value = valueAccessor(datum, datumIndex, dataset.metadata(), plotMetadata);
                        var offset;
                        if (value === 0) {
                            offset = isAllNegativeValues ? negativeOffset : positiveOffset;
                        }
                        else {
                            offset = value > 0 ? positiveOffset : negativeOffset;
                        }
                        plotMetadata.offsets.set(key, offset);
                    });
                });
            };
            AbstractStacked.prototype._getDomainKeys = function () {
                var _this = this;
                var keyAccessor = this._keyAccessor();
                var domainKeys = d3.set();
                this._datasetKeysInOrder.forEach(function (k) {
                    var dataset = _this._key2PlotDatasetKey.get(k).dataset;
                    var plotMetadata = _this._key2PlotDatasetKey.get(k).plotMetadata;
                    dataset.data().forEach(function (datum, index) {
                        domainKeys.add(keyAccessor(datum, index, dataset.metadata(), plotMetadata));
                    });
                });
                return domainKeys.values();
            };
            AbstractStacked.prototype._generateDefaultMapArray = function () {
                var _this = this;
                var keyAccessor = this._keyAccessor();
                var valueAccessor = this._valueAccessor();
                var domainKeys = this._getDomainKeys();
                var dataMapArray = this._datasetKeysInOrder.map(function () {
                    return Plottable._Util.Methods.populateMap(domainKeys, function (domainKey) {
                        return { key: domainKey, value: 0 };
                    });
                });
                this._datasetKeysInOrder.forEach(function (k, datasetIndex) {
                    var dataset = _this._key2PlotDatasetKey.get(k).dataset;
                    var plotMetadata = _this._key2PlotDatasetKey.get(k).plotMetadata;
                    dataset.data().forEach(function (datum, index) {
                        var key = keyAccessor(datum, index, dataset.metadata(), plotMetadata);
                        var value = valueAccessor(datum, index, dataset.metadata(), plotMetadata);
                        dataMapArray[datasetIndex].set(key, { key: key, value: value });
                    });
                });
                return dataMapArray;
            };
            AbstractStacked.prototype._updateScaleExtents = function () {
                _super.prototype._updateScaleExtents.call(this);
                var primaryScale = this._isVertical ? this._yScale : this._xScale;
                if (!primaryScale) {
                    return;
                }
                if (this._isAnchored && this._stackedExtent.length > 0) {
                    primaryScale._updateExtent(this.getID().toString(), "_PLOTTABLE_PROTECTED_FIELD_STACK_EXTENT", this._stackedExtent);
                }
                else {
                    primaryScale._removeExtent(this.getID().toString(), "_PLOTTABLE_PROTECTED_FIELD_STACK_EXTENT");
                }
            };
            AbstractStacked.prototype._normalizeDatasets = function (fromX) {
                var _this = this;
                var aAccessor = this._projections[fromX ? "x" : "y"].accessor;
                var bAccessor = this._projections[fromX ? "y" : "x"].accessor;
                var aStackedAccessor = function (d, i, u, m) {
                    var value = aAccessor(d, i, u, m);
                    if (_this._isVertical ? !fromX : fromX) {
                        value += m.offsets.get(bAccessor(d, i, u, m));
                    }
                    return value;
                };
                var bStackedAccessor = function (d, i, u, m) {
                    var value = bAccessor(d, i, u, m);
                    if (_this._isVertical ? fromX : !fromX) {
                        value += m.offsets.get(aAccessor(d, i, u, m));
                    }
                    return value;
                };
                return Plottable._Util.Methods.flatten(this._datasetKeysInOrder.map(function (key) {
                    var dataset = _this._key2PlotDatasetKey.get(key).dataset;
                    var plotMetadata = _this._key2PlotDatasetKey.get(key).plotMetadata;
                    return dataset.data().map(function (d, i) {
                        return {
                            a: aStackedAccessor(d, i, dataset.metadata(), plotMetadata),
                            b: bStackedAccessor(d, i, dataset.metadata(), plotMetadata)
                        };
                    });
                }));
            };
            AbstractStacked.prototype._keyAccessor = function () {
                return this._isVertical ? this._projections["x"].accessor : this._projections["y"].accessor;
            };
            AbstractStacked.prototype._valueAccessor = function () {
                return this._isVertical ? this._projections["y"].accessor : this._projections["x"].accessor;
            };
            return AbstractStacked;
        })(Plot.AbstractXYPlot);
        Plot.AbstractStacked = AbstractStacked;
    })(Plot = Plottable.Plot || (Plottable.Plot = {}));
})(Plottable || (Plottable = {}));

///<reference path="../../reference.ts" />
var __extends = this.__extends || function (d, b) {
    for (var p in b) if (b.hasOwnProperty(p)) d[p] = b[p];
    function __() { this.constructor = d; }
    __.prototype = b.prototype;
    d.prototype = new __();
};
var Plottable;
(function (Plottable) {
    var Plot;
    (function (Plot) {
        var StackedArea = (function (_super) {
            __extends(StackedArea, _super);
            /**
             * Constructs a StackedArea plot.
             *
             * @constructor
             * @param {QuantitativeScale} xScale The x scale to use.
             * @param {QuantitativeScale} yScale The y scale to use.
             */
            function StackedArea(xScale, yScale) {
                _super.call(this, xScale, yScale);
                this._baselineValue = 0;
                this.classed("area-plot", true);
                this._isVertical = true;
            }
            StackedArea.prototype._getDrawer = function (key) {
                return new Plottable._Drawer.Area(key).drawLine(false);
            };
            StackedArea.prototype._getAnimator = function (key) {
                return new Plottable.Animator.Null();
            };
            StackedArea.prototype._setup = function () {
                _super.prototype._setup.call(this);
                this._baseline = this._renderArea.append("line").classed("baseline", true);
            };
            StackedArea.prototype._additionalPaint = function () {
                var scaledBaseline = this._yScale.scale(this._baselineValue);
                var baselineAttr = {
                    "x1": 0,
                    "y1": scaledBaseline,
                    "x2": this.width(),
                    "y2": scaledBaseline
                };
                this._getAnimator("baseline").animate(this._baseline, baselineAttr);
            };
            StackedArea.prototype._updateYDomainer = function () {
                _super.prototype._updateYDomainer.call(this);
                var scale = this._yScale;
                if (!scale._userSetDomainer) {
                    scale.domainer().addPaddingException(0, "STACKED_AREA_PLOT+" + this.getID()).addIncludedValue(0, "STACKED_AREA_PLOT+" + this.getID());
                    // prepending "AREA_PLOT" is unnecessary but reduces likely of user accidentally creating collisions
                    scale._autoDomainIfAutomaticMode();
                }
            };
            StackedArea.prototype.project = function (attrToSet, accessor, scale) {
                _super.prototype.project.call(this, attrToSet, accessor, scale);
                Plot.AbstractStacked.prototype.project.apply(this, [attrToSet, accessor, scale]);
                return this;
            };
            StackedArea.prototype._onDatasetUpdate = function () {
                _super.prototype._onDatasetUpdate.call(this);
                Plot.AbstractStacked.prototype._onDatasetUpdate.apply(this);
                return this;
            };
            StackedArea.prototype._generateAttrToProjector = function () {
                var _this = this;
                var attrToProjector = _super.prototype._generateAttrToProjector.call(this);
                if (this._projections["fill-opacity"] == null) {
                    attrToProjector["fill-opacity"] = d3.functor(1);
                }
                var yAccessor = this._projections["y"].accessor;
                var xAccessor = this._projections["x"].accessor;
                attrToProjector["y"] = function (d, i, u, m) { return _this._yScale.scale(+yAccessor(d, i, u, m) + m.offsets.get(xAccessor(d, i, u, m))); };
                attrToProjector["y0"] = function (d, i, u, m) { return _this._yScale.scale(m.offsets.get(xAccessor(d, i, u, m))); };
                return attrToProjector;
            };
            StackedArea.prototype._wholeDatumAttributes = function () {
                return ["x", "y", "defined"];
            };
            //===== Stack logic from AbstractStackedPlot =====
            StackedArea.prototype._updateStackOffsets = function () {
                var _this = this;
                if (!this._projectorsReady()) {
                    return;
                }
                var domainKeys = this._getDomainKeys();
                var keyAccessor = this._isVertical ? this._projections["x"].accessor : this._projections["y"].accessor;
                var keySets = this._datasetKeysInOrder.map(function (k) {
                    var dataset = _this._key2PlotDatasetKey.get(k).dataset;
                    var plotMetadata = _this._key2PlotDatasetKey.get(k).plotMetadata;
                    return d3.set(dataset.data().map(function (datum, i) { return keyAccessor(datum, i, dataset.metadata(), plotMetadata).toString(); })).values();
                });
                if (keySets.some(function (keySet) { return keySet.length !== domainKeys.length; })) {
                    Plottable._Util.Methods.warn("the domains across the datasets are not the same.  Plot may produce unintended behavior.");
                }
                Plot.AbstractStacked.prototype._updateStackOffsets.call(this);
            };
            StackedArea.prototype._updateStackExtents = function () {
                Plot.AbstractStacked.prototype._updateStackExtents.call(this);
            };
            StackedArea.prototype._stack = function (dataArray) {
                return Plot.AbstractStacked.prototype._stack.call(this, dataArray);
            };
            StackedArea.prototype._setDatasetStackOffsets = function (positiveDataMapArray, negativeDataMapArray) {
                Plot.AbstractStacked.prototype._setDatasetStackOffsets.call(this, positiveDataMapArray, negativeDataMapArray);
            };
            StackedArea.prototype._getDomainKeys = function () {
                return Plot.AbstractStacked.prototype._getDomainKeys.call(this);
            };
            StackedArea.prototype._generateDefaultMapArray = function () {
                return Plot.AbstractStacked.prototype._generateDefaultMapArray.call(this);
            };
            StackedArea.prototype._updateScaleExtents = function () {
                Plot.AbstractStacked.prototype._updateScaleExtents.call(this);
            };
            StackedArea.prototype._keyAccessor = function () {
                return Plot.AbstractStacked.prototype._keyAccessor.call(this);
            };
            StackedArea.prototype._valueAccessor = function () {
                return Plot.AbstractStacked.prototype._valueAccessor.call(this);
            };
            StackedArea.prototype._getPlotMetadataForDataset = function (key) {
                return Plot.AbstractStacked.prototype._getPlotMetadataForDataset.call(this, key);
            };
            StackedArea.prototype._normalizeDatasets = function (fromX) {
                return Plot.AbstractStacked.prototype._normalizeDatasets.call(this, fromX);
            };
            return StackedArea;
        })(Plot.Area);
        Plot.StackedArea = StackedArea;
    })(Plot = Plottable.Plot || (Plottable.Plot = {}));
})(Plottable || (Plottable = {}));

///<reference path="../../reference.ts" />
var __extends = this.__extends || function (d, b) {
    for (var p in b) if (b.hasOwnProperty(p)) d[p] = b[p];
    function __() { this.constructor = d; }
    __.prototype = b.prototype;
    d.prototype = new __();
};
var Plottable;
(function (Plottable) {
    var Plot;
    (function (Plot) {
        var StackedBar = (function (_super) {
            __extends(StackedBar, _super);
            /**
             * Constructs a StackedBar plot.
             * A StackedBarPlot is a plot that plots several bar plots stacking on top of each
             * other.
             * @constructor
             * @param {Scale} xScale the x scale of the plot.
             * @param {Scale} yScale the y scale of the plot.
             * @param {boolean} isVertical if the plot if vertical.
             */
            function StackedBar(xScale, yScale, isVertical) {
                if (isVertical === void 0) { isVertical = true; }
                _super.call(this, xScale, yScale, isVertical);
            }
            StackedBar.prototype._getAnimator = function (key) {
                if (this._animate && this._animateOnNextRender) {
                    if (this.animator(key)) {
                        return this.animator(key);
                    }
                    else if (key === "stacked-bar") {
                        var primaryScale = this._isVertical ? this._yScale : this._xScale;
                        var scaledBaseline = primaryScale.scale(this.baseline());
                        return new Plottable.Animator.MovingRect(scaledBaseline, this._isVertical);
                    }
                }
                return new Plottable.Animator.Null();
            };
            StackedBar.prototype._generateAttrToProjector = function () {
                var _this = this;
                var attrToProjector = _super.prototype._generateAttrToProjector.call(this);
                var valueAttr = this._isVertical ? "y" : "x";
                var keyAttr = this._isVertical ? "x" : "y";
                var primaryScale = this._isVertical ? this._yScale : this._xScale;
                var primaryAccessor = this._projections[valueAttr].accessor;
                var keyAccessor = this._projections[keyAttr].accessor;
                var getStart = function (d, i, u, m) { return primaryScale.scale(m.offsets.get(keyAccessor(d, i, u, m))); };
                var getEnd = function (d, i, u, m) { return primaryScale.scale(+primaryAccessor(d, i, u, m) + m.offsets.get(keyAccessor(d, i, u, m))); };
                var heightF = function (d, i, u, m) { return Math.abs(getEnd(d, i, u, m) - getStart(d, i, u, m)); };
                var attrFunction = function (d, i, u, m) { return +primaryAccessor(d, i, u, m) < 0 ? getStart(d, i, u, m) : getEnd(d, i, u, m); };
                attrToProjector[valueAttr] = function (d, i, u, m) { return _this._isVertical ? attrFunction(d, i, u, m) : attrFunction(d, i, u, m) - heightF(d, i, u, m); };
                return attrToProjector;
            };
            StackedBar.prototype._generateDrawSteps = function () {
                return [{ attrToProjector: this._generateAttrToProjector(), animator: this._getAnimator("stacked-bar") }];
            };
            StackedBar.prototype.project = function (attrToSet, accessor, scale) {
                _super.prototype.project.call(this, attrToSet, accessor, scale);
                Plot.AbstractStacked.prototype.project.apply(this, [attrToSet, accessor, scale]);
                return this;
            };
            StackedBar.prototype._onDatasetUpdate = function () {
                _super.prototype._onDatasetUpdate.call(this);
                Plot.AbstractStacked.prototype._onDatasetUpdate.apply(this);
                return this;
            };
            StackedBar.prototype._getPlotMetadataForDataset = function (key) {
                return Plot.AbstractStacked.prototype._getPlotMetadataForDataset.call(this, key);
            };
            StackedBar.prototype._normalizeDatasets = function (fromX) {
                return Plot.AbstractStacked.prototype._normalizeDatasets.call(this, fromX);
            };
            //===== Stack logic from AbstractStackedPlot =====
            StackedBar.prototype._updateStackOffsets = function () {
                Plot.AbstractStacked.prototype._updateStackOffsets.call(this);
            };
            StackedBar.prototype._updateStackExtents = function () {
                Plot.AbstractStacked.prototype._updateStackExtents.call(this);
            };
            StackedBar.prototype._stack = function (dataArray) {
                return Plot.AbstractStacked.prototype._stack.call(this, dataArray);
            };
            StackedBar.prototype._setDatasetStackOffsets = function (positiveDataMapArray, negativeDataMapArray) {
                Plot.AbstractStacked.prototype._setDatasetStackOffsets.call(this, positiveDataMapArray, negativeDataMapArray);
            };
            StackedBar.prototype._getDomainKeys = function () {
                return Plot.AbstractStacked.prototype._getDomainKeys.call(this);
            };
            StackedBar.prototype._generateDefaultMapArray = function () {
                return Plot.AbstractStacked.prototype._generateDefaultMapArray.call(this);
            };
            StackedBar.prototype._updateScaleExtents = function () {
                Plot.AbstractStacked.prototype._updateScaleExtents.call(this);
            };
            StackedBar.prototype._keyAccessor = function () {
                return Plot.AbstractStacked.prototype._keyAccessor.call(this);
            };
            StackedBar.prototype._valueAccessor = function () {
                return Plot.AbstractStacked.prototype._valueAccessor.call(this);
            };
            return StackedBar;
        })(Plot.Bar);
        Plot.StackedBar = StackedBar;
    })(Plot = Plottable.Plot || (Plottable.Plot = {}));
})(Plottable || (Plottable = {}));

///<reference path="../reference.ts" />

///<reference path="../reference.ts" />
var Plottable;
(function (Plottable) {
    var Animator;
    (function (Animator) {
        /**
         * An animator implementation with no animation. The attributes are
         * immediately set on the selection.
         */
        var Null = (function () {
            function Null() {
            }
            Null.prototype.getTiming = function (selection) {
                return 0;
            };
            Null.prototype.animate = function (selection, attrToProjector) {
                return selection.attr(attrToProjector);
            };
            return Null;
        })();
        Animator.Null = Null;
    })(Animator = Plottable.Animator || (Plottable.Animator = {}));
})(Plottable || (Plottable = {}));

///<reference path="../reference.ts" />
var Plottable;
(function (Plottable) {
    var Animator;
    (function (Animator) {
        /**
         * The base animator implementation with easing, duration, and delay.
         *
         * The maximum delay between animations can be configured with maxIterativeDelay.
         *
         * The maximum total animation duration can be configured with maxTotalDuration.
         * maxTotalDuration does not set actual total animation duration.
         *
         * The actual interval delay is calculated by following formula:
         * min(maxIterativeDelay(),
         *   max(maxTotalDuration() - duration(), 0) / <number of iterations>)
         */
        var Base = (function () {
            /**
             * Constructs the default animator
             *
             * @constructor
             */
            function Base() {
                this._duration = Base.DEFAULT_DURATION_MILLISECONDS;
                this._delay = Base.DEFAULT_DELAY_MILLISECONDS;
                this._easing = Base.DEFAULT_EASING;
                this._maxIterativeDelay = Base.DEFAULT_MAX_ITERATIVE_DELAY_MILLISECONDS;
                this._maxTotalDuration = Base.DEFAULT_MAX_TOTAL_DURATION_MILLISECONDS;
            }
            Base.prototype.getTiming = function (numberOfIterations) {
                var maxDelayForLastIteration = Math.max(this.maxTotalDuration() - this.duration(), 0);
                var adjustedIterativeDelay = Math.min(this.maxIterativeDelay(), maxDelayForLastIteration / Math.max(numberOfIterations - 1, 1));
                var time = adjustedIterativeDelay * numberOfIterations + this.delay() + this.duration();
                return time;
            };
            Base.prototype.animate = function (selection, attrToProjector) {
                var _this = this;
                var numberOfIterations = selection[0].length;
                var maxDelayForLastIteration = Math.max(this.maxTotalDuration() - this.duration(), 0);
                var adjustedIterativeDelay = Math.min(this.maxIterativeDelay(), maxDelayForLastIteration / Math.max(numberOfIterations - 1, 1));
                return selection.transition().ease(this.easing()).duration(this.duration()).delay(function (d, i) { return _this.delay() + adjustedIterativeDelay * i; }).attr(attrToProjector);
            };
            Base.prototype.duration = function (duration) {
                if (duration == null) {
                    return this._duration;
                }
                else {
                    this._duration = duration;
                    return this;
                }
            };
            Base.prototype.delay = function (delay) {
                if (delay == null) {
                    return this._delay;
                }
                else {
                    this._delay = delay;
                    return this;
                }
            };
            Base.prototype.easing = function (easing) {
                if (easing == null) {
                    return this._easing;
                }
                else {
                    this._easing = easing;
                    return this;
                }
            };
            Base.prototype.maxIterativeDelay = function (maxIterDelay) {
                if (maxIterDelay == null) {
                    return this._maxIterativeDelay;
                }
                else {
                    this._maxIterativeDelay = maxIterDelay;
                    return this;
                }
            };
            Base.prototype.maxTotalDuration = function (maxDuration) {
                if (maxDuration == null) {
                    return this._maxTotalDuration;
                }
                else {
                    this._maxTotalDuration = maxDuration;
                    return this;
                }
            };
            /**
             * The default duration of the animation in milliseconds
             */
            Base.DEFAULT_DURATION_MILLISECONDS = 300;
            /**
             * The default starting delay of the animation in milliseconds
             */
            Base.DEFAULT_DELAY_MILLISECONDS = 0;
            /**
             * The default maximum start delay between each start of an animation
             */
            Base.DEFAULT_MAX_ITERATIVE_DELAY_MILLISECONDS = 15;
            /**
             * The default maximum total animation duration
             */
            Base.DEFAULT_MAX_TOTAL_DURATION_MILLISECONDS = 600;
            /**
             * The default easing of the animation
             */
            Base.DEFAULT_EASING = "exp-out";
            return Base;
        })();
        Animator.Base = Base;
    })(Animator = Plottable.Animator || (Plottable.Animator = {}));
})(Plottable || (Plottable = {}));

///<reference path="../reference.ts" />
var __extends = this.__extends || function (d, b) {
    for (var p in b) if (b.hasOwnProperty(p)) d[p] = b[p];
    function __() { this.constructor = d; }
    __.prototype = b.prototype;
    d.prototype = new __();
};
var Plottable;
(function (Plottable) {
    var Animator;
    (function (Animator) {
        /**
         * The default animator implementation with easing, duration, and delay.
         */
        var Rect = (function (_super) {
            __extends(Rect, _super);
            function Rect(isVertical, isReverse) {
                if (isVertical === void 0) { isVertical = true; }
                if (isReverse === void 0) { isReverse = false; }
                _super.call(this);
                this.isVertical = isVertical;
                this.isReverse = isReverse;
            }
            Rect.prototype.animate = function (selection, attrToProjector) {
                var startAttrToProjector = {};
                Rect.ANIMATED_ATTRIBUTES.forEach(function (attr) { return startAttrToProjector[attr] = attrToProjector[attr]; });
                startAttrToProjector[this._getMovingAttr()] = this._startMovingProjector(attrToProjector);
                startAttrToProjector[this._getGrowingAttr()] = function () { return 0; };
                selection.attr(startAttrToProjector);
                return _super.prototype.animate.call(this, selection, attrToProjector);
            };
            Rect.prototype._startMovingProjector = function (attrToProjector) {
                if (this.isVertical === this.isReverse) {
                    return attrToProjector[this._getMovingAttr()];
                }
                var movingAttrProjector = attrToProjector[this._getMovingAttr()];
                var growingAttrProjector = attrToProjector[this._getGrowingAttr()];
                return function (d, i, u, m) { return movingAttrProjector(d, i, u, m) + growingAttrProjector(d, i, u, m); };
            };
            Rect.prototype._getGrowingAttr = function () {
                return this.isVertical ? "height" : "width";
            };
            Rect.prototype._getMovingAttr = function () {
                return this.isVertical ? "y" : "x";
            };
            Rect.ANIMATED_ATTRIBUTES = ["height", "width", "x", "y", "fill"];
            return Rect;
        })(Animator.Base);
        Animator.Rect = Rect;
    })(Animator = Plottable.Animator || (Plottable.Animator = {}));
})(Plottable || (Plottable = {}));

///<reference path="../reference.ts" />
var __extends = this.__extends || function (d, b) {
    for (var p in b) if (b.hasOwnProperty(p)) d[p] = b[p];
    function __() { this.constructor = d; }
    __.prototype = b.prototype;
    d.prototype = new __();
};
var Plottable;
(function (Plottable) {
    var Animator;
    (function (Animator) {
        /**
         * A child class of RectAnimator that will move the rectangle
         * as well as animate its growth.
         */
        var MovingRect = (function (_super) {
            __extends(MovingRect, _super);
            /**
             * Constructs a MovingRectAnimator
             *
             * @param {number} basePixel The pixel value to start moving from
             * @param {boolean} isVertical If the movement/animation is vertical
             */
            function MovingRect(startPixelValue, isVertical) {
                if (isVertical === void 0) { isVertical = true; }
                _super.call(this, isVertical);
                this.startPixelValue = startPixelValue;
            }
            MovingRect.prototype._startMovingProjector = function (attrToProjector) {
                return d3.functor(this.startPixelValue);
            };
            return MovingRect;
        })(Animator.Rect);
        Animator.MovingRect = MovingRect;
    })(Animator = Plottable.Animator || (Plottable.Animator = {}));
})(Plottable || (Plottable = {}));

///<reference path="../reference.ts" />
var __extends = this.__extends || function (d, b) {
    for (var p in b) if (b.hasOwnProperty(p)) d[p] = b[p];
    function __() { this.constructor = d; }
    __.prototype = b.prototype;
    d.prototype = new __();
};
var Plottable;
(function (Plottable) {
    var Dispatcher;
    (function (Dispatcher) {
        var AbstractDispatcher = (function (_super) {
            __extends(AbstractDispatcher, _super);
            /**
             * Constructs a Dispatcher with the specified target.
             *
             * @constructor
             * @param {D3.Selection} [target] The selection to listen for events on.
             */
            function AbstractDispatcher(target) {
                _super.call(this);
                this._event2Callback = {};
                this._connected = false;
                this._target = target;
            }
            AbstractDispatcher.prototype.target = function (targetElement) {
                if (targetElement == null) {
                    return this._target;
                }
                var wasConnected = this._connected;
                this.disconnect();
                this._target = targetElement;
                if (wasConnected) {
                    // re-connect to the new target
                    this.connect();
                }
                return this;
            };
            /**
             * Gets a namespaced version of the event name.
             */
            AbstractDispatcher.prototype._getEventString = function (eventName) {
                return eventName + ".dispatcher" + this.getID();
            };
            /**
             * Attaches the Dispatcher's listeners to the Dispatcher's target element.
             *
             * @returns {Dispatcher} The calling Dispatcher.
             */
            AbstractDispatcher.prototype.connect = function () {
                var _this = this;
                if (this._connected) {
                    throw new Error("Can't connect dispatcher twice!");
                }
                if (this._target) {
                    this._connected = true;
                    Object.keys(this._event2Callback).forEach(function (event) {
                        var callback = _this._event2Callback[event];
                        _this._target.on(_this._getEventString(event), callback);
                    });
                }
                return this;
            };
            /**
             * Detaches the Dispatcher's listeners from the Dispatchers' target element.
             *
             * @returns {Dispatcher} The calling Dispatcher.
             */
            AbstractDispatcher.prototype.disconnect = function () {
                var _this = this;
                this._connected = false;
                if (this._target) {
                    Object.keys(this._event2Callback).forEach(function (event) {
                        _this._target.on(_this._getEventString(event), null);
                    });
                }
                return this;
            };
            return AbstractDispatcher;
        })(Plottable.Core.PlottableObject);
        Dispatcher.AbstractDispatcher = AbstractDispatcher;
    })(Dispatcher = Plottable.Dispatcher || (Plottable.Dispatcher = {}));
})(Plottable || (Plottable = {}));

///<reference path="../reference.ts" />
var __extends = this.__extends || function (d, b) {
    for (var p in b) if (b.hasOwnProperty(p)) d[p] = b[p];
    function __() { this.constructor = d; }
    __.prototype = b.prototype;
    d.prototype = new __();
};
var Plottable;
(function (Plottable) {
    var Dispatcher;
    (function (Dispatcher) {
        var Mouse = (function (_super) {
            __extends(Mouse, _super);
            /**
             * Constructs a Mouse Dispatcher with the specified target.
             *
             * @param {D3.Selection} target The selection to listen for events on.
             */
            function Mouse(target) {
                var _this = this;
                _super.call(this, target);
                this._event2Callback["mouseover"] = function () {
                    if (_this._mouseover != null) {
                        _this._mouseover(_this._getMousePosition());
                    }
                };
                this._event2Callback["mousemove"] = function () {
                    if (_this._mousemove != null) {
                        _this._mousemove(_this._getMousePosition());
                    }
                };
                this._event2Callback["mouseout"] = function () {
                    if (_this._mouseout != null) {
                        _this._mouseout(_this._getMousePosition());
                    }
                };
            }
            Mouse.prototype._getMousePosition = function () {
                var xy = d3.mouse(this._target.node());
                return {
                    x: xy[0],
                    y: xy[1]
                };
            };
            Mouse.prototype.mouseover = function (callback) {
                if (callback === undefined) {
                    return this._mouseover;
                }
                this._mouseover = callback;
                return this;
            };
            Mouse.prototype.mousemove = function (callback) {
                if (callback === undefined) {
                    return this._mousemove;
                }
                this._mousemove = callback;
                return this;
            };
            Mouse.prototype.mouseout = function (callback) {
                if (callback === undefined) {
                    return this._mouseout;
                }
                this._mouseout = callback;
                return this;
            };
            return Mouse;
        })(Dispatcher.AbstractDispatcher);
        Dispatcher.Mouse = Mouse;
    })(Dispatcher = Plottable.Dispatcher || (Plottable.Dispatcher = {}));
})(Plottable || (Plottable = {}));

///<reference path="../reference.ts" />
var __extends = this.__extends || function (d, b) {
    for (var p in b) if (b.hasOwnProperty(p)) d[p] = b[p];
    function __() { this.constructor = d; }
    __.prototype = b.prototype;
    d.prototype = new __();
};
var Plottable;
(function (Plottable) {
    var Dispatcher;
    (function (Dispatcher) {
        var Keypress = (function (_super) {
            __extends(Keypress, _super);
            /**
             * Constructs a Keypress Dispatcher with the specified target.
             *
             * @constructor
             * @param {D3.Selection} [target] The selection to listen for events on.
             */
            function Keypress(target) {
                var _this = this;
                _super.call(this, target);
                this._mousedOverTarget = false;
                // Can't attach the key listener to the target (a sub-svg element)
                // because "focusable" is only in SVG 1.2 / 2, which most browsers don't
                // yet implement
                this._keydownListenerTarget = d3.select(document);
                this._event2Callback["mouseover"] = function () {
                    _this._mousedOverTarget = true;
                };
                this._event2Callback["mouseout"] = function () {
                    _this._mousedOverTarget = false;
                };
            }
            Keypress.prototype.connect = function () {
                var _this = this;
                _super.prototype.connect.call(this);
                this._keydownListenerTarget.on(this._getEventString("keydown"), function () {
                    if (_this._mousedOverTarget && _this._onKeyDown) {
                        _this._onKeyDown(d3.event);
                    }
                });
                return this;
            };
            Keypress.prototype.disconnect = function () {
                _super.prototype.disconnect.call(this);
                this._keydownListenerTarget.on(this._getEventString("keydown"), null);
                return this;
            };
            Keypress.prototype.onKeyDown = function (callback) {
                if (callback === undefined) {
                    return this._onKeyDown;
                }
                this._onKeyDown = callback;
                return this;
            };
            return Keypress;
        })(Dispatcher.AbstractDispatcher);
        Dispatcher.Keypress = Keypress;
    })(Dispatcher = Plottable.Dispatcher || (Plottable.Dispatcher = {}));
})(Plottable || (Plottable = {}));

///<reference path="../reference.ts" />
var __extends = this.__extends || function (d, b) {
    for (var p in b) if (b.hasOwnProperty(p)) d[p] = b[p];
    function __() { this.constructor = d; }
    __.prototype = b.prototype;
    d.prototype = new __();
};
var Plottable;
(function (Plottable) {
    var Interaction;
    (function (Interaction) {
        var AbstractInteraction = (function (_super) {
            __extends(AbstractInteraction, _super);
            function AbstractInteraction() {
                _super.apply(this, arguments);
            }
            AbstractInteraction.prototype._anchor = function (component, hitBox) {
                this._componentToListenTo = component;
                this._hitBox = hitBox;
            };
            return AbstractInteraction;
        })(Plottable.Core.PlottableObject);
        Interaction.AbstractInteraction = AbstractInteraction;
    })(Interaction = Plottable.Interaction || (Plottable.Interaction = {}));
})(Plottable || (Plottable = {}));

///<reference path="../reference.ts" />
var __extends = this.__extends || function (d, b) {
    for (var p in b) if (b.hasOwnProperty(p)) d[p] = b[p];
    function __() { this.constructor = d; }
    __.prototype = b.prototype;
    d.prototype = new __();
};
var Plottable;
(function (Plottable) {
    var Interaction;
    (function (Interaction) {
        var Click = (function (_super) {
            __extends(Click, _super);
            function Click() {
                _super.apply(this, arguments);
            }
            Click.prototype._anchor = function (component, hitBox) {
                var _this = this;
                _super.prototype._anchor.call(this, component, hitBox);
                hitBox.on(this._listenTo(), function () {
                    var xy = d3.mouse(hitBox.node());
                    var x = xy[0];
                    var y = xy[1];
                    _this._callback({ x: x, y: y });
                });
            };
            Click.prototype._listenTo = function () {
                return "click";
            };
            /**
             * Sets a callback to be called when a click is received.
             *
             * @param {(p: Point) => any} cb Callback that takes the pixel position of the click event.
             */
            Click.prototype.callback = function (cb) {
                this._callback = cb;
                return this;
            };
            return Click;
        })(Interaction.AbstractInteraction);
        Interaction.Click = Click;
        var DoubleClick = (function (_super) {
            __extends(DoubleClick, _super);
            function DoubleClick() {
                _super.apply(this, arguments);
            }
            DoubleClick.prototype._listenTo = function () {
                return "dblclick";
            };
            return DoubleClick;
        })(Click);
        Interaction.DoubleClick = DoubleClick;
    })(Interaction = Plottable.Interaction || (Plottable.Interaction = {}));
})(Plottable || (Plottable = {}));

///<reference path="../reference.ts" />
var __extends = this.__extends || function (d, b) {
    for (var p in b) if (b.hasOwnProperty(p)) d[p] = b[p];
    function __() { this.constructor = d; }
    __.prototype = b.prototype;
    d.prototype = new __();
};
var Plottable;
(function (Plottable) {
    var Interaction;
    (function (Interaction) {
        var Key = (function (_super) {
            __extends(Key, _super);
            /**
             * Creates a KeyInteraction.
             *
             * KeyInteraction listens to key events that occur while the component is
             * moused over.
             *
             * @constructor
             */
            function Key() {
                _super.call(this);
                this._keyCode2Callback = {};
                this._dispatcher = new Plottable.Dispatcher.Keypress();
            }
            Key.prototype._anchor = function (component, hitBox) {
                var _this = this;
                _super.prototype._anchor.call(this, component, hitBox);
                this._dispatcher.target(this._hitBox);
                this._dispatcher.onKeyDown(function (e) {
                    if (_this._keyCode2Callback[e.keyCode]) {
                        _this._keyCode2Callback[e.keyCode]();
                    }
                });
                this._dispatcher.connect();
            };
            /**
             * Sets a callback to be called when the key with the given keyCode is
             * pressed and the user is moused over the Component.
             *
             * @param {number} keyCode The key code associated with the key.
             * @param {() => void} callback Callback to be called.
             * @returns The calling Interaction.Key.
             */
            Key.prototype.on = function (keyCode, callback) {
                this._keyCode2Callback[keyCode] = callback;
                return this;
            };
            return Key;
        })(Interaction.AbstractInteraction);
        Interaction.Key = Key;
    })(Interaction = Plottable.Interaction || (Plottable.Interaction = {}));
})(Plottable || (Plottable = {}));

///<reference path="../reference.ts" />
var __extends = this.__extends || function (d, b) {
    for (var p in b) if (b.hasOwnProperty(p)) d[p] = b[p];
    function __() { this.constructor = d; }
    __.prototype = b.prototype;
    d.prototype = new __();
};
var Plottable;
(function (Plottable) {
    var Interaction;
    (function (Interaction) {
        var PanZoom = (function (_super) {
            __extends(PanZoom, _super);
            /**
             * Creates a PanZoomInteraction.
             *
             * The allows you to move around and zoom in on a plot, interactively. It
             * does so by changing the xScale and yScales' domains repeatedly.
             *
             * @constructor
             * @param {QuantitativeScale} [xScale] The X scale to update on panning/zooming.
             * @param {QuantitativeScale} [yScale] The Y scale to update on panning/zooming.
             */
            function PanZoom(xScale, yScale) {
                var _this = this;
                _super.call(this);
                if (xScale == null) {
                    xScale = new Plottable.Scale.Linear();
                }
                if (yScale == null) {
                    yScale = new Plottable.Scale.Linear();
                }
                this._xScale = xScale;
                this._yScale = yScale;
                this._zoom = d3.behavior.zoom();
                this._zoom.x(this._xScale._d3Scale);
                this._zoom.y(this._yScale._d3Scale);
                this._zoom.on("zoom", function () { return _this._rerenderZoomed(); });
            }
            /**
             * Sets the scales back to their original domains.
             */
            PanZoom.prototype.resetZoom = function () {
                var _this = this;
                // HACKHACK #254
                this._zoom = d3.behavior.zoom();
                this._zoom.x(this._xScale._d3Scale);
                this._zoom.y(this._yScale._d3Scale);
                this._zoom.on("zoom", function () { return _this._rerenderZoomed(); });
                this._zoom(this._hitBox);
            };
            PanZoom.prototype._anchor = function (component, hitBox) {
                _super.prototype._anchor.call(this, component, hitBox);
                this._zoom(hitBox);
            };
            PanZoom.prototype._rerenderZoomed = function () {
                // HACKHACK since the d3.zoom.x modifies d3 scales and not our TS scales, and the TS scales have the
                // event listener machinery, let's grab the domain out of the d3 scale and pipe it back into the TS scale
                var xDomain = this._xScale._d3Scale.domain();
                var yDomain = this._yScale._d3Scale.domain();
                this._xScale.domain(xDomain);
                this._yScale.domain(yDomain);
            };
            return PanZoom;
        })(Interaction.AbstractInteraction);
        Interaction.PanZoom = PanZoom;
    })(Interaction = Plottable.Interaction || (Plottable.Interaction = {}));
})(Plottable || (Plottable = {}));

///<reference path="../../reference.ts" />
var __extends = this.__extends || function (d, b) {
    for (var p in b) if (b.hasOwnProperty(p)) d[p] = b[p];
    function __() { this.constructor = d; }
    __.prototype = b.prototype;
    d.prototype = new __();
};
var Plottable;
(function (Plottable) {
    var Interaction;
    (function (Interaction) {
        var Drag = (function (_super) {
            __extends(Drag, _super);
            /**
             * Constructs a Drag. A Drag will signal its callbacks on mouse drag.
             */
            function Drag() {
                var _this = this;
                _super.call(this);
                this._origin = [0, 0];
                this._location = [0, 0];
                this._isDragging = false;
                this._dragBehavior = d3.behavior.drag();
                this._dragBehavior.on("dragstart", function () { return _this._dragstart(); });
                this._dragBehavior.on("drag", function () { return _this._drag(); });
                this._dragBehavior.on("dragend", function () { return _this._dragend(); });
            }
            Drag.prototype.dragstart = function (cb) {
                if (cb === undefined) {
                    return this._ondragstart;
                }
                else {
                    this._ondragstart = cb;
                    return this;
                }
            };
            // we access origin and location through setOrigin and setLocation so that on XDragBox and YDragBox we can overwrite so that
            // we always have the uncontrolled dimension of the box extending across the entire component
            // this ensures that the callback values are synchronized with the actual box being drawn
            Drag.prototype._setOrigin = function (x, y) {
                this._origin = [x, y];
            };
            Drag.prototype._getOrigin = function () {
                return this._origin.slice();
            };
            Drag.prototype._setLocation = function (x, y) {
                this._location = [x, y];
            };
            Drag.prototype._getLocation = function () {
                return this._location.slice();
            };
            Drag.prototype.drag = function (cb) {
                if (cb === undefined) {
                    return this._ondrag;
                }
                else {
                    this._ondrag = cb;
                    return this;
                }
            };
            Drag.prototype.dragend = function (cb) {
                if (cb === undefined) {
                    return this._ondragend;
                }
                else {
                    this._ondragend = cb;
                    return this;
                }
            };
            Drag.prototype._dragstart = function () {
                this._isDragging = true;
                var width = this._componentToListenTo.width();
                var height = this._componentToListenTo.height();
                // the constraint functions ensure that the selection rectangle will not exceed the hit box
                var constraintFunction = function (min, max) { return function (x) { return Math.min(Math.max(x, min), max); }; };
                this._constrainX = constraintFunction(0, width);
                this._constrainY = constraintFunction(0, height);
                var origin = d3.mouse(this._hitBox[0][0].parentNode);
                this._setOrigin(origin[0], origin[1]);
                this._doDragstart();
            };
            Drag.prototype._doDragstart = function () {
                if (this._ondragstart != null) {
                    this._ondragstart({ x: this._getOrigin()[0], y: this._getOrigin()[1] });
                }
            };
            Drag.prototype._drag = function () {
                this._setLocation(this._constrainX(d3.event.x), this._constrainY(d3.event.y));
                this._doDrag();
            };
            Drag.prototype._doDrag = function () {
                if (this._ondrag != null) {
                    var start = { x: this._getOrigin()[0], y: this._getOrigin()[1] };
                    var end = { x: this._getLocation()[0], y: this._getLocation()[1] };
                    this._ondrag(start, end);
                }
            };
            Drag.prototype._dragend = function () {
                var location = d3.mouse(this._hitBox[0][0].parentNode);
                this._setLocation(location[0], location[1]);
                this._isDragging = false;
                this._doDragend();
            };
            Drag.prototype._doDragend = function () {
                if (this._ondragend != null) {
                    var start = { x: this._getOrigin()[0], y: this._getOrigin()[1] };
                    var end = { x: this._getLocation()[0], y: this._getLocation()[1] };
                    this._ondragend(start, end);
                }
            };
            Drag.prototype._anchor = function (component, hitBox) {
                _super.prototype._anchor.call(this, component, hitBox);
                hitBox.call(this._dragBehavior);
                return this;
            };
            /**
             * Sets up so that the xScale and yScale that are passed have their
             * domains automatically changed as you zoom.
             *
             * @param {QuantitativeScale} xScale The scale along the x-axis.
             * @param {QuantitativeScale} yScale The scale along the y-axis.
             * @returns {Drag} The calling Drag.
             */
            Drag.prototype.setupZoomCallback = function (xScale, yScale) {
                var xDomainOriginal = xScale != null ? xScale.domain() : null;
                var yDomainOriginal = yScale != null ? yScale.domain() : null;
                var resetOnNextClick = false;
                function callback(upperLeft, lowerRight) {
                    if (upperLeft == null || lowerRight == null) {
                        if (resetOnNextClick) {
                            if (xScale != null) {
                                xScale.domain(xDomainOriginal);
                            }
                            if (yScale != null) {
                                yScale.domain(yDomainOriginal);
                            }
                        }
                        resetOnNextClick = !resetOnNextClick;
                        return;
                    }
                    resetOnNextClick = false;
                    if (xScale != null) {
                        xScale.domain([xScale.invert(upperLeft.x), xScale.invert(lowerRight.x)]);
                    }
                    if (yScale != null) {
                        yScale.domain([yScale.invert(lowerRight.y), yScale.invert(upperLeft.y)]);
                    }
                    this.clearBox();
                    return;
                }
                this.drag(callback);
                this.dragend(callback);
                return this;
            };
            return Drag;
        })(Interaction.AbstractInteraction);
        Interaction.Drag = Drag;
    })(Interaction = Plottable.Interaction || (Plottable.Interaction = {}));
})(Plottable || (Plottable = {}));

///<reference path="../../reference.ts" />
var __extends = this.__extends || function (d, b) {
    for (var p in b) if (b.hasOwnProperty(p)) d[p] = b[p];
    function __() { this.constructor = d; }
    __.prototype = b.prototype;
    d.prototype = new __();
};
var Plottable;
(function (Plottable) {
    var Interaction;
    (function (Interaction) {
        var DragBox = (function (_super) {
            __extends(DragBox, _super);
            function DragBox() {
                _super.apply(this, arguments);
                this._boxIsDrawn = false;
                this._resizeXEnabled = false;
                this._resizeYEnabled = false;
                this._cursorStyle = "";
            }
            DragBox.prototype.resizeEnabled = function (enabled) {
                if (enabled == null) {
                    return this._resizeXEnabled || this._resizeYEnabled;
                }
                else {
                    this._resizeXEnabled = enabled && this.canResizeX();
                    this._resizeYEnabled = enabled && this.canResizeY();
                    return this;
                }
            };
            /**
             * Return true if box is resizing on the X dimension.
             *
             * @returns {boolean}
             */
            DragBox.prototype.isResizingX = function () {
                return !!this._xResizing;
            };
            /**
             * Return true if box is resizing on the Y dimension.
             *
             * @returns {boolean}
             */
            DragBox.prototype.isResizingY = function () {
                return !!this._yResizing;
            };
            /**
             * Whether or not dragBox has been rendered in a visible area.
             *
             * @returns {boolean}
             */
            DragBox.prototype.boxIsDrawn = function () {
                return this._boxIsDrawn;
            };
            /**
             * Return true if box is resizing.
             *
             * @returns {boolean}
             */
            DragBox.prototype.isResizing = function () {
                return this.isResizingX() || this.isResizingY();
            };
            DragBox.prototype._dragstart = function () {
                var mouse = d3.mouse(this._hitBox[0][0].parentNode);
                if (this.boxIsDrawn()) {
                    var resizeInfo = this._getResizeInfo(mouse[0], mouse[1]);
                    this._xResizing = resizeInfo.xResizing;
                    this._yResizing = resizeInfo.yResizing;
                    if (this.isResizing()) {
                        // we are resizing; don't clear the box, don't call the dragstart callback
                        return;
                    }
                }
                _super.prototype._dragstart.call(this);
                this.clearBox();
            };
            DragBox.prototype._getResizeInfo = function (xPosition, yPosition) {
                var xResizing = null;
                var yResizing = null;
                var xStart = this._getOrigin()[0];
                var yStart = this._getOrigin()[1];
                var xEnd = this._getLocation()[0];
                var yEnd = this._getLocation()[1];
                function inPaddedRange(position, start, end, padding) {
                    return Math.min(start, end) - padding <= position && position <= Math.max(start, end) + padding;
                }
                function getResizeDimension(origin, destination, position, padding) {
                    // origin: where the drag began
                    // destination: where the drag ended
                    // position: where the cursor currently is (possibly the start of a resize)
                    var min = Math.min(origin, destination);
                    var max = Math.max(origin, destination);
                    var interiorPadding = Math.min(padding, (max - min) / 2);
                    if (min - padding < position && position < min + interiorPadding) {
                        return { offset: position - min, positive: false, origin: origin === min };
                    }
                    if (max - interiorPadding < position && position < max + padding) {
                        return { offset: position - max, positive: true, origin: origin === max };
                    }
                    return null;
                }
                if (this._resizeXEnabled && inPaddedRange(yPosition, yStart, yEnd, DragBox.RESIZE_PADDING)) {
                    xResizing = getResizeDimension(xStart, xEnd, xPosition, DragBox.RESIZE_PADDING);
                }
                if (this._resizeYEnabled && inPaddedRange(xPosition, xStart, xEnd, DragBox.RESIZE_PADDING)) {
                    yResizing = getResizeDimension(yStart, yEnd, yPosition, DragBox.RESIZE_PADDING);
                }
                return { xResizing: xResizing, yResizing: yResizing };
            };
            DragBox.prototype._drag = function () {
                if (this.isResizing()) {
                    // Eases the mouse into the center of the dragging line, in case dragging started with the mouse
                    // away from the center due to `DragBox.RESIZE_PADDING`.
                    if (this.isResizingX()) {
                        var diffX = this._xResizing.offset;
                        var x = d3.event.x;
                        if (diffX !== 0) {
                            x += diffX;
                            this._xResizing.offset += diffX > 0 ? -1 : 1;
                        }
                        if (this._xResizing.origin) {
                            this._setOrigin(this._constrainX(x), this._getOrigin()[1]);
                        }
                        else {
                            this._setLocation(this._constrainX(x), this._getLocation()[1]);
                        }
                    }
                    if (this.isResizingY()) {
                        var diffY = this._yResizing.offset;
                        var y = d3.event.y;
                        if (diffY !== 0) {
                            y += diffY;
                            this._yResizing.offset += diffY > 0 ? -1 : 1;
                        }
                        if (this._yResizing.origin) {
                            this._setOrigin(this._getOrigin()[0], this._constrainY(y));
                        }
                        else {
                            this._setLocation(this._getLocation()[0], this._constrainY(y));
                        }
                    }
                    this._doDrag();
                }
                else {
                    _super.prototype._drag.call(this);
                }
                this.setBox(this._getOrigin()[0], this._getLocation()[0], this._getOrigin()[1], this._getLocation()[1]);
            };
            DragBox.prototype._dragend = function () {
                this._xResizing = null;
                this._yResizing = null;
                _super.prototype._dragend.call(this);
            };
            /**
             * Clears the highlighted drag-selection box drawn by the DragBox.
             *
             * @returns {DragBox} The calling DragBox.
             */
            DragBox.prototype.clearBox = function () {
                if (this.dragBox == null) {
                    return;
                } // HACKHACK #593
                this.dragBox.attr("height", 0).attr("width", 0);
                this._boxIsDrawn = false;
                return this;
            };
            /**
             * Set where the box is draw explicitly.
             *
             * @param {number} x0 Left.
             * @param {number} x1 Right.
             * @param {number} y0 Top.
             * @param {number} y1 Bottom.
             *
             * @returns {DragBox} The calling DragBox.
             */
            DragBox.prototype.setBox = function (x0, x1, y0, y1) {
                if (this.dragBox == null) {
                    return;
                } // HACKHACK #593
                var w = Math.abs(x0 - x1);
                var h = Math.abs(y0 - y1);
                var xo = Math.min(x0, x1);
                var yo = Math.min(y0, y1);
                this.dragBox.attr({ x: xo, y: yo, width: w, height: h });
                this._boxIsDrawn = (w > 0 && h > 0);
                return this;
            };
            DragBox.prototype._anchor = function (component, hitBox) {
                var _this = this;
                _super.prototype._anchor.call(this, component, hitBox);
                var cname = DragBox._CLASS_DRAG_BOX;
                var background = this._componentToListenTo.background();
                this.dragBox = background.append("rect").classed(cname, true).attr("x", 0).attr("y", 0);
                hitBox.on("mousemove", function () { return _this._hover(); });
                return this;
            };
            DragBox.prototype._hover = function () {
                if (this.resizeEnabled() && !this._isDragging && this._boxIsDrawn) {
                    var position = d3.mouse(this._hitBox[0][0].parentNode);
                    this._cursorStyle = this._getCursorStyle(position[0], position[1]);
                }
                else if (!this._boxIsDrawn) {
                    this._cursorStyle = "";
                }
                this._hitBox.style("cursor", this._cursorStyle);
            };
            DragBox.prototype._getCursorStyle = function (xOrigin, yOrigin) {
                var resizeInfo = this._getResizeInfo(xOrigin, yOrigin);
                var left = resizeInfo.xResizing && !resizeInfo.xResizing.positive;
                var right = resizeInfo.xResizing && resizeInfo.xResizing.positive;
                var top = resizeInfo.yResizing && !resizeInfo.yResizing.positive;
                var bottom = resizeInfo.yResizing && resizeInfo.yResizing.positive;
                if (left && top || bottom && right) {
                    return "nwse-resize";
                }
                else if (top && right || bottom && left) {
                    return "nesw-resize";
                }
                else if (left || right) {
                    return "ew-resize";
                }
                else if (top || bottom) {
                    return "ns-resize";
                }
                else {
                    return "";
                }
            };
            DragBox.prototype.canResizeX = function () {
                return true;
            };
            DragBox.prototype.canResizeY = function () {
                return true;
            };
            DragBox._CLASS_DRAG_BOX = "drag-box";
            DragBox.RESIZE_PADDING = 10;
            DragBox._CAN_RESIZE_X = true;
            DragBox._CAN_RESIZE_Y = true;
            return DragBox;
        })(Interaction.Drag);
        Interaction.DragBox = DragBox;
    })(Interaction = Plottable.Interaction || (Plottable.Interaction = {}));
})(Plottable || (Plottable = {}));

///<reference path="../../reference.ts" />
var __extends = this.__extends || function (d, b) {
    for (var p in b) if (b.hasOwnProperty(p)) d[p] = b[p];
    function __() { this.constructor = d; }
    __.prototype = b.prototype;
    d.prototype = new __();
};
var Plottable;
(function (Plottable) {
    var Interaction;
    (function (Interaction) {
        var XDragBox = (function (_super) {
            __extends(XDragBox, _super);
            function XDragBox() {
                _super.apply(this, arguments);
            }
            XDragBox.prototype._setOrigin = function (x, y) {
                _super.prototype._setOrigin.call(this, x, 0);
            };
            XDragBox.prototype._setLocation = function (x, y) {
                _super.prototype._setLocation.call(this, x, this._componentToListenTo.height());
            };
            XDragBox.prototype.canResizeY = function () {
                return false;
            };
            return XDragBox;
        })(Interaction.DragBox);
        Interaction.XDragBox = XDragBox;
    })(Interaction = Plottable.Interaction || (Plottable.Interaction = {}));
})(Plottable || (Plottable = {}));

///<reference path="../../reference.ts" />
var __extends = this.__extends || function (d, b) {
    for (var p in b) if (b.hasOwnProperty(p)) d[p] = b[p];
    function __() { this.constructor = d; }
    __.prototype = b.prototype;
    d.prototype = new __();
};
var Plottable;
(function (Plottable) {
    var Interaction;
    (function (Interaction) {
        var XYDragBox = (function (_super) {
            __extends(XYDragBox, _super);
            function XYDragBox() {
                Plottable._Util.Methods.warn("XYDragBox is deprecated; use DragBox instead");
                _super.call(this);
            }
            return XYDragBox;
        })(Interaction.DragBox);
        Interaction.XYDragBox = XYDragBox;
    })(Interaction = Plottable.Interaction || (Plottable.Interaction = {}));
})(Plottable || (Plottable = {}));

///<reference path="../../reference.ts" />
var __extends = this.__extends || function (d, b) {
    for (var p in b) if (b.hasOwnProperty(p)) d[p] = b[p];
    function __() { this.constructor = d; }
    __.prototype = b.prototype;
    d.prototype = new __();
};
var Plottable;
(function (Plottable) {
    var Interaction;
    (function (Interaction) {
        var YDragBox = (function (_super) {
            __extends(YDragBox, _super);
            function YDragBox() {
                _super.apply(this, arguments);
            }
            YDragBox.prototype._setOrigin = function (x, y) {
                _super.prototype._setOrigin.call(this, 0, y);
            };
            YDragBox.prototype._setLocation = function (x, y) {
                _super.prototype._setLocation.call(this, this._componentToListenTo.width(), y);
            };
            YDragBox.prototype.canResizeX = function () {
                return false;
            };
            return YDragBox;
        })(Interaction.DragBox);
        Interaction.YDragBox = YDragBox;
    })(Interaction = Plottable.Interaction || (Plottable.Interaction = {}));
})(Plottable || (Plottable = {}));

///<reference path="../reference.ts" />
var __extends = this.__extends || function (d, b) {
    for (var p in b) if (b.hasOwnProperty(p)) d[p] = b[p];
    function __() { this.constructor = d; }
    __.prototype = b.prototype;
    d.prototype = new __();
};
var Plottable;
(function (Plottable) {
    var Interaction;
    (function (Interaction) {
        var Hover = (function (_super) {
            __extends(Hover, _super);
            function Hover() {
                _super.apply(this, arguments);
                this._currentHoverData = {
                    data: null,
                    pixelPositions: null,
                    selection: null
                };
            }
            Hover.prototype._anchor = function (component, hitBox) {
                var _this = this;
                _super.prototype._anchor.call(this, component, hitBox);
                this._dispatcher = new Plottable.Dispatcher.Mouse(this._hitBox);
                this._dispatcher.mouseover(function (p) {
                    _this._componentToListenTo._hoverOverComponent(p);
                    _this.handleHoverOver(p);
                });
                this._dispatcher.mouseout(function (p) {
                    _this._componentToListenTo._hoverOutComponent(p);
                    _this.safeHoverOut(_this._currentHoverData);
                    _this._currentHoverData = {
                        data: null,
                        pixelPositions: null,
                        selection: null
                    };
                });
                this._dispatcher.mousemove(function (p) { return _this.handleHoverOver(p); });
                this._dispatcher.connect();
            };
            /**
             * Returns a HoverData consisting of all data and selections in a but not in b.
             */
            Hover.diffHoverData = function (a, b) {
                if (a.data == null || b.data == null) {
                    return a;
                }
                var diffData = [];
                var diffPoints = [];
                var diffElements = [];
                a.data.forEach(function (d, i) {
                    if (b.data.indexOf(d) === -1) {
                        diffData.push(d);
                        diffPoints.push(a.pixelPositions[i]);
                        diffElements.push(a.selection[0][i]);
                    }
                });
                if (diffData.length === 0) {
                    return {
                        data: null,
                        pixelPositions: null,
                        selection: null
                    };
                }
                return {
                    data: diffData,
                    pixelPositions: diffPoints,
                    selection: d3.selectAll(diffElements)
                };
            };
            Hover.prototype.handleHoverOver = function (p) {
                var lastHoverData = this._currentHoverData;
                var newHoverData = this._componentToListenTo._doHover(p);
                this._currentHoverData = newHoverData;
                var outData = Hover.diffHoverData(lastHoverData, newHoverData);
                this.safeHoverOut(outData);
                var overData = Hover.diffHoverData(newHoverData, lastHoverData);
                this.safeHoverOver(overData);
            };
            Hover.prototype.safeHoverOut = function (outData) {
                if (this._hoverOutCallback && outData.data) {
                    this._hoverOutCallback(outData);
                }
            };
            Hover.prototype.safeHoverOver = function (overData) {
                if (this._hoverOverCallback && overData.data) {
                    this._hoverOverCallback(overData);
                }
            };
            /**
             * Attaches an callback to be called when the user mouses over an element.
             *
             * @param {(hoverData: HoverData) => any} callback The callback to be called.
             *      The callback will be passed data for newly hovered-over elements.
             * @return {Interaction.Hover} The calling Interaction.Hover.
             */
            Hover.prototype.onHoverOver = function (callback) {
                this._hoverOverCallback = callback;
                return this;
            };
            /**
             * Attaches a callback to be called when the user mouses off of an element.
             *
             * @param {(hoverData: HoverData) => any} callback The callback to be called.
             *      The callback will be passed data from the hovered-out elements.
             * @return {Interaction.Hover} The calling Interaction.Hover.
             */
            Hover.prototype.onHoverOut = function (callback) {
                this._hoverOutCallback = callback;
                return this;
            };
            /**
             * Retrieves the HoverData associated with the elements the user is currently hovering over.
             *
             * @return {HoverData} The data and selection corresponding to the elements
             *                     the user is currently hovering over.
             */
            Hover.prototype.getCurrentHoverData = function () {
                return this._currentHoverData;
            };
            return Hover;
        })(Interaction.AbstractInteraction);
        Interaction.Hover = Hover;
    })(Interaction = Plottable.Interaction || (Plottable.Interaction = {}));
})(Plottable || (Plottable = {}));

/*!
SVG Typewriter 0.1.10 (https://github.com/palantir/svg-typewriter)
Copyright 2014 Palantir Technologies
Licensed under MIT (https://github.com/palantir/svg-typewriter/blob/develop/LICENSE)
*/

///<reference path="../reference.ts" />
var SVGTypewriter;
(function (SVGTypewriter) {
    (function (Utils) {
        (function (Methods) {
            /**
             * Check if two arrays are equal by strict equality.
             */
            function arrayEq(a, b) {
                // Technically, null and undefined are arrays too
                if (a == null || b == null) {
                    return a === b;
                }
                if (a.length !== b.length) {
                    return false;
                }
                for (var i = 0; i < a.length; i++) {
                    if (a[i] !== b[i]) {
                        return false;
                    }
                }
                return true;
            }
            Methods.arrayEq = arrayEq;
            /**
             * @param {any} a Object to check against b for equality.
             * @param {any} b Object to check against a for equality.
             *
             * @returns {boolean} whether or not two objects share the same keys, and
             *          values associated with those keys. Values will be compared
             *          with ===.
             */
            function objEq(a, b) {
                if (a == null || b == null) {
                    return a === b;
                }
                var keysA = Object.keys(a).sort();
                var keysB = Object.keys(b).sort();
                var valuesA = keysA.map(function (k) { return a[k]; });
                var valuesB = keysB.map(function (k) { return b[k]; });
                return arrayEq(keysA, keysB) && arrayEq(valuesA, valuesB);
            }
            Methods.objEq = objEq;
        })(Utils.Methods || (Utils.Methods = {}));
        var Methods = Utils.Methods;
    })(SVGTypewriter.Utils || (SVGTypewriter.Utils = {}));
    var Utils = SVGTypewriter.Utils;
})(SVGTypewriter || (SVGTypewriter = {}));

var SVGTypewriter;
(function (SVGTypewriter) {
    (function (Utils) {
        (function (DOM) {
            function transform(s, x, y) {
                var xform = d3.transform(s.attr("transform"));
                if (x == null) {
                    return xform.translate;
                }
                else {
                    y = (y == null) ? 0 : y;
                    xform.translate[0] = x;
                    xform.translate[1] = y;
                    s.attr("transform", xform.toString());
                    return s;
                }
            }
            DOM.transform = transform;
            function getBBox(element) {
                var bbox;
                try {
                    bbox = element.node().getBBox();
                }
                catch (err) {
                    bbox = {
                        x: 0,
                        y: 0,
                        width: 0,
                        height: 0
                    };
                }
                return bbox;
            }
            DOM.getBBox = getBBox;
        })(Utils.DOM || (Utils.DOM = {}));
        var DOM = Utils.DOM;
    })(SVGTypewriter.Utils || (SVGTypewriter.Utils = {}));
    var Utils = SVGTypewriter.Utils;
})(SVGTypewriter || (SVGTypewriter = {}));

///<reference path="../reference.ts" />
var SVGTypewriter;
(function (SVGTypewriter) {
    (function (Utils) {
        var Cache = (function () {
            /**
             * @constructor
             *
             * @param {string} compute The function whose results will be cached.
             * @param {(v: T, w: T) => boolean} [valueEq]
             *        Used to determine if the value of canonicalKey has changed.
             *        If omitted, defaults to === comparision.
             */
            function Cache(compute, valueEq) {
                if (valueEq === void 0) { valueEq = function (v, w) { return v === w; }; }
                this.cache = d3.map();
                this.compute = compute;
                this.valueEq = valueEq;
            }
            /**
             * Attempt to look up k in the cache, computing the result if it isn't
             * found.
             *
             * @param {string} k The key to look up in the cache.
             * @return {T} The value associated with k; the result of compute(k).
             */
            Cache.prototype.get = function (k) {
                if (!this.cache.has(k)) {
                    this.cache.set(k, this.compute(k));
                }
                return this.cache.get(k);
            };
            /**
             * Reset the cache empty.
             *
             * @return {Cache<T>} The calling Cache.
             */
            Cache.prototype.clear = function () {
                this.cache = d3.map();
                return this;
            };
            return Cache;
        })();
        Utils.Cache = Cache;
    })(SVGTypewriter.Utils || (SVGTypewriter.Utils = {}));
    var Utils = SVGTypewriter.Utils;
})(SVGTypewriter || (SVGTypewriter = {}));

///<reference path="../reference.ts" />
var SVGTypewriter;
(function (SVGTypewriter) {
    (function (Utils) {
        var Tokenizer = (function () {
            function Tokenizer() {
                this.WordDividerRegExp = new RegExp("\\W");
                this.WhitespaceRegExp = new RegExp("\\s");
            }
            Tokenizer.prototype.tokenize = function (line) {
                var _this = this;
                return line.split("").reduce(function (tokens, c) { return tokens.slice(0, -1).concat(_this.shouldCreateNewToken(tokens[tokens.length - 1], c)); }, [""]);
            };
            Tokenizer.prototype.shouldCreateNewToken = function (token, newCharacter) {
                if (!token) {
                    return [newCharacter];
                }
                var lastCharacter = token[token.length - 1];
                if (this.WhitespaceRegExp.test(lastCharacter) && this.WhitespaceRegExp.test(newCharacter)) {
                    return [token + newCharacter];
                }
                else if (this.WhitespaceRegExp.test(lastCharacter) || this.WhitespaceRegExp.test(newCharacter)) {
                    return [token, newCharacter];
                }
                else if (!(this.WordDividerRegExp.test(lastCharacter) || this.WordDividerRegExp.test(newCharacter))) {
                    return [token + newCharacter];
                }
                else if (lastCharacter === newCharacter) {
                    return [token + newCharacter];
                }
                else {
                    return [token, newCharacter];
                }
            };
            return Tokenizer;
        })();
        Utils.Tokenizer = Tokenizer;
    })(SVGTypewriter.Utils || (SVGTypewriter.Utils = {}));
    var Utils = SVGTypewriter.Utils;
})(SVGTypewriter || (SVGTypewriter = {}));

///<reference path="../reference.ts" />
var SVGTypewriter;
(function (SVGTypewriter) {
    (function (Utils) {
        (function (StringMethods) {
            /**
             * Treat all sequences of consecutive whitespace as a single " ".
             */
            function combineWhitespace(str) {
                return str.replace(/\s+/g, " ");
            }
            StringMethods.combineWhitespace = combineWhitespace;
            function isNotEmptyString(str) {
                return str && str.trim() !== "";
            }
            StringMethods.isNotEmptyString = isNotEmptyString;
            function trimStart(str, c) {
                if (!str) {
                    return str;
                }
                var chars = str.split("");
                var reduceFunction = c ? function (s) { return s.split(c).some(isNotEmptyString); } : isNotEmptyString;
                return chars.reduce(function (s, c) { return reduceFunction(s + c) ? s + c : s; }, "");
            }
            StringMethods.trimStart = trimStart;
            function trimEnd(str, c) {
                if (!str) {
                    return str;
                }
                var reversedChars = str.split("");
                reversedChars.reverse();
                reversedChars = trimStart(reversedChars.join(""), c).split("");
                reversedChars.reverse();
                return reversedChars.join("");
            }
            StringMethods.trimEnd = trimEnd;
        })(Utils.StringMethods || (Utils.StringMethods = {}));
        var StringMethods = Utils.StringMethods;
    })(SVGTypewriter.Utils || (SVGTypewriter.Utils = {}));
    var Utils = SVGTypewriter.Utils;
})(SVGTypewriter || (SVGTypewriter = {}));

///<reference path="../reference.ts" />
var SVGTypewriter;
(function (SVGTypewriter) {
    (function (Animators) {
        var BaseAnimator = (function () {
            function BaseAnimator() {
                this.duration(BaseAnimator.DEFAULT_DURATION_MILLISECONDS);
                this.delay(0);
                this.easing(BaseAnimator.DEFAULT_EASING);
                this.moveX(0);
                this.moveY(0);
            }
            BaseAnimator.prototype.animate = function (selection) {
                var xForm = d3.transform("");
                xForm.translate = [this.moveX(), this.moveY()];
                selection.attr("transform", xForm.toString());
                xForm.translate = [0, 0];
                return this._animate(selection, { transform: xForm.toString() });
            };
            BaseAnimator.prototype._animate = function (selection, attr) {
                return selection.transition().ease(this.easing()).duration(this.duration()).delay(this.delay()).attr(attr);
            };
            BaseAnimator.prototype.duration = function (duration) {
                if (duration == null) {
                    return this._duration;
                }
                else {
                    this._duration = duration;
                    return this;
                }
            };
            BaseAnimator.prototype.moveX = function (shift) {
                if (shift == null) {
                    return this._moveX;
                }
                else {
                    this._moveX = shift;
                    return this;
                }
            };
            BaseAnimator.prototype.moveY = function (shift) {
                if (shift == null) {
                    return this._moveY;
                }
                else {
                    this._moveY = shift;
                    return this;
                }
            };
            BaseAnimator.prototype.delay = function (delay) {
                if (delay == null) {
                    return this._delay;
                }
                else {
                    this._delay = delay;
                    return this;
                }
            };
            BaseAnimator.prototype.easing = function (easing) {
                if (easing == null) {
                    return this._easing;
                }
                else {
                    this._easing = easing;
                    return this;
                }
            };
            /**
             * The default duration of the animation in milliseconds
             */
            BaseAnimator.DEFAULT_DURATION_MILLISECONDS = 300;
            /**
             * The default easing of the animation
             */
            BaseAnimator.DEFAULT_EASING = "exp-out";
            return BaseAnimator;
        })();
        Animators.BaseAnimator = BaseAnimator;
    })(SVGTypewriter.Animators || (SVGTypewriter.Animators = {}));
    var Animators = SVGTypewriter.Animators;
})(SVGTypewriter || (SVGTypewriter = {}));

///<reference path="../reference.ts" />
var __extends = this.__extends || function (d, b) {
    for (var p in b) if (b.hasOwnProperty(p)) d[p] = b[p];
    function __() { this.constructor = d; }
    __.prototype = b.prototype;
    d.prototype = new __();
};
var SVGTypewriter;
(function (SVGTypewriter) {
    (function (Animators) {
        var UnveilAnimator = (function (_super) {
            __extends(UnveilAnimator, _super);
            function UnveilAnimator() {
                this.direction("bottom");
                _super.call(this);
            }
            UnveilAnimator.prototype.direction = function (direction) {
                if (direction == null) {
                    return this._direction;
                }
                else {
                    if (UnveilAnimator.SupportedDirections.indexOf(direction) === -1) {
                        throw new Error("unsupported direction - " + direction);
                    }
                    this._direction = direction;
                    return this;
                }
            };
            UnveilAnimator.prototype.animate = function (selection) {
                var attr = SVGTypewriter.Utils.DOM.getBBox(selection);
                var mask = selection.select(".clip-rect");
                mask.attr("width", 0);
                mask.attr("height", 0);
                switch (this._direction) {
                    case "top":
                        mask.attr("y", attr.y + attr.height);
                        mask.attr("x", attr.x);
                        mask.attr("width", attr.width);
                        break;
                    case "bottom":
                        mask.attr("y", attr.y);
                        mask.attr("x", attr.x);
                        mask.attr("width", attr.width);
                        break;
                    case "left":
                        mask.attr("y", attr.y);
                        mask.attr("x", attr.x);
                        mask.attr("height", attr.height);
                        break;
                    case "right":
                        mask.attr("y", attr.y);
                        mask.attr("x", attr.x + attr.width);
                        mask.attr("height", attr.height);
                        break;
                }
                this._animate(mask, attr);
                return _super.prototype.animate.call(this, selection);
            };
            UnveilAnimator.SupportedDirections = ["top", "bottom", "left", "right"];
            return UnveilAnimator;
        })(Animators.BaseAnimator);
        Animators.UnveilAnimator = UnveilAnimator;
    })(SVGTypewriter.Animators || (SVGTypewriter.Animators = {}));
    var Animators = SVGTypewriter.Animators;
})(SVGTypewriter || (SVGTypewriter = {}));

///<reference path="../reference.ts" />
var __extends = this.__extends || function (d, b) {
    for (var p in b) if (b.hasOwnProperty(p)) d[p] = b[p];
    function __() { this.constructor = d; }
    __.prototype = b.prototype;
    d.prototype = new __();
};
var SVGTypewriter;
(function (SVGTypewriter) {
    (function (Animators) {
        var OpacityAnimator = (function (_super) {
            __extends(OpacityAnimator, _super);
            function OpacityAnimator() {
                _super.apply(this, arguments);
            }
            OpacityAnimator.prototype.animate = function (selection) {
                var area = selection.select(".text-area");
                area.attr("opacity", 0);
                var attr = {
                    opacity: 1
                };
                this._animate(area, attr);
                return _super.prototype.animate.call(this, selection);
            };
            return OpacityAnimator;
        })(Animators.BaseAnimator);
        Animators.OpacityAnimator = OpacityAnimator;
    })(SVGTypewriter.Animators || (SVGTypewriter.Animators = {}));
    var Animators = SVGTypewriter.Animators;
})(SVGTypewriter || (SVGTypewriter = {}));

///<reference path="../reference.ts" />
var SVGTypewriter;
(function (SVGTypewriter) {
    (function (Wrappers) {
        var Wrapper = (function () {
            function Wrapper() {
                this.maxLines(Infinity);
                this.textTrimming("ellipsis");
                this.allowBreakingWords(true);
                this._tokenizer = new SVGTypewriter.Utils.Tokenizer();
                this._breakingCharacter = "-";
            }
            Wrapper.prototype.maxLines = function (noLines) {
                if (noLines == null) {
                    return this._maxLines;
                }
                else {
                    this._maxLines = noLines;
                    return this;
                }
            };
            Wrapper.prototype.textTrimming = function (option) {
                if (option == null) {
                    return this._textTrimming;
                }
                else {
                    if (option !== "ellipsis" && option !== "none") {
                        throw new Error(option + " - unsupported text trimming option.");
                    }
                    this._textTrimming = option;
                    return this;
                }
            };
            Wrapper.prototype.allowBreakingWords = function (allow) {
                if (allow == null) {
                    return this._allowBreakingWords;
                }
                else {
                    this._allowBreakingWords = allow;
                    return this;
                }
            };
            Wrapper.prototype.wrap = function (text, measurer, width, height) {
                var _this = this;
                if (height === void 0) { height = Infinity; }
                var initialWrappingResult = {
                    originalText: text,
                    wrappedText: "",
                    noLines: 0,
                    noBrokeWords: 0,
                    truncatedText: ""
                };
                var state = {
                    wrapping: initialWrappingResult,
                    currentLine: "",
                    availableWidth: width,
                    availableLines: Math.min(Math.floor(height / measurer.measure().height), this._maxLines),
                    canFitText: true
                };
                var lines = text.split("\n");
                return lines.reduce(function (state, line, i) { return _this.breakLineToFitWidth(state, line, i !== lines.length - 1, measurer); }, state).wrapping;
            };
            Wrapper.prototype.breakLineToFitWidth = function (state, line, hasNextLine, measurer) {
                var _this = this;
                if (!state.canFitText && state.wrapping.truncatedText !== "") {
                    state.wrapping.truncatedText += "\n";
                }
                var tokens = this._tokenizer.tokenize(line);
                state = tokens.reduce(function (state, token) { return _this.wrapNextToken(token, state, measurer); }, state);
                var wrappedText = SVGTypewriter.Utils.StringMethods.trimEnd(state.currentLine);
                state.wrapping.noLines += +(wrappedText !== "");
                if (state.wrapping.noLines === state.availableLines && this._textTrimming !== "none" && hasNextLine) {
                    var ellipsisResult = this.addEllipsis(wrappedText, state.availableWidth, measurer);
                    state.wrapping.wrappedText += ellipsisResult.wrappedToken;
                    state.wrapping.truncatedText += ellipsisResult.remainingToken;
                    state.canFitText = false;
                }
                else {
                    state.wrapping.wrappedText += wrappedText;
                }
                state.currentLine = "\n";
                return state;
            };
            Wrapper.prototype.canFitToken = function (token, width, measurer) {
                var _this = this;
                var possibleBreaks = this._allowBreakingWords ? token.split("").map(function (c, i) { return (i !== token.length - 1) ? c + _this._breakingCharacter : c; }) : [token];
                return (measurer.measure(token).width <= width) || possibleBreaks.every(function (c) { return measurer.measure(c).width <= width; });
            };
            Wrapper.prototype.addEllipsis = function (line, width, measurer) {
                if (this._textTrimming === "none") {
                    return {
                        wrappedToken: line,
                        remainingToken: ""
                    };
                }
                var truncatedLine = line.substring(0).trim();
                var lineWidth = measurer.measure(truncatedLine).width;
                var ellipsesWidth = measurer.measure("...").width;
                var prefix = (line.length > 0 && line[0] === "\n") ? "\n" : "";
                if (width <= ellipsesWidth) {
                    var periodWidth = ellipsesWidth / 3;
                    var numPeriodsThatFit = Math.floor(width / periodWidth);
                    return {
                        wrappedToken: prefix + "...".substr(0, numPeriodsThatFit),
                        remainingToken: line
                    };
                }
                while (lineWidth + ellipsesWidth > width) {
                    truncatedLine = SVGTypewriter.Utils.StringMethods.trimEnd(truncatedLine.substr(0, truncatedLine.length - 1));
                    lineWidth = measurer.measure(truncatedLine).width;
                }
                return {
                    wrappedToken: prefix + truncatedLine + "...",
                    remainingToken: SVGTypewriter.Utils.StringMethods.trimEnd(line.substring(truncatedLine.length), "-").trim()
                };
            };
            Wrapper.prototype.wrapNextToken = function (token, state, measurer) {
                if (!state.canFitText || state.availableLines === state.wrapping.noLines || !this.canFitToken(token, state.availableWidth, measurer)) {
                    return this.finishWrapping(token, state, measurer);
                }
                var remainingToken = token;
                while (remainingToken) {
                    var result = this.breakTokenToFitInWidth(remainingToken, state.currentLine, state.availableWidth, measurer);
                    state.currentLine = result.line;
                    remainingToken = result.remainingToken;
                    if (remainingToken != null) {
                        state.wrapping.noBrokeWords += +result.breakWord;
                        ++state.wrapping.noLines;
                        if (state.availableLines === state.wrapping.noLines) {
                            var ellipsisResult = this.addEllipsis(state.currentLine, state.availableWidth, measurer);
                            state.wrapping.wrappedText += ellipsisResult.wrappedToken;
                            state.wrapping.truncatedText += ellipsisResult.remainingToken + remainingToken;
                            state.currentLine = "\n";
                            return state;
                        }
                        else {
                            state.wrapping.wrappedText += SVGTypewriter.Utils.StringMethods.trimEnd(state.currentLine);
                            state.currentLine = "\n";
                        }
                    }
                }
                return state;
            };
            Wrapper.prototype.finishWrapping = function (token, state, measurer) {
                // Token is really long, but we have a space to put part of the word.
                if (state.canFitText && state.availableLines !== state.wrapping.noLines && this._allowBreakingWords && this._textTrimming !== "none") {
                    var res = this.addEllipsis(state.currentLine + token, state.availableWidth, measurer);
                    state.wrapping.wrappedText += res.wrappedToken;
                    state.wrapping.truncatedText += res.remainingToken;
                    state.wrapping.noBrokeWords += +(res.remainingToken.length < token.length);
                    state.wrapping.noLines += +(res.wrappedToken.length > 0);
                    state.currentLine = "";
                }
                else {
                    state.wrapping.truncatedText += token;
                }
                state.canFitText = false;
                return state;
            };
            /**
             * Breaks single token to fit current line.
             * If token contains only whitespaces then they will not be populated to next line.
             */
            Wrapper.prototype.breakTokenToFitInWidth = function (token, line, availableWidth, measurer, breakingCharacter) {
                if (breakingCharacter === void 0) { breakingCharacter = this._breakingCharacter; }
                if (measurer.measure(line + token).width <= availableWidth) {
                    return {
                        remainingToken: null,
                        line: line + token,
                        breakWord: false
                    };
                }
                if (token.trim() === "") {
                    return {
                        remainingToken: "",
                        line: line,
                        breakWord: false
                    };
                }
                if (!this._allowBreakingWords) {
                    return {
                        remainingToken: token,
                        line: line,
                        breakWord: false
                    };
                }
                var fitTokenLength = 0;
                while (fitTokenLength < token.length) {
                    if (measurer.measure(line + token.substring(0, fitTokenLength + 1) + breakingCharacter).width <= availableWidth) {
                        ++fitTokenLength;
                    }
                    else {
                        break;
                    }
                }
                var suffix = "";
                if (fitTokenLength > 0) {
                    suffix = breakingCharacter;
                }
                return {
                    remainingToken: token.substring(fitTokenLength),
                    line: line + token.substring(0, fitTokenLength) + suffix,
                    breakWord: fitTokenLength > 0
                };
            };
            return Wrapper;
        })();
        Wrappers.Wrapper = Wrapper;
    })(SVGTypewriter.Wrappers || (SVGTypewriter.Wrappers = {}));
    var Wrappers = SVGTypewriter.Wrappers;
})(SVGTypewriter || (SVGTypewriter = {}));

///<reference path="../reference.ts" />
var __extends = this.__extends || function (d, b) {
    for (var p in b) if (b.hasOwnProperty(p)) d[p] = b[p];
    function __() { this.constructor = d; }
    __.prototype = b.prototype;
    d.prototype = new __();
};
var SVGTypewriter;
(function (SVGTypewriter) {
    (function (Wrappers) {
        var SingleLineWrapper = (function (_super) {
            __extends(SingleLineWrapper, _super);
            function SingleLineWrapper() {
                _super.apply(this, arguments);
            }
            SingleLineWrapper.prototype.wrap = function (text, measurer, width, height) {
                var _this = this;
                if (height === void 0) { height = Infinity; }
                var lines = text.split("\n");
                if (lines.length > 1) {
                    throw new Error("SingleLineWrapper is designed to work only on single line");
                }
                var wrapFN = function (w) { return _super.prototype.wrap.call(_this, text, measurer, w, height); };
                var result = wrapFN(width);
                if (result.noLines < 2) {
                    return result;
                }
                var left = 0;
                var right = width;
                for (var i = 0; i < SingleLineWrapper.NO_WRAP_ITERATIONS && right > left; ++i) {
                    var currentWidth = (right + left) / 2;
                    var currentResult = wrapFN(currentWidth);
                    if (this.areSameResults(result, currentResult)) {
                        right = currentWidth;
                        result = currentResult;
                    }
                    else {
                        left = currentWidth;
                    }
                }
                return result;
            };
            SingleLineWrapper.prototype.areSameResults = function (one, two) {
                return one.noLines === two.noLines && one.truncatedText === two.truncatedText;
            };
            SingleLineWrapper.NO_WRAP_ITERATIONS = 5;
            return SingleLineWrapper;
        })(Wrappers.Wrapper);
        Wrappers.SingleLineWrapper = SingleLineWrapper;
    })(SVGTypewriter.Wrappers || (SVGTypewriter.Wrappers = {}));
    var Wrappers = SVGTypewriter.Wrappers;
})(SVGTypewriter || (SVGTypewriter = {}));

///<reference path="reference.ts" />
var SVGTypewriter;
(function (SVGTypewriter) {
    (function (Writers) {
        var Writer = (function () {
            function Writer(measurer, wrapper) {
                this._writerID = Writer.nextID++;
                this._elementID = 0;
                this.measurer(measurer);
                if (wrapper) {
                    this.wrapper(wrapper);
                }
                this.addTitleElement(false);
            }
            Writer.prototype.measurer = function (newMeasurer) {
                this._measurer = newMeasurer;
                return this;
            };
            Writer.prototype.wrapper = function (newWrapper) {
                this._wrapper = newWrapper;
                return this;
            };
            Writer.prototype.addTitleElement = function (add) {
                this._addTitleElement = add;
                return this;
            };
            Writer.prototype.writeLine = function (line, g, width, xAlign, yOffset) {
                var textEl = g.append("text");
                textEl.text(line);
                var xOffset = width * Writer.XOffsetFactor[xAlign];
                var anchor = Writer.AnchorConverter[xAlign];
                textEl.attr("text-anchor", anchor).classed("text-line", true);
                SVGTypewriter.Utils.DOM.transform(textEl, xOffset, yOffset).attr("y", "-0.25em");
                ;
            };
            Writer.prototype.writeText = function (text, writingArea, width, height, xAlign, yAlign) {
                var _this = this;
                var lines = text.split("\n");
                var lineHeight = this._measurer.measure().height;
                var yOffset = Writer.YOffsetFactor[yAlign] * (height - lines.length * lineHeight);
                lines.forEach(function (line, i) {
                    _this.writeLine(line, writingArea, width, xAlign, (i + 1) * lineHeight + yOffset);
                });
            };
            Writer.prototype.write = function (text, width, height, options) {
                if (Writer.SupportedRotation.indexOf(options.textRotation) === -1) {
                    throw new Error("unsupported rotation - " + options.textRotation);
                }
                var orientHorizontally = Math.abs(Math.abs(options.textRotation) - 90) > 45;
                var primaryDimension = orientHorizontally ? width : height;
                var secondaryDimension = orientHorizontally ? height : width;
                var textContainer = options.selection.append("g").classed("text-container", true);
                if (this._addTitleElement) {
                    textContainer.append("title").text(text);
                }
                var textArea = textContainer.append("g").classed("text-area", true);
                var wrappedText = this._wrapper ? this._wrapper.wrap(text, this._measurer, primaryDimension, secondaryDimension).wrappedText : text;
                this.writeText(wrappedText, textArea, primaryDimension, secondaryDimension, options.xAlign, options.yAlign);
                var xForm = d3.transform("");
                var xForm2 = d3.transform("");
                xForm.rotate = options.textRotation;
                switch (options.textRotation) {
                    case 90:
                        xForm.translate = [width, 0];
                        xForm2.rotate = -90;
                        xForm2.translate = [0, 200];
                        break;
                    case -90:
                        xForm.translate = [0, height];
                        xForm2.rotate = 90;
                        xForm2.translate = [width, 0];
                        break;
                    case 180:
                        xForm.translate = [width, height];
                        xForm2.translate = [width, height];
                        xForm2.rotate = 180;
                        break;
                }
                textArea.attr("transform", xForm.toString());
                this.addClipPath(textContainer, xForm2);
                if (options.animator) {
                    options.animator.animate(textContainer);
                }
            };
            Writer.prototype.addClipPath = function (selection, transform) {
                var elementID = this._elementID++;
                var prefix = /MSIE [5-9]/.test(navigator.userAgent) ? "" : document.location.href;
                prefix = prefix.split("#")[0]; // To fix cases where an anchor tag was used
                var clipPathID = "clipPath" + this._writerID + "_" + elementID;
                selection.select(".text-area").attr("clip-path", "url(\"" + prefix + "#" + clipPathID + "\")");
                var clipPathParent = selection.append("clipPath").attr("id", clipPathID);
                var attr = SVGTypewriter.Utils.DOM.getBBox(selection.select(".text-area"));
                var box = clipPathParent.append("rect");
                box.classed("clip-rect", true).attr(attr);
            };
            Writer.nextID = 0;
            Writer.SupportedRotation = [-90, 0, 180, 90];
            Writer.AnchorConverter = {
                left: "start",
                center: "middle",
                right: "end"
            };
            Writer.XOffsetFactor = {
                left: 0,
                center: 0.5,
                right: 1
            };
            Writer.YOffsetFactor = {
                top: 0,
                center: 0.5,
                bottom: 1
            };
            return Writer;
        })();
        Writers.Writer = Writer;
    })(SVGTypewriter.Writers || (SVGTypewriter.Writers = {}));
    var Writers = SVGTypewriter.Writers;
})(SVGTypewriter || (SVGTypewriter = {}));

///<reference path="../reference.ts" />
var SVGTypewriter;
(function (SVGTypewriter) {
    (function (Measurers) {
        ;
        var AbstractMeasurer = (function () {
            function AbstractMeasurer(area, className) {
                this.textMeasurer = this.getTextMeasurer(area, className);
            }
            AbstractMeasurer.prototype.checkSelectionIsText = function (d) {
                return d[0][0].tagName === "text" || !d.select("text").empty();
            };
            AbstractMeasurer.prototype.getTextMeasurer = function (area, className) {
                var _this = this;
                if (!this.checkSelectionIsText(area)) {
                    var textElement = area.append("text");
                    if (className) {
                        textElement.classed(className, true);
                    }
                    textElement.remove();
                    return function (text) {
                        area.node().appendChild(textElement.node());
                        var areaDimension = _this.measureBBox(textElement, text);
                        textElement.remove();
                        return areaDimension;
                    };
                }
                else {
                    var parentNode = area.node().parentNode;
                    var textSelection;
                    if (area[0][0].tagName === "text") {
                        textSelection = area;
                    }
                    else {
                        textSelection = area.select("text");
                    }
                    area.remove();
                    return function (text) {
                        parentNode.appendChild(area.node());
                        var areaDimension = _this.measureBBox(textSelection, text);
                        area.remove();
                        return areaDimension;
                    };
                }
            };
            AbstractMeasurer.prototype.measureBBox = function (d, text) {
                d.text(text);
                var bb = SVGTypewriter.Utils.DOM.getBBox(d);
                return { width: bb.width, height: bb.height };
            };
            AbstractMeasurer.prototype.measure = function (text) {
                if (text === void 0) { text = AbstractMeasurer.HEIGHT_TEXT; }
                return this.textMeasurer(text);
            };
            AbstractMeasurer.HEIGHT_TEXT = "bqpdl";
            return AbstractMeasurer;
        })();
        Measurers.AbstractMeasurer = AbstractMeasurer;
    })(SVGTypewriter.Measurers || (SVGTypewriter.Measurers = {}));
    var Measurers = SVGTypewriter.Measurers;
})(SVGTypewriter || (SVGTypewriter = {}));

///<reference path="../reference.ts" />
var __extends = this.__extends || function (d, b) {
    for (var p in b) if (b.hasOwnProperty(p)) d[p] = b[p];
    function __() { this.constructor = d; }
    __.prototype = b.prototype;
    d.prototype = new __();
};
var SVGTypewriter;
(function (SVGTypewriter) {
    (function (Measurers) {
        var Measurer = (function (_super) {
            __extends(Measurer, _super);
            function Measurer(area, className, useGuards) {
                if (className === void 0) { className = null; }
                if (useGuards === void 0) { useGuards = false; }
                _super.call(this, area, className);
                this.useGuards = useGuards;
            }
            // Guards assures same line height and width of whitespaces on both ends.
            Measurer.prototype._addGuards = function (text) {
                return Measurers.AbstractMeasurer.HEIGHT_TEXT + text + Measurers.AbstractMeasurer.HEIGHT_TEXT;
            };
            Measurer.prototype.getGuardWidth = function () {
                if (this.guardWidth == null) {
                    this.guardWidth = _super.prototype.measure.call(this).width;
                }
                return this.guardWidth;
            };
            Measurer.prototype._measureLine = function (line) {
                var measuredLine = this.useGuards ? this._addGuards(line) : line;
                var measuredLineDimensions = _super.prototype.measure.call(this, measuredLine);
                measuredLineDimensions.width -= this.useGuards ? (2 * this.getGuardWidth()) : 0;
                return measuredLineDimensions;
            };
            Measurer.prototype.measure = function (text) {
                var _this = this;
                if (text === void 0) { text = Measurers.AbstractMeasurer.HEIGHT_TEXT; }
                if (text.trim() === "") {
                    return { width: 0, height: 0 };
                }
                var linesDimensions = text.trim().split("\n").map(function (line) { return _this._measureLine(line); });
                return {
                    width: d3.max(linesDimensions, function (dim) { return dim.width; }),
                    height: d3.sum(linesDimensions, function (dim) { return dim.height; })
                };
            };
            return Measurer;
        })(Measurers.AbstractMeasurer);
        Measurers.Measurer = Measurer;
    })(SVGTypewriter.Measurers || (SVGTypewriter.Measurers = {}));
    var Measurers = SVGTypewriter.Measurers;
})(SVGTypewriter || (SVGTypewriter = {}));

///<reference path="../reference.ts" />
var __extends = this.__extends || function (d, b) {
    for (var p in b) if (b.hasOwnProperty(p)) d[p] = b[p];
    function __() { this.constructor = d; }
    __.prototype = b.prototype;
    d.prototype = new __();
};
var SVGTypewriter;
(function (SVGTypewriter) {
    (function (Measurers) {
        var CharacterMeasurer = (function (_super) {
            __extends(CharacterMeasurer, _super);
            function CharacterMeasurer() {
                _super.apply(this, arguments);
            }
            CharacterMeasurer.prototype._measureCharacter = function (c) {
                return _super.prototype._measureLine.call(this, c);
            };
            CharacterMeasurer.prototype._measureLine = function (line) {
                var _this = this;
                var charactersDimensions = line.split("").map(function (c) { return _this._measureCharacter(c); });
                return {
                    width: d3.sum(charactersDimensions, function (dim) { return dim.width; }),
                    height: d3.max(charactersDimensions, function (dim) { return dim.height; })
                };
            };
            return CharacterMeasurer;
        })(Measurers.Measurer);
        Measurers.CharacterMeasurer = CharacterMeasurer;
    })(SVGTypewriter.Measurers || (SVGTypewriter.Measurers = {}));
    var Measurers = SVGTypewriter.Measurers;
})(SVGTypewriter || (SVGTypewriter = {}));

///<reference path="../reference.ts" />
var __extends = this.__extends || function (d, b) {
    for (var p in b) if (b.hasOwnProperty(p)) d[p] = b[p];
    function __() { this.constructor = d; }
    __.prototype = b.prototype;
    d.prototype = new __();
};
var SVGTypewriter;
(function (SVGTypewriter) {
    (function (Measurers) {
        var CacheCharacterMeasurer = (function (_super) {
            __extends(CacheCharacterMeasurer, _super);
            function CacheCharacterMeasurer(area, className) {
                var _this = this;
                _super.call(this, area, className);
                this.cache = new SVGTypewriter.Utils.Cache(function (c) { return _this._measureCharacterNotFromCache(c); }, SVGTypewriter.Utils.Methods.objEq);
            }
            CacheCharacterMeasurer.prototype._measureCharacterNotFromCache = function (c) {
                return _super.prototype._measureCharacter.call(this, c);
            };
            CacheCharacterMeasurer.prototype._measureCharacter = function (c) {
                return this.cache.get(c);
            };
            CacheCharacterMeasurer.prototype.reset = function () {
                this.cache.clear();
            };
            return CacheCharacterMeasurer;
        })(Measurers.CharacterMeasurer);
        Measurers.CacheCharacterMeasurer = CacheCharacterMeasurer;
    })(SVGTypewriter.Measurers || (SVGTypewriter.Measurers = {}));
    var Measurers = SVGTypewriter.Measurers;
})(SVGTypewriter || (SVGTypewriter = {}));<|MERGE_RESOLUTION|>--- conflicted
+++ resolved
@@ -7473,13 +7473,7 @@
                 return this;
             };
             AbstractStacked.prototype._onDatasetUpdate = function () {
-<<<<<<< HEAD
-                // HACKHACK Caused since onDataSource is called before projectors are set up.  Should be fixed by #803
-                if (this._datasetKeysInOrder && this._projections["x"] && this._projections["y"]) {
-=======
-                _super.prototype._onDatasetUpdate.call(this);
                 if (this._projectorsReady()) {
->>>>>>> eb896425
                     this._updateStackOffsets();
                 }
                 _super.prototype._onDatasetUpdate.call(this);
