--- conflicted
+++ resolved
@@ -3235,10 +3235,7 @@
                 var requestedSpace = this._requestedSpace(availableWidth, availableHeight);
                 xPosition += this._xOffset;
                 if (this._isFixedWidth()) {
-<<<<<<< HEAD
-=======
                     xPosition += (availableWidth - requestedSpace.width) * this._xAlignProportion;
->>>>>>> 1739badc
                     // Decrease size so hitbox / bounding box and children are sized correctly
                     availableWidth = Math.min(availableWidth, requestedSpace.width);
                 }
