--- conflicted
+++ resolved
@@ -1,3 +1,9 @@
+/*!
+Plottable 0.13.6 (https://github.com/palantir/plottable)
+Copyright 2014 Palantir Technologies
+Licensed under MIT (https://github.com/palantir/plottable/blob/master/LICENSE)
+*/
+
 ///<reference path="../reference.ts" />
 var Plottable;
 (function (Plottable) {
@@ -2571,209 +2577,8 @@
 };
 var Plottable;
 (function (Plottable) {
-<<<<<<< HEAD
-    var BaseAxis = (function (_super) {
-        __extends(BaseAxis, _super);
-        /**
-        * Creates a BaseAxis.
-        *
-        * @constructor
-        * @param {Scale} scale The Scale to base the BaseAxis on.
-        * @param {string} orientation The orientation of the BaseAxis (top/bottom/left/right)
-        * @param {(n: any) => string} [formatter] A function to format tick labels.
-        */
-        function BaseAxis(scale, orientation, formatter) {
-            var _this = this;
-            _super.call(this);
-            this._tickLength = 5;
-            this._tickLabelPadding = 3;
-            this._maxWidth = 0;
-            this._maxHeight = 0;
-            this._scale = scale;
-            var orientationLC = orientation.toLowerCase();
-
-            if (orientationLC !== "top" && orientationLC !== "bottom" && orientationLC !== "left" && orientationLC !== "right") {
-                throw new Error("unsupported orientation");
-            }
-            this._orientation = orientationLC;
-
-            this.classed("axis", true);
-            if (this._isHorizontal()) {
-                this.classed("x-axis", true);
-            } else {
-                this.classed("y-axis", true);
-            }
-
-            this._formatter = (formatter != null) ? formatter : function (n) {
-                return String(n);
-            };
-
-            this._registerToBroadcaster(this._scale, function () {
-                return _this.rescale();
-            });
-        }
-        BaseAxis.prototype._isHorizontal = function () {
-            return this._orientation === "top" || this._orientation === "bottom";
-        };
-
-        BaseAxis.prototype._setup = function () {
-            _super.prototype._setup.call(this);
-            this._baseline = this.content.append("line").classed("baseline", true);
-            return this;
-        };
-
-        /*
-        * Function for generating tick values in data-space (as opposed to pixel values).
-        * To be implemented by subclasses.
-        */
-        BaseAxis.prototype._getTickValues = function () {
-            return [];
-        };
-
-        BaseAxis.prototype._doRender = function () {
-            var _this = this;
-            var tickValues = this._getTickValues();
-            this._ticks = this.content.selectAll(".tick").data(tickValues);
-            var tickEnterSelection = this._ticks.enter().append("g").classed("tick", true);
-            tickEnterSelection.append("line").classed("tick-mark", true);
-            this._ticks.exit().remove();
-
-            var tickXTransformFunction = this._isHorizontal() ? function (d) {
-                return _this._scale.scale(d);
-            } : function (d) {
-                return 0;
-            };
-            var tickYTransformFunction = this._isHorizontal() ? function (d) {
-                return 0;
-            } : function (d) {
-                return _this._scale.scale(d);
-            };
-
-            var tickTransformGenerator = function (d, i) {
-                return "translate(" + tickXTransformFunction(d) + ", " + tickYTransformFunction(d) + ")";
-            };
-
-            var tickMarkAttrHash = this._generateTickMarkAttrHash();
-
-            this._baseline.attr(this._generateBaselineAttrHash());
-            this._ticks.each(function (d) {
-                var tick = d3.select(this);
-                tick.select("line").attr(tickMarkAttrHash);
-            });
-            this._ticks.attr("transform", tickTransformGenerator);
-
-            return this;
-        };
-
-        BaseAxis.prototype._generateBaselineAttrHash = function () {
-            var baselineAttrHash = {
-                x1: 0,
-                y1: 0,
-                x2: 0,
-                y2: 0
-            };
-
-            switch (this._orientation) {
-                case "bottom":
-                    baselineAttrHash.x2 = this.availableWidth;
-                    break;
-
-                case "top":
-                    baselineAttrHash.x2 = this.availableWidth;
-                    baselineAttrHash.y1 = this.availableHeight;
-                    baselineAttrHash.y2 = this.availableHeight;
-                    break;
-
-                case "left":
-                    baselineAttrHash.x1 = this.availableWidth;
-                    baselineAttrHash.x2 = this.availableWidth;
-                    baselineAttrHash.y2 = this.availableHeight;
-                    break;
-
-                case "right":
-                    baselineAttrHash.y2 = this.availableHeight;
-                    break;
-            }
-
-            return baselineAttrHash;
-        };
-
-        BaseAxis.prototype._generateTickMarkAttrHash = function () {
-            var tickMarkAttrHash = {
-                x1: 0,
-                y1: 0,
-                x2: 0,
-                y2: 0
-            };
-
-            switch (this._orientation) {
-                case "bottom":
-                    tickMarkAttrHash["y2"] = this._tickLength;
-                    break;
-
-                case "top":
-                    tickMarkAttrHash["y1"] = this.availableHeight;
-                    tickMarkAttrHash["y2"] = this.availableHeight - this._tickLength;
-                    break;
-
-                case "left":
-                    tickMarkAttrHash["x1"] = this.availableWidth;
-                    tickMarkAttrHash["x2"] = this.availableWidth - this._tickLength;
-                    break;
-
-                case "right":
-                    tickMarkAttrHash["x2"] = this._tickLength;
-                    break;
-            }
-
-            return tickMarkAttrHash;
-        };
-
-        BaseAxis.prototype.rescale = function () {
-            return (this.element != null) ? this._render() : null;
-        };
-
-        /**
-        * Sets a new tick formatter.
-        *
-        * @param {(n: any) => string} formatter A function to format tick labels.
-        * @returns {BaseAxis} The calling BaseAxis.
-        */
-        BaseAxis.prototype.formatter = function (formatFunction) {
-            this._formatter = formatFunction;
-            return this;
-        };
-
-        BaseAxis.prototype.tickLength = function (length) {
-            if (length == null) {
-                return this._tickLength;
-            } else {
-                this._tickLength = length;
-                return this;
-            }
-        };
-
-        BaseAxis.prototype.tickLabelPadding = function (padding) {
-            if (padding == null) {
-                return this._tickLabelPadding;
-            } else {
-                this._tickLabelPadding = padding;
-                return this;
-            }
-        };
-        return BaseAxis;
-    })(Plottable.Component);
-    Plottable.BaseAxis = BaseAxis;
-})(Plottable || (Plottable = {}));
-///<reference path="../reference.ts" />
-var Plottable;
-(function (Plottable) {
-    var Label = (function (_super) {
-        __extends(Label, _super);
-=======
     var Axis = (function (_super) {
         __extends(Axis, _super);
->>>>>>> 4f43f952
         /**
         * Creates an Axis.
         *
@@ -3307,6 +3112,209 @@
 };
 var Plottable;
 (function (Plottable) {
+    var BaseAxis = (function (_super) {
+        __extends(BaseAxis, _super);
+        /**
+        * Creates a BaseAxis.
+        *
+        * @constructor
+        * @param {Scale} scale The Scale to base the BaseAxis on.
+        * @param {string} orientation The orientation of the BaseAxis (top/bottom/left/right)
+        * @param {(n: any) => string} [formatter] A function to format tick labels.
+        */
+        function BaseAxis(scale, orientation, formatter) {
+            var _this = this;
+            _super.call(this);
+            this._tickLength = 5;
+            this._tickLabelPadding = 3;
+            this._maxWidth = 0;
+            this._maxHeight = 0;
+            this._scale = scale;
+            var orientationLC = orientation.toLowerCase();
+
+            if (orientationLC !== "top" && orientationLC !== "bottom" && orientationLC !== "left" && orientationLC !== "right") {
+                throw new Error("unsupported orientation");
+            }
+            this._orientation = orientationLC;
+
+            this.classed("axis", true);
+            if (this._isHorizontal()) {
+                this.classed("x-axis", true);
+            } else {
+                this.classed("y-axis", true);
+            }
+
+            this._formatter = (formatter != null) ? formatter : function (n) {
+                return String(n);
+            };
+
+            this._registerToBroadcaster(this._scale, function () {
+                return _this.rescale();
+            });
+        }
+        BaseAxis.prototype._isHorizontal = function () {
+            return this._orientation === "top" || this._orientation === "bottom";
+        };
+
+        BaseAxis.prototype._setup = function () {
+            _super.prototype._setup.call(this);
+            this._baseline = this.content.append("line").classed("baseline", true);
+            return this;
+        };
+
+        /*
+        * Function for generating tick values in data-space (as opposed to pixel values).
+        * To be implemented by subclasses.
+        */
+        BaseAxis.prototype._getTickValues = function () {
+            return [];
+        };
+
+        BaseAxis.prototype._doRender = function () {
+            var _this = this;
+            var tickValues = this._getTickValues();
+            this._ticks = this.content.selectAll(".tick").data(tickValues);
+            var tickEnterSelection = this._ticks.enter().append("g").classed("tick", true);
+            tickEnterSelection.append("line").classed("tick-mark", true);
+            this._ticks.exit().remove();
+
+            var tickXTransformFunction = this._isHorizontal() ? function (d) {
+                return _this._scale.scale(d);
+            } : function (d) {
+                return 0;
+            };
+            var tickYTransformFunction = this._isHorizontal() ? function (d) {
+                return 0;
+            } : function (d) {
+                return _this._scale.scale(d);
+            };
+
+            var tickTransformGenerator = function (d, i) {
+                return "translate(" + tickXTransformFunction(d) + ", " + tickYTransformFunction(d) + ")";
+            };
+
+            var tickMarkAttrHash = this._generateTickMarkAttrHash();
+
+            this._baseline.attr(this._generateBaselineAttrHash());
+            this._ticks.each(function (d) {
+                var tick = d3.select(this);
+                tick.select("line").attr(tickMarkAttrHash);
+            });
+            this._ticks.attr("transform", tickTransformGenerator);
+
+            return this;
+        };
+
+        BaseAxis.prototype._generateBaselineAttrHash = function () {
+            var baselineAttrHash = {
+                x1: 0,
+                y1: 0,
+                x2: 0,
+                y2: 0
+            };
+
+            switch (this._orientation) {
+                case "bottom":
+                    baselineAttrHash.x2 = this.availableWidth;
+                    break;
+
+                case "top":
+                    baselineAttrHash.x2 = this.availableWidth;
+                    baselineAttrHash.y1 = this.availableHeight;
+                    baselineAttrHash.y2 = this.availableHeight;
+                    break;
+
+                case "left":
+                    baselineAttrHash.x1 = this.availableWidth;
+                    baselineAttrHash.x2 = this.availableWidth;
+                    baselineAttrHash.y2 = this.availableHeight;
+                    break;
+
+                case "right":
+                    baselineAttrHash.y2 = this.availableHeight;
+                    break;
+            }
+
+            return baselineAttrHash;
+        };
+
+        BaseAxis.prototype._generateTickMarkAttrHash = function () {
+            var tickMarkAttrHash = {
+                x1: 0,
+                y1: 0,
+                x2: 0,
+                y2: 0
+            };
+
+            switch (this._orientation) {
+                case "bottom":
+                    tickMarkAttrHash["y2"] = this._tickLength;
+                    break;
+
+                case "top":
+                    tickMarkAttrHash["y1"] = this.availableHeight;
+                    tickMarkAttrHash["y2"] = this.availableHeight - this._tickLength;
+                    break;
+
+                case "left":
+                    tickMarkAttrHash["x1"] = this.availableWidth;
+                    tickMarkAttrHash["x2"] = this.availableWidth - this._tickLength;
+                    break;
+
+                case "right":
+                    tickMarkAttrHash["x2"] = this._tickLength;
+                    break;
+            }
+
+            return tickMarkAttrHash;
+        };
+
+        BaseAxis.prototype.rescale = function () {
+            return (this.element != null) ? this._render() : null;
+        };
+
+        /**
+        * Sets a new tick formatter.
+        *
+        * @param {(n: any) => string} formatter A function to format tick labels.
+        * @returns {BaseAxis} The calling BaseAxis.
+        */
+        BaseAxis.prototype.formatter = function (formatFunction) {
+            this._formatter = formatFunction;
+            return this;
+        };
+
+        BaseAxis.prototype.tickLength = function (length) {
+            if (length == null) {
+                return this._tickLength;
+            } else {
+                this._tickLength = length;
+                return this;
+            }
+        };
+
+        BaseAxis.prototype.tickLabelPadding = function (padding) {
+            if (padding == null) {
+                return this._tickLabelPadding;
+            } else {
+                this._tickLabelPadding = padding;
+                return this;
+            }
+        };
+        return BaseAxis;
+    })(Plottable.Component);
+    Plottable.BaseAxis = BaseAxis;
+})(Plottable || (Plottable = {}));
+
+///<reference path="../reference.ts" />
+var __extends = this.__extends || function (d, b) {
+    for (var p in b) if (b.hasOwnProperty(p)) d[p] = b[p];
+    function __() { this.constructor = d; }
+    __.prototype = b.prototype;
+    d.prototype = new __();
+};
+var Plottable;
+(function (Plottable) {
     var Label = (function (_super) {
         __extends(Label, _super);
         /**
@@ -4064,56 +4072,6 @@
     })(Plottable.XYRenderer);
     Plottable.AbstractBarRenderer = AbstractBarRenderer;
 })(Plottable || (Plottable = {}));
-<<<<<<< HEAD
-/// <reference path="utils/utils.ts" />
-/// <reference path="utils/osUtils.ts" />
-/// <reference path="utils/idCounter.ts" />
-/// <reference path="utils/strictEqualityAssociativeArray.ts" />
-/// <reference path="utils/textUtils.ts" />
-/// <reference path="core/plottableObject.ts" />
-/// <reference path="core/broadcaster.ts" />
-/// <reference path="core/dataSource.ts" />
-/// <reference path="core/component.ts" />
-/// <reference path="core/componentContainer.ts" />
-/// <reference path="core/componentGroup.ts" />
-/// <reference path="core/table.ts" />
-/// <reference path="core/scale.ts" />
-/// <reference path="core/renderer.ts" />
-/// <reference path="core/renderController.ts" />
-/// <reference path="scales/quantitiveScale.ts" />
-/// <reference path="scales/linearScale.ts" />
-/// <reference path="scales/logScale.ts" />
-/// <reference path="scales/ordinalScale.ts" />
-/// <reference path="scales/colorScale.ts" />
-/// <reference path="scales/timeScale.ts" />
-/// <reference path="scales/interpolatedColorScale.ts" />
-/// <reference path="scales/scaleDomainCoordinator.ts" />
-/// <reference path="components/axis.ts" />
-/// <reference path="components/baseAxis.ts" />
-/// <reference path="components/label.ts" />
-/// <reference path="components/legend.ts" />
-/// <reference path="components/renderers/xyRenderer.ts" />
-/// <reference path="components/renderers/circleRenderer.ts" />
-/// <reference path="components/renderers/lineRenderer.ts" />
-/// <reference path="components/renderers/rectRenderer.ts" />
-/// <reference path="components/renderers/gridRenderer.ts" />
-/// <reference path="components/renderers/abstractBarRenderer.ts" />
-/// <reference path="components/renderers/barRenderer.ts" />
-/// <reference path="components/renderers/horizontalBarRenderer.ts" />
-/// <reference path="interactions/keyEventListener.ts" />
-/// <reference path="interactions/interaction.ts" />
-/// <reference path="interactions/clickInteraction.ts" />
-/// <reference path="interactions/mousemoveInteraction.ts" />
-/// <reference path="interactions/keyInteraction.ts" />
-/// <reference path="interactions/panZoomInteraction.ts" />
-/// <reference path="interactions/drag/dragInteraction.ts" />
-/// <reference path="interactions/drag/dragBoxInteraction.ts" />
-/// <reference path="interactions/drag/xDragBoxInteraction.ts" />
-/// <reference path="interactions/drag/xyDragBoxInteraction.ts" />
-/// <reference path="interactions/drag/setupDragBoxZoom.ts" />
-/// <reference path="templates/standardChart.ts" />
-///<reference path="../reference.ts" />
-=======
 
 ///<reference path="../../reference.ts" />
 var __extends = this.__extends || function (d, b) {
@@ -4122,7 +4080,6 @@
     __.prototype = b.prototype;
     d.prototype = new __();
 };
->>>>>>> 4f43f952
 var Plottable;
 (function (Plottable) {
     var BarRenderer = (function (_super) {
