/*!
Plottable 0.18.2 (https://github.com/palantir/plottable)
Copyright 2014 Palantir Technologies
Licensed under MIT (https://github.com/palantir/plottable/blob/master/LICENSE)
*/

///<reference path="../reference.ts" />
var Plottable;
(function (Plottable) {
    (function (Util) {
        (function (Methods) {
            /**
            * Checks if x is between a and b.
            *
            * @param {number} x The value to test if in range
            * @param {number} a The beginning of the (inclusive) range
            * @param {number} b The ending of the (inclusive) range
            * @return {boolean} Whether x is in [a, b]
            */
            function inRange(x, a, b) {
                return (Math.min(a, b) <= x && x <= Math.max(a, b));
            }
            Methods.inRange = inRange;

            /**
            * Takes two arrays of numbers and adds them together
            *
            * @param {number[]} alist The first array of numbers
            * @param {number[]} blist The second array of numbers
            * @return {number[]} An array of numbers where x[i] = alist[i] + blist[i]
            */
            function addArrays(alist, blist) {
                if (alist.length !== blist.length) {
                    throw new Error("attempted to add arrays of unequal length");
                }
                return alist.map(function (_, i) {
                    return alist[i] + blist[i];
                });
            }
            Methods.addArrays = addArrays;

            /**
            * Takes two sets and returns the intersection
            *
            * @param {D3.Set} set1 The first set
            * @param {D3.Set} set2 The second set
            * @return {D3.Set} A set that contains elements that appear in both set1 and set2
            */
            function intersection(set1, set2) {
                var set = d3.set();
                set1.forEach(function (v) {
                    if (set2.has(v)) {
                        set.add(v);
                    }
                });
                return set;
            }
            Methods.intersection = intersection;

            function accessorize(accessor) {
                if (typeof (accessor) === "function") {
                    return accessor;
                } else if (typeof (accessor) === "string" && accessor[0] !== "#") {
                    return function (d, i, s) {
                        return d[accessor];
                    };
                } else {
                    return function (d, i, s) {
                        return accessor;
                    };
                }
                ;
            }
            Methods.accessorize = accessorize;

            function applyAccessor(accessor, dataSource) {
                var activatedAccessor = accessorize(accessor);
                return function (d, i) {
                    return activatedAccessor(d, i, dataSource.metadata());
                };
            }
            Methods.applyAccessor = applyAccessor;

            function uniq(strings) {
                var seen = {};
                strings.forEach(function (s) {
                    return seen[s] = true;
                });
                return d3.keys(seen);
            }
            Methods.uniq = uniq;

            /**
            * Creates an array of length `count`, filled with value or (if value is a function), value()
            *
            * @param {any} value The value to fill the array with, or, if a function, a generator for values
            * @param {number} count The length of the array to generate
            * @return {any[]}
            */
            function createFilledArray(value, count) {
                var out = [];
                for (var i = 0; i < count; i++) {
                    out[i] = typeof (value) === "function" ? value(i) : value;
                }
                return out;
            }
            Methods.createFilledArray = createFilledArray;

            /**
            * @param {T[][]} a The 2D array that will have its elements joined together.
            * @return {T[]} Every array in a, concatenated together in the order they appear.
            */
            function flatten(a) {
                return Array.prototype.concat.apply([], a);
            }
            Methods.flatten = flatten;

            /**
            * Check if two arrays are equal by strict equality.
            */
            function arrayEq(a, b) {
                // Technically, null and undefined are arrays too
                if (a == null || b == null) {
                    return a === b;
                }
                if (a.length !== b.length) {
                    return false;
                }
                for (var i = 0; i < a.length; i++) {
                    if (a[i] !== b[i]) {
                        return false;
                    }
                }
                return true;
            }
            Methods.arrayEq = arrayEq;
        })(Util.Methods || (Util.Methods = {}));
        var Methods = Util.Methods;
    })(Plottable.Util || (Plottable.Util = {}));
    var Util = Plottable.Util;
})(Plottable || (Plottable = {}));

///<reference path="../reference.ts" />
// This file contains open source utilities, along with their copyright notices
var Plottable;
(function (Plottable) {
    (function (Util) {
        (function (OpenSource) {
            

            function sortedIndex(val, arr, accessor) {
                var low = 0;
                var high = arr.length;
                while (low < high) {
                    /* tslint:disable:no-bitwise */
                    var mid = (low + high) >>> 1;

                    /* tslint:enable:no-bitwise */
                    var x = accessor == null ? arr[mid] : accessor(arr[mid]);
                    if (x < val) {
                        low = mid + 1;
                    } else {
                        high = mid;
                    }
                }
                return low;
            }
            OpenSource.sortedIndex = sortedIndex;
            ;
        })(Util.OpenSource || (Util.OpenSource = {}));
        var OpenSource = Util.OpenSource;
    })(Plottable.Util || (Plottable.Util = {}));
    var Util = Plottable.Util;
})(Plottable || (Plottable = {}));

///<reference path="../reference.ts" />
var Plottable;
(function (Plottable) {
    (function (Util) {
        var IDCounter = (function () {
            function IDCounter() {
                this.counter = {};
            }
            IDCounter.prototype.setDefault = function (id) {
                if (this.counter[id] == null) {
                    this.counter[id] = 0;
                }
            };

            IDCounter.prototype.increment = function (id) {
                this.setDefault(id);
                return ++this.counter[id];
            };

            IDCounter.prototype.decrement = function (id) {
                this.setDefault(id);
                return --this.counter[id];
            };

            IDCounter.prototype.get = function (id) {
                this.setDefault(id);
                return this.counter[id];
            };
            return IDCounter;
        })();
        Util.IDCounter = IDCounter;
    })(Plottable.Util || (Plottable.Util = {}));
    var Util = Plottable.Util;
})(Plottable || (Plottable = {}));

///<reference path="../reference.ts" />
var Plottable;
(function (Plottable) {
    (function (Util) {
        /**
        * An associative array that can be keyed by anything (inc objects).
        * Uses pointer equality checks which is why this works.
        * This power has a price: everything is linear time since it is actually backed by an array...
        */
        var StrictEqualityAssociativeArray = (function () {
            function StrictEqualityAssociativeArray() {
                this.keyValuePairs = [];
            }
            /**
            * Set a new key/value pair in the store.
            *
            * @param {any} key Key to set in the store
            * @param {any} value Value to set in the store
            * @return {boolean} True if key already in store, false otherwise
            */
            StrictEqualityAssociativeArray.prototype.set = function (key, value) {
                if (key !== key) {
                    throw new Error("NaN may not be used as a key to the StrictEqualityAssociativeArray");
                }
                for (var i = 0; i < this.keyValuePairs.length; i++) {
                    if (this.keyValuePairs[i][0] === key) {
                        this.keyValuePairs[i][1] = value;
                        return true;
                    }
                }
                this.keyValuePairs.push([key, value]);
                return false;
            };

            /**
            * Get a value from the store, given a key.
            *
            * @param {any} key Key associated with value to retrieve
            * @return {any} Value if found, undefined otherwise
            */
            StrictEqualityAssociativeArray.prototype.get = function (key) {
                for (var i = 0; i < this.keyValuePairs.length; i++) {
                    if (this.keyValuePairs[i][0] === key) {
                        return this.keyValuePairs[i][1];
                    }
                }
                return undefined;
            };

            /**
            * Test whether store has a value associated with given key.
            *
            * Will return true if there is a key/value entry,
            * even if the value is explicitly `undefined`.
            *
            * @param {any} key Key to test for presence of an entry
            * @return {boolean} Whether there was a matching entry for that key
            */
            StrictEqualityAssociativeArray.prototype.has = function (key) {
                for (var i = 0; i < this.keyValuePairs.length; i++) {
                    if (this.keyValuePairs[i][0] === key) {
                        return true;
                    }
                }
                return false;
            };

            /**
            * Return an array of the values in the key-value store
            *
            * @return {any[]} The values in the store
            */
            StrictEqualityAssociativeArray.prototype.values = function () {
                return this.keyValuePairs.map(function (x) {
                    return x[1];
                });
            };

            /**
            * Return an array of keys in the key-value store
            *
            * @return {any[]} The keys in the store
            */
            StrictEqualityAssociativeArray.prototype.keys = function () {
                return this.keyValuePairs.map(function (x) {
                    return x[0];
                });
            };

            /**
            * Execute a callback for each entry in the array.
            *
            * @param {(key: any, val?: any, index?: number) => any} callback The callback to eecute
            * @return {any[]} The results of mapping the callback over the entries
            */
            StrictEqualityAssociativeArray.prototype.map = function (cb) {
                return this.keyValuePairs.map(function (kv, index) {
                    return cb(kv[0], kv[1], index);
                });
            };

            /**
            * Delete a key from the key-value store. Return whether the key was present.
            *
            * @param {any} The key to remove
            * @return {boolean} Whether a matching entry was found and removed
            */
            StrictEqualityAssociativeArray.prototype.delete = function (key) {
                for (var i = 0; i < this.keyValuePairs.length; i++) {
                    if (this.keyValuePairs[i][0] === key) {
                        this.keyValuePairs.splice(i, 1);
                        return true;
                    }
                }
                return false;
            };
            return StrictEqualityAssociativeArray;
        })();
        Util.StrictEqualityAssociativeArray = StrictEqualityAssociativeArray;
    })(Plottable.Util || (Plottable.Util = {}));
    var Util = Plottable.Util;
})(Plottable || (Plottable = {}));

///<reference path="../reference.ts" />
var Plottable;
(function (Plottable) {
    (function (Util) {
        var Cache = (function () {
            /**
            * @constructor
            *
            * @param {string} compute The function whose results will be cached.
            * @param {string} [canonicalKey] If present, when clear() is called,
            *        this key will be re-computed. If its result hasn't been changed,
            *        the cache will not be cleared.
            * @param {(v: T, w: T) => boolean} [valueEq]
            *        Used to determine if the value of canonicalKey has changed.
            *        If omitted, defaults to === comparision.
            */
            function Cache(compute, canonicalKey, valueEq) {
                if (typeof valueEq === "undefined") { valueEq = function (v, w) {
                    return v === w;
                }; }
                this.cache = d3.map();
                this.canonicalKey = null;
                this.compute = compute;
                this.canonicalKey = canonicalKey;
                this.valueEq = valueEq;
                if (canonicalKey !== undefined) {
                    this.cache.set(this.canonicalKey, this.compute(this.canonicalKey));
                }
            }
            /**
            * Attempt to look up k in the cache, computing the result if it isn't
            * found.
            */
            Cache.prototype.get = function (k) {
                if (!this.cache.has(k)) {
                    this.cache.set(k, this.compute(k));
                }
                return this.cache.get(k);
            };

            /**
            * Reset the cache empty. However, if the canonicalKey passed into the
            * constructor has not changed, the cache will not empty. See the
            * constructor for more.
            */
            Cache.prototype.clear = function () {
                if (this.canonicalKey === undefined || !this.valueEq(this.cache.get(this.canonicalKey), this.compute(this.canonicalKey))) {
                    this.cache = d3.map();
                }
                return this;
            };
            return Cache;
        })();
        Util.Cache = Cache;
    })(Plottable.Util || (Plottable.Util = {}));
    var Util = Plottable.Util;
})(Plottable || (Plottable = {}));

///<reference path="../reference.ts" />
var Plottable;
(function (Plottable) {
    (function (Util) {
        (function (Text) {
            ;

            /**
            * Returns a quasi-pure function of typesignature (t: string) => number[] which measures height and width of text
            *
            * @param {D3.Selection} selection: The selection in which text will be drawn and measured
            * @returns {number[]} width and height of the text
            */
            function getTextMeasure(selection) {
                return function (s) {
                    if (s.trim() === "") {
                        return [0, 0];
                    }
                    if (Util.DOM.isSelectionRemovedFromSVG(selection)) {
                        throw new Error("Cannot measure text in a removed node");
                    }
                    var bb;
                    if (selection.node().nodeName === "text") {
                        var originalText = selection.text();
                        selection.text(s);
                        bb = Util.DOM.getBBox(selection);
                        selection.text(originalText);
                        return [bb.width, bb.height];
                    } else {
                        var t = selection.append("text").text(s);
                        bb = Util.DOM.getBBox(t);
                        t.remove();
                        return [bb.width, bb.height];
                    }
                };
            }
            Text.getTextMeasure = getTextMeasure;

            /**
            * Returns a text measure that measures each individual character of the
            * string with tm, then combines all the individual measurements.
            */
            function measureByCharacter(tm) {
                return function (s) {
                    var whs = s.trim().split("").map(tm);
                    return [d3.sum(whs, function (wh) {
                            return wh[0];
                        }), d3.max(whs, function (wh) {
                            return wh[1];
                        })];
                };
            }

            var CANONICAL_CHR = "a";

            /**
            * Some TextMeasurers get confused when measuring something that's only
            * whitespace: only whitespace in a dom node takes up [0, 0] space.
            *
            * @return {TextMeasurer} A function that if its argument is all
            *         whitespace, it will wrap its argument in CANONICAL_CHR before
            *         measuring in order to get a non-zero size of the whitespace.
            */
            function wrapWhitespace(tm) {
                return function (s) {
                    if (/\s/.test(s)) {
                        var wh = tm(CANONICAL_CHR + s + CANONICAL_CHR);
                        var whWrapping = tm(CANONICAL_CHR);
                        return [wh[0] - 2 * whWrapping[0], wh[1]];
                    } else {
                        return tm(s);
                    }
                };
            }

            /**
            * This class will measure text by measuring each character individually,
            * then adding up the dimensions. It will also cache the dimensions of each
            * letter.
            */
            var CachingCharacterMeasurer = (function () {
                /**
                * @param {D3.Selection} g The element that will have text inserted into
                *        it in order to measure text. The styles present for text in
                *        this element will to the text being measured.
                */
                function CachingCharacterMeasurer(g) {
                    var _this = this;
                    this.cache = new Util.Cache(getTextMeasure(g), CANONICAL_CHR, Util.Methods.arrayEq);
                    this.measure = measureByCharacter(wrapWhitespace(function (s) {
                        return _this.cache.get(s);
                    }));
                }
                /**
                * Clear the cache, if it seems that the text has changed size.
                */
                CachingCharacterMeasurer.prototype.clear = function () {
                    this.cache.clear();
                    return this;
                };
                return CachingCharacterMeasurer;
            })();
            Text.CachingCharacterMeasurer = CachingCharacterMeasurer;

            /**
            * Gets a truncated version of a sting that fits in the available space, given the element in which to draw the text
            *
            * @param {string} text: The string to be truncated
            * @param {number} availableWidth: The available width, in pixels
            * @param {D3.Selection} element: The text element used to measure the text
            * @returns {string} text - the shortened text
            */
            function getTruncatedText(text, availableWidth, measurer) {
                if (measurer(text)[0] <= availableWidth) {
                    return text;
                } else {
                    return addEllipsesToLine(text, availableWidth, measurer);
                }
            }
            Text.getTruncatedText = getTruncatedText;

            /**
            * Gets the height of a text element, as rendered.
            *
            * @param {D3.Selection} textElement
            * @return {number} The height of the text element, in pixels.
            */
            function getTextHeight(selection) {
                return getTextMeasure(selection)("bqpdl")[1];
            }
            Text.getTextHeight = getTextHeight;

            /**
            * Gets the width of a text element, as rendered.
            *
            * @param {D3.Selection} textElement
            * @return {number} The width of the text element, in pixels.
            */
            function getTextWidth(textElement, text) {
                return getTextMeasure(textElement)(text)[0];
            }
            Text.getTextWidth = getTextWidth;

            /**
            * Takes a line, a width to fit it in, and a text measurer. Will attempt to add ellipses to the end of the line,
            * shortening the line as required to ensure that it fits within width.
            */
            function addEllipsesToLine(line, width, measureText) {
                var mutatedLine = line.trim();
                var widthMeasure = function (s) {
                    return measureText(s)[0];
                };
                var lineWidth = widthMeasure(line);
                var ellipsesWidth = widthMeasure("...");
                if (width < ellipsesWidth) {
                    var periodWidth = widthMeasure(".");
                    var numPeriodsThatFit = Math.floor(width / periodWidth);
                    return "...".substr(0, numPeriodsThatFit);
                }
                while (lineWidth + ellipsesWidth > width) {
                    mutatedLine = mutatedLine.substr(0, mutatedLine.length - 1).trim();
                    lineWidth = widthMeasure(mutatedLine);
                }
                if (widthMeasure(mutatedLine + "...") > width) {
                    throw new Error("addEllipsesToLine failed :(");
                }
                return mutatedLine + "...";
            }
            Text.addEllipsesToLine = addEllipsesToLine;

            function writeLineHorizontally(line, g, width, height, xAlign, yAlign) {
                if (typeof xAlign === "undefined") { xAlign = "left"; }
                if (typeof yAlign === "undefined") { yAlign = "top"; }
                var xOffsetFactor = { left: 0, center: 0.5, right: 1 };
                var yOffsetFactor = { top: 0, center: 0.5, bottom: 1 };
                if (xOffsetFactor[xAlign] === undefined || yOffsetFactor[yAlign] === undefined) {
                    throw new Error("unrecognized alignment x:" + xAlign + ", y:" + yAlign);
                }
                var innerG = g.append("g");
                var textEl = innerG.append("text");
                textEl.text(line);
                var bb = Util.DOM.getBBox(textEl);
                var h = bb.height;
                var w = bb.width;
                if (w > width || h > height) {
                    console.log("Insufficient space to fit text");
                    return [0, 0];
                }
                var anchorConverter = { left: "start", center: "middle", right: "end" };
                var anchor = anchorConverter[xAlign];
                var xOff = width * xOffsetFactor[xAlign];
                var yOff = height * yOffsetFactor[yAlign] + h * (1 - yOffsetFactor[yAlign]);
                var ems = -0.4 * (1 - yOffsetFactor[yAlign]);
                textEl.attr("text-anchor", anchor).attr("y", ems + "em");
                Util.DOM.translate(innerG, xOff, yOff);
                return [w, h];
            }
            Text.writeLineHorizontally = writeLineHorizontally;

            function writeLineVertically(line, g, width, height, xAlign, yAlign, rotation) {
                if (typeof xAlign === "undefined") { xAlign = "left"; }
                if (typeof yAlign === "undefined") { yAlign = "top"; }
                if (typeof rotation === "undefined") { rotation = "right"; }
                if (rotation !== "right" && rotation !== "left") {
                    throw new Error("unrecognized rotation: " + rotation);
                }
                var isRight = rotation === "right";
                var rightTranslator = { left: "bottom", right: "top", center: "center", top: "left", bottom: "right" };
                var leftTranslator = { left: "top", right: "bottom", center: "center", top: "right", bottom: "left" };
                var alignTranslator = isRight ? rightTranslator : leftTranslator;
                var innerG = g.append("g");
                var wh = writeLineHorizontally(line, innerG, height, width, alignTranslator[yAlign], alignTranslator[xAlign]);
                var xForm = d3.transform("");
                xForm.rotate = rotation === "right" ? 90 : -90;
                xForm.translate = [isRight ? width : 0, isRight ? 0 : height];
                innerG.attr("transform", xForm.toString());

                return [wh[1], wh[0]];
            }
            Text.writeLineVertically = writeLineVertically;

            function writeTextHorizontally(brokenText, g, width, height, xAlign, yAlign) {
                if (typeof xAlign === "undefined") { xAlign = "left"; }
                if (typeof yAlign === "undefined") { yAlign = "top"; }
                var h = getTextHeight(g);
                var maxWidth = 0;
                var blockG = g.append("g");
                brokenText.forEach(function (line, i) {
                    var innerG = blockG.append("g");
                    Util.DOM.translate(innerG, 0, i * h);
                    var wh = writeLineHorizontally(line, innerG, width, h, xAlign, yAlign);
                    if (wh[0] > maxWidth) {
                        maxWidth = wh[0];
                    }
                });
                var usedSpace = h * brokenText.length;
                var freeSpace = height - usedSpace;
                var translator = { center: 0.5, top: 0, bottom: 1 };
                Util.DOM.translate(blockG, 0, freeSpace * translator[yAlign]);
                return [maxWidth, usedSpace];
            }
            Text.writeTextHorizontally = writeTextHorizontally;

            function writeTextVertically(brokenText, g, width, height, xAlign, yAlign, rotation) {
                if (typeof xAlign === "undefined") { xAlign = "left"; }
                if (typeof yAlign === "undefined") { yAlign = "top"; }
                if (typeof rotation === "undefined") { rotation = "left"; }
                var h = getTextHeight(g);
                var maxHeight = 0;
                var blockG = g.append("g");
                brokenText.forEach(function (line, i) {
                    var innerG = blockG.append("g");
                    Util.DOM.translate(innerG, i * h, 0);
                    var wh = writeLineVertically(line, innerG, h, height, xAlign, yAlign, rotation);
                    if (wh[1] > maxHeight) {
                        maxHeight = wh[1];
                    }
                });
                var usedSpace = h * brokenText.length;
                var freeSpace = width - usedSpace;
                var translator = { center: 0.5, left: 0, right: 1 };
                Util.DOM.translate(blockG, freeSpace * translator[xAlign], 0);

                return [usedSpace, maxHeight];
            }
            Text.writeTextVertically = writeTextVertically;

            ;

            /**
            * @param {write} [IWriteOptions] If supplied, the text will be written
            *        To the given g. Will align the text vertically if it seems like
            *        that is appropriate.
            * Returns an IWriteTextResult with info on whether the text fit, and how much width/height was used.
            */
            function writeText(text, width, height, tm, horizontally, write) {
                var orientHorizontally = (horizontally != null) ? horizontally : width * 1.1 > height;
                var primaryDimension = orientHorizontally ? width : height;
                var secondaryDimension = orientHorizontally ? height : width;
<<<<<<< HEAD
                var wrappedText = Util.WordWrap.breakTextToFitRect(text, primaryDimension, secondaryDimension, tm);

                var usedWidth, usedHeight;
                if (write == null) {
                    var widthFn = orientHorizontally ? d3.max : d3.sum;
                    var heightFn = orientHorizontally ? d3.sum : d3.max;
                    usedWidth = widthFn(wrappedText.lines, function (line) {
                        return tm(line)[0];
                    });
                    usedHeight = heightFn(wrappedText.lines, function (line) {
                        return tm(line)[1];
                    });
                } else {
                    var innerG = write.g.append("g").classed("writeText-inner-g", true);

                    // the outerG contains general transforms for positining the whole block, the inner g
                    // will contain transforms specific to orienting the text properly within the block.
                    var wTF = orientHorizontally ? writeTextHorizontally : writeTextVertically;
                    var wh = wTF(wrappedText.lines, innerG, width, height, write.xAlign, write.yAlign);
                    usedWidth = wh[0];
                    usedHeight = wh[1];
                }
=======
                var measureText = getTextMeasure(innerG);
                var wrappedText = Util.WordWrap.breakTextToFitRect(text, primaryDimension, secondaryDimension, measureText);
>>>>>>> ff5d3733

                return {
                    textFits: wrappedText.textFits,
                    usedWidth: usedWidth,
                    usedHeight: usedHeight
                };
            }
            Text.writeText = writeText;
        })(Util.Text || (Util.Text = {}));
        var Text = Util.Text;
    })(Plottable.Util || (Plottable.Util = {}));
    var Util = Plottable.Util;
})(Plottable || (Plottable = {}));

///<reference path="../reference.ts" />
var Plottable;
(function (Plottable) {
    (function (Util) {
        (function (WordWrap) {
            var LINE_BREAKS_BEFORE = /[{\[]/;
            var LINE_BREAKS_AFTER = /[!"%),-.:;?\]}]/;
            var SPACES = /^\s+$/;

            ;

            /**
            * Takes a block of text, a width and height to fit it in, and a 2-d text measurement function.
            * Wraps words and fits as much of the text as possible into the given width and height.
            */
            function breakTextToFitRect(text, width, height, measureText) {
                var widthMeasure = function (s) {
                    return measureText(s)[0];
                };
                var lines = breakTextToFitWidth(text, width, widthMeasure);
                var textHeight = measureText("hello world")[1];
                var nLinesThatFit = Math.floor(height / textHeight);
                var textFit = nLinesThatFit >= lines.length;
                if (!textFit) {
                    lines = lines.splice(0, nLinesThatFit);
                    if (nLinesThatFit > 0) {
                        // Overwrite the last line to one that has had a ... appended to the end
                        lines[nLinesThatFit - 1] = Util.Text.addEllipsesToLine(lines[nLinesThatFit - 1], width, measureText);
                    }
                }
                return { originalText: text, lines: lines, textFits: textFit };
            }
            WordWrap.breakTextToFitRect = breakTextToFitRect;

            /**
            * Splits up the text so that it will fit in width (or splits into a list of single characters if it is impossible
            * to fit in width). Tries to avoid breaking words on non-linebreak-or-space characters, and will only break a word if
            * the word is too big to fit within width on its own.
            */
            function breakTextToFitWidth(text, width, widthMeasure) {
                var ret = [];
                var paragraphs = text.split("\n");
                for (var i = 0, len = paragraphs.length; i < len; i++) {
                    var paragraph = paragraphs[i];
                    if (paragraph !== null) {
                        ret = ret.concat(breakParagraphToFitWidth(paragraph, width, widthMeasure));
                    } else {
                        ret.push("");
                    }
                }
                return ret;
            }
            WordWrap.breakTextToFitWidth = breakTextToFitWidth;

            /**
            * Determines if it is possible to fit a given text within width without breaking any of the words.
            * Simple algorithm, split the text up into tokens, and make sure that the widest token doesn't exceed
            * allowed width.
            */
            function canWrapWithoutBreakingWords(text, width, widthMeasure) {
                var tokens = tokenize(text);
                var widths = tokens.map(widthMeasure);
                var maxWidth = d3.max(widths);
                return maxWidth <= width;
            }
            WordWrap.canWrapWithoutBreakingWords = canWrapWithoutBreakingWords;

            /**
            * A paragraph is a string of text containing no newlines.
            * Given a paragraph, break it up into lines that are no
            * wider than width.  widthMeasure is a function that takes
            * text as input, and returns the width of the text in pixels.
            */
            function breakParagraphToFitWidth(text, width, widthMeasure) {
                var lines = [];
                var tokens = tokenize(text);
                var curLine = "";
                var i = 0;
                var nextToken;
                while (nextToken || i < tokens.length) {
                    if (typeof nextToken === "undefined" || nextToken === null) {
                        nextToken = tokens[i++];
                    }
                    var brokenToken = breakNextTokenToFitInWidth(curLine, nextToken, width, widthMeasure);

                    var canAdd = brokenToken[0];
                    var leftOver = brokenToken[1];

                    if (canAdd !== null) {
                        curLine += canAdd;
                    }
                    nextToken = leftOver;
                    if (leftOver) {
                        lines.push(curLine);
                        curLine = "";
                    }
                }
                if (curLine) {
                    lines.push(curLine);
                }
                return lines;
            }

            /**
            * Breaks up the next token and so that some part of it can be
            * added to curLine and fits in the width. the return value
            * is an array with 2 elements, the part that can be added
            * and the left over part of the token
            * widthMeasure is a function that takes text as input,
            * and returns the width of the text in pixels.
            */
            function breakNextTokenToFitInWidth(curLine, nextToken, width, widthMeasure) {
                if (isBlank(nextToken)) {
                    return [nextToken, null];
                }
                if (widthMeasure(curLine + nextToken) <= width) {
                    return [nextToken, null];
                }
                if (!isBlank(curLine)) {
                    return [null, nextToken];
                }
                var i = 0;
                while (i < nextToken.length) {
                    if (widthMeasure(curLine + nextToken[i] + "-") <= width) {
                        curLine += nextToken[i++];
                    } else {
                        break;
                    }
                }
                var append = "-";
                if (isBlank(curLine) && i === 0) {
                    i = 1;
                    append = "";
                }
                return [nextToken.substring(0, i) + append, nextToken.substring(i)];
            }

            /**
            * Breaks up into tokens for word wrapping
            * Each token is comprised of either:
            *  1) Only word and non line break characters
            *  2) Only spaces characters
            *  3) Line break characters such as ":" or ";" or ","
            *  (will be single character token, unless there is a repeated linebreak character)
            */
            function tokenize(text) {
                var ret = [];
                var token = "";
                var lastChar = "";
                for (var i = 0, len = text.length; i < len; i++) {
                    var curChar = text[i];
                    if (token === "" || isTokenizedTogether(token[0], curChar, lastChar)) {
                        token += curChar;
                    } else {
                        ret.push(token);
                        token = curChar;
                    }
                    lastChar = curChar;
                }
                if (token) {
                    ret.push(token);
                }
                return ret;
            }

            /**
            * Returns whether a string is blank.
            *
            * @param {string} str: The string to test for blank-ness
            * @returns {boolean} Whether the string is blank
            */
            function isBlank(text) {
                return text == null ? true : text.trim() === "";
            }

            /**
            * Given a token (ie a string of characters that are similar and shouldn't be broken up) and a character, determine
            * whether that character should be added to the token. Groups of characters that don't match the space or line break
            * regex are always tokenzied together. Spaces are always tokenized together. Line break characters are almost always
            * split into their own token, except that two subsequent identical line break characters are put into the same token.
            * For isTokenizedTogether(":", ",") == False but isTokenizedTogether("::") == True.
            */
            function isTokenizedTogether(text, nextChar, lastChar) {
                if (!(text && nextChar)) {
                    false;
                }
                if (SPACES.test(text) && SPACES.test(nextChar)) {
                    return true;
                } else if (SPACES.test(text) || SPACES.test(nextChar)) {
                    return false;
                }
                if (LINE_BREAKS_AFTER.test(lastChar) || LINE_BREAKS_BEFORE.test(nextChar)) {
                    return false;
                }
                return true;
            }
        })(Util.WordWrap || (Util.WordWrap = {}));
        var WordWrap = Util.WordWrap;
    })(Plottable.Util || (Plottable.Util = {}));
    var Util = Plottable.Util;
})(Plottable || (Plottable = {}));

var Plottable;
(function (Plottable) {
    (function (Util) {
        (function (DOM) {
            /**
            * Gets the bounding box of an element.
            * @param {D3.Selection} element
            * @returns {SVGRed} The bounding box.
            */
            function getBBox(element) {
                return element.node().getBBox();
            }
            DOM.getBBox = getBBox;

            DOM.POLYFILL_TIMEOUT_MSEC = 1000 / 60;
            function requestAnimationFramePolyfill(fn) {
                if (window.requestAnimationFrame != null) {
                    window.requestAnimationFrame(fn);
                } else {
                    setTimeout(fn, DOM.POLYFILL_TIMEOUT_MSEC);
                }
            }
            DOM.requestAnimationFramePolyfill = requestAnimationFramePolyfill;

            function _getParsedStyleValue(style, prop) {
                var value = style.getPropertyValue(prop);
                if (value == null) {
                    return 0;
                }
                return parseFloat(value);
            }

            //
            function isSelectionRemovedFromSVG(selection) {
                var n = selection.node();
                while (n !== null && n.nodeName !== "svg") {
                    n = n.parentNode;
                }
                return (n == null);
            }
            DOM.isSelectionRemovedFromSVG = isSelectionRemovedFromSVG;

            function getElementWidth(elem) {
                var style = window.getComputedStyle(elem);
                return _getParsedStyleValue(style, "width") + _getParsedStyleValue(style, "padding-left") + _getParsedStyleValue(style, "padding-right") + _getParsedStyleValue(style, "border-left-width") + _getParsedStyleValue(style, "border-right-width");
            }
            DOM.getElementWidth = getElementWidth;

            function getElementHeight(elem) {
                var style = window.getComputedStyle(elem);
                return _getParsedStyleValue(style, "height") + _getParsedStyleValue(style, "padding-top") + _getParsedStyleValue(style, "padding-bottom") + _getParsedStyleValue(style, "border-top-width") + _getParsedStyleValue(style, "border-bottom-width");
            }
            DOM.getElementHeight = getElementHeight;

            function getSVGPixelWidth(svg) {
                var width = svg.node().clientWidth;

                if (width === 0) {
                    var widthAttr = svg.attr("width");

                    if (widthAttr.indexOf("%") !== -1) {
                        var ancestorNode = svg.node().parentNode;
                        while (ancestorNode != null && ancestorNode.clientWidth === 0) {
                            ancestorNode = ancestorNode.parentNode;
                        }
                        if (ancestorNode == null) {
                            throw new Error("Could not compute width of element");
                        }
                        width = ancestorNode.clientWidth * parseFloat(widthAttr) / 100;
                    } else {
                        width = parseFloat(widthAttr);
                    }
                }

                return width;
            }
            DOM.getSVGPixelWidth = getSVGPixelWidth;

            function translate(s, x, y) {
                var xform = d3.transform(s.attr("transform"));
                if (x == null) {
                    return xform.translate;
                } else {
                    y = (y == null) ? 0 : y;
                    xform.translate[0] = x;
                    xform.translate[1] = y;
                    s.attr("transform", xform.toString());
                    return s;
                }
            }
            DOM.translate = translate;
        })(Util.DOM || (Util.DOM = {}));
        var DOM = Util.DOM;
    })(Plottable.Util || (Plottable.Util = {}));
    var Util = Plottable.Util;
})(Plottable || (Plottable = {}));

///<reference path="../../reference.ts" />
var Plottable;
(function (Plottable) {
    (function (Abstract) {
        var Formatter = (function () {
            function Formatter(precision) {
                this._onlyShowUnchanged = true;
                if (precision < 0 || precision > 20) {
                    throw new RangeError("Formatter precision must be between 0 and 20");
                }
                this._precision = precision;
            }
            /**
            * Format an input value.
            *
            * @param {any} d The value to be formatted.
            * @returns {string} The formatted value.
            */
            Formatter.prototype.format = function (d) {
                var formattedValue = this._formatFunction(d);
                if (this._onlyShowUnchanged && this._valueChanged(d, formattedValue)) {
                    return "";
                }
                return formattedValue;
            };

            Formatter.prototype._valueChanged = function (d, formattedValue) {
                return d !== parseFloat(formattedValue);
            };

            Formatter.prototype.precision = function (value) {
                if (value === undefined) {
                    return this._precision;
                }
                this._precision = value;
                return this;
            };

            Formatter.prototype.showOnlyUnchangedValues = function (showUnchanged) {
                if (showUnchanged === undefined) {
                    return this._onlyShowUnchanged;
                }
                this._onlyShowUnchanged = showUnchanged;
                return this;
            };
            return Formatter;
        })();
        Abstract.Formatter = Formatter;
    })(Plottable.Abstract || (Plottable.Abstract = {}));
    var Abstract = Plottable.Abstract;
})(Plottable || (Plottable = {}));

///<reference path="../../reference.ts" />
var __extends = this.__extends || function (d, b) {
    for (var p in b) if (b.hasOwnProperty(p)) d[p] = b[p];
    function __() { this.constructor = d; }
    __.prototype = b.prototype;
    d.prototype = new __();
};
var Plottable;
(function (Plottable) {
    (function (Formatter) {
        var Identity = (function (_super) {
            __extends(Identity, _super);
            /**
            * Creates an formatter that simply stringifies the input.
            *
            * @constructor
            */
            function Identity() {
                _super.call(this, null);
                this.showOnlyUnchangedValues(false);
                this._formatFunction = function (d) {
                    return String(d);
                };
            }
            return Identity;
        })(Plottable.Abstract.Formatter);
        Formatter.Identity = Identity;
    })(Plottable.Formatter || (Plottable.Formatter = {}));
    var Formatter = Plottable.Formatter;
})(Plottable || (Plottable = {}));

///<reference path="../../reference.ts" />
var __extends = this.__extends || function (d, b) {
    for (var p in b) if (b.hasOwnProperty(p)) d[p] = b[p];
    function __() { this.constructor = d; }
    __.prototype = b.prototype;
    d.prototype = new __();
};
var Plottable;
(function (Plottable) {
    (function (Formatter) {
        var General = (function (_super) {
            __extends(General, _super);
            /**
            * Creates a formatter that formats numbers to show no more than
            * [precision] decimal places. All other values are stringified.
            *
            * @constructor
            * @param {number} [precision] The maximum number of decimal places to display.
            */
            function General(precision) {
                if (typeof precision === "undefined") { precision = 3; }
                _super.call(this, precision);
                this._formatFunction = function (d) {
                    if (typeof d === "number") {
                        var multiplier = Math.pow(10, this._precision);
                        return String(Math.round(d * multiplier) / multiplier);
                    } else {
                        return String(d);
                    }
                };
            }
            General.prototype._valueChanged = function (d, formattedValue) {
                if (typeof d === "number") {
                    return d !== parseFloat(formattedValue);
                } else {
                    return false;
                }
            };
            return General;
        })(Plottable.Abstract.Formatter);
        Formatter.General = General;
    })(Plottable.Formatter || (Plottable.Formatter = {}));
    var Formatter = Plottable.Formatter;
})(Plottable || (Plottable = {}));

///<reference path="../../reference.ts" />
var __extends = this.__extends || function (d, b) {
    for (var p in b) if (b.hasOwnProperty(p)) d[p] = b[p];
    function __() { this.constructor = d; }
    __.prototype = b.prototype;
    d.prototype = new __();
};
var Plottable;
(function (Plottable) {
    (function (Formatter) {
        var Fixed = (function (_super) {
            __extends(Fixed, _super);
            /**
            * Creates a formatter that displays exactly [precision] decimal places.
            *
            * @constructor
            * @param {number} [precision] The number of decimal places to display.
            */
            function Fixed(precision) {
                if (typeof precision === "undefined") { precision = 3; }
                _super.call(this, precision);
                this._formatFunction = function (d) {
                    return d.toFixed(this._precision);
                };
            }
            return Fixed;
        })(Plottable.Abstract.Formatter);
        Formatter.Fixed = Fixed;
    })(Plottable.Formatter || (Plottable.Formatter = {}));
    var Formatter = Plottable.Formatter;
})(Plottable || (Plottable = {}));

///<reference path="../../reference.ts" />
var __extends = this.__extends || function (d, b) {
    for (var p in b) if (b.hasOwnProperty(p)) d[p] = b[p];
    function __() { this.constructor = d; }
    __.prototype = b.prototype;
    d.prototype = new __();
};
var Plottable;
(function (Plottable) {
    (function (Formatter) {
        var Currency = (function (_super) {
            __extends(Currency, _super);
            /**
            * Creates a formatter for currency values.
            *
            * @param {number} [precision] The number of decimal places to show.
            * @param {string} [symbol] The currency symbol to use.
            * @param {boolean} [prefix] Whether to prepend or append the currency symbol.
            *
            * @returns {IFormatter} A formatter for currency values.
            */
            function Currency(precision, symbol, prefix) {
                if (typeof precision === "undefined") { precision = 2; }
                if (typeof symbol === "undefined") { symbol = "$"; }
                if (typeof prefix === "undefined") { prefix = true; }
                _super.call(this, precision);
                this.symbol = symbol;
                this.prefix = prefix;
            }
            Currency.prototype.format = function (d) {
                var formattedValue = _super.prototype.format.call(this, Math.abs(d));
                if (formattedValue !== "") {
                    if (this.prefix) {
                        formattedValue = this.symbol + formattedValue;
                    } else {
                        formattedValue += this.symbol;
                    }

                    if (d < 0) {
                        formattedValue = "-" + formattedValue;
                    }
                }
                return formattedValue;
            };
            return Currency;
        })(Formatter.Fixed);
        Formatter.Currency = Currency;
    })(Plottable.Formatter || (Plottable.Formatter = {}));
    var Formatter = Plottable.Formatter;
})(Plottable || (Plottable = {}));

///<reference path="../../reference.ts" />
var __extends = this.__extends || function (d, b) {
    for (var p in b) if (b.hasOwnProperty(p)) d[p] = b[p];
    function __() { this.constructor = d; }
    __.prototype = b.prototype;
    d.prototype = new __();
};
var Plottable;
(function (Plottable) {
    (function (Formatter) {
        var Percentage = (function (_super) {
            __extends(Percentage, _super);
            /**
            * Creates a formatter for percentage values.
            * Multiplies the supplied value by 100 and appends "%".
            *
            * @constructor
            * @param {number} [precision] The number of decimal places to display.
            */
            function Percentage(precision) {
                if (typeof precision === "undefined") { precision = 0; }
                _super.call(this, precision);
            }
            Percentage.prototype.format = function (d) {
                var formattedValue = _super.prototype.format.call(this, d * 100);
                if (formattedValue !== "") {
                    formattedValue += "%";
                }
                return formattedValue;
            };
            return Percentage;
        })(Formatter.Fixed);
        Formatter.Percentage = Percentage;
    })(Plottable.Formatter || (Plottable.Formatter = {}));
    var Formatter = Plottable.Formatter;
})(Plottable || (Plottable = {}));

///<reference path="../../reference.ts" />
var __extends = this.__extends || function (d, b) {
    for (var p in b) if (b.hasOwnProperty(p)) d[p] = b[p];
    function __() { this.constructor = d; }
    __.prototype = b.prototype;
    d.prototype = new __();
};
var Plottable;
(function (Plottable) {
    (function (Formatter) {
        var Custom = (function (_super) {
            __extends(Custom, _super);
            function Custom(precision, customFormatFunction) {
                _super.call(this, precision);
                this._onlyShowUnchanged = false;
                this._formatFunction = function (d) {
                    return customFormatFunction(d, this);
                };
            }
            return Custom;
        })(Plottable.Abstract.Formatter);
        Formatter.Custom = Custom;
    })(Plottable.Formatter || (Plottable.Formatter = {}));
    var Formatter = Plottable.Formatter;
})(Plottable || (Plottable = {}));

///<reference path="../reference.ts" />
var Plottable;
(function (Plottable) {
    (function (Abstract) {
        var PlottableObject = (function () {
            function PlottableObject() {
                this._plottableID = PlottableObject.nextID++;
            }
            PlottableObject.nextID = 0;
            return PlottableObject;
        })();
        Abstract.PlottableObject = PlottableObject;
    })(Plottable.Abstract || (Plottable.Abstract = {}));
    var Abstract = Plottable.Abstract;
})(Plottable || (Plottable = {}));

///<reference path="../reference.ts" />
var __extends = this.__extends || function (d, b) {
    for (var p in b) if (b.hasOwnProperty(p)) d[p] = b[p];
    function __() { this.constructor = d; }
    __.prototype = b.prototype;
    d.prototype = new __();
};
var Plottable;
(function (Plottable) {
    (function (Core) {
        var Broadcaster = (function (_super) {
            __extends(Broadcaster, _super);
            function Broadcaster(listenable) {
                _super.call(this);
                this.listener2Callback = new Plottable.Util.StrictEqualityAssociativeArray();
                this.listenable = listenable;
            }
            /**
            * Registers a callback to be called when the broadcast method is called. Also takes a listener which
            * is used to support deregistering the same callback later, by passing in the same listener.
            * If there is already a callback associated with that listener, then the callback will be replaced.
            *
            * This should NOT be called directly by a Component; registerToBroadcaster should be used instead.
            *
            * @param listener The listener associated with the callback.
            * @param {IBroadcasterCallback} callback A callback to be called when the Scale's domain changes.
            * @returns {Broadcaster} this object
            */
            Broadcaster.prototype.registerListener = function (listener, callback) {
                this.listener2Callback.set(listener, callback);
                return this;
            };

            /**
            * Call all listening callbacks, optionally with arguments passed through.
            *
            * @param ...args A variable number of optional arguments
            * @returns {Broadcaster} this object
            */
            Broadcaster.prototype.broadcast = function () {
                var _this = this;
                var args = [];
                for (var _i = 0; _i < (arguments.length - 0); _i++) {
                    args[_i] = arguments[_i + 0];
                }
                this.listener2Callback.values().forEach(function (callback) {
                    return callback(_this.listenable, args);
                });
                return this;
            };

            /**
            * Deregisters the callback associated with a listener.
            *
            * @param listener The listener to deregister.
            * @returns {Broadcaster} this object
            */
            Broadcaster.prototype.deregisterListener = function (listener) {
                this.listener2Callback.delete(listener);
                return this;
            };

            /**
            * Deregisters all listeners and callbacks associated with the broadcaster.
            *
            * @returns {Broadcaster} this object
            */
            Broadcaster.prototype.deregisterAllListeners = function () {
                this.listener2Callback = new Plottable.Util.StrictEqualityAssociativeArray();
            };
            return Broadcaster;
        })(Plottable.Abstract.PlottableObject);
        Core.Broadcaster = Broadcaster;
    })(Plottable.Core || (Plottable.Core = {}));
    var Core = Plottable.Core;
})(Plottable || (Plottable = {}));

///<reference path="../reference.ts" />
var __extends = this.__extends || function (d, b) {
    for (var p in b) if (b.hasOwnProperty(p)) d[p] = b[p];
    function __() { this.constructor = d; }
    __.prototype = b.prototype;
    d.prototype = new __();
};
var Plottable;
(function (Plottable) {
    var DataSource = (function (_super) {
        __extends(DataSource, _super);
        /**
        * Creates a new DataSource.
        *
        * @constructor
        * @param {any[]} data
        * @param {any} metadata An object containing additional information.
        */
        function DataSource(data, metadata) {
            if (typeof data === "undefined") { data = []; }
            if (typeof metadata === "undefined") { metadata = {}; }
            _super.call(this);
            this.broadcaster = new Plottable.Core.Broadcaster(this);
            this._data = data;
            this._metadata = metadata;
            this.accessor2cachedExtent = new Plottable.Util.StrictEqualityAssociativeArray();
        }
        DataSource.prototype.data = function (data) {
            if (data == null) {
                return this._data;
            } else {
                this._data = data;
                this.accessor2cachedExtent = new Plottable.Util.StrictEqualityAssociativeArray();
                this.broadcaster.broadcast();
                return this;
            }
        };

        DataSource.prototype.metadata = function (metadata) {
            if (metadata == null) {
                return this._metadata;
            } else {
                this._metadata = metadata;
                this.accessor2cachedExtent = new Plottable.Util.StrictEqualityAssociativeArray();
                this.broadcaster.broadcast();
                return this;
            }
        };

        DataSource.prototype._getExtent = function (accessor) {
            var cachedExtent = this.accessor2cachedExtent.get(accessor);
            if (cachedExtent === undefined) {
                cachedExtent = this.computeExtent(accessor);
                this.accessor2cachedExtent.set(accessor, cachedExtent);
            }
            return cachedExtent;
        };

        DataSource.prototype.computeExtent = function (accessor) {
            var appliedAccessor = Plottable.Util.Methods.applyAccessor(accessor, this);
            var mappedData = this._data.map(appliedAccessor);
            if (mappedData.length === 0) {
                return [];
            } else if (typeof (mappedData[0]) === "string") {
                return Plottable.Util.Methods.uniq(mappedData);
            } else {
                var extent = d3.extent(mappedData);
                if (extent[0] == null || extent[1] == null) {
                    return [];
                } else {
                    return extent;
                }
            }
        };
        return DataSource;
    })(Plottable.Abstract.PlottableObject);
    Plottable.DataSource = DataSource;
})(Plottable || (Plottable = {}));

///<reference path="../reference.ts" />
var __extends = this.__extends || function (d, b) {
    for (var p in b) if (b.hasOwnProperty(p)) d[p] = b[p];
    function __() { this.constructor = d; }
    __.prototype = b.prototype;
    d.prototype = new __();
};
var Plottable;
(function (Plottable) {
    (function (Abstract) {
        var Component = (function (_super) {
            __extends(Component, _super);
            function Component() {
                _super.apply(this, arguments);
                this.interactionsToRegister = [];
                this.boxes = [];
                this.clipPathEnabled = false;
                this.isTopLevelComponent = false;
                this._xOffset = 0;
                this._yOffset = 0;
                this._xAlignProportion = 0;
                this._yAlignProportion = 0;
                this.cssClasses = ["component"];
                this._isSetup = false;
                this._isAnchored = false;
            }
            /**
            * Attaches the Component as a child of a given a DOM element. Usually only directly invoked on root-level Components.
            *
            * @param {D3.Selection} element A D3 selection consisting of the element to anchor under.
            * @returns {Component} The calling component.
            */
            Component.prototype._anchor = function (element) {
                if (element.node().nodeName === "svg") {
                    // svg node gets the "plottable" CSS class
                    this.rootSVG = element;
                    this.rootSVG.classed("plottable", true);

                    // visible overflow for firefox https://stackoverflow.com/questions/5926986/why-does-firefox-appear-to-truncate-embedded-svgs
                    this.rootSVG.style("overflow", "visible");
                    this.isTopLevelComponent = true;
                }

                if (this.element != null) {
                    // reattach existing element
                    element.node().appendChild(this.element.node());
                } else {
                    this.element = element.append("g");
                    this._setup();
                }
                this._isAnchored = true;
                return this;
            };

            /**
            * Creates additional elements as necessary for the Component to function.
            * Called during _anchor() if the Component's element has not been created yet.
            * Override in subclasses to provide additional functionality.
            *
            * @returns {Component} The calling Component.
            */
            Component.prototype._setup = function () {
                var _this = this;
                if (this._isSetup) {
                    return;
                }
                this.cssClasses.forEach(function (cssClass) {
                    _this.element.classed(cssClass, true);
                });
                this.cssClasses = null;

                this.backgroundContainer = this.element.append("g").classed("background-container", true);
                this.content = this.element.append("g").classed("content", true);
                this.foregroundContainer = this.element.append("g").classed("foreground-container", true);
                this.boxContainer = this.element.append("g").classed("box-container", true);

                if (this.clipPathEnabled) {
                    this.generateClipPath();
                }
                ;

                this.addBox("bounding-box");

                this.interactionsToRegister.forEach(function (r) {
                    return _this.registerInteraction(r);
                });
                this.interactionsToRegister = null;
                if (this.isTopLevelComponent) {
                    this.autoResize(Component.AUTORESIZE_BY_DEFAULT);
                }
                this._isSetup = true;
                return this;
            };

            Component.prototype._requestedSpace = function (availableWidth, availableHeight) {
                return { width: 0, height: 0, wantsWidth: false, wantsHeight: false };
            };

            /**
            * Computes the size, position, and alignment from the specified values.
            * If no parameters are supplied and the component is a root node,
            * they are inferred from the size of the component's element.
            *
            * @param {number} xOrigin
            * @param {number} yOrigin
            * @param {number} availableWidth
            * @param {number} availableHeight
            * @returns {Component} The calling Component.
            */
            Component.prototype._computeLayout = function (xOrigin, yOrigin, availableWidth, availableHeight) {
                var _this = this;
                if (xOrigin == null || yOrigin == null || availableWidth == null || availableHeight == null) {
                    if (this.element == null) {
                        throw new Error("anchor must be called before computeLayout");
                    } else if (this.isTopLevelComponent) {
                        // we are the root node, retrieve height/width from root SVG
                        xOrigin = 0;
                        yOrigin = 0;

                        // Set width/height to 100% if not specified, to allow accurate size calculation
                        // see http://www.w3.org/TR/CSS21/visudet.html#block-replaced-width
                        // and http://www.w3.org/TR/CSS21/visudet.html#inline-replaced-height
                        if (this.rootSVG.attr("width") == null) {
                            this.rootSVG.attr("width", "100%");
                        }
                        if (this.rootSVG.attr("height") == null) {
                            this.rootSVG.attr("height", "100%");
                        }

                        var elem = this.rootSVG.node();
                        availableWidth = Plottable.Util.DOM.getElementWidth(elem);
                        availableHeight = Plottable.Util.DOM.getElementHeight(elem);
                    } else {
                        throw new Error("null arguments cannot be passed to _computeLayout() on a non-root node");
                    }
                }
                this.xOrigin = xOrigin;
                this.yOrigin = yOrigin;
                var xPosition = this.xOrigin;
                var yPosition = this.yOrigin;

                var requestedSpace = this._requestedSpace(availableWidth, availableHeight);

                xPosition += (availableWidth - requestedSpace.width) * this._xAlignProportion;
                xPosition += this._xOffset;
                if (this._isFixedWidth()) {
                    // Decrease size so hitbox / bounding box and children are sized correctly
                    availableWidth = Math.min(availableWidth, requestedSpace.width);
                }

                yPosition += (availableHeight - requestedSpace.height) * this._yAlignProportion;
                yPosition += this._yOffset;
                if (this._isFixedHeight()) {
                    availableHeight = Math.min(availableHeight, requestedSpace.height);
                }

                this.availableWidth = availableWidth;
                this.availableHeight = availableHeight;
                this.element.attr("transform", "translate(" + xPosition + "," + yPosition + ")");
                this.boxes.forEach(function (b) {
                    return b.attr("width", _this.availableWidth).attr("height", _this.availableHeight);
                });
                return this;
            };

            /**
            * Renders the component.
            *
            * @returns {Component} The calling Component.
            */
            Component.prototype._render = function () {
                if (this._isAnchored && this._isSetup) {
                    Plottable.Core.RenderController.registerToRender(this);
                }
                return this;
            };

            Component.prototype._scheduleComputeLayout = function () {
                if (this._isAnchored && this._isSetup) {
                    Plottable.Core.RenderController.registerToComputeLayout(this);
                }
                return this;
            };

            Component.prototype._doRender = function () {
                return this;
            };

            Component.prototype._invalidateLayout = function () {
                if (this._isAnchored && this._isSetup) {
                    if (this.isTopLevelComponent) {
                        this._scheduleComputeLayout();
                    } else {
                        this._parent._invalidateLayout();
                    }
                }
            };

            /**
            * Renders the Component into a given DOM element.
            *
            * @param {String|D3.Selection} element A D3 selection or a selector for getting the element to render into.
            * @return {Component} The calling component.
            */
            Component.prototype.renderTo = function (element) {
                if (element != null) {
                    var selection;
                    if (typeof (element.node) === "function") {
                        selection = element;
                    } else {
                        selection = d3.select(element);
                    }
                    this._anchor(selection);
                }
                this._computeLayout()._render();
                return this;
            };

            /**
            * Cause the Component to recompute layout and redraw. If passed arguments, will resize the root SVG it lives in.
            *
            * @param {number} [availableWidth]  - the width of the container element
            * @param {number} [availableHeight] - the height of the container element
            */
            Component.prototype.resize = function (width, height) {
                if (!this.isTopLevelComponent) {
                    throw new Error("Cannot resize on non top-level component");
                }
                if (width != null && height != null && this._isAnchored) {
                    this.rootSVG.attr({ width: width, height: height });
                }
                this._invalidateLayout();
                return this;
            };

            /**
            * Enables and disables auto-resize.
            *
            * If enabled, window resizes will enqueue this component for a re-layout
            * and re-render. Animations are disabled during window resizes when auto-
            * resize is enabled.
            *
            * @param {boolean} flag - Enables (true) or disables (false) auto-resize.
            */
            Component.prototype.autoResize = function (flag) {
                if (flag) {
                    Plottable.Core.ResizeBroadcaster.register(this);
                } else {
                    Plottable.Core.ResizeBroadcaster.deregister(this);
                }
                return this;
            };

            /**
            * Sets the x alignment of the Component.
            *
            * @param {string} alignment The x alignment of the Component (one of LEFT/CENTER/RIGHT).
            * @returns {Component} The calling Component.
            */
            Component.prototype.xAlign = function (alignment) {
                alignment = alignment.toLowerCase();
                if (alignment === "left") {
                    this._xAlignProportion = 0;
                } else if (alignment === "center") {
                    this._xAlignProportion = 0.5;
                } else if (alignment === "right") {
                    this._xAlignProportion = 1;
                } else {
                    throw new Error("Unsupported alignment");
                }
                this._invalidateLayout();
                return this;
            };

            /**
            * Sets the y alignment of the Component.
            *
            * @param {string} alignment The y alignment of the Component (one of TOP/CENTER/BOTTOM).
            * @returns {Component} The calling Component.
            */
            Component.prototype.yAlign = function (alignment) {
                alignment = alignment.toLowerCase();
                if (alignment === "top") {
                    this._yAlignProportion = 0;
                } else if (alignment === "center") {
                    this._yAlignProportion = 0.5;
                } else if (alignment === "bottom") {
                    this._yAlignProportion = 1;
                } else {
                    throw new Error("Unsupported alignment");
                }
                this._invalidateLayout();
                return this;
            };

            /**
            * Sets the x offset of the Component.
            *
            * @param {number} offset The desired x offset, in pixels.
            * @returns {Component} The calling Component.
            */
            Component.prototype.xOffset = function (offset) {
                this._xOffset = offset;
                this._invalidateLayout();
                return this;
            };

            /**
            * Sets the y offset of the Component.
            *
            * @param {number} offset The desired y offset, in pixels.
            * @returns {Component} The calling Component.
            */
            Component.prototype.yOffset = function (offset) {
                this._yOffset = offset;
                this._invalidateLayout();
                return this;
            };

            Component.prototype.addBox = function (className, parentElement) {
                if (this.element == null) {
                    throw new Error("Adding boxes before anchoring is currently disallowed");
                }
                var parentElement = parentElement == null ? this.boxContainer : parentElement;
                var box = parentElement.append("rect");
                if (className != null) {
                    box.classed(className, true);
                }
                ;
                this.boxes.push(box);
                if (this.availableWidth != null && this.availableHeight != null) {
                    box.attr("width", this.availableWidth).attr("height", this.availableHeight);
                }
                return box;
            };

            Component.prototype.generateClipPath = function () {
                // The clip path will prevent content from overflowing its component space.
                this.element.attr("clip-path", "url(#clipPath" + this._plottableID + ")");
                var clipPathParent = this.boxContainer.append("clipPath").attr("id", "clipPath" + this._plottableID);
                this.addBox("clip-rect", clipPathParent);
            };

            /**
            * Attaches an Interaction to the Component, so that the Interaction will listen for events on the Component.
            *
            * @param {Interaction} interaction The Interaction to attach to the Component.
            * @return {Component} The calling Component.
            */
            Component.prototype.registerInteraction = function (interaction) {
                // Interactions can be registered before or after anchoring. If registered before, they are
                // pushed to this.interactionsToRegister and registered during anchoring. If after, they are
                // registered immediately
                if (this.element != null) {
                    if (this.hitBox == null) {
                        this.hitBox = this.addBox("hit-box");
                        this.hitBox.style("fill", "#ffffff").style("opacity", 0); // We need to set these so Chrome will register events
                    }
                    interaction._anchor(this.hitBox);
                } else {
                    this.interactionsToRegister.push(interaction);
                }
                return this;
            };

            Component.prototype.classed = function (cssClass, addClass) {
                if (addClass == null) {
                    if (cssClass == null) {
                        return false;
                    } else if (this.element == null) {
                        return (this.cssClasses.indexOf(cssClass) !== -1);
                    } else {
                        return this.element.classed(cssClass);
                    }
                } else {
                    if (cssClass == null) {
                        return this;
                    }
                    if (this.element == null) {
                        var classIndex = this.cssClasses.indexOf(cssClass);
                        if (addClass && classIndex === -1) {
                            this.cssClasses.push(cssClass);
                        } else if (!addClass && classIndex !== -1) {
                            this.cssClasses.splice(classIndex, 1);
                        }
                    } else {
                        this.element.classed(cssClass, addClass);
                    }
                    return this;
                }
            };

            /**
            * Checks if the Component has a fixed width or false if it grows to fill available space.
            * Returns false by default on the base Component class.
            *
            * @return {boolean} Whether the component has a fixed width.
            */
            Component.prototype._isFixedWidth = function () {
                // If you are given -1 pixels and you're happy, clearly you are not fixed size. If you want more, then there is
                // some fixed size you aspire to.
                // Putting 0 doesn't work because sometimes a fixed-size component will still have dimension 0
                // For example a label with an empty string.
                return this._requestedSpace(-1, -1).wantsWidth;
            };

            /**
            * Checks if the Component has a fixed height or false if it grows to fill available space.
            * Returns false by default on the base Component class.
            *
            * @return {boolean} Whether the component has a fixed height.
            */
            Component.prototype._isFixedHeight = function () {
                return this._requestedSpace(-1, -1).wantsHeight;
            };

            /**
            * Merges this Component with another Component, returning a ComponentGroup.
            * There are four cases:
            * Component + Component: Returns a ComponentGroup with both components inside it.
            * ComponentGroup + Component: Returns the ComponentGroup with the Component appended.
            * Component + ComponentGroup: Returns the ComponentGroup with the Component prepended.
            * ComponentGroup + ComponentGroup: Returns a new ComponentGroup with two ComponentGroups inside it.
            *
            * @param {Component} c The component to merge in.
            * @return {ComponentGroup}
            */
            Component.prototype.merge = function (c) {
                var cg;
                if (this._isSetup || this._isAnchored) {
                    throw new Error("Can't presently merge a component that's already been anchored");
                }
                if (Plottable.Component.Group.prototype.isPrototypeOf(c)) {
                    cg = c;
                    cg._addComponent(this, true);
                    return cg;
                } else {
                    cg = new Plottable.Component.Group([this, c]);
                    return cg;
                }
            };

            /**
            * Removes a Component from the DOM.
            */
            Component.prototype.remove = function () {
                if (this._isAnchored) {
                    this.element.remove();
                }
                if (this._parent != null) {
                    this._parent._removeComponent(this);
                }
                this._isAnchored = false;
                this._parent = null;
                return this;
            };
            Component.AUTORESIZE_BY_DEFAULT = true;
            return Component;
        })(Abstract.PlottableObject);
        Abstract.Component = Component;
    })(Plottable.Abstract || (Plottable.Abstract = {}));
    var Abstract = Plottable.Abstract;
})(Plottable || (Plottable = {}));

///<reference path="../reference.ts" />
var __extends = this.__extends || function (d, b) {
    for (var p in b) if (b.hasOwnProperty(p)) d[p] = b[p];
    function __() { this.constructor = d; }
    __.prototype = b.prototype;
    d.prototype = new __();
};
var Plottable;
(function (Plottable) {
    (function (Abstract) {
        var ComponentContainer = (function (_super) {
            __extends(ComponentContainer, _super);
            function ComponentContainer() {
                _super.apply(this, arguments);
                /*
                * An abstract ComponentContainer class to encapsulate Table and ComponentGroup's shared functionality.
                * It will not do anything if instantiated directly.
                */
                this._components = [];
            }
            ComponentContainer.prototype._anchor = function (element) {
                var _this = this;
                _super.prototype._anchor.call(this, element);
                this._components.forEach(function (c) {
                    return c._anchor(_this.content);
                });
                return this;
            };

            ComponentContainer.prototype._render = function () {
                this._components.forEach(function (c) {
                    return c._render();
                });
                return this;
            };

            ComponentContainer.prototype._removeComponent = function (c) {
                var removeIndex = this._components.indexOf(c);
                if (removeIndex >= 0) {
                    this._components.splice(removeIndex, 1);
                    this._invalidateLayout();
                }
                return this;
            };

            ComponentContainer.prototype._addComponent = function (c, prepend) {
                if (typeof prepend === "undefined") { prepend = false; }
                if (c == null || this._components.indexOf(c) >= 0) {
                    return false;
                }

                if (prepend) {
                    this._components.unshift(c);
                } else {
                    this._components.push(c);
                }
                c._parent = this;
                if (this._isAnchored) {
                    c._anchor(this.content);
                }
                this._invalidateLayout();
                return true;
            };

            /**
            * Returns a list of components in the ComponentContainer
            *
            * @returns{Component[]} the contained Components
            */
            ComponentContainer.prototype.components = function () {
                return this._components.slice();
            };

            /**
            * Returns true iff the ComponentContainer is empty.
            *
            * @returns {boolean} Whether the calling ComponentContainer is empty.
            */
            ComponentContainer.prototype.empty = function () {
                return this._components.length === 0;
            };

            /**
            * Remove all components contained in the  ComponentContainer
            *
            * @returns {ComponentContainer} The calling ComponentContainer
            */
            ComponentContainer.prototype.removeAll = function () {
                // Calling c.remove() will mutate this._components because the component will call this._parent._removeComponent(this)
                // Since mutating an array while iterating over it is dangerous, we instead iterate over a copy generated by Arr.slice()
                this._components.slice().forEach(function (c) {
                    return c.remove();
                });
                return this;
            };
            return ComponentContainer;
        })(Abstract.Component);
        Abstract.ComponentContainer = ComponentContainer;
    })(Plottable.Abstract || (Plottable.Abstract = {}));
    var Abstract = Plottable.Abstract;
})(Plottable || (Plottable = {}));

///<reference path="../reference.ts" />
var __extends = this.__extends || function (d, b) {
    for (var p in b) if (b.hasOwnProperty(p)) d[p] = b[p];
    function __() { this.constructor = d; }
    __.prototype = b.prototype;
    d.prototype = new __();
};
var Plottable;
(function (Plottable) {
    (function (Component) {
        var Group = (function (_super) {
            __extends(Group, _super);
            /**
            * Creates a ComponentGroup.
            *
            * @constructor
            * @param {Component[]} [components] The Components in the Group.
            */
            function Group(components) {
                if (typeof components === "undefined") { components = []; }
                var _this = this;
                _super.call(this);
                this.classed("component-group", true);
                components.forEach(function (c) {
                    return _this._addComponent(c);
                });
            }
            Group.prototype._requestedSpace = function (offeredWidth, offeredHeight) {
                var requests = this._components.map(function (c) {
                    return c._requestedSpace(offeredWidth, offeredHeight);
                });
                var isEmpty = this.empty();
                var desiredWidth = isEmpty ? 0 : d3.max(requests, function (l) {
                    return l.width;
                });
                var desiredHeight = isEmpty ? 0 : d3.max(requests, function (l) {
                    return l.height;
                });
                return {
                    width: Math.min(desiredWidth, offeredWidth),
                    height: Math.min(desiredHeight, offeredHeight),
                    wantsWidth: isEmpty ? false : requests.map(function (r) {
                        return r.wantsWidth;
                    }).some(function (x) {
                        return x;
                    }),
                    wantsHeight: isEmpty ? false : requests.map(function (r) {
                        return r.wantsHeight;
                    }).some(function (x) {
                        return x;
                    })
                };
            };

            Group.prototype.merge = function (c) {
                this._addComponent(c);
                return this;
            };

            Group.prototype._computeLayout = function (xOrigin, yOrigin, availableWidth, availableHeight) {
                var _this = this;
                _super.prototype._computeLayout.call(this, xOrigin, yOrigin, availableWidth, availableHeight);
                this._components.forEach(function (c) {
                    c._computeLayout(0, 0, _this.availableWidth, _this.availableHeight);
                });
                return this;
            };

            Group.prototype._isFixedWidth = function () {
                return this._components.every(function (c) {
                    return c._isFixedWidth();
                });
            };

            Group.prototype._isFixedHeight = function () {
                return this._components.every(function (c) {
                    return c._isFixedHeight();
                });
            };
            return Group;
        })(Plottable.Abstract.ComponentContainer);
        Component.Group = Group;
    })(Plottable.Component || (Plottable.Component = {}));
    var Component = Plottable.Component;
})(Plottable || (Plottable = {}));

///<reference path="../reference.ts" />
var __extends = this.__extends || function (d, b) {
    for (var p in b) if (b.hasOwnProperty(p)) d[p] = b[p];
    function __() { this.constructor = d; }
    __.prototype = b.prototype;
    d.prototype = new __();
};
var Plottable;
(function (Plottable) {
    (function (Component) {
        ;

        var Table = (function (_super) {
            __extends(Table, _super);
            /**
            * Creates a Table.
            *
            * @constructor
            * @param {Component[][]} [rows] A 2-D array of the Components to place in the table.
            * null can be used if a cell is empty.
            */
            function Table(rows) {
                if (typeof rows === "undefined") { rows = []; }
                var _this = this;
                _super.call(this);
                this.rowPadding = 0;
                this.colPadding = 0;
                this.rows = [];
                this.rowWeights = [];
                this.colWeights = [];
                this.nRows = 0;
                this.nCols = 0;
                this.classed("table", true);
                rows.forEach(function (row, rowIndex) {
                    row.forEach(function (component, colIndex) {
                        _this.addComponent(rowIndex, colIndex, component);
                    });
                });
            }
            /**
            * Adds a Component in the specified cell.
            *
            * @param {number} row The row in which to add the Component.
            * @param {number} col The column in which to add the Component.
            * @param {Component} component The Component to be added.
            */
            Table.prototype.addComponent = function (row, col, component) {
                if (this._addComponent(component)) {
                    this.nRows = Math.max(row + 1, this.nRows);
                    this.nCols = Math.max(col + 1, this.nCols);
                    this.padTableToSize(this.nRows, this.nCols);

                    var currentComponent = this.rows[row][col];
                    if (currentComponent != null) {
                        throw new Error("Table.addComponent cannot be called on a cell where a component already exists (for the moment)");
                    }

                    this.rows[row][col] = component;
                }
                return this;
            };

            Table.prototype._removeComponent = function (component) {
                _super.prototype._removeComponent.call(this, component);
                var rowpos;
                var colpos;
                outer:
                for (var i = 0; i < this.nRows; i++) {
                    for (var j = 0; j < this.nCols; j++) {
                        if (this.rows[i][j] === component) {
                            rowpos = i;
                            colpos = j;
                            break outer;
                        }
                    }
                }

                if (rowpos === undefined) {
                    return this;
                }

                this.rows[rowpos][colpos] = null;

                return this;
            };

            Table.prototype.iterateLayout = function (availableWidth, availableHeight) {
                /*
                * Given availableWidth and availableHeight, figure out how to allocate it between rows and columns using an iterative algorithm.
                *
                * For both dimensions, keeps track of "guaranteedSpace", which the fixed-size components have requested, and
                * "proportionalSpace", which is being given to proportionally-growing components according to the weights on the table.
                * Here is how it works (example uses width but it is the same for height). First, columns are guaranteed no width, and
                * the free width is allocated to columns based on their colWeights. Then, in determineGuarantees, every component is
                * offered its column's width and may request some amount of it, which increases that column's guaranteed
                * width. If there are some components that were not satisfied with the width they were offered, and there is free
                * width that has not already been guaranteed, then the remaining width is allocated to the unsatisfied columns and the
                * algorithm runs again. If all components are satisfied, then the remaining width is allocated as proportional space
                * according to the colWeights.
                *
                * The guaranteed width for each column is monotonically increasing as the algorithm iterates. Since it is deterministic
                * and monotonically increasing, if the freeWidth does not change during an iteration it implies that no further progress
                * is possible, so the algorithm will not continue iterating on that dimension's account.
                *
                * If the algorithm runs more than 5 times, we stop and just use whatever we arrived at. It's not clear under what
                * circumstances this will happen or if it will happen at all. A message will be printed to the console if this occurs.
                *
                */
                var cols = d3.transpose(this.rows);
                var availableWidthAfterPadding = availableWidth - this.colPadding * (this.nCols - 1);
                var availableHeightAfterPadding = availableHeight - this.rowPadding * (this.nRows - 1);

                var rowWeights = Table.calcComponentWeights(this.rowWeights, this.rows, function (c) {
                    return (c == null) || c._isFixedHeight();
                });
                var colWeights = Table.calcComponentWeights(this.colWeights, cols, function (c) {
                    return (c == null) || c._isFixedWidth();
                });

                // To give the table a good starting position to iterate from, we give the fixed-width components half-weight
                // so that they will get some initial space allocated to work with
                var heuristicColWeights = colWeights.map(function (c) {
                    return c === 0 ? 0.5 : c;
                });
                var heuristicRowWeights = rowWeights.map(function (c) {
                    return c === 0 ? 0.5 : c;
                });

                var colProportionalSpace = Table.calcProportionalSpace(heuristicColWeights, availableWidthAfterPadding);
                var rowProportionalSpace = Table.calcProportionalSpace(heuristicRowWeights, availableHeightAfterPadding);

                var guaranteedWidths = Plottable.Util.Methods.createFilledArray(0, this.nCols);
                var guaranteedHeights = Plottable.Util.Methods.createFilledArray(0, this.nRows);

                var freeWidth;
                var freeHeight;

                var nIterations = 0;
                while (true) {
                    var offeredHeights = Plottable.Util.Methods.addArrays(guaranteedHeights, rowProportionalSpace);
                    var offeredWidths = Plottable.Util.Methods.addArrays(guaranteedWidths, colProportionalSpace);
                    var guarantees = this.determineGuarantees(offeredWidths, offeredHeights);
                    guaranteedWidths = guarantees.guaranteedWidths;
                    guaranteedHeights = guarantees.guaranteedHeights;
                    var wantsWidth = guarantees.wantsWidthArr.some(function (x) {
                        return x;
                    });
                    var wantsHeight = guarantees.wantsHeightArr.some(function (x) {
                        return x;
                    });

                    var lastFreeWidth = freeWidth;
                    var lastFreeHeight = freeHeight;
                    freeWidth = availableWidthAfterPadding - d3.sum(guarantees.guaranteedWidths);
                    freeHeight = availableHeightAfterPadding - d3.sum(guarantees.guaranteedHeights);
                    var xWeights;
                    if (wantsWidth) {
                        xWeights = guarantees.wantsWidthArr.map(function (x) {
                            return x ? 0.1 : 0;
                        });
                        xWeights = Plottable.Util.Methods.addArrays(xWeights, colWeights);
                    } else {
                        xWeights = colWeights;
                    }

                    var yWeights;
                    if (wantsHeight) {
                        yWeights = guarantees.wantsHeightArr.map(function (x) {
                            return x ? 0.1 : 0;
                        });
                        yWeights = Plottable.Util.Methods.addArrays(yWeights, rowWeights);
                    } else {
                        yWeights = rowWeights;
                    }

                    colProportionalSpace = Table.calcProportionalSpace(xWeights, freeWidth);
                    rowProportionalSpace = Table.calcProportionalSpace(yWeights, freeHeight);
                    nIterations++;

                    var canImproveWidthAllocation = freeWidth > 0 && wantsWidth && freeWidth !== lastFreeWidth;
                    var canImproveHeightAllocation = freeHeight > 0 && wantsHeight && freeHeight !== lastFreeHeight;

                    if (!(canImproveWidthAllocation || canImproveHeightAllocation)) {
                        break;
                    }

                    if (nIterations > 5) {
                        break;
                    }
                }

                // Redo the proportional space one last time, to ensure we use the real weights not the wantsWidth/Height weights
                freeWidth = availableWidthAfterPadding - d3.sum(guarantees.guaranteedWidths);
                freeHeight = availableHeightAfterPadding - d3.sum(guarantees.guaranteedHeights);
                colProportionalSpace = Table.calcProportionalSpace(colWeights, freeWidth);
                rowProportionalSpace = Table.calcProportionalSpace(rowWeights, freeHeight);

                return {
                    colProportionalSpace: colProportionalSpace,
                    rowProportionalSpace: rowProportionalSpace,
                    guaranteedWidths: guarantees.guaranteedWidths,
                    guaranteedHeights: guarantees.guaranteedHeights,
                    wantsWidth: wantsWidth,
                    wantsHeight: wantsHeight };
            };

            Table.prototype.determineGuarantees = function (offeredWidths, offeredHeights) {
                var requestedWidths = Plottable.Util.Methods.createFilledArray(0, this.nCols);
                var requestedHeights = Plottable.Util.Methods.createFilledArray(0, this.nRows);
                var layoutWantsWidth = Plottable.Util.Methods.createFilledArray(false, this.nCols);
                var layoutWantsHeight = Plottable.Util.Methods.createFilledArray(false, this.nRows);
                this.rows.forEach(function (row, rowIndex) {
                    row.forEach(function (component, colIndex) {
                        var spaceRequest;
                        if (component != null) {
                            spaceRequest = component._requestedSpace(offeredWidths[colIndex], offeredHeights[rowIndex]);
                        } else {
                            spaceRequest = { width: 0, height: 0, wantsWidth: false, wantsHeight: false };
                        }

                        var epsilon = 0.001;
                        var epsilonGT = function (a, b) {
                            return a - b - epsilon > 0;
                        };

                        if (epsilonGT(spaceRequest.width, offeredWidths[colIndex]) || epsilonGT(spaceRequest.height, offeredHeights[rowIndex])) {
                            console.log("Invariant Violation: Abstract.Component cannot request more space than is offered");
                        }

                        requestedWidths[colIndex] = Math.max(requestedWidths[colIndex], spaceRequest.width);
                        requestedHeights[rowIndex] = Math.max(requestedHeights[rowIndex], spaceRequest.height);
                        layoutWantsWidth[colIndex] = layoutWantsWidth[colIndex] || spaceRequest.wantsWidth;
                        layoutWantsHeight[rowIndex] = layoutWantsHeight[rowIndex] || spaceRequest.wantsHeight;
                    });
                });
                return {
                    guaranteedWidths: requestedWidths,
                    guaranteedHeights: requestedHeights,
                    wantsWidthArr: layoutWantsWidth,
                    wantsHeightArr: layoutWantsHeight };
            };

            Table.prototype._requestedSpace = function (offeredWidth, offeredHeight) {
                var layout = this.iterateLayout(offeredWidth, offeredHeight);
                return {
                    width: d3.sum(layout.guaranteedWidths),
                    height: d3.sum(layout.guaranteedHeights),
                    wantsWidth: layout.wantsWidth,
                    wantsHeight: layout.wantsHeight };
            };

            // xOffset is relative to parent element, not absolute
            Table.prototype._computeLayout = function (xOffset, yOffset, availableWidth, availableHeight) {
                var _this = this;
                _super.prototype._computeLayout.call(this, xOffset, yOffset, availableWidth, availableHeight);
                var layout = this.iterateLayout(this.availableWidth, this.availableHeight);

                var sumPair = function (p) {
                    return p[0] + p[1];
                };
                var rowHeights = Plottable.Util.Methods.addArrays(layout.rowProportionalSpace, layout.guaranteedHeights);
                var colWidths = Plottable.Util.Methods.addArrays(layout.colProportionalSpace, layout.guaranteedWidths);
                var childYOffset = 0;
                this.rows.forEach(function (row, rowIndex) {
                    var childXOffset = 0;
                    row.forEach(function (component, colIndex) {
                        // recursively compute layout
                        if (component != null) {
                            component._computeLayout(childXOffset, childYOffset, colWidths[colIndex], rowHeights[rowIndex]);
                        }
                        childXOffset += colWidths[colIndex] + _this.colPadding;
                    });
                    childYOffset += rowHeights[rowIndex] + _this.rowPadding;
                });
                return this;
            };

            /**
            * Sets the row and column padding on the Table.
            *
            * @param {number} rowPadding The padding above and below each row, in pixels.
            * @param {number} colPadding the padding to the left and right of each column, in pixels.
            * @returns {Table} The calling Table.
            */
            Table.prototype.padding = function (rowPadding, colPadding) {
                this.rowPadding = rowPadding;
                this.colPadding = colPadding;
                this._invalidateLayout();
                return this;
            };

            /**
            * Sets the layout weight of a particular row.
            * Space is allocated to rows based on their weight. Rows with higher weights receive proportionally more space.
            *
            * @param {number} index The index of the row.
            * @param {number} weight The weight to be set on the row.
            * @returns {Table} The calling Table.
            */
            Table.prototype.rowWeight = function (index, weight) {
                this.rowWeights[index] = weight;
                this._invalidateLayout();
                return this;
            };

            /**
            * Sets the layout weight of a particular column.
            * Space is allocated to columns based on their weight. Columns with higher weights receive proportionally more space.
            *
            * @param {number} index The index of the column.
            * @param {number} weight The weight to be set on the column.
            * @returns {Table} The calling Table.
            */
            Table.prototype.colWeight = function (index, weight) {
                this.colWeights[index] = weight;
                this._invalidateLayout();
                return this;
            };

            Table.prototype._isFixedWidth = function () {
                var cols = d3.transpose(this.rows);
                return Table.fixedSpace(cols, function (c) {
                    return (c == null) || c._isFixedWidth();
                });
            };

            Table.prototype._isFixedHeight = function () {
                return Table.fixedSpace(this.rows, function (c) {
                    return (c == null) || c._isFixedHeight();
                });
            };

            Table.prototype.padTableToSize = function (nRows, nCols) {
                for (var i = 0; i < nRows; i++) {
                    if (this.rows[i] === undefined) {
                        this.rows[i] = [];
                        this.rowWeights[i] = null;
                    }
                    for (var j = 0; j < nCols; j++) {
                        if (this.rows[i][j] === undefined) {
                            this.rows[i][j] = null;
                        }
                    }
                }
                for (j = 0; j < nCols; j++) {
                    if (this.colWeights[j] === undefined) {
                        this.colWeights[j] = null;
                    }
                }
            };

            Table.calcComponentWeights = function (setWeights, componentGroups, fixityAccessor) {
                // If the row/col weight was explicitly set, then return it outright
                // If the weight was not explicitly set, then guess it using the heuristic that if all components are fixed-space
                // then weight is 0, otherwise weight is 1
                return setWeights.map(function (w, i) {
                    if (w != null) {
                        return w;
                    }
                    var fixities = componentGroups[i].map(fixityAccessor);
                    var allFixed = fixities.reduce(function (a, b) {
                        return a && b;
                    }, true);
                    return allFixed ? 0 : 1;
                });
            };

            Table.calcProportionalSpace = function (weights, freeSpace) {
                var weightSum = d3.sum(weights);
                if (weightSum === 0) {
                    return Plottable.Util.Methods.createFilledArray(0, weights.length);
                } else {
                    return weights.map(function (w) {
                        return freeSpace * w / weightSum;
                    });
                }
            };

            Table.fixedSpace = function (componentGroup, fixityAccessor) {
                var all = function (bools) {
                    return bools.reduce(function (a, b) {
                        return a && b;
                    }, true);
                };
                var group_isFixed = function (components) {
                    return all(components.map(fixityAccessor));
                };
                return all(componentGroup.map(group_isFixed));
            };
            return Table;
        })(Plottable.Abstract.ComponentContainer);
        Component.Table = Table;
    })(Plottable.Component || (Plottable.Component = {}));
    var Component = Plottable.Component;
})(Plottable || (Plottable = {}));

///<reference path="../reference.ts" />
var __extends = this.__extends || function (d, b) {
    for (var p in b) if (b.hasOwnProperty(p)) d[p] = b[p];
    function __() { this.constructor = d; }
    __.prototype = b.prototype;
    d.prototype = new __();
};
var Plottable;
(function (Plottable) {
    (function (Abstract) {
        var Scale = (function (_super) {
            __extends(Scale, _super);
            /**
            * Creates a new Scale.
            *
            * @constructor
            * @param {D3.Scale.Scale} scale The D3 scale backing the Scale.
            */
            function Scale(scale) {
                _super.call(this);
                this._autoDomainAutomatically = true;
                this.broadcaster = new Plottable.Core.Broadcaster(this);
                this._rendererAttrID2Extent = {};
                this._d3Scale = scale;
            }
            Scale.prototype._getAllExtents = function () {
                return d3.values(this._rendererAttrID2Extent);
            };

            Scale.prototype._getExtent = function () {
                return [];
            };

            /**
            * Modify the domain on the scale so that it includes the extent of all
            * perspectives it depends on. Extent: The (min, max) pair for a
            * QuantitiativeScale, all covered strings for an OrdinalScale.
            * Perspective: A combination of a DataSource and an Accessor that
            * represents a view in to the data.
            */
            Scale.prototype.autoDomain = function () {
                this._setDomain(this._getExtent());
                return this;
            };

            /**
            * Returns the range value corresponding to a given domain value.
            *
            * @param value {any} A domain value to be scaled.
            * @returns {any} The range value corresponding to the supplied domain value.
            */
            Scale.prototype.scale = function (value) {
                return this._d3Scale(value);
            };

            Scale.prototype.domain = function (values) {
                if (values == null) {
                    return this._d3Scale.domain();
                } else {
                    this._autoDomainAutomatically = false;
                    this._setDomain(values);
                    return this;
                }
            };

            Scale.prototype._setDomain = function (values) {
                if (values[0] === Infinity || values[0] === -Infinity || values[1] === Infinity || values[1] === -Infinity) {
                    throw new Error("data cannot contain Infinity or -Infinity");
                }
                this._d3Scale.domain(values);
                this.broadcaster.broadcast();
            };

            Scale.prototype.range = function (values) {
                if (values == null) {
                    return this._d3Scale.range();
                } else {
                    this._d3Scale.range(values);
                    return this;
                }
            };

            /**
            * Creates a copy of the Scale with the same domain and range but without any registered listeners.
            *
            * @returns {Scale} A copy of the calling Scale.
            */
            Scale.prototype.copy = function () {
                return new Scale(this._d3Scale.copy());
            };

            /**
            * When a renderer determines that the extent of a projector has changed,
            * it will call this function. This function should ensure that
            * the scale has a domain at least large enough to include extent.
            *
            * @param {number} rendererID A unique indentifier of the renderer sending
            *                 the new extent.
            * @param {string} attr The attribute being projected, e.g. "x", "y0", "r"
            * @param {any[]} extent The new extent to be included in the scale.
            */
            Scale.prototype.updateExtent = function (rendererID, attr, extent) {
                this._rendererAttrID2Extent[rendererID + attr] = extent;
                if (this._autoDomainAutomatically) {
                    this.autoDomain();
                }
                return this;
            };

            Scale.prototype.removeExtent = function (rendererID, attr) {
                delete this._rendererAttrID2Extent[rendererID + attr];
                if (this._autoDomainAutomatically) {
                    this.autoDomain();
                }
                return this;
            };
            return Scale;
        })(Abstract.PlottableObject);
        Abstract.Scale = Scale;
    })(Plottable.Abstract || (Plottable.Abstract = {}));
    var Abstract = Plottable.Abstract;
})(Plottable || (Plottable = {}));

///<reference path="../reference.ts" />
var __extends = this.__extends || function (d, b) {
    for (var p in b) if (b.hasOwnProperty(p)) d[p] = b[p];
    function __() { this.constructor = d; }
    __.prototype = b.prototype;
    d.prototype = new __();
};
var Plottable;
(function (Plottable) {
    (function (Abstract) {
        var Plot = (function (_super) {
            __extends(Plot, _super);
            function Plot(dataset) {
                _super.call(this);
                this._dataChanged = false;
                this._animate = false;
                this._animators = {};
                this._ANIMATION_DURATION = 250;
                this._projectors = {};
                this.clipPathEnabled = true;
                this.classed("renderer", true);

                var dataSource;
                if (dataset != null) {
                    if (typeof dataset.data === "function") {
                        dataSource = dataset;
                    } else {
                        dataSource = dataSource = new Plottable.DataSource(dataset);
                    }
                } else {
                    dataSource = new Plottable.DataSource();
                }
                this.dataSource(dataSource);
            }
            Plot.prototype._anchor = function (element) {
                _super.prototype._anchor.call(this, element);
                this._dataChanged = true;
                this.updateAllProjectors();
                return this;
            };

            Plot.prototype.dataSource = function (source) {
                var _this = this;
                if (source == null) {
                    return this._dataSource;
                }
                var oldSource = this._dataSource;
                if (oldSource != null) {
                    this._dataSource.broadcaster.deregisterListener(this);
                }
                this._dataSource = source;
                this._dataSource.broadcaster.registerListener(this, function () {
                    _this.updateAllProjectors();
                    _this._dataChanged = true;
                    _this._render();
                });
                this.updateAllProjectors();
                this._dataChanged = true;
                this._render();
                return this;
            };

            Plot.prototype.project = function (attrToSet, accessor, scale) {
                var _this = this;
                attrToSet = attrToSet.toLowerCase();
                var currentProjection = this._projectors[attrToSet];
                var existingScale = (currentProjection != null) ? currentProjection.scale : null;

                if (existingScale != null) {
                    existingScale.removeExtent(this._plottableID, attrToSet);
                    existingScale.broadcaster.deregisterListener(this);
                }

                if (scale != null) {
                    scale.broadcaster.registerListener(this, function () {
                        return _this._render();
                    });
                }

                this._projectors[attrToSet] = { accessor: accessor, scale: scale };
                this.updateProjector(attrToSet);
                this._render(); // queue a re-render upon changing projector
                return this;
            };

            Plot.prototype._generateAttrToProjector = function () {
                var _this = this;
                var h = {};
                d3.keys(this._projectors).forEach(function (a) {
                    var projector = _this._projectors[a];
                    var accessor = Plottable.Util.Methods.applyAccessor(projector.accessor, _this.dataSource());
                    var scale = projector.scale;
                    var fn = scale == null ? accessor : function (d, i) {
                        return scale.scale(accessor(d, i));
                    };
                    h[a] = fn;
                });
                return h;
            };

            Plot.prototype._doRender = function () {
                if (this.element != null) {
                    this._paint();
                    this._dataChanged = false;
                }
                return this;
            };

            Plot.prototype._paint = function () {
                // no-op
            };

            Plot.prototype._setup = function () {
                _super.prototype._setup.call(this);
                this.renderArea = this.content.append("g").classed("render-area", true);
                return this;
            };

            /**
            * Enables or disables animation.
            *
            * @param {boolean} enabled Whether or not to animate.
            */
            Plot.prototype.animate = function (enabled) {
                this._animate = enabled;
                return this;
            };

            Plot.prototype.remove = function () {
                _super.prototype.remove.call(this);

                // make the domain resize
                this.updateAllProjectors();
                return this;
            };

            /**
            * This function makes sure that all of the scales in this._projectors
            * have an extent that includes all the data that is projected onto them.
            */
            Plot.prototype.updateAllProjectors = function () {
                var _this = this;
                d3.keys(this._projectors).forEach(function (attr) {
                    return _this.updateProjector(attr);
                });
                return this;
            };

            Plot.prototype.updateProjector = function (attr) {
                var projector = this._projectors[attr];
                if (projector.scale != null) {
                    var extent = this.dataSource()._getExtent(projector.accessor);
                    if (extent.length === 0 || !this._isAnchored) {
                        projector.scale.removeExtent(this._plottableID, attr);
                    } else {
                        projector.scale.updateExtent(this._plottableID, attr, extent);
                    }
                }
                return this;
            };

            /**
            * Apply attributes to the selection.
            *
            * If animation is enabled and a valid animator's key is specified, the
            * attributes are applied with the animator. Otherwise, they are applied
            * immediately to the selection.
            *
            * The animation will not animate during auto-resize renders.
            *
            * @param {D3.Selection} selection The selection of elements to update.
            * @param {string} animatorKey The key for the animator.
            * @param {Abstract.IAttributeToProjector} attrToProjector The set of attributes to set on the selection.
            * @return {D3.Selection} The resulting selection (potentially after the transition)
            */
            Plot.prototype._applyAnimatedAttributes = function (selection, animatorKey, attrToProjector) {
                if (this._animate && this._animators[animatorKey] != null && !Plottable.Core.ResizeBroadcaster.resizing()) {
                    return this._animators[animatorKey].animate(selection, attrToProjector, this);
                } else {
                    return selection.attr(attrToProjector);
                }
            };

            Plot.prototype.animator = function (animatorKey, animator) {
                if (animator === undefined) {
                    return this._animators[animatorKey];
                } else {
                    this._animators[animatorKey] = animator;
                    return this;
                }
            };
            return Plot;
        })(Abstract.Component);
        Abstract.Plot = Plot;
    })(Plottable.Abstract || (Plottable.Abstract = {}));
    var Abstract = Plottable.Abstract;
})(Plottable || (Plottable = {}));

///<reference path="../reference.ts" />
var Plottable;
(function (Plottable) {
    (function (Core) {
        (function (RenderController) {
            (function (RenderPolicy) {
                var Immediate = (function () {
                    function Immediate() {
                    }
                    Immediate.prototype.render = function () {
                        RenderController.flush();
                    };
                    return Immediate;
                })();
                RenderPolicy.Immediate = Immediate;

                var AnimationFrame = (function () {
                    function AnimationFrame() {
                    }
                    AnimationFrame.prototype.render = function () {
                        Plottable.Util.DOM.requestAnimationFramePolyfill(RenderController.flush);
                    };
                    return AnimationFrame;
                })();
                RenderPolicy.AnimationFrame = AnimationFrame;

                var Timeout = (function () {
                    function Timeout() {
                        this._timeoutMsec = Plottable.Util.DOM.POLYFILL_TIMEOUT_MSEC;
                    }
                    Timeout.prototype.render = function () {
                        setTimeout(RenderController.flush, this._timeoutMsec);
                    };
                    return Timeout;
                })();
                RenderPolicy.Timeout = Timeout;
            })(RenderController.RenderPolicy || (RenderController.RenderPolicy = {}));
            var RenderPolicy = RenderController.RenderPolicy;
        })(Core.RenderController || (Core.RenderController = {}));
        var RenderController = Core.RenderController;
    })(Plottable.Core || (Plottable.Core = {}));
    var Core = Plottable.Core;
})(Plottable || (Plottable = {}));

///<reference path="../reference.ts" />
var Plottable;
(function (Plottable) {
    (function (Core) {
        /**
        * The RenderController is responsible for enqueueing and synchronizing
        * layout and render calls for Plottable components.
        *
        * Layouts and renders occur inside an animation callback
        * (window.requestAnimationFrame if available).
        *
        * If you require immediate rendering, call RenderController.flush() to
        * perform enqueued layout and rendering serially.
        */
        (function (RenderController) {
            var _componentsNeedingRender = {};
            var _componentsNeedingComputeLayout = {};
            var _animationRequested = false;
            RenderController._renderPolicy = new RenderController.RenderPolicy.AnimationFrame();

            function setRenderPolicy(policy) {
                RenderController._renderPolicy = policy;
            }
            RenderController.setRenderPolicy = setRenderPolicy;

            /**
            * If the RenderController is enabled, we enqueue the component for
            * render. Otherwise, it is rendered immediately.
            *
            * @param {Abstract.Component} component Any Plottable component.
            */
            function registerToRender(c) {
                _componentsNeedingRender[c._plottableID] = c;
                requestRender();
            }
            RenderController.registerToRender = registerToRender;

            /**
            * If the RenderController is enabled, we enqueue the component for
            * layout and render. Otherwise, it is rendered immediately.
            *
            * @param {Abstract.Component} component Any Plottable component.
            */
            function registerToComputeLayout(c) {
                _componentsNeedingComputeLayout[c._plottableID] = c;
                _componentsNeedingRender[c._plottableID] = c;
                requestRender();
            }
            RenderController.registerToComputeLayout = registerToComputeLayout;

            function requestRender() {
                // Only run or enqueue flush on first request.
                if (!_animationRequested) {
                    _animationRequested = true;
                    RenderController._renderPolicy.render();
                }
            }

            function flush() {
                if (_animationRequested) {
                    // Layout
                    var toCompute = d3.values(_componentsNeedingComputeLayout);
                    toCompute.forEach(function (c) {
                        return c._computeLayout();
                    });

                    // Top level render.
                    // Containers will put their children in the toRender queue
                    var toRender = d3.values(_componentsNeedingRender);
                    toRender.forEach(function (c) {
                        return c._render();
                    });

                    // Finally, perform render of all components
                    toRender = d3.values(_componentsNeedingRender);
                    toRender.forEach(function (c) {
                        return c._doRender();
                    });

                    // Reset queues
                    _componentsNeedingComputeLayout = {};
                    _componentsNeedingRender = {};
                    _animationRequested = false;
                }

                // Reset resize flag regardless of queue'd components
                Core.ResizeBroadcaster.clearResizing();
            }
            RenderController.flush = flush;
        })(Core.RenderController || (Core.RenderController = {}));
        var RenderController = Core.RenderController;
    })(Plottable.Core || (Plottable.Core = {}));
    var Core = Plottable.Core;
})(Plottable || (Plottable = {}));

///<reference path="../reference.ts" />
var Plottable;
(function (Plottable) {
    (function (Core) {
        /**
        * The ResizeBroadcaster will broadcast a notification to any registered
        * components when the window is resized.
        *
        * The broadcaster and single event listener are lazily constructed.
        *
        * Upon resize, the _resized flag will be set to true until after the next
        * flush of the RenderController. This is used, for example, to disable
        * animations during resize.
        */
        (function (ResizeBroadcaster) {
            var broadcaster;
            var _resizing = false;

            function _lazyInitialize() {
                if (broadcaster === undefined) {
                    broadcaster = new Core.Broadcaster(ResizeBroadcaster);
                    window.addEventListener("resize", _onResize);
                }
            }

            function _onResize() {
                _resizing = true;
                broadcaster.broadcast();
            }

            /**
            * Returns true if the window has been resized and the RenderController
            * has not yet been flushed.
            */
            function resizing() {
                return _resizing;
            }
            ResizeBroadcaster.resizing = resizing;

            function clearResizing() {
                _resizing = false;
            }
            ResizeBroadcaster.clearResizing = clearResizing;

            /**
            * Registers a component.
            *
            * When the window is resized, we invoke ._invalidateLayout() on the
            * component, which will enqueue the component for layout and rendering
            * with the RenderController.
            *
            * @param {Abstract.Component} component Any Plottable component.
            */
            function register(c) {
                _lazyInitialize();
                broadcaster.registerListener(c._plottableID, function () {
                    return c._invalidateLayout();
                });
            }
            ResizeBroadcaster.register = register;

            /**
            * Deregisters the components.
            *
            * The component will no longer receive updates on window resize.
            *
            * @param {Abstract.Component} component Any Plottable component.
            */
            function deregister(c) {
                if (broadcaster) {
                    broadcaster.deregisterListener(c._plottableID);
                }
            }
            ResizeBroadcaster.deregister = deregister;
        })(Core.ResizeBroadcaster || (Core.ResizeBroadcaster = {}));
        var ResizeBroadcaster = Core.ResizeBroadcaster;
    })(Plottable.Core || (Plottable.Core = {}));
    var Core = Plottable.Core;
})(Plottable || (Plottable = {}));

///<reference path="../reference.ts" />

var Plottable;
(function (Plottable) {
    ;
})(Plottable || (Plottable = {}));

///<reference path="../reference.ts" />
var Plottable;
(function (Plottable) {
    var Domainer = (function () {
        /**
        * @param {(extents: any[][]) => any[]} combineExtents
        *        If present, this function will be used by the Domainer to merge
        *        all the extents that are present on a scale.
        *
        *        A plot may draw multiple things relative to a scale, e.g.
        *        different stocks over time. The plot computes their extents,
        *        which are a [min, max] pair. combineExtents is responsible for
        *        merging them all into one [min, max] pair. It defaults to taking
        *        the min of the first elements and the max of the second arguments.
        */
        function Domainer(combineExtents) {
            if (typeof combineExtents === "undefined") { combineExtents = Domainer.defaultCombineExtents; }
            this.doNice = false;
            this.padProportion = 0.0;
            this.paddingExceptions = d3.set([]);
            // This must be a map rather than a set so we can get the original values
            // back out, rather than their stringified versions.
            this.includedValues = d3.map([]);
            this.combineExtents = combineExtents;
        }
        /**
        * @param {any[][]} extents The list of extents to be reduced to a single
        *        extent.
        * @param {Abstract.QuantitiveScale} scale
        *        Since nice() must do different things depending on Linear, Log,
        *        or Time scale, the scale must be passed in for nice() to work.
        * @return {any[]} The domain, as a merging of all exents, as a [min, max]
        *                 pair.
        */
        Domainer.prototype.computeDomain = function (extents, scale) {
            var domain;
            domain = this.combineExtents(extents);
            domain = this.includeDomain(domain);
            domain = this.padDomain(domain);
            domain = this.niceDomain(scale, domain);
            return domain;
        };

        /**
        * Sets the Domainer to pad by a given ratio.
        *
        * @param {number} [padProportion] Proportionally how much bigger the
        *         new domain should be (0.05 = 5% larger).
        * @return {Domainer} The calling Domainer.
        */
        Domainer.prototype.pad = function (padProportion) {
            if (typeof padProportion === "undefined") { padProportion = 0.05; }
            this.padProportion = padProportion;
            return this;
        };

        /**
        * Adds a value that will not be padded if either end of the domain.
        * For example, after paddingException(0), a domainer will pad
        * [0, 100] to [0, 102.5].
        *
        * @param {any} exception The value that will not be padded.
        * @param {boolean} add Defaults to true. If true, add the exception,
        *                  if false, removes the exception.
        * @return {Domainer} The calling Domainer.
        */
        Domainer.prototype.paddingException = function (exception, add) {
            if (typeof add === "undefined") { add = true; }
            if (add) {
                this.paddingExceptions.add(exception);
            } else {
                this.paddingExceptions.remove(exception);
            }
            return this;
        };

        /**
        * Extends the scale's domain so it starts and ends with "nice" values.
        *
        * @param {number} [count] The number of ticks that should fit inside the new domain.
        * @return {Domainer} The calling Domainer.
        */
        Domainer.prototype.nice = function (count) {
            this.doNice = true;
            this.niceCount = count;
            return this;
        };

        /**
        * Ensure that the domain produced includes value.
        *
        * For example, after include(0), the domain [3, 5] will become [0, 5],
        * and the domain [-9, -8] will become [-9, 0].
        *
        * @param {any} value The value that will be included.
        * @param {boolean} include Defaults to true. If true, this value will
        *                  always be included, if false, this value will not
        *                  necessarily be included.
        * @return {Domainer} The calling Domainer.
        */
        Domainer.prototype.include = function (value, include) {
            if (typeof include === "undefined") { include = true; }
            if (include) {
                this.includedValues.set(value, value);
            } else {
                this.includedValues.remove(value);
            }
            return this;
        };

        Domainer.defaultCombineExtents = function (extents) {
            if (extents.length === 0) {
                return [0, 1];
            } else {
                return [d3.min(extents, function (e) {
                        return e[0];
                    }), d3.max(extents, function (e) {
                        return e[1];
                    })];
            }
        };

        Domainer.prototype.padDomain = function (domain) {
            if (domain[0] === domain[1] && this.padProportion > 0.0) {
                var d = domain[0].valueOf();
                if (domain[0] instanceof Date) {
                    return [d - Domainer.ONE_DAY, d + Domainer.ONE_DAY];
                } else {
                    return [
                        d - Domainer.PADDING_FOR_IDENTICAL_DOMAIN,
                        d + Domainer.PADDING_FOR_IDENTICAL_DOMAIN];
                }
            }
            var extent = domain[1] - domain[0];
            var newDomain = [
                domain[0].valueOf() - this.padProportion / 2 * extent,
                domain[1].valueOf() + this.padProportion / 2 * extent];
            if (this.paddingExceptions.has(domain[0])) {
                newDomain[0] = domain[0];
            }
            if (this.paddingExceptions.has(domain[1])) {
                newDomain[1] = domain[1];
            }
            return newDomain;
        };

        Domainer.prototype.niceDomain = function (scale, domain) {
            if (this.doNice) {
                return scale._niceDomain(domain, this.niceCount);
            } else {
                return domain;
            }
        };

        Domainer.prototype.includeDomain = function (domain) {
            return this.includedValues.values().reduce(function (domain, value) {
                return [Math.min(domain[0], value), Math.max(domain[1], value)];
            }, domain);
        };
        Domainer.PADDING_FOR_IDENTICAL_DOMAIN = 1;
        Domainer.ONE_DAY = 1000 * 60 * 60 * 24;
        return Domainer;
    })();
    Plottable.Domainer = Domainer;
})(Plottable || (Plottable = {}));

///<reference path="../reference.ts" />
var __extends = this.__extends || function (d, b) {
    for (var p in b) if (b.hasOwnProperty(p)) d[p] = b[p];
    function __() { this.constructor = d; }
    __.prototype = b.prototype;
    d.prototype = new __();
};
var Plottable;
(function (Plottable) {
    (function (Abstract) {
        var QuantitiveScale = (function (_super) {
            __extends(QuantitiveScale, _super);
            /**
            * Creates a new QuantitiveScale.
            *
            * @constructor
            * @param {D3.Scale.QuantitiveScale} scale The D3 QuantitiveScale backing the QuantitiveScale.
            */
            function QuantitiveScale(scale) {
                _super.call(this, scale);
                this.lastRequestedTickCount = 10;
                this._PADDING_FOR_IDENTICAL_DOMAIN = 1;
                this._userSetDomainer = false;
                this._domainer = new Plottable.Domainer();
            }
            QuantitiveScale.prototype.autoDomain = function () {
                this._setDomain(this._domainer.computeDomain(this._getAllExtents(), this));
                return this;
            };

            /**
            * Retrieves the domain value corresponding to a supplied range value.
            *
            * @param {number} value: A value from the Scale's range.
            * @returns {number} The domain value corresponding to the supplied range value.
            */
            QuantitiveScale.prototype.invert = function (value) {
                return this._d3Scale.invert(value);
            };

            /**
            * Creates a copy of the QuantitiveScale with the same domain and range but without any registered listeners.
            *
            * @returns {QuantitiveScale} A copy of the calling QuantitiveScale.
            */
            QuantitiveScale.prototype.copy = function () {
                return new QuantitiveScale(this._d3Scale.copy());
            };

            QuantitiveScale.prototype.domain = function (values) {
                return _super.prototype.domain.call(this, values);
            };

            QuantitiveScale.prototype.interpolate = function (factory) {
                if (factory == null) {
                    return this._d3Scale.interpolate();
                }
                this._d3Scale.interpolate(factory);
                return this;
            };

            /**
            * Sets the range of the QuantitiveScale and sets the interpolator to d3.interpolateRound.
            *
            * @param {number[]} values The new range value for the range.
            */
            QuantitiveScale.prototype.rangeRound = function (values) {
                this._d3Scale.rangeRound(values);
                return this;
            };

            QuantitiveScale.prototype.clamp = function (clamp) {
                if (clamp == null) {
                    return this._d3Scale.clamp();
                }
                this._d3Scale.clamp(clamp);
                return this;
            };

            /**
            * Generates tick values.
            *
            * @param {number} [count] The number of ticks to generate.
            * @returns {any[]} The generated ticks.
            */
            QuantitiveScale.prototype.ticks = function (count) {
                if (count != null) {
                    this.lastRequestedTickCount = count;
                }
                return this._d3Scale.ticks(this.lastRequestedTickCount);
            };

            /**
            * Gets a tick formatting function for displaying tick values.
            *
            * @param {number} count The number of ticks to be displayed
            * @param {string} [format] A format specifier string.
            * @returns {(n: number) => string} A formatting function.
            */
            QuantitiveScale.prototype.tickFormat = function (count, format) {
                return this._d3Scale.tickFormat(count, format);
            };

            /**
            * Given a domain, expands its domain onto "nice" values, e.g. whole
            * numbers.
            */
            QuantitiveScale.prototype._niceDomain = function (domain, count) {
                return this._d3Scale.copy().domain(domain).nice(count).domain();
            };

            QuantitiveScale.prototype.domainer = function (domainer) {
                if (domainer == null) {
                    return this._domainer;
                } else {
                    this._domainer = domainer;
                    this._userSetDomainer = true;
                    if (this._autoDomainAutomatically) {
                        this.autoDomain();
                    }
                    return this;
                }
            };
            return QuantitiveScale;
        })(Abstract.Scale);
        Abstract.QuantitiveScale = QuantitiveScale;
    })(Plottable.Abstract || (Plottable.Abstract = {}));
    var Abstract = Plottable.Abstract;
})(Plottable || (Plottable = {}));

///<reference path="../reference.ts" />
var __extends = this.__extends || function (d, b) {
    for (var p in b) if (b.hasOwnProperty(p)) d[p] = b[p];
    function __() { this.constructor = d; }
    __.prototype = b.prototype;
    d.prototype = new __();
};
var Plottable;
(function (Plottable) {
    (function (Scale) {
        var Linear = (function (_super) {
            __extends(Linear, _super);
            function Linear(scale) {
                _super.call(this, scale == null ? d3.scale.linear() : scale);
            }
            /**
            * Creates a copy of the LinearScale with the same domain and range but without any registered listeners.
            *
            * @returns {LinearScale} A copy of the calling LinearScale.
            */
            Linear.prototype.copy = function () {
                return new Linear(this._d3Scale.copy());
            };
            return Linear;
        })(Plottable.Abstract.QuantitiveScale);
        Scale.Linear = Linear;
    })(Plottable.Scale || (Plottable.Scale = {}));
    var Scale = Plottable.Scale;
})(Plottable || (Plottable = {}));

///<reference path="../reference.ts" />
var __extends = this.__extends || function (d, b) {
    for (var p in b) if (b.hasOwnProperty(p)) d[p] = b[p];
    function __() { this.constructor = d; }
    __.prototype = b.prototype;
    d.prototype = new __();
};
var Plottable;
(function (Plottable) {
    (function (Scale) {
        var Log = (function (_super) {
            __extends(Log, _super);
            function Log(scale) {
                _super.call(this, scale == null ? d3.scale.log() : scale);
            }
            /**
            * Creates a copy of the Scale.Log with the same domain and range but without any registered listeners.
            *
            * @returns {Scale.Log} A copy of the calling Scale.Log.
            */
            Log.prototype.copy = function () {
                return new Log(this._d3Scale.copy());
            };
            return Log;
        })(Plottable.Abstract.QuantitiveScale);
        Scale.Log = Log;
    })(Plottable.Scale || (Plottable.Scale = {}));
    var Scale = Plottable.Scale;
})(Plottable || (Plottable = {}));

///<reference path="../reference.ts" />
var __extends = this.__extends || function (d, b) {
    for (var p in b) if (b.hasOwnProperty(p)) d[p] = b[p];
    function __() { this.constructor = d; }
    __.prototype = b.prototype;
    d.prototype = new __();
};
var Plottable;
(function (Plottable) {
    (function (Scale) {
        var Ordinal = (function (_super) {
            __extends(Ordinal, _super);
            /**
            * Creates a new OrdinalScale. Domain and Range are set later.
            *
            * @constructor
            */
            function Ordinal(scale) {
                _super.call(this, scale == null ? d3.scale.ordinal() : scale);
                this._range = [0, 1];
                this._rangeType = "bands";
                // Padding as a proportion of the spacing between domain values
                this._innerPadding = 0.3;
                this._outerPadding = 0.5;
                if (this._innerPadding > this._outerPadding) {
                    throw new Error("outerPadding must be >= innerPadding so cat axis bands work out reasonably");
                }
            }
            Ordinal.prototype._getExtent = function () {
                var extents = this._getAllExtents();
                return Plottable.Util.Methods.uniq(Plottable.Util.Methods.flatten(extents));
            };

            Ordinal.prototype.domain = function (values) {
                return _super.prototype.domain.call(this, values);
            };

            Ordinal.prototype._setDomain = function (values) {
                _super.prototype._setDomain.call(this, values);
                this.range(this.range()); // update range
            };

            Ordinal.prototype.range = function (values) {
                if (values == null) {
                    return this._range;
                } else {
                    this._range = values;
                    if (this._rangeType === "points") {
                        this._d3Scale.rangePoints(values, 2 * this._outerPadding); // d3 scale takes total padding
                    } else if (this._rangeType === "bands") {
                        this._d3Scale.rangeBands(values, this._innerPadding, this._outerPadding);
                    }
                    return this;
                }
            };

            /**
            * Returns the width of the range band. Only valid when rangeType is set to "bands".
            *
            * @returns {number} The range band width or 0 if rangeType isn't "bands".
            */
            Ordinal.prototype.rangeBand = function () {
                return this._d3Scale.rangeBand();
            };

            Ordinal.prototype.innerPadding = function () {
                var d = this.domain();
                if (d.length < 2) {
                    return 0;
                }
                var step = Math.abs(this.scale(d[1]) - this.scale(d[0]));
                return step - this.rangeBand();
            };

            Ordinal.prototype.fullBandStartAndWidth = function (v) {
                var start = this.scale(v) - this.innerPadding() / 2;
                var width = this.rangeBand() + this.innerPadding();
                return [start, width];
            };

            Ordinal.prototype.rangeType = function (rangeType, outerPadding, innerPadding) {
                if (rangeType == null) {
                    return this._rangeType;
                } else {
                    if (!(rangeType === "points" || rangeType === "bands")) {
                        throw new Error("Unsupported range type: " + rangeType);
                    }
                    this._rangeType = rangeType;
                    if (outerPadding != null) {
                        this._outerPadding = outerPadding;
                    }
                    if (innerPadding != null) {
                        this._innerPadding = innerPadding;
                    }
                    this.broadcaster.broadcast();
                    return this;
                }
            };
            return Ordinal;
        })(Plottable.Abstract.Scale);
        Scale.Ordinal = Ordinal;
    })(Plottable.Scale || (Plottable.Scale = {}));
    var Scale = Plottable.Scale;
})(Plottable || (Plottable = {}));

///<reference path="../reference.ts" />
var __extends = this.__extends || function (d, b) {
    for (var p in b) if (b.hasOwnProperty(p)) d[p] = b[p];
    function __() { this.constructor = d; }
    __.prototype = b.prototype;
    d.prototype = new __();
};
var Plottable;
(function (Plottable) {
    (function (Scale) {
        var Color = (function (_super) {
            __extends(Color, _super);
            /**
            * Creates a ColorScale.
            *
            * @constructor
            * @param {string} [scaleType] the type of color scale to create
            *     (Category10/Category20/Category20b/Category20c).
            */
            function Color(scaleType) {
                var scale;
                switch (scaleType) {
                    case "Category10":
                    case "category10":
                    case "10":
                        scale = d3.scale.category10();
                        break;
                    case "Category20":
                    case "category20":
                    case "20":
                        scale = d3.scale.category20();
                        break;
                    case "Category20b":
                    case "category20b":
                    case "20b":
                        scale = d3.scale.category20b();
                        break;
                    case "Category20c":
                    case "category20c":
                    case "20c":
                        scale = d3.scale.category20c();
                        break;
                    case null:
                    case undefined:
                        scale = d3.scale.ordinal();
                        break;
                    default:
                        throw new Error("Unsupported ColorScale type");
                }
                _super.call(this, scale);
            }
            // Duplicated from OrdinalScale._getExtent - should be removed in #388
            Color.prototype._getExtent = function () {
                var extents = this._getAllExtents();
                var concatenatedExtents = [];
                extents.forEach(function (e) {
                    concatenatedExtents = concatenatedExtents.concat(e);
                });
                return Plottable.Util.Methods.uniq(concatenatedExtents);
            };
            return Color;
        })(Plottable.Abstract.Scale);
        Scale.Color = Color;
    })(Plottable.Scale || (Plottable.Scale = {}));
    var Scale = Plottable.Scale;
})(Plottable || (Plottable = {}));

///<reference path="../reference.ts" />
var __extends = this.__extends || function (d, b) {
    for (var p in b) if (b.hasOwnProperty(p)) d[p] = b[p];
    function __() { this.constructor = d; }
    __.prototype = b.prototype;
    d.prototype = new __();
};
var Plottable;
(function (Plottable) {
    (function (Scale) {
        var Time = (function (_super) {
            __extends(Time, _super);
            /**
            * Creates a new TimeScale.
            *
            * @constructor
            */
            function Time() {
                _super.call(this, d3.time.scale());
                this._PADDING_FOR_IDENTICAL_DOMAIN = 1000 * 60 * 60 * 24;
            }
            Time.prototype._setDomain = function (values) {
                _super.prototype._setDomain.call(this, values.map(function (d) {
                    return new Date(d);
                }));
            };
            return Time;
        })(Plottable.Abstract.QuantitiveScale);
        Scale.Time = Time;
    })(Plottable.Scale || (Plottable.Scale = {}));
    var Scale = Plottable.Scale;
})(Plottable || (Plottable = {}));

///<reference path="../reference.ts" />
var __extends = this.__extends || function (d, b) {
    for (var p in b) if (b.hasOwnProperty(p)) d[p] = b[p];
    function __() { this.constructor = d; }
    __.prototype = b.prototype;
    d.prototype = new __();
};
var Plottable;
(function (Plottable) {
    (function (Scale) {
        ;

        var InterpolatedColor = (function (_super) {
            __extends(InterpolatedColor, _super);
            /**
            * Creates a InterpolatedColorScale.
            *
            * @constructor
            * @param {string|string[]} [colorRange] the type of color scale to
            *     create. Default is "reds". @see {@link colorRange} for further
            *     options.
            * @param {string} [scaleType] the type of underlying scale to use
            *     (linear/pow/log/sqrt). Default is "linear". @see {@link scaleType}
            *     for further options.
            */
            function InterpolatedColor(colorRange, scaleType) {
                if (typeof colorRange === "undefined") { colorRange = "reds"; }
                if (typeof scaleType === "undefined") { scaleType = "linear"; }
                this._colorRange = this._resolveColorValues(colorRange);
                this._scaleType = scaleType;
                _super.call(this, InterpolatedColor.getD3InterpolatedScale(this._colorRange, this._scaleType));
            }
            /**
            * Converts the string array into a d3 scale.
            *
            * @param {string[]} colors an array of strings representing color
            *     values in hex ("#FFFFFF") or keywords ("white").
            * @param {string} scaleType a string representing the underlying scale
            *     type (linear/log/sqrt/pow)
            * @returns a quantitive d3 scale.
            */
            InterpolatedColor.getD3InterpolatedScale = function (colors, scaleType) {
                var scale;
                switch (scaleType) {
                    case "linear":
                        scale = d3.scale.linear();
                        break;
                    case "log":
                        scale = d3.scale.log();
                        break;
                    case "sqrt":
                        scale = d3.scale.sqrt();
                        break;
                    case "pow":
                        scale = d3.scale.pow();
                        break;
                }
                if (scale == null) {
                    throw new Error("unknown quantitive scale type " + scaleType);
                }
                return scale.range([0, 1]).interpolate(InterpolatedColor.interpolateColors(colors));
            };

            /**
            * Creates a d3 interpolator given the color array.
            *
            * d3 doesn't accept more than 2 range values unless we use a ordinal
            * scale. So, in order to interpolate smoothly between the full color
            * range, we must override the interpolator and compute the color values
            * manually.
            *
            * @param {string[]} colors an array of strings representing color
            *     values in hex ("#FFFFFF") or keywords ("white").
            */
            InterpolatedColor.interpolateColors = function (colors) {
                if (colors.length < 2) {
                    throw new Error("Color scale arrays must have at least two elements.");
                }
                ;
                return function (ignored) {
                    return function (t) {
                        // Clamp t parameter to [0,1]
                        t = Math.max(0, Math.min(1, t));

                        // Determine indices for colors
                        var tScaled = t * (colors.length - 1);
                        var i0 = Math.floor(tScaled);
                        var i1 = Math.ceil(tScaled);
                        var frac = (tScaled - i0);

                        // Interpolate in the L*a*b color space
                        return d3.interpolateLab(colors[i0], colors[i1])(frac);
                    };
                };
            };

            InterpolatedColor.prototype.colorRange = function (colorRange) {
                if (colorRange == null) {
                    return this._colorRange;
                }
                this._colorRange = this._resolveColorValues(colorRange);
                this._resetScale();
            };

            InterpolatedColor.prototype.scaleType = function (scaleType) {
                if (scaleType == null) {
                    return this._scaleType;
                }
                this._scaleType = scaleType;
                this._resetScale();
            };

            InterpolatedColor.prototype._resetScale = function () {
                this._d3Scale = InterpolatedColor.getD3InterpolatedScale(this._colorRange, this._scaleType);
                if (this._autoDomainAutomatically) {
                    this.autoDomain();
                }
                this.broadcaster.broadcast();
            };

            InterpolatedColor.prototype._resolveColorValues = function (colorRange) {
                if (colorRange instanceof Array) {
                    return colorRange;
                } else if (InterpolatedColor.COLOR_SCALES[colorRange] != null) {
                    return InterpolatedColor.COLOR_SCALES[colorRange];
                } else {
                    return InterpolatedColor.COLOR_SCALES["reds"];
                }
            };
            InterpolatedColor.COLOR_SCALES = {
                reds: [
                    "#FFFFFF",
                    "#FFF6E1",
                    "#FEF4C0",
                    "#FED976",
                    "#FEB24C",
                    "#FD8D3C",
                    "#FC4E2A",
                    "#E31A1C",
                    "#B10026"
                ],
                blues: [
                    "#FFFFFF",
                    "#CCFFFF",
                    "#A5FFFD",
                    "#85F7FB",
                    "#6ED3EF",
                    "#55A7E0",
                    "#417FD0",
                    "#2545D3",
                    "#0B02E1"
                ],
                posneg: [
                    "#0B02E1",
                    "#2545D3",
                    "#417FD0",
                    "#55A7E0",
                    "#6ED3EF",
                    "#85F7FB",
                    "#A5FFFD",
                    "#CCFFFF",
                    "#FFFFFF",
                    "#FFF6E1",
                    "#FEF4C0",
                    "#FED976",
                    "#FEB24C",
                    "#FD8D3C",
                    "#FC4E2A",
                    "#E31A1C",
                    "#B10026"
                ]
            };
            return InterpolatedColor;
        })(Plottable.Abstract.QuantitiveScale);
        Scale.InterpolatedColor = InterpolatedColor;
    })(Plottable.Scale || (Plottable.Scale = {}));
    var Scale = Plottable.Scale;
})(Plottable || (Plottable = {}));

///<reference path="../reference.ts" />
var Plottable;
(function (Plottable) {
    (function (Util) {
        var ScaleDomainCoordinator = (function () {
            /**
            * Creates a ScaleDomainCoordinator.
            *
            * @constructor
            * @param {Scale[]} scales A list of scales whose domains should be linked.
            */
            function ScaleDomainCoordinator(scales) {
                var _this = this;
                /* This class is responsible for maintaining coordination between linked scales.
                It registers event listeners for when one of its scales changes its domain. When the scale
                does change its domain, it re-propogates the change to every linked scale.
                */
                this.rescaleInProgress = false;
                this.scales = scales;
                this.scales.forEach(function (s) {
                    return s.broadcaster.registerListener(_this, function (sx) {
                        return _this.rescale(sx);
                    });
                });
            }
            ScaleDomainCoordinator.prototype.rescale = function (scale) {
                if (this.rescaleInProgress) {
                    return;
                }
                this.rescaleInProgress = true;
                var newDomain = scale.domain();
                this.scales.forEach(function (s) {
                    return s.domain(newDomain);
                });
                this.rescaleInProgress = false;
            };
            return ScaleDomainCoordinator;
        })();
        Util.ScaleDomainCoordinator = ScaleDomainCoordinator;
    })(Plottable.Util || (Plottable.Util = {}));
    var Util = Plottable.Util;
})(Plottable || (Plottable = {}));

///<reference path="../reference.ts" />
var __extends = this.__extends || function (d, b) {
    for (var p in b) if (b.hasOwnProperty(p)) d[p] = b[p];
    function __() { this.constructor = d; }
    __.prototype = b.prototype;
    d.prototype = new __();
};
var Plottable;
(function (Plottable) {
    (function (_Axis) {
        var Axis = (function (_super) {
            __extends(Axis, _super);
            /**
            * Creates an Axis.
            *
            * @constructor
            * @param {Scale} scale The Scale to base the Axis on.
            * @param {string} orientation The orientation of the Axis (top/bottom/left/right)
            * @param {any} [formatter] a D3 formatter or a Plottable Formatter.
            */
            function Axis(axisScale, orientation, formatter) {
                var _this = this;
                _super.call(this);
                this._showEndTickLabels = false;
                this.tickPositioning = "center";
                this.orientToAlign = { left: "right", right: "left", top: "bottom", bottom: "top" };
                this._axisScale = axisScale;
                orientation = orientation.toLowerCase();
                this.d3Axis = d3.svg.axis().scale(axisScale._d3Scale).orient(orientation);
                this.classed("axis", true);
                var formatFunction = formatter;
                if (formatter == null) {
                    formatter = new Plottable.Formatter.General();
                }
                if (formatter instanceof Plottable.Abstract.Formatter) {
                    formatFunction = function (d) {
                        return formatter.format(d);
                    };
                }
                this.tickFormat(formatFunction);
                this._axisScale.broadcaster.registerListener(this, function () {
                    return _this._render();
                });
            }
            Axis.prototype._setup = function () {
                _super.prototype._setup.call(this);
                this.axisElement = this.content.append("g").classed("axis", true);
                return this;
            };

            Axis.prototype._doRender = function () {
                var domain = this._axisScale.domain();
                var extent = Math.abs(domain[1] - domain[0]);
                var min = +d3.min(domain);
                var max = +d3.max(domain);
                var newDomain;
                var standardOrder = domain[0] < domain[1];
                if (typeof (domain[0]) === "number") {
                    newDomain = standardOrder ? [min - extent, max + extent] : [max + extent, min - extent];
                } else {
                    newDomain = standardOrder ? [new Date(min - extent), new Date(max + extent)] : [new Date(max + extent), new Date(min - extent)];
                }

                // hackhack Make tiny-zero representations not look terrible, by rounding them to 0
                if (this._axisScale.ticks != null) {
                    var scale = this._axisScale;
                    var nTicks = 10;
                    var ticks = scale.ticks(nTicks);
                    var numericDomain = scale.domain();
                    var interval = numericDomain[1] - numericDomain[0];
                    var cleanTick = function (n) {
                        return Math.abs(n / interval / nTicks) < 0.0001 ? 0 : n;
                    };
                    ticks = ticks.map(cleanTick);
                    this.d3Axis.tickValues(ticks);
                }

                this.axisElement.call(this.d3Axis);

                this.axisElement.selectAll(".tick").select("text").style("visibility", "visible");

                return this;
            };

            Axis.prototype.showEndTickLabels = function (show) {
                if (show == null) {
                    return this._showEndTickLabels;
                }
                this._showEndTickLabels = show;
                return this;
            };

            Axis.prototype._hideCutOffTickLabels = function () {
                var _this = this;
                var availableWidth = this.availableWidth;
                var availableHeight = this.availableHeight;
                var tickLabels = this.axisElement.selectAll(".tick").select("text");

                var boundingBox = this.element.select(".bounding-box")[0][0].getBoundingClientRect();

                var isInsideBBox = function (tickBox) {
                    return (Math.floor(boundingBox.left) <= Math.ceil(tickBox.left) && Math.floor(boundingBox.top) <= Math.ceil(tickBox.top) && Math.floor(tickBox.right) <= Math.ceil(boundingBox.left + _this.availableWidth) && Math.floor(tickBox.bottom) <= Math.ceil(boundingBox.top + _this.availableHeight));
                };

                tickLabels.each(function (d) {
                    if (!isInsideBBox(this.getBoundingClientRect())) {
                        d3.select(this).style("visibility", "hidden");
                    }
                });

                return this;
            };

            Axis.prototype._hideOverlappingTickLabels = function () {
                var tickLabels = this.axisElement.selectAll(".tick").select("text");
                var lastLabelClientRect;

                function boxesOverlap(boxA, boxB) {
                    if (boxA.right < boxB.left) {
                        return false;
                    }
                    if (boxA.left > boxB.right) {
                        return false;
                    }
                    if (boxA.bottom < boxB.top) {
                        return false;
                    }
                    if (boxA.top > boxB.bottom) {
                        return false;
                    }
                    return true;
                }

                tickLabels.each(function (d) {
                    var clientRect = this.getBoundingClientRect();
                    if (lastLabelClientRect != null && boxesOverlap(clientRect, lastLabelClientRect)) {
                        d3.select(this).style("visibility", "hidden");
                    } else {
                        lastLabelClientRect = clientRect;
                        d3.select(this).style("visibility", "visible");
                    }
                });
            };

            Axis.prototype.scale = function (newScale) {
                if (newScale == null) {
                    return this._axisScale;
                } else {
                    this._axisScale = newScale;
                    this.d3Axis.scale(newScale._d3Scale);
                    return this;
                }
            };

            Axis.prototype.tickLabelPosition = function (position) {
                if (position == null) {
                    return this.tickPositioning;
                } else {
                    this.tickPositioning = position;
                    return this;
                }
            };

            Axis.prototype.orient = function (newOrient) {
                if (newOrient == null) {
                    return this.d3Axis.orient();
                } else {
                    this.d3Axis.orient(newOrient);
                    return this;
                }
            };

            Axis.prototype.ticks = function () {
                var args = [];
                for (var _i = 0; _i < (arguments.length - 0); _i++) {
                    args[_i] = arguments[_i + 0];
                }
                if (args == null || args.length === 0) {
                    return this.d3Axis.ticks();
                } else {
                    this.d3Axis.ticks(args);
                    return this;
                }
            };

            Axis.prototype.tickValues = function () {
                var args = [];
                for (var _i = 0; _i < (arguments.length - 0); _i++) {
                    args[_i] = arguments[_i + 0];
                }
                if (args == null) {
                    return this.d3Axis.tickValues();
                } else {
                    this.d3Axis.tickValues(args);
                    return this;
                }
            };

            Axis.prototype.tickSize = function (inner, outer) {
                if (inner != null && outer != null) {
                    this.d3Axis.tickSize(inner, outer);
                    return this;
                } else if (inner != null) {
                    this.d3Axis.tickSize(inner);
                    return this;
                } else {
                    return this.d3Axis.tickSize();
                }
            };

            Axis.prototype.innerTickSize = function (val) {
                if (val == null) {
                    return this.d3Axis.innerTickSize();
                } else {
                    this.d3Axis.innerTickSize(val);
                    return this;
                }
            };

            Axis.prototype.outerTickSize = function (val) {
                if (val == null) {
                    return this.d3Axis.outerTickSize();
                } else {
                    this.d3Axis.outerTickSize(val);
                    return this;
                }
            };

            Axis.prototype.tickPadding = function (val) {
                if (val == null) {
                    return this.d3Axis.tickPadding();
                } else {
                    this.d3Axis.tickPadding(val);
                    return this;
                }
            };

            Axis.prototype.tickFormat = function (formatter) {
                if (formatter == null) {
                    return this.d3Axis.tickFormat();
                } else {
                    this.d3Axis.tickFormat(formatter);
                    this._invalidateLayout();
                    return this;
                }
            };
            Axis._DEFAULT_TICK_SIZE = 6;
            return Axis;
        })(Plottable.Abstract.Component);
        _Axis.Axis = Axis;

        var XAxis = (function (_super) {
            __extends(XAxis, _super);
            /**
            * Creates an XAxis (a horizontal Axis).
            *
            * @constructor
            * @param {Scale} scale The Scale to base the Axis on.
            * @param {string} orientation The orientation of the Axis (top/bottom)
            * @param {any} [formatter] a D3 formatter
            */
            function XAxis(scale, orientation, formatter) {
                if (typeof orientation === "undefined") { orientation = "bottom"; }
                if (typeof formatter === "undefined") { formatter = null; }
                _super.call(this, scale, orientation, formatter);
                this._height = 30;
                var orientation = orientation.toLowerCase();
                if (orientation !== "top" && orientation !== "bottom") {
                    throw new Error(orientation + " is not a valid orientation for XAxis");
                }
                this.tickLabelPosition("center");
                var desiredAlignment = this.orientToAlign[orientation];
                this.yAlign(desiredAlignment);
            }
            XAxis.prototype.height = function (h) {
                this._height = h;
                this._invalidateLayout();
                return this;
            };

            XAxis.prototype._setup = function () {
                _super.prototype._setup.call(this);
                this.axisElement.classed("x-axis", true);
                return this;
            };

            XAxis.prototype._requestedSpace = function (offeredWidth, offeredHeight) {
                return {
                    width: 0,
                    height: Math.min(offeredHeight, this._height),
                    wantsWidth: false,
                    wantsHeight: offeredHeight < this._height
                };
            };

            XAxis.prototype.tickLabelPosition = function (position) {
                if (position == null) {
                    return _super.prototype.tickLabelPosition.call(this);
                } else {
                    var positionLC = position.toLowerCase();
                    if (positionLC === "left" || positionLC === "center" || positionLC === "right") {
                        if (positionLC === "center") {
                            this.tickSize(XAxis._DEFAULT_TICK_SIZE);
                        } else {
                            this.tickSize(12); // longer than default tick size
                        }
                        return _super.prototype.tickLabelPosition.call(this, positionLC);
                    } else {
                        throw new Error(position + " is not a valid tick label position for XAxis");
                    }
                }
            };

            XAxis.prototype._doRender = function () {
                var _this = this;
                _super.prototype._doRender.call(this);
                if (this.orient() === "top") {
                    this.axisElement.attr("transform", "translate(0," + this._height + ")");
                } else if (this.orient() === "bottom") {
                    this.axisElement.attr("transform", "");
                }

                var tickTextLabels = this.axisElement.selectAll("text");
                if (tickTextLabels[0].length > 0) {
                    if (this.tickLabelPosition() !== "center") {
                        tickTextLabels.attr("y", "0px");

                        if (this.orient() === "bottom") {
                            tickTextLabels.attr("dy", "1em");
                        } else {
                            tickTextLabels.attr("dy", "-0.25em");
                        }

                        if (this.tickLabelPosition() === "right") {
                            tickTextLabels.attr("dx", "0.2em").style("text-anchor", "start");
                        } else if (this.tickLabelPosition() === "left") {
                            tickTextLabels.attr("dx", "-0.2em").style("text-anchor", "end");
                        }
                    }

                    if (this._axisScale.rangeType != null) {
                        var scaleRange = this._axisScale.range();
                        var availableWidth = this.availableWidth;
                        var tickLengthWithPadding = Math.abs(parseFloat(d3.select(tickTextLabels[0][0]).attr("y")));
                        var availableHeight = this.availableHeight - tickLengthWithPadding;
                        if (tickTextLabels[0].length > 1) {
                            var tickValues = tickTextLabels.data();
                            var tickPositions = tickValues.map(function (v) {
                                return _this._axisScale.scale(v);
                            });
                            tickPositions.forEach(function (p, i) {
                                var spacing = Math.abs(tickPositions[i + 1] - p);
                                availableWidth = (spacing < availableWidth) ? spacing : availableWidth;
                            });
                        }

                        availableWidth = 0.9 * availableWidth; // add in some padding

                        tickTextLabels.each(function (t, i) {
                            var textEl = d3.select(this);
                            var currentText = textEl.text();
                            var measure = Plottable.Util.Text.getTextMeasure(textEl);
                            var wrappedLines = Plottable.Util.WordWrap.breakTextToFitRect(currentText, availableWidth, availableHeight, measure).lines;
                            if (wrappedLines.length === 1) {
                                textEl.text(Plottable.Util.Text.getTruncatedText(currentText, availableWidth, measure));
                            } else {
                                textEl.text("");
                                var tspans = textEl.selectAll("tspan").data(wrappedLines);
                                tspans.enter().append("tspan");
                                tspans.text(function (line) {
                                    return line;
                                }).attr("x", "0").attr("dy", function (line, i) {
                                    return (i === 0) ? textEl.attr("dy") : "1em";
                                }).style("text-anchor", textEl.style("text-anchor"));
                            }
                        });
                    } else {
                        this._hideOverlappingTickLabels();
                    }
                }

                if (!this.showEndTickLabels()) {
                    this._hideCutOffTickLabels();
                }
                return this;
            };
            return XAxis;
        })(Axis);
        _Axis.XAxis = XAxis;

        var YAxis = (function (_super) {
            __extends(YAxis, _super);
            /**
            * Creates a YAxis (a vertical Axis).
            *
            * @constructor
            * @param {Scale} scale The Scale to base the Axis on.
            * @param {string} orientation The orientation of the Axis (left/right)
            * @param {any} [formatter] a D3 formatter
            */
            function YAxis(scale, orientation, formatter) {
                if (typeof orientation === "undefined") { orientation = "left"; }
                if (typeof formatter === "undefined") { formatter = null; }
                _super.call(this, scale, orientation, formatter);
                this._width = 50;
                orientation = orientation.toLowerCase();
                if (orientation !== "left" && orientation !== "right") {
                    throw new Error(orientation + " is not a valid orientation for YAxis");
                }
                this.tickLabelPosition("middle");
                var desiredAlignment = this.orientToAlign[orientation];
                this.xAlign(desiredAlignment);
            }
            YAxis.prototype._setup = function () {
                _super.prototype._setup.call(this);
                this.axisElement.classed("y-axis", true);
                return this;
            };

            YAxis.prototype.width = function (w) {
                this._width = w;
                this._invalidateLayout();
                return this;
            };

            YAxis.prototype._requestedSpace = function (offeredWidth, offeredHeight) {
                return {
                    width: Math.min(offeredWidth, this._width),
                    height: 0,
                    wantsWidth: offeredWidth < this._width,
                    wantsHeight: false
                };
            };

            YAxis.prototype.tickLabelPosition = function (position) {
                if (position == null) {
                    return _super.prototype.tickLabelPosition.call(this);
                } else {
                    var positionLC = position.toLowerCase();
                    if (positionLC === "top" || positionLC === "middle" || positionLC === "bottom") {
                        if (positionLC === "middle") {
                            this.tickSize(YAxis._DEFAULT_TICK_SIZE);
                        } else {
                            this.tickSize(30); // longer than default tick size
                        }
                        return _super.prototype.tickLabelPosition.call(this, positionLC);
                    } else {
                        throw new Error(position + " is not a valid tick label position for YAxis");
                    }
                }
            };

            YAxis.prototype._doRender = function () {
                var _this = this;
                _super.prototype._doRender.call(this);
                if (this.orient() === "left") {
                    this.axisElement.attr("transform", "translate(" + this._width + ", 0)");
                } else if (this.orient() === "right") {
                    this.axisElement.attr("transform", "");
                }

                var tickTextLabels = this.axisElement.selectAll("text");
                if (tickTextLabels[0].length > 0) {
                    if (this.tickLabelPosition() !== "middle") {
                        tickTextLabels.attr("x", "0px");

                        if (this.orient() === "left") {
                            tickTextLabels.attr("dx", "-0.25em");
                        } else {
                            tickTextLabels.attr("dx", "0.25em");
                        }

                        if (this.tickLabelPosition() === "top") {
                            tickTextLabels.attr("dy", "-0.3em");
                        } else if (this.tickLabelPosition() === "bottom") {
                            tickTextLabels.attr("dy", "1em");
                        }
                    }

                    if (this._axisScale.rangeType != null) {
                        var scaleRange = this._axisScale.range();
                        var tickLengthWithPadding = Math.abs(parseFloat(d3.select(tickTextLabels[0][0]).attr("x")));
                        var availableWidth = this.availableWidth - tickLengthWithPadding;
                        var availableHeight = this.availableHeight;
                        if (tickTextLabels[0].length > 1) {
                            var tickValues = tickTextLabels.data();
                            var tickPositions = tickValues.map(function (v) {
                                return _this._axisScale.scale(v);
                            });
                            tickPositions.forEach(function (p, i) {
                                var spacing = Math.abs(tickPositions[i + 1] - p);
                                availableHeight = (spacing < availableHeight) ? spacing : availableHeight;
                            });
                        }

                        var tickLabelPosition = this.tickLabelPosition();
                        tickTextLabels.each(function (t, i) {
                            var textEl = d3.select(this);
                            var currentText = textEl.text();
                            var measure = Plottable.Util.Text.getTextMeasure(textEl);
                            var wrappedLines = Plottable.Util.WordWrap.breakTextToFitRect(currentText, availableWidth, availableHeight, measure).lines;
                            if (wrappedLines.length === 1) {
                                textEl.text(Plottable.Util.Text.getTruncatedText(currentText, availableWidth, measure));
                            } else {
                                var baseY = 0;
                                if (tickLabelPosition === "top") {
                                    baseY = -(wrappedLines.length - 1);
                                } else if (tickLabelPosition === "middle") {
                                    baseY = -(wrappedLines.length - 1) / 2;
                                }

                                textEl.text("");
                                var tspans = textEl.selectAll("tspan").data(wrappedLines);
                                tspans.enter().append("tspan");
                                tspans.text(function (line) {
                                    return line;
                                }).attr({
                                    "dy": textEl.attr("dy"),
                                    "x": textEl.attr("x"),
                                    "y": function (line, i) {
                                        return (baseY + i) + "em";
                                    }
                                }).style("text-anchor", textEl.style("text-anchor"));
                            }
                        });
                    } else {
                        this._hideOverlappingTickLabels();
                    }
                }

                if (!this.showEndTickLabels()) {
                    this._hideCutOffTickLabels();
                }
                return this;
            };
            return YAxis;
        })(Axis);
        _Axis.YAxis = YAxis;
    })(Plottable.Axis || (Plottable.Axis = {}));
    var Axis = Plottable.Axis;
})(Plottable || (Plottable = {}));

///<reference path="../reference.ts" />
var __extends = this.__extends || function (d, b) {
    for (var p in b) if (b.hasOwnProperty(p)) d[p] = b[p];
    function __() { this.constructor = d; }
    __.prototype = b.prototype;
    d.prototype = new __();
};
var Plottable;
(function (Plottable) {
    (function (Abstract) {
        var Axis = (function (_super) {
            __extends(Axis, _super);
            function Axis(scale, orientation, formatter) {
                var _this = this;
                _super.call(this);
                this._width = "auto";
                this._height = "auto";
                this._tickLength = 5;
                this._tickLabelPadding = 3;
                this._scale = scale;
                this.orient(orientation);

                this.classed("axis", true);
                if (this._isHorizontal()) {
                    this.classed("x-axis", true);
                } else {
                    this.classed("y-axis", true);
                }

                if (formatter == null) {
                    formatter = new Plottable.Formatter.General();
                    formatter.showOnlyUnchangedValues(false);
                }
                this.formatter(formatter);

                this._scale.broadcaster.registerListener(this, function () {
                    return _this.rescale();
                });
            }
            Axis.prototype._isHorizontal = function () {
                return this._orientation === "top" || this._orientation === "bottom";
            };

            Axis.prototype._computeWidth = function () {
                // to be overridden by subclass logic
                this._computedWidth = this._tickLength;
                return this._computedWidth;
            };

            Axis.prototype._computeHeight = function () {
                // to be overridden by subclass logic
                this._computedHeight = this._tickLength;
                return this._computedHeight;
            };

            Axis.prototype._requestedSpace = function (offeredWidth, offeredHeight) {
                var requestedWidth = this._width;
                var requestedHeight = this._height;

                if (this._isHorizontal()) {
                    if (this._height === "auto") {
                        if (this._computedHeight == null) {
                            this._computeHeight();
                        }
                        requestedHeight = this._computedHeight;
                    }
                    requestedWidth = 0;
                } else {
                    if (this._width === "auto") {
                        if (this._computedWidth == null) {
                            this._computeWidth();
                        }
                        requestedWidth = this._computedWidth;
                    }
                    requestedHeight = 0;
                }

                return {
                    width: Math.min(offeredWidth, requestedWidth),
                    height: Math.min(offeredHeight, requestedHeight),
                    wantsWidth: !this._isHorizontal() && offeredWidth < requestedWidth,
                    wantsHeight: this._isHorizontal() && offeredHeight < requestedHeight
                };
            };

            Axis.prototype._setup = function () {
                _super.prototype._setup.call(this);
                this._tickMarkContainer = this.content.append("g").classed(Axis.TICK_MARK_CLASS + "-container", true);
                this._tickLabelContainer = this.content.append("g").classed(Axis.TICK_LABEL_CLASS + "-container", true);
                this._baseline = this.content.append("line").classed("baseline", true);
                return this;
            };

            /*
            * Function for generating tick values in data-space (as opposed to pixel values).
            * To be implemented by subclasses.
            */
            Axis.prototype._getTickValues = function () {
                return [];
            };

            Axis.prototype._doRender = function () {
                var tickMarkValues = this._getTickValues();
                var tickMarks = this._tickMarkContainer.selectAll("." + Axis.TICK_MARK_CLASS).data(tickMarkValues);
                tickMarks.enter().append("line").classed(Axis.TICK_MARK_CLASS, true);
                tickMarks.attr(this._generateTickMarkAttrHash());
                tickMarks.exit().remove();

                this._baseline.attr(this._generateBaselineAttrHash());

                return this;
            };

            Axis.prototype._generateBaselineAttrHash = function () {
                var baselineAttrHash = {
                    x1: 0,
                    y1: 0,
                    x2: 0,
                    y2: 0
                };

                switch (this._orientation) {
                    case "bottom":
                        baselineAttrHash.x2 = this.availableWidth;
                        break;

                    case "top":
                        baselineAttrHash.x2 = this.availableWidth;
                        baselineAttrHash.y1 = this.availableHeight;
                        baselineAttrHash.y2 = this.availableHeight;
                        break;

                    case "left":
                        baselineAttrHash.x1 = this.availableWidth;
                        baselineAttrHash.x2 = this.availableWidth;
                        baselineAttrHash.y2 = this.availableHeight;
                        break;

                    case "right":
                        baselineAttrHash.y2 = this.availableHeight;
                        break;
                }

                return baselineAttrHash;
            };

            Axis.prototype._generateTickMarkAttrHash = function () {
                var _this = this;
                var tickMarkAttrHash = {
                    x1: 0,
                    y1: 0,
                    x2: 0,
                    y2: 0
                };

                var scalingFunction = function (d) {
                    return _this._scale.scale(d);
                };
                if (this._isHorizontal()) {
                    tickMarkAttrHash["x1"] = scalingFunction;
                    tickMarkAttrHash["x2"] = scalingFunction;
                } else {
                    tickMarkAttrHash["y1"] = scalingFunction;
                    tickMarkAttrHash["y2"] = scalingFunction;
                }

                switch (this._orientation) {
                    case "bottom":
                        tickMarkAttrHash["y2"] = this._tickLength;
                        break;

                    case "top":
                        tickMarkAttrHash["y1"] = this.availableHeight;
                        tickMarkAttrHash["y2"] = this.availableHeight - this._tickLength;
                        break;

                    case "left":
                        tickMarkAttrHash["x1"] = this.availableWidth;
                        tickMarkAttrHash["x2"] = this.availableWidth - this._tickLength;
                        break;

                    case "right":
                        tickMarkAttrHash["x2"] = this._tickLength;
                        break;
                }

                return tickMarkAttrHash;
            };

            Axis.prototype.rescale = function () {
                return (this.element != null) ? this._render() : null;
            };

            Axis.prototype._invalidateLayout = function () {
                _super.prototype._invalidateLayout.call(this);
                this._computedWidth = null;
                this._computedHeight = null;
            };

            Axis.prototype.width = function (w) {
                if (w == null) {
                    return this.availableWidth;
                } else {
                    if (this._isHorizontal()) {
                        throw new Error("width cannot be set on a horizontal Axis");
                    }
                    if (w !== "auto" && w < 0) {
                        throw new Error("invalid value for width");
                    }
                    this._width = w;
                    this._invalidateLayout();
                    return this;
                }
            };

            Axis.prototype.height = function (h) {
                if (h == null) {
                    return this.availableHeight;
                } else {
                    if (!this._isHorizontal()) {
                        throw new Error("height cannot be set on a vertical Axis");
                    }
                    if (h !== "auto" && h < 0) {
                        throw new Error("invalid value for height");
                    }
                    this._height = h;
                    this._invalidateLayout();
                    return this;
                }
            };

            /**
            * Sets a new tick formatter.
            *
            * @param {Abstract.Formatter} formatter
            * @returns {BaseAxis} The calling BaseAxis.
            */
            Axis.prototype.formatter = function (formatter) {
                this._formatter = formatter;
                this._invalidateLayout();
                return this;
            };

            Axis.prototype.tickLength = function (length) {
                if (length == null) {
                    return this._tickLength;
                } else {
                    if (length < 0) {
                        throw new Error("tick length must be positive");
                    }
                    this._tickLength = length;
                    this._invalidateLayout();
                    return this;
                }
            };

            Axis.prototype.tickLabelPadding = function (padding) {
                if (padding == null) {
                    return this._tickLabelPadding;
                } else {
                    if (padding < 0) {
                        throw new Error("tick label padding must be positive");
                    }
                    this._tickLabelPadding = padding;
                    this._invalidateLayout();
                    return this;
                }
            };

            Axis.prototype.orient = function (newOrientation) {
                if (newOrientation == null) {
                    return this._orientation;
                } else {
                    var newOrientationLC = newOrientation.toLowerCase();
                    if (newOrientationLC !== "top" && newOrientationLC !== "bottom" && newOrientationLC !== "left" && newOrientationLC !== "right") {
                        throw new Error("unsupported orientation");
                    }
                    this._orientation = newOrientationLC;
                    this._invalidateLayout();
                    return this;
                }
            };
            Axis.TICK_MARK_CLASS = "tick-mark";
            Axis.TICK_LABEL_CLASS = "tick-label";
            return Axis;
        })(Abstract.Component);
        Abstract.Axis = Axis;
    })(Plottable.Abstract || (Plottable.Abstract = {}));
    var Abstract = Plottable.Abstract;
})(Plottable || (Plottable = {}));

///<reference path="../reference.ts" />
var __extends = this.__extends || function (d, b) {
    for (var p in b) if (b.hasOwnProperty(p)) d[p] = b[p];
    function __() { this.constructor = d; }
    __.prototype = b.prototype;
    d.prototype = new __();
};
var Plottable;
(function (Plottable) {
    (function (Axis) {
        var Numeric = (function (_super) {
            __extends(Numeric, _super);
            /**
            * Creates a NumericAxis.
            *
            * @constructor
            * @param {QuantitiveScale} scale The QuantitiveScale to base the NumericAxis on.
            * @param {string} orientation The orientation of the QuantitiveScale (top/bottom/left/right)
            * @param {Formatter} [formatter] A function to format tick labels.
            */
            function Numeric(scale, orientation, formatter) {
                _super.call(this, scale, orientation, formatter);
                this.tickLabelPositioning = "center";
                // Whether or not first/last tick label will still be displayed even if
                // the label is cut off.
                this.showFirstTickLabel = false;
                this.showLastTickLabel = false;
            }
            Numeric.prototype._computeWidth = function () {
                // generate a test value to measure width
                var tickValues = this._getTickValues();
                var valueLength = function (v) {
                    var logLength = Math.floor(Math.log(Math.abs(v)) / Math.LN10);
                    return (logLength > 0) ? logLength : 1;
                };
                var pow10 = Math.max.apply(null, tickValues.map(valueLength));
                var precision = this._formatter.precision();
                var testValue = -(Math.pow(10, pow10) + Math.pow(10, -precision));

                var testTextEl = this._tickLabelContainer.append("text").classed(Plottable.Abstract.Axis.TICK_LABEL_CLASS, true);
                var formattedTestValue = this._formatter.format(testValue);
                var textLength = testTextEl.text(formattedTestValue).node().getComputedTextLength();
                testTextEl.remove();

                if (this.tickLabelPositioning === "center") {
                    this._computedWidth = this.tickLength() + this.tickLabelPadding() + textLength;
                } else {
                    this._computedWidth = Math.max(this.tickLength(), this.tickLabelPadding() + textLength);
                }

                return this._computedWidth;
            };

            Numeric.prototype._computeHeight = function () {
                var testTextEl = this._tickLabelContainer.append("text").classed(Plottable.Abstract.Axis.TICK_LABEL_CLASS, true);
                var textHeight = Plottable.Util.DOM.getBBox(testTextEl.text("test")).height;
                testTextEl.remove();

                if (this.tickLabelPositioning === "center") {
                    this._computedHeight = this.tickLength() + this.tickLabelPadding() + textHeight;
                } else {
                    this._computedHeight = Math.max(this.tickLength(), this.tickLabelPadding() + textHeight);
                }

                return this._computedHeight;
            };

            Numeric.prototype._getTickValues = function () {
                return this._scale.ticks(10);
            };

            Numeric.prototype._doRender = function () {
                var _this = this;
                _super.prototype._doRender.call(this);

                var tickLabelAttrHash = {
                    x: 0,
                    y: 0,
                    dx: "0em",
                    dy: "0.3em"
                };

                var tickMarkLength = this.tickLength();
                var tickLabelPadding = this.tickLabelPadding();

                var tickLabelTextAnchor = "middle";

                var labelGroupTransformX = 0;
                var labelGroupTransformY = 0;
                var labelGroupShiftX = 0;
                var labelGroupShiftY = 0;
                if (this._isHorizontal()) {
                    switch (this.tickLabelPositioning) {
                        case "left":
                            tickLabelTextAnchor = "end";
                            labelGroupTransformX = -tickLabelPadding;
                            labelGroupShiftY = tickLabelPadding;
                            break;
                        case "center":
                            labelGroupShiftY = tickMarkLength + tickLabelPadding;
                            break;
                        case "right":
                            tickLabelTextAnchor = "start";
                            labelGroupTransformX = tickLabelPadding;
                            labelGroupShiftY = tickLabelPadding;
                            break;
                    }
                } else {
                    switch (this.tickLabelPositioning) {
                        case "top":
                            tickLabelAttrHash["dy"] = "-0.3em";
                            labelGroupShiftX = tickLabelPadding;
                            labelGroupTransformY = -tickLabelPadding;
                            break;
                        case "center":
                            labelGroupShiftX = tickMarkLength + tickLabelPadding;
                            break;
                        case "bottom":
                            tickLabelAttrHash["dy"] = "1em";
                            labelGroupShiftX = tickLabelPadding;
                            labelGroupTransformY = tickLabelPadding;
                            break;
                    }
                }

                var tickMarkAttrHash = this._generateTickMarkAttrHash();
                switch (this._orientation) {
                    case "bottom":
                        tickLabelAttrHash["x"] = tickMarkAttrHash["x1"];
                        tickLabelAttrHash["dy"] = "0.95em";
                        labelGroupTransformY = tickMarkAttrHash["y1"] + labelGroupShiftY;
                        break;

                    case "top":
                        tickLabelAttrHash["x"] = tickMarkAttrHash["x1"];
                        tickLabelAttrHash["dy"] = "-.25em";
                        labelGroupTransformY = tickMarkAttrHash["y1"] - labelGroupShiftY;
                        break;

                    case "left":
                        tickLabelTextAnchor = "end";
                        labelGroupTransformX = tickMarkAttrHash["x1"] - labelGroupShiftX;
                        tickLabelAttrHash["y"] = tickMarkAttrHash["y1"];
                        break;

                    case "right":
                        tickLabelTextAnchor = "start";
                        labelGroupTransformX = tickMarkAttrHash["x1"] + labelGroupShiftX;
                        tickLabelAttrHash["y"] = tickMarkAttrHash["y1"];
                        break;
                }

                var tickLabelValues = this._getTickValues();
                var tickLabels = this._tickLabelContainer.selectAll("." + Plottable.Abstract.Axis.TICK_LABEL_CLASS).data(tickLabelValues);
                tickLabels.enter().append("text").classed(Plottable.Abstract.Axis.TICK_LABEL_CLASS, true);
                tickLabels.exit().remove();

                var formatFunction = function (d) {
                    return _this._formatter.format(d);
                };
                tickLabels.style("text-anchor", tickLabelTextAnchor).style("visibility", "visible").attr(tickLabelAttrHash).text(formatFunction);

                var labelGroupTransform = "translate(" + labelGroupTransformX + ", " + labelGroupTransformY + ")";
                this._tickLabelContainer.attr("transform", labelGroupTransform);

                this.hideEndTickLabels();

                this.hideOverlappingTickLabels();

                return this;
            };

            Numeric.prototype.tickLabelPosition = function (position) {
                if (position == null) {
                    return this.tickLabelPositioning;
                } else {
                    var positionLC = position.toLowerCase();
                    if (this._isHorizontal()) {
                        if (!(positionLC === "left" || positionLC === "center" || positionLC === "right")) {
                            throw new Error(positionLC + " is not a valid tick label position for a horizontal NumericAxis");
                        }
                    } else {
                        if (!(positionLC === "top" || positionLC === "center" || positionLC === "bottom")) {
                            throw new Error(positionLC + " is not a valid tick label position for a vertical NumericAxis");
                        }
                    }
                    this.tickLabelPositioning = positionLC;
                    this._invalidateLayout();
                    return this;
                }
            };

            Numeric.prototype.hideEndTickLabels = function () {
                var _this = this;
                var boundingBox = this.element.select(".bounding-box")[0][0].getBoundingClientRect();

                var isInsideBBox = function (tickBox) {
                    return (Math.floor(boundingBox.left) <= Math.ceil(tickBox.left) && Math.floor(boundingBox.top) <= Math.ceil(tickBox.top) && Math.floor(tickBox.right) <= Math.ceil(boundingBox.left + _this.availableWidth) && Math.floor(tickBox.bottom) <= Math.ceil(boundingBox.top + _this.availableHeight));
                };

                var tickLabels = this._tickLabelContainer.selectAll("." + Plottable.Abstract.Axis.TICK_LABEL_CLASS);
                var firstTickLabel = tickLabels[0][0];
                if (!this.showFirstTickLabel && !isInsideBBox(firstTickLabel.getBoundingClientRect())) {
                    d3.select(firstTickLabel).style("visibility", "hidden");
                }
                var lastTickLabel = tickLabels[0][tickLabels[0].length - 1];
                if (!this.showLastTickLabel && !isInsideBBox(lastTickLabel.getBoundingClientRect())) {
                    d3.select(lastTickLabel).style("visibility", "hidden");
                }
            };

            Numeric.prototype.hideOverlappingTickLabels = function () {
                var visibleTickLabels = this._tickLabelContainer.selectAll("." + Plottable.Abstract.Axis.TICK_LABEL_CLASS).filter(function (d, i) {
                    return d3.select(this).style("visibility") === "visible";
                });
                var lastLabelClientRect;

                function boxesOverlap(boxA, boxB) {
                    if (boxA.right < boxB.left) {
                        return false;
                    }
                    if (boxA.left > boxB.right) {
                        return false;
                    }
                    if (boxA.bottom < boxB.top) {
                        return false;
                    }
                    if (boxA.top > boxB.bottom) {
                        return false;
                    }
                    return true;
                }

                visibleTickLabels.each(function (d) {
                    var clientRect = this.getBoundingClientRect();
                    var tickLabel = d3.select(this);
                    if (lastLabelClientRect != null && boxesOverlap(clientRect, lastLabelClientRect)) {
                        tickLabel.style("visibility", "hidden");
                    } else {
                        lastLabelClientRect = clientRect;
                        tickLabel.style("visibility", "visible");
                    }
                });
            };

            Numeric.prototype.showEndTickLabel = function (orientation, show) {
                if ((this._isHorizontal() && orientation === "left") || (!this._isHorizontal() && orientation === "bottom")) {
                    if (show === undefined) {
                        return this.showFirstTickLabel;
                    } else {
                        this.showFirstTickLabel = show;
                        return this._render();
                    }
                } else if ((this._isHorizontal() && orientation === "right") || (!this._isHorizontal() && orientation === "top")) {
                    if (show === undefined) {
                        return this.showLastTickLabel;
                    } else {
                        this.showLastTickLabel = show;
                        return this._render();
                    }
                } else {
                    throw new Error("Attempt to show " + orientation + " tick label on a " + (this._isHorizontal() ? "horizontal" : "vertical") + " axis");
                }
            };
            return Numeric;
        })(Plottable.Abstract.Axis);
        Axis.Numeric = Numeric;
    })(Plottable.Axis || (Plottable.Axis = {}));
    var Axis = Plottable.Axis;
})(Plottable || (Plottable = {}));

///<reference path="../reference.ts" />
var __extends = this.__extends || function (d, b) {
    for (var p in b) if (b.hasOwnProperty(p)) d[p] = b[p];
    function __() { this.constructor = d; }
    __.prototype = b.prototype;
    d.prototype = new __();
};
var Plottable;
(function (Plottable) {
    (function (Axis) {
        var Category = (function (_super) {
            __extends(Category, _super);
            /**
            * Creates a CategoryAxis.
            *
            * A CategoryAxis takes an OrdinalScale and includes word-wrapping algorithms and advanced layout logic to try to
            * display the scale as efficiently as possible.
            *
            * @constructor
            * @param {OrdinalScale} scale The scale to base the Axis on.
            * @param {string} orientation The orientation of the Axis (top/bottom/left/right)
            */
            function Category(scale, orientation) {
                if (typeof orientation === "undefined") { orientation = "bottom"; }
                var _this = this;
                _super.call(this, scale, orientation);
                this.classed("category-axis", true);
                if (scale.rangeType() !== "bands") {
                    throw new Error("Only rangeBands category axes are implemented");
                }
                this._scale.broadcaster.registerListener(this, function () {
                    return _this._invalidateLayout();
                });
            }
            Category.prototype._setup = function () {
                _super.prototype._setup.call(this);
                this._tickLabelsG = this.content.append("g").classed("tick-labels", true);
                this.measurer = new Plottable.Util.Text.CachingCharacterMeasurer(this._tickLabelsG);
                return this;
            };

            Category.prototype._requestedSpace = function (offeredWidth, offeredHeight) {
                var widthRequiredByTicks = this._isHorizontal() ? 0 : this.tickLength() + this.tickLabelPadding();
                var heightRequiredByTicks = this._isHorizontal() ? this.tickLength() + this.tickLabelPadding() : 0;

                if (offeredWidth < 0 || offeredHeight < 0) {
                    return {
                        width: offeredWidth,
                        height: offeredHeight,
                        wantsWidth: !this._isHorizontal(),
                        wantsHeight: this._isHorizontal()
                    };
                }
                if (this._scale.domain().length === 0) {
                    return {
                        width: 0,
                        height: 0,
                        wantsWidth: false,
                        wantsHeight: false
                    };
                }
                if (this._isHorizontal()) {
                    this._scale.range([0, offeredWidth]);
                } else {
                    this._scale.range([offeredHeight, 0]);
                }
                var textResult = this.measureTicks(offeredWidth, offeredHeight, this._scale.domain());

                return {
                    width: textResult.usedWidth + widthRequiredByTicks,
                    height: textResult.usedHeight + heightRequiredByTicks,
                    wantsWidth: !textResult.textFits,
                    wantsHeight: !textResult.textFits
                };
            };

            Category.prototype._getTickValues = function () {
                return this._scale.domain();
            };

            Category.prototype.measureTicks = function (axisWidth, axisHeight, dataOrTicks) {
                var draw = dataOrTicks instanceof d3.selection;
                var self = this;
                var textWriteResults = [];
                var tm = function (s) {
                    return self.measurer.measure(s);
                };
                var iterator = draw ? function (f) {
                    return dataOrTicks.each(f);
                } : function (f) {
                    return dataOrTicks.forEach(f);
                };

                iterator(function (d) {
                    var bandWidth = self._scale.fullBandStartAndWidth(d)[1];
                    var width = self._isHorizontal() ? bandWidth : axisWidth - self.tickLength() - self.tickLabelPadding();
                    var height = self._isHorizontal() ? axisHeight - self.tickLength() - self.tickLabelPadding() : bandWidth;

                    if (draw) {
                        var d3this = d3.select(this);
                        var xAlign = { left: "right", right: "left", top: "center", bottom: "center" };
                        var yAlign = { left: "center", right: "center", top: "bottom", bottom: "top" };
                        var textWriteResult = Plottable.Util.Text.writeText(d, width, height, tm, true, {
                            g: d3this,
                            xAlign: xAlign[self._orientation],
                            yAlign: yAlign[self._orientation]
                        });
                    } else {
                        var textWriteResult = Plottable.Util.Text.writeText(d, width, height, tm, true);
                    }

                    textWriteResults.push(textWriteResult);
                });

                var widthFn = this._isHorizontal() ? d3.sum : d3.max;
                var heightFn = this._isHorizontal() ? d3.max : d3.sum;
                return {
                    textFits: textWriteResults.every(function (t) {
                        return t.textFits;
                    }),
                    usedWidth: widthFn(textWriteResults, function (t) {
                        return t.usedWidth;
                    }),
                    usedHeight: heightFn(textWriteResults, function (t) {
                        return t.usedHeight;
                    })
                };
            };

            Category.prototype._doRender = function () {
                var _this = this;
                _super.prototype._doRender.call(this);
                var tickLabels = this._tickLabelsG.selectAll(".tick-label").data(this._scale.domain(), function (d) {
                    return d;
                });

                var getTickLabelTransform = function (d, i) {
                    var startAndWidth = _this._scale.fullBandStartAndWidth(d);
                    var bandStartPosition = startAndWidth[0];
                    var x = _this._isHorizontal() ? bandStartPosition : 0;
                    var y = _this._isHorizontal() ? 0 : bandStartPosition;
                    return "translate(" + x + "," + y + ")";
                };
                var tickLabelsEnter = tickLabels.enter().append("g").classed("tick-label", true);
                tickLabels.exit().remove();
                tickLabels.attr("transform", getTickLabelTransform);

                // erase all text first, then rewrite
                tickLabels.text("");
                this.measureTicks(this.availableWidth, this.availableHeight, tickLabels);
                var translate = this._isHorizontal() ? [this._scale.rangeBand() / 2, 0] : [0, this._scale.rangeBand() / 2];

                var xTranslate = this._orientation === "right" ? this.tickLength() + this.tickLabelPadding() : 0;
                var yTranslate = this._orientation === "bottom" ? this.tickLength() + this.tickLabelPadding() : 0;
                Plottable.Util.DOM.translate(this._tickLabelsG, xTranslate, yTranslate);
                Plottable.Util.DOM.translate(this._tickMarkContainer, translate[0], translate[1]);
                return this;
            };

            Category.prototype._computeLayout = function (xOrigin, yOrigin, availableWidth, availableHeight) {
                // When anyone calls _invalidateLayout, _computeLayout will be called
                // on everyone, including this. Since CSS or something might have
                // affected the size of the characters, clear the cache.
                this.measurer.clear();
                return _super.prototype._computeLayout.call(this, xOrigin, yOrigin, availableWidth, availableHeight);
            };
            return Category;
        })(Plottable.Abstract.Axis);
        Axis.Category = Category;
    })(Plottable.Axis || (Plottable.Axis = {}));
    var Axis = Plottable.Axis;
})(Plottable || (Plottable = {}));

///<reference path="../reference.ts" />
var __extends = this.__extends || function (d, b) {
    for (var p in b) if (b.hasOwnProperty(p)) d[p] = b[p];
    function __() { this.constructor = d; }
    __.prototype = b.prototype;
    d.prototype = new __();
};
var Plottable;
(function (Plottable) {
    (function (Component) {
        var Label = (function (_super) {
            __extends(Label, _super);
            /**
            * Creates a Label.
            *
            * @constructor
            * @param {string} [text] The text of the Label.
            * @param {string} [orientation] The orientation of the Label (horizontal/vertical-left/vertical-right).
            */
            function Label(text, orientation) {
                if (typeof text === "undefined") { text = ""; }
                if (typeof orientation === "undefined") { orientation = "horizontal"; }
                _super.call(this);
                this.classed("label", true);
                this.setText(text);
                orientation = orientation.toLowerCase();
                if (orientation === "vertical-left") {
                    orientation = "left";
                }
                if (orientation === "vertical-right") {
                    orientation = "right";
                }
                if (orientation === "horizontal" || orientation === "left" || orientation === "right") {
                    this.orientation = orientation;
                } else {
                    throw new Error(orientation + " is not a valid orientation for LabelComponent");
                }
                this.xAlign("center").yAlign("center");
            }
            Label.prototype.xAlign = function (alignment) {
                var alignmentLC = alignment.toLowerCase();
                _super.prototype.xAlign.call(this, alignmentLC);
                this.xAlignment = alignmentLC;
                return this;
            };
            Label.prototype.yAlign = function (alignment) {
                var alignmentLC = alignment.toLowerCase();
                _super.prototype.yAlign.call(this, alignmentLC);
                this.yAlignment = alignmentLC;
                return this;
            };

            Label.prototype._requestedSpace = function (offeredWidth, offeredHeight) {
                var desiredWH = this.measurer(this.text);
                var desiredWidth = this.orientation === "horizontal" ? desiredWH[0] : desiredWH[1];
                var desiredHeight = this.orientation === "horizontal" ? desiredWH[1] : desiredWH[0];

                return {
                    width: Math.min(desiredWidth, offeredWidth),
                    height: Math.min(desiredHeight, offeredHeight),
                    wantsWidth: desiredWidth > offeredWidth,
                    wantsHeight: desiredHeight > offeredHeight
                };
            };

            Label.prototype._setup = function () {
                _super.prototype._setup.call(this);
                this.textContainer = this.content.append("g");
                this.measurer = Plottable.Util.Text.getTextMeasure(this.textContainer);
                this.setText(this.text);
                return this;
            };

            /**
            * Sets the text on the Label.
            *
            * @param {string} text The new text for the Label.
            * @returns {Label} The calling Label.
            */
            Label.prototype.setText = function (text) {
                this.text = text;
                this._invalidateLayout();
                return this;
            };

            Label.prototype._doRender = function () {
                _super.prototype._doRender.call(this);
                this.textContainer.selectAll("text").remove();
                var dimension = this.orientation === "horizontal" ? this.availableWidth : this.availableHeight;
                var truncatedText = Plottable.Util.Text.getTruncatedText(this.text, dimension, this.measurer);
                if (this.orientation === "horizontal") {
                    Plottable.Util.Text.writeLineHorizontally(truncatedText, this.textContainer, this.availableWidth, this.availableHeight, this.xAlignment, this.yAlignment);
                } else {
                    Plottable.Util.Text.writeLineVertically(truncatedText, this.textContainer, this.availableWidth, this.availableHeight, this.xAlignment, this.yAlignment, this.orientation);
                }
                return this;
            };

            Label.prototype._computeLayout = function (xOffset, yOffset, availableWidth, availableHeight) {
                _super.prototype._computeLayout.call(this, xOffset, yOffset, availableWidth, availableHeight);
                this.measurer = Plottable.Util.Text.getTextMeasure(this.textContainer); // reset it in case fonts have changed
                return this;
            };
            return Label;
        })(Plottable.Abstract.Component);
        Component.Label = Label;

        var TitleLabel = (function (_super) {
            __extends(TitleLabel, _super);
            function TitleLabel(text, orientation) {
                _super.call(this, text, orientation);
                this.classed("title-label", true);
            }
            return TitleLabel;
        })(Label);
        Component.TitleLabel = TitleLabel;

        var AxisLabel = (function (_super) {
            __extends(AxisLabel, _super);
            function AxisLabel(text, orientation) {
                _super.call(this, text, orientation);
                this.classed("axis-label", true);
            }
            return AxisLabel;
        })(Label);
        Component.AxisLabel = AxisLabel;
    })(Plottable.Component || (Plottable.Component = {}));
    var Component = Plottable.Component;
})(Plottable || (Plottable = {}));

///<reference path="../reference.ts" />
var __extends = this.__extends || function (d, b) {
    for (var p in b) if (b.hasOwnProperty(p)) d[p] = b[p];
    function __() { this.constructor = d; }
    __.prototype = b.prototype;
    d.prototype = new __();
};
var Plottable;
(function (Plottable) {
    (function (Component) {
        var Legend = (function (_super) {
            __extends(Legend, _super);
            /**
            * Creates a Legend.
            * A legend consists of a series of legend rows, each with a color and label taken from the colorScale.
            * The rows will be displayed in the order of the colorScale domain.
            * This legend also allows interactions, through the functions "toggleCallback" and "hoverCallback"
            * Setting a callback will also put classes on the individual rows.
            *
            * @constructor
            * @param {ColorScale} colorScale
            */
            function Legend(colorScale) {
                _super.call(this);
                this.classed("legend", true);
                this.scale(colorScale);
                this.xAlign("RIGHT").yAlign("TOP");
                this.xOffset(5).yOffset(5);
            }
            Legend.prototype.toggleCallback = function (callback) {
                if (callback !== undefined) {
                    this._toggleCallback = callback;
                    this.isOff = d3.set();
                    this.updateListeners();
                    this.updateClasses();
                    return this;
                } else {
                    return this._toggleCallback;
                }
            };

            Legend.prototype.hoverCallback = function (callback) {
                if (callback !== undefined) {
                    this._hoverCallback = callback;
                    this.datumCurrentlyFocusedOn = undefined;
                    this.updateListeners();
                    this.updateClasses();
                    return this;
                } else {
                    return this._hoverCallback;
                }
            };

            Legend.prototype.scale = function (scale) {
                var _this = this;
                if (scale != null) {
                    if (this.colorScale != null) {
                        this.colorScale.broadcaster.deregisterListener(this);
                    }
                    this.colorScale = scale;
                    this.colorScale.broadcaster.registerListener(this, function () {
                        return _this.updateDomain();
                    });
                    this.updateDomain();
                    return this;
                } else {
                    return this.colorScale;
                }
            };

            Legend.prototype.updateDomain = function () {
                if (this._toggleCallback != null) {
                    this.isOff = Plottable.Util.Methods.intersection(this.isOff, d3.set(this.scale().domain()));
                }
                if (this._hoverCallback != null) {
                    this.datumCurrentlyFocusedOn = this.scale().domain().indexOf(this.datumCurrentlyFocusedOn) >= 0 ? this.datumCurrentlyFocusedOn : undefined;
                }
                this._invalidateLayout();
            };

            Legend.prototype._computeLayout = function (xOrigin, yOrigin, availableWidth, availableHeight) {
                _super.prototype._computeLayout.call(this, xOrigin, yOrigin, availableWidth, availableHeight);
                var textHeight = this.measureTextHeight();
                var totalNumRows = this.colorScale.domain().length;
                this.nRowsDrawn = Math.min(totalNumRows, Math.floor(this.availableHeight / textHeight));
                return this;
            };

            Legend.prototype._requestedSpace = function (offeredWidth, offeredY) {
                var textHeight = this.measureTextHeight();
                var totalNumRows = this.colorScale.domain().length;
                var rowsICanFit = Math.min(totalNumRows, Math.floor(offeredY / textHeight));

                var fakeLegendEl = this.content.append("g").classed(Legend.SUBELEMENT_CLASS, true);
                var fakeText = fakeLegendEl.append("text");
                var maxWidth = d3.max(this.colorScale.domain(), function (d) {
                    return Plottable.Util.Text.getTextWidth(fakeText, d);
                });
                fakeLegendEl.remove();
                maxWidth = maxWidth === undefined ? 0 : maxWidth;
                var desiredWidth = maxWidth + textHeight + Legend.MARGIN;
                return {
                    width: Math.min(desiredWidth, offeredWidth),
                    height: rowsICanFit * textHeight,
                    wantsWidth: offeredWidth < desiredWidth,
                    wantsHeight: rowsICanFit < totalNumRows
                };
            };

            Legend.prototype.measureTextHeight = function () {
                // note: can't be called before anchoring atm
                var fakeLegendEl = this.content.append("g").classed(Legend.SUBELEMENT_CLASS, true);
                var textHeight = Plottable.Util.Text.getTextHeight(fakeLegendEl.append("text"));
                fakeLegendEl.remove();
                return textHeight;
            };

            Legend.prototype._doRender = function () {
                _super.prototype._doRender.call(this);
                var domain = this.colorScale.domain().slice(0, this.nRowsDrawn);
                var textHeight = this.measureTextHeight();
                var availableWidth = this.availableWidth - textHeight - Legend.MARGIN;
                var r = textHeight - Legend.MARGIN * 2 - 2;
                var legend = this.content.selectAll("." + Legend.SUBELEMENT_CLASS).data(domain, function (d) {
                    return d;
                });
                var legendEnter = legend.enter().append("g").classed(Legend.SUBELEMENT_CLASS, true);
                legendEnter.append("circle").attr("cx", Legend.MARGIN + r / 2).attr("cy", Legend.MARGIN + r / 2).attr("r", r);
                legendEnter.append("text").attr("x", textHeight).attr("y", Legend.MARGIN + textHeight / 2);
                legend.exit().remove();
                legend.attr("transform", function (d) {
                    return "translate(0," + domain.indexOf(d) * textHeight + ")";
                });
                legend.selectAll("circle").attr("fill", this.colorScale._d3Scale);
                legend.selectAll("text").text(function (d) {
                    var measure = Plottable.Util.Text.getTextMeasure(d3.select(this));
                    return Plottable.Util.Text.getTruncatedText(d, availableWidth, measure);
                });
                this.updateClasses();
                this.updateListeners();
                return this;
            };

            Legend.prototype.updateListeners = function () {
                var _this = this;
                if (!this._isSetup) {
                    return;
                }
                var dataSelection = this.content.selectAll("." + Legend.SUBELEMENT_CLASS);
                if (this._hoverCallback != null) {
                    // tag the element that is being hovered over with the class "focus"
                    // this callback will trigger with the specific element being hovered over.
                    var hoverRow = function (mouseover) {
                        return function (datum) {
                            _this.datumCurrentlyFocusedOn = mouseover ? datum : undefined;
                            _this._hoverCallback(_this.datumCurrentlyFocusedOn);
                            _this.updateClasses();
                        };
                    };
                    dataSelection.on("mouseover", hoverRow(true));
                    dataSelection.on("mouseout", hoverRow(false));
                } else {
                    // remove all mouseover/mouseout listeners
                    dataSelection.on("mouseover", null);
                    dataSelection.on("mouseout", null);
                }

                if (this._toggleCallback != null) {
                    dataSelection.on("click", function (datum) {
                        var turningOn = _this.isOff.has(datum);
                        if (turningOn) {
                            _this.isOff.remove(datum);
                        } else {
                            _this.isOff.add(datum);
                        }
                        _this._toggleCallback(datum, turningOn);
                        _this.updateClasses();
                    });
                } else {
                    // remove all click listeners
                    dataSelection.on("click", null);
                }
            };

            Legend.prototype.updateClasses = function () {
                var _this = this;
                if (!this._isSetup) {
                    return;
                }
                var dataSelection = this.content.selectAll("." + Legend.SUBELEMENT_CLASS);
                if (this._hoverCallback != null) {
                    dataSelection.classed("focus", function (d) {
                        return _this.datumCurrentlyFocusedOn === d;
                    });
                    dataSelection.classed("hover", this.datumCurrentlyFocusedOn !== undefined);
                } else {
                    dataSelection.classed("hover", false);
                    dataSelection.classed("focus", false);
                }
                if (this._toggleCallback != null) {
                    dataSelection.classed("toggled-on", function (d) {
                        return !_this.isOff.has(d);
                    });
                    dataSelection.classed("toggled-off", function (d) {
                        return _this.isOff.has(d);
                    });
                } else {
                    dataSelection.classed("toggled-on", false);
                    dataSelection.classed("toggled-off", false);
                }
            };
            Legend.SUBELEMENT_CLASS = "legend-row";
            Legend.MARGIN = 5;
            return Legend;
        })(Plottable.Abstract.Component);
        Component.Legend = Legend;
    })(Plottable.Component || (Plottable.Component = {}));
    var Component = Plottable.Component;
})(Plottable || (Plottable = {}));

///<reference path="../reference.ts" />
var __extends = this.__extends || function (d, b) {
    for (var p in b) if (b.hasOwnProperty(p)) d[p] = b[p];
    function __() { this.constructor = d; }
    __.prototype = b.prototype;
    d.prototype = new __();
};
var Plottable;
(function (Plottable) {
    (function (Component) {
        var Gridlines = (function (_super) {
            __extends(Gridlines, _super);
            /**
            * Creates a set of Gridlines.
            * @constructor
            *
            * @param {QuantitiveScale} xScale The scale to base the x gridlines on. Pass null if no gridlines are desired.
            * @param {QuantitiveScale} yScale The scale to base the y gridlines on. Pass null if no gridlines are desired.
            */
            function Gridlines(xScale, yScale) {
                var _this = this;
                _super.call(this);
                this.classed("gridlines", true);
                this.xScale = xScale;
                this.yScale = yScale;
                if (this.xScale != null) {
                    this.xScale.broadcaster.registerListener(this, function () {
                        return _this._render();
                    });
                }
                if (this.yScale != null) {
                    this.yScale.broadcaster.registerListener(this, function () {
                        return _this._render();
                    });
                }
            }
            Gridlines.prototype._setup = function () {
                _super.prototype._setup.call(this);
                this.xLinesContainer = this.content.append("g").classed("x-gridlines", true);
                this.yLinesContainer = this.content.append("g").classed("y-gridlines", true);
                return this;
            };

            Gridlines.prototype._doRender = function () {
                _super.prototype._doRender.call(this);
                this.redrawXLines();
                this.redrawYLines();
                return this;
            };

            Gridlines.prototype.redrawXLines = function () {
                var _this = this;
                if (this.xScale != null) {
                    var xTicks = this.xScale.ticks();
                    var getScaledXValue = function (tickVal) {
                        return _this.xScale.scale(tickVal);
                    };
                    var xLines = this.xLinesContainer.selectAll("line").data(xTicks);
                    xLines.enter().append("line");
                    xLines.attr("x1", getScaledXValue).attr("y1", 0).attr("x2", getScaledXValue).attr("y2", this.availableHeight);
                    xLines.exit().remove();
                }
            };

            Gridlines.prototype.redrawYLines = function () {
                var _this = this;
                if (this.yScale != null) {
                    var yTicks = this.yScale.ticks();
                    var getScaledYValue = function (tickVal) {
                        return _this.yScale.scale(tickVal);
                    };
                    var yLines = this.yLinesContainer.selectAll("line").data(yTicks);
                    yLines.enter().append("line");
                    yLines.attr("x1", 0).attr("y1", getScaledYValue).attr("x2", this.availableWidth).attr("y2", getScaledYValue);
                    yLines.exit().remove();
                }
            };
            return Gridlines;
        })(Plottable.Abstract.Component);
        Component.Gridlines = Gridlines;
    })(Plottable.Component || (Plottable.Component = {}));
    var Component = Plottable.Component;
})(Plottable || (Plottable = {}));

///<reference path="../reference.ts" />
var Plottable;
(function (Plottable) {
    (function (Util) {
        (function (Axis) {
            Axis.ONE_DAY = 24 * 60 * 60 * 1000;

            /**
            * Generates a relative date axis formatter.
            *
            * @param {number} baseValue The start date (as epoch time) used in computing relative dates
            * @param {number} increment The unit used in calculating relative date tick values
            * @param {string} label The label to append to tick values
            */
            function generateRelativeDateFormatter(baseValue, increment, label) {
                if (typeof increment === "undefined") { increment = Axis.ONE_DAY; }
                if (typeof label === "undefined") { label = ""; }
                var formatter = function (tickValue) {
                    var relativeDate = Math.round((tickValue.valueOf() - baseValue) / increment);
                    return relativeDate.toString() + label;
                };
                return formatter;
            }
            Axis.generateRelativeDateFormatter = generateRelativeDateFormatter;
        })(Util.Axis || (Util.Axis = {}));
        var Axis = Util.Axis;
    })(Plottable.Util || (Plottable.Util = {}));
    var Util = Plottable.Util;
})(Plottable || (Plottable = {}));

///<reference path="../../reference.ts" />
var __extends = this.__extends || function (d, b) {
    for (var p in b) if (b.hasOwnProperty(p)) d[p] = b[p];
    function __() { this.constructor = d; }
    __.prototype = b.prototype;
    d.prototype = new __();
};
var Plottable;
(function (Plottable) {
    (function (Abstract) {
        var XYPlot = (function (_super) {
            __extends(XYPlot, _super);
            /**
            * Creates an XYPlot.
            *
            * @constructor
            * @param {any[]|DataSource} [dataset] The data or DataSource to be associated with this Renderer.
            * @param {Scale} xScale The x scale to use.
            * @param {Scale} yScale The y scale to use.
            */
            function XYPlot(dataset, xScale, yScale) {
                _super.call(this, dataset);
                this.classed("xy-renderer", true);

                this.project("x", "x", xScale); // default accessor
                this.project("y", "y", yScale); // default accessor
            }
            XYPlot.prototype.project = function (attrToSet, accessor, scale) {
                // We only want padding and nice-ing on scales that will correspond to axes / pixel layout.
                // So when we get an "x" or "y" scale, enable autoNiceing and autoPadding.
                if (attrToSet === "x" && scale != null) {
                    this.xScale = scale;
                    this._updateXDomainer();
                }

                if (attrToSet === "y" && scale != null) {
                    this.yScale = scale;
                    this._updateYDomainer();
                }

                _super.prototype.project.call(this, attrToSet, accessor, scale);

                return this;
            };

            XYPlot.prototype._computeLayout = function (xOffset, yOffset, availableWidth, availableHeight) {
                _super.prototype._computeLayout.call(this, xOffset, yOffset, availableWidth, availableHeight);
                this.xScale.range([0, this.availableWidth]);
                this.yScale.range([this.availableHeight, 0]);
                return this;
            };

            XYPlot.prototype._updateXDomainer = function () {
                if (this.xScale instanceof Abstract.QuantitiveScale) {
                    var scale = this.xScale;
                    if (!scale._userSetDomainer) {
                        scale.domainer().pad().nice();
                    }
                }
                return this;
            };

            XYPlot.prototype._updateYDomainer = function () {
                if (this.yScale instanceof Abstract.QuantitiveScale) {
                    var scale = this.yScale;
                    if (!scale._userSetDomainer) {
                        scale.domainer().pad().nice();
                    }
                }
                return this;
            };
            return XYPlot;
        })(Abstract.Plot);
        Abstract.XYPlot = XYPlot;
    })(Plottable.Abstract || (Plottable.Abstract = {}));
    var Abstract = Plottable.Abstract;
})(Plottable || (Plottable = {}));

///<reference path="../../reference.ts" />
var __extends = this.__extends || function (d, b) {
    for (var p in b) if (b.hasOwnProperty(p)) d[p] = b[p];
    function __() { this.constructor = d; }
    __.prototype = b.prototype;
    d.prototype = new __();
};
var Plottable;
(function (Plottable) {
    (function (Plot) {
        var Scatter = (function (_super) {
            __extends(Scatter, _super);
            /**
            * Creates a ScatterPlot.
            *
            * @constructor
            * @param {IDataset} dataset The dataset to render.
            * @param {Scale} xScale The x scale to use.
            * @param {Scale} yScale The y scale to use.
            */
            function Scatter(dataset, xScale, yScale) {
                _super.call(this, dataset, xScale, yScale);
                this._animators = {
                    "circles-reset": new Plottable.Animator.Null(),
                    "circles": new Plottable.Animator.IterativeDelay().duration(250).delay(5)
                };
                this.classed("circle-renderer", true);
                this.project("r", 3); // default
                this.project("fill", function () {
                    return "steelblue";
                }); // default
            }
            Scatter.prototype.project = function (attrToSet, accessor, scale) {
                attrToSet = attrToSet === "cx" ? "x" : attrToSet;
                attrToSet = attrToSet === "cy" ? "y" : attrToSet;
                _super.prototype.project.call(this, attrToSet, accessor, scale);
                return this;
            };

            Scatter.prototype._paint = function () {
                _super.prototype._paint.call(this);

                var attrToProjector = this._generateAttrToProjector();
                attrToProjector["cx"] = attrToProjector["x"];
                attrToProjector["cy"] = attrToProjector["y"];
                delete attrToProjector["x"];
                delete attrToProjector["y"];

                var circles = this.renderArea.selectAll("circle").data(this._dataSource.data());
                circles.enter().append("circle");

                if (this._dataChanged) {
                    var rFunction = attrToProjector["r"];
                    attrToProjector["r"] = function () {
                        return 0;
                    };
                    this._applyAnimatedAttributes(circles, "circles-reset", attrToProjector);
                    attrToProjector["r"] = rFunction;
                }

                this._applyAnimatedAttributes(circles, "circles", attrToProjector);
                circles.exit().remove();
            };
            return Scatter;
        })(Plottable.Abstract.XYPlot);
        Plot.Scatter = Scatter;
    })(Plottable.Plot || (Plottable.Plot = {}));
    var Plot = Plottable.Plot;
})(Plottable || (Plottable = {}));

///<reference path="../../reference.ts" />
var __extends = this.__extends || function (d, b) {
    for (var p in b) if (b.hasOwnProperty(p)) d[p] = b[p];
    function __() { this.constructor = d; }
    __.prototype = b.prototype;
    d.prototype = new __();
};
var Plottable;
(function (Plottable) {
    (function (Plot) {
        var Grid = (function (_super) {
            __extends(Grid, _super);
            /**
            * Creates a GridPlot.
            *
            * @constructor
            * @param {IDataset} dataset The dataset to render.
            * @param {OrdinalScale} xScale The x scale to use.
            * @param {OrdinalScale} yScale The y scale to use.
            * @param {ColorScale|InterpolatedColorScale} colorScale The color scale to use for each grid
            *     cell.
            */
            function Grid(dataset, xScale, yScale, colorScale) {
                _super.call(this, dataset, xScale, yScale);
                this._animators = {
                    "cells": new Plottable.Animator.Null()
                };
                this.classed("grid-renderer", true);

                // The x and y scales should render in bands with no padding
                this.xScale.rangeType("bands", 0, 0);
                this.yScale.rangeType("bands", 0, 0);

                this.colorScale = colorScale;
                this.project("fill", "value", colorScale); // default
            }
            Grid.prototype.project = function (attrToSet, accessor, scale) {
                _super.prototype.project.call(this, attrToSet, accessor, scale);
                if (attrToSet === "fill") {
                    this.colorScale = this._projectors["fill"].scale;
                }
                return this;
            };

            Grid.prototype._paint = function () {
                _super.prototype._paint.call(this);

                var cells = this.renderArea.selectAll("rect").data(this._dataSource.data());
                cells.enter().append("rect");

                var xStep = this.xScale.rangeBand();
                var yStep = this.yScale.rangeBand();

                var attrToProjector = this._generateAttrToProjector();
                attrToProjector["width"] = function () {
                    return xStep;
                };
                attrToProjector["height"] = function () {
                    return yStep;
                };

                this._applyAnimatedAttributes(cells, "cells", attrToProjector);
                cells.exit().remove();
            };
            return Grid;
        })(Plottable.Abstract.XYPlot);
        Plot.Grid = Grid;
    })(Plottable.Plot || (Plottable.Plot = {}));
    var Plot = Plottable.Plot;
})(Plottable || (Plottable = {}));

///<reference path="../../reference.ts" />
var __extends = this.__extends || function (d, b) {
    for (var p in b) if (b.hasOwnProperty(p)) d[p] = b[p];
    function __() { this.constructor = d; }
    __.prototype = b.prototype;
    d.prototype = new __();
};
var Plottable;
(function (Plottable) {
    (function (Abstract) {
        var BarPlot = (function (_super) {
            __extends(BarPlot, _super);
            /**
            * Creates an AbstractBarPlot.
            *
            * @constructor
            * @param {IDataset} dataset The dataset to render.
            * @param {Scale} xScale The x scale to use.
            * @param {Scale} yScale The y scale to use.
            */
            function BarPlot(dataset, xScale, yScale) {
                _super.call(this, dataset, xScale, yScale);
                this._baselineValue = 0;
                this._barAlignmentFactor = 0;
                this.previousBaselineValue = null;
                this._animators = {
                    "bars-reset": new Plottable.Animator.Null(),
                    "bars": new Plottable.Animator.IterativeDelay(),
                    "baseline": new Plottable.Animator.Null()
                };
                this.classed("bar-renderer", true);
                this.project("fill", function () {
                    return "steelblue";
                });

                // because this._baselineValue was not initialized during the super()
                // call, we must call this in order to get this._baselineValue
                // to be used by the Domainer.
                this.baseline(this._baselineValue);
            }
            BarPlot.prototype._setup = function () {
                _super.prototype._setup.call(this);
                this._baseline = this.renderArea.append("line").classed("baseline", true);
                this._bars = this.renderArea.selectAll("rect").data([]);
                return this;
            };

            BarPlot.prototype._paint = function () {
                _super.prototype._paint.call(this);
                this._bars = this.renderArea.selectAll("rect").data(this._dataSource.data());
                this._bars.enter().append("rect");

                var primaryScale = this._isVertical ? this.yScale : this.xScale;
                var scaledBaseline = primaryScale.scale(this._baselineValue);
                var positionAttr = this._isVertical ? "y" : "x";
                var dimensionAttr = this._isVertical ? "height" : "width";

                if (this._dataChanged && this._animate) {
                    var resetAttrToProjector = this._generateAttrToProjector();
                    resetAttrToProjector[positionAttr] = function () {
                        return scaledBaseline;
                    };
                    resetAttrToProjector[dimensionAttr] = function () {
                        return 0;
                    };
                    this._applyAnimatedAttributes(this._bars, "bars-reset", resetAttrToProjector);
                }

                var attrToProjector = this._generateAttrToProjector();
                if (attrToProjector["fill"] != null) {
                    this._bars.attr("fill", attrToProjector["fill"]); // so colors don't animate
                }
                this._applyAnimatedAttributes(this._bars, "bars", attrToProjector);

                this._bars.exit().remove();

                var baselineAttr = {
                    "x1": this._isVertical ? 0 : scaledBaseline,
                    "y1": this._isVertical ? scaledBaseline : 0,
                    "x2": this._isVertical ? this.availableWidth : scaledBaseline,
                    "y2": this._isVertical ? scaledBaseline : this.availableHeight
                };

                this._applyAnimatedAttributes(this._baseline, "baseline", baselineAttr);
            };

            /**
            * Sets the baseline for the bars to the specified value.
            *
            * @param {number} value The value to position the baseline at.
            * @return {AbstractBarPlot} The calling AbstractBarPlot.
            */
            BarPlot.prototype.baseline = function (value) {
                this.previousBaselineValue = this._baselineValue;
                this._baselineValue = value;
                this._updateXDomainer();
                this._updateYDomainer();
                this._render();
                return this;
            };

            /**
            * Sets the bar alignment relative to the independent axis.
            * VerticalBarPlot supports "left", "center", "right"
            * HorizontalBarPlot supports "top", "center", "bottom"
            *
            * @param {string} alignment The desired alignment.
            * @return {AbstractBarPlot} The calling AbstractBarPlot.
            */
            BarPlot.prototype.barAlignment = function (alignment) {
                var alignmentLC = alignment.toLowerCase();
                var align2factor = this.constructor._BarAlignmentToFactor;
                if (align2factor[alignmentLC] === undefined) {
                    throw new Error("unsupported bar alignment");
                }
                this._barAlignmentFactor = align2factor[alignmentLC];

                this._render();
                return this;
            };

            BarPlot.prototype.parseExtent = function (input) {
                if (typeof (input) === "number") {
                    return { min: input, max: input };
                } else if (input instanceof Object && "min" in input && "max" in input) {
                    return input;
                } else {
                    throw new Error("input '" + input + "' can't be parsed as an IExtent");
                }
            };

            BarPlot.prototype.selectBar = function (xValOrExtent, yValOrExtent, select) {
                if (typeof select === "undefined") { select = true; }
                if (!this._isSetup) {
                    return null;
                }

                var selectedBars = [];

                var xExtent = this.parseExtent(xValOrExtent);
                var yExtent = this.parseExtent(yValOrExtent);

                // the SVGRects are positioned with sub-pixel accuracy (the default unit
                // for the x, y, height & width attributes), but user selections (e.g. via
                // mouse events) usually have pixel accuracy. A tolerance of half-a-pixel
                // seems appropriate:
                var tolerance = 0.5;

                // currently, linear scan the bars. If inversion is implemented on non-numeric scales we might be able to do better.
                this._bars.each(function (d) {
                    var bbox = this.getBBox();
                    if (bbox.x + bbox.width >= xExtent.min - tolerance && bbox.x <= xExtent.max + tolerance && bbox.y + bbox.height >= yExtent.min - tolerance && bbox.y <= yExtent.max + tolerance) {
                        selectedBars.push(this);
                    }
                });

                if (selectedBars.length > 0) {
                    var selection = d3.selectAll(selectedBars);
                    selection.classed("selected", select);
                    return selection;
                } else {
                    return null;
                }
            };

            /**
            * Deselects all bars.
            * @return {AbstractBarPlot} The calling AbstractBarPlot.
            */
            BarPlot.prototype.deselectAll = function () {
                if (this._isSetup) {
                    this._bars.classed("selected", false);
                }
                return this;
            };

            BarPlot.prototype._updateDomainer = function (scale) {
                if (scale instanceof Abstract.QuantitiveScale) {
                    var qscale = scale;
                    if (!qscale._userSetDomainer && this._baselineValue != null) {
                        qscale.domainer().paddingException(this.previousBaselineValue, false).include(this.previousBaselineValue, false).paddingException(this._baselineValue).include(this._baselineValue);
                        if (qscale._autoDomainAutomatically) {
                            qscale.autoDomain();
                        }
                    }
                }
                return this;
            };

            BarPlot.prototype._generateAttrToProjector = function () {
                var _this = this;
                // Primary scale/direction: the "length" of the bars
                // Secondary scale/direction: the "width" of the bars
                var attrToProjector = _super.prototype._generateAttrToProjector.call(this);
                var primaryScale = this._isVertical ? this.yScale : this.xScale;
                var secondaryScale = this._isVertical ? this.xScale : this.yScale;
                var primaryAttr = this._isVertical ? "y" : "x";
                var secondaryAttr = this._isVertical ? "x" : "y";
                var bandsMode = (secondaryScale instanceof Plottable.Scale.Ordinal) && secondaryScale.rangeType() === "bands";
                var scaledBaseline = primaryScale.scale(this._baselineValue);
                if (attrToProjector["width"] == null) {
                    var constantWidth = bandsMode ? secondaryScale.rangeBand() : BarPlot.DEFAULT_WIDTH;
                    attrToProjector["width"] = function (d, i) {
                        return constantWidth;
                    };
                }

                var positionF = attrToProjector[secondaryAttr];
                var widthF = attrToProjector["width"];
                if (!bandsMode) {
                    attrToProjector[secondaryAttr] = function (d, i) {
                        return positionF(d, i) - widthF(d, i) * _this._barAlignmentFactor;
                    };
                } else {
                    var bandWidth = secondaryScale.rangeBand();
                    attrToProjector[secondaryAttr] = function (d, i) {
                        return positionF(d, i) - widthF(d, i) / 2 + bandWidth / 2;
                    };
                }

                var originalPositionFn = attrToProjector[primaryAttr];
                attrToProjector[primaryAttr] = function (d, i) {
                    var originalPos = originalPositionFn(d, i);

                    // If it is past the baseline, it should start at the baselin then width/height
                    // carries it over. If it's not past the baseline, leave it at original position and
                    // then width/height carries it to baseline
                    return (originalPos > scaledBaseline) ? scaledBaseline : originalPos;
                };

                attrToProjector["height"] = function (d, i) {
                    return Math.abs(scaledBaseline - originalPositionFn(d, i));
                };

                return attrToProjector;
            };
            BarPlot.DEFAULT_WIDTH = 10;

            BarPlot._BarAlignmentToFactor = {};
            return BarPlot;
        })(Abstract.XYPlot);
        Abstract.BarPlot = BarPlot;
    })(Plottable.Abstract || (Plottable.Abstract = {}));
    var Abstract = Plottable.Abstract;
})(Plottable || (Plottable = {}));

///<reference path="../../reference.ts" />
var __extends = this.__extends || function (d, b) {
    for (var p in b) if (b.hasOwnProperty(p)) d[p] = b[p];
    function __() { this.constructor = d; }
    __.prototype = b.prototype;
    d.prototype = new __();
};
var Plottable;
(function (Plottable) {
    (function (Plot) {
        var VerticalBar = (function (_super) {
            __extends(VerticalBar, _super);
            /**
            * Creates a VerticalBarPlot.
            *
            * @constructor
            * @param {IDataset} dataset The dataset to render.
            * @param {Scale} xScale The x scale to use.
            * @param {QuantitiveScale} yScale The y scale to use.
            */
            function VerticalBar(dataset, xScale, yScale) {
                _super.call(this, dataset, xScale, yScale);
                this._isVertical = true;
            }
            VerticalBar.prototype._updateYDomainer = function () {
                this._updateDomainer(this.yScale);
                return this;
            };
            VerticalBar._BarAlignmentToFactor = { "left": 0, "center": 0.5, "right": 1 };
            return VerticalBar;
        })(Plottable.Abstract.BarPlot);
        Plot.VerticalBar = VerticalBar;
    })(Plottable.Plot || (Plottable.Plot = {}));
    var Plot = Plottable.Plot;
})(Plottable || (Plottable = {}));

///<reference path="../../reference.ts" />
var __extends = this.__extends || function (d, b) {
    for (var p in b) if (b.hasOwnProperty(p)) d[p] = b[p];
    function __() { this.constructor = d; }
    __.prototype = b.prototype;
    d.prototype = new __();
};
var Plottable;
(function (Plottable) {
    (function (Plot) {
        var HorizontalBar = (function (_super) {
            __extends(HorizontalBar, _super);
            /**
            * Creates a HorizontalBarPlot.
            *
            * @constructor
            * @param {IDataset} dataset The dataset to render.
            * @param {QuantitiveScale} xScale The x scale to use.
            * @param {Scale} yScale The y scale to use.
            */
            function HorizontalBar(dataset, xScale, yScale) {
                _super.call(this, dataset, xScale, yScale);
                this.isVertical = false;
            }
            HorizontalBar.prototype._updateXDomainer = function () {
                this._updateDomainer(this.xScale);
                return this;
            };

            HorizontalBar.prototype._generateAttrToProjector = function () {
                var attrToProjector = _super.prototype._generateAttrToProjector.call(this);

                // by convention, for API users the 2ndary dimension of a bar is always called its "width", so
                // the "width" of a horziontal bar plot is actually its "height" from the perspective of a svg rect
                var widthF = attrToProjector["width"];
                attrToProjector["width"] = attrToProjector["height"];
                attrToProjector["height"] = widthF;
                return attrToProjector;
            };
            HorizontalBar._BarAlignmentToFactor = { "top": 0, "center": 0.5, "bottom": 1 };
            return HorizontalBar;
        })(Plottable.Abstract.BarPlot);
        Plot.HorizontalBar = HorizontalBar;
    })(Plottable.Plot || (Plottable.Plot = {}));
    var Plot = Plottable.Plot;
})(Plottable || (Plottable = {}));

///<reference path="../../reference.ts" />
var __extends = this.__extends || function (d, b) {
    for (var p in b) if (b.hasOwnProperty(p)) d[p] = b[p];
    function __() { this.constructor = d; }
    __.prototype = b.prototype;
    d.prototype = new __();
};
var Plottable;
(function (Plottable) {
    (function (Plot) {
        var Area = (function (_super) {
            __extends(Area, _super);
            /**
            * Creates an AreaPlot.
            *
            * @constructor
            * @param {IDataset} dataset The dataset to render.
            * @param {Scale} xScale The x scale to use.
            * @param {Scale} yScale The y scale to use.
            */
            function Area(dataset, xScale, yScale) {
                _super.call(this, dataset, xScale, yScale);
                this._animators = {
                    "area-reset": new Plottable.Animator.Null(),
                    "area": new Plottable.Animator.Default().duration(600).easing("exp-in-out")
                };
                this.classed("area-renderer", true);
                this.project("y0", 0, yScale); // default
                this.project("fill", function () {
                    return "steelblue";
                }); // default
                this.project("stroke", function () {
                    return "none";
                }); // default
            }
            Area.prototype._setup = function () {
                _super.prototype._setup.call(this);
                this.areaPath = this.renderArea.append("path").classed("area", true);
                this.linePath = this.renderArea.append("path").classed("line", true);
                return this;
            };

            Area.prototype._paint = function () {
                _super.prototype._paint.call(this);
                var attrToProjector = this._generateAttrToProjector();
                var xFunction = attrToProjector["x"];
                var y0Function = attrToProjector["y0"];
                var yFunction = attrToProjector["y"];
                delete attrToProjector["x"];
                delete attrToProjector["y0"];
                delete attrToProjector["y"];

                this.areaPath.datum(this._dataSource.data());
                this.linePath.datum(this._dataSource.data());

                if (this._dataChanged) {
                    attrToProjector["d"] = d3.svg.area().x(xFunction).y0(y0Function).y1(y0Function);
                    this._applyAnimatedAttributes(this.areaPath, "area-reset", attrToProjector);

                    attrToProjector["d"] = d3.svg.line().x(xFunction).y(y0Function);
                    this._applyAnimatedAttributes(this.linePath, "area-reset", attrToProjector);
                }

                attrToProjector["d"] = d3.svg.area().x(xFunction).y0(y0Function).y1(yFunction);
                this._applyAnimatedAttributes(this.areaPath, "area", attrToProjector);

                attrToProjector["d"] = d3.svg.line().x(xFunction).y(yFunction);
                this._applyAnimatedAttributes(this.linePath, "area", attrToProjector);
            };
            return Area;
        })(Plottable.Abstract.XYPlot);
        Plot.Area = Area;
    })(Plottable.Plot || (Plottable.Plot = {}));
    var Plot = Plottable.Plot;
})(Plottable || (Plottable = {}));

///<reference path="../../reference.ts" />
var __extends = this.__extends || function (d, b) {
    for (var p in b) if (b.hasOwnProperty(p)) d[p] = b[p];
    function __() { this.constructor = d; }
    __.prototype = b.prototype;
    d.prototype = new __();
};
var Plottable;
(function (Plottable) {
    (function (Plot) {
        var Line = (function (_super) {
            __extends(Line, _super);
            /**
            * Creates a LinePlot.
            *
            * @constructor
            * @param {IDataset} dataset The dataset to render.
            * @param {Scale} xScale The x scale to use.
            * @param {Scale} yScale The y scale to use.
            */
            function Line(dataset, xScale, yScale) {
                _super.call(this, dataset, xScale, yScale);
                this.classed("line-renderer", true);
                this.project("stroke", function () {
                    return "steelblue";
                });
                this.project("fill", function () {
                    return "none";
                });
            }
            return Line;
        })(Plot.Area);
        Plot.Line = Line;
    })(Plottable.Plot || (Plottable.Plot = {}));
    var Plot = Plottable.Plot;
})(Plottable || (Plottable = {}));

///<reference path="../reference.ts" />
var Plottable;
(function (Plottable) {
    (function (Animator) {
        /**
        * An animator implementation with no animation. The attributes are
        * immediately set on the selection.
        */
        var Null = (function () {
            function Null() {
            }
            Null.prototype.animate = function (selection, attrToProjector, plot) {
                return selection.attr(attrToProjector);
            };
            return Null;
        })();
        Animator.Null = Null;
    })(Plottable.Animator || (Plottable.Animator = {}));
    var Animator = Plottable.Animator;
})(Plottable || (Plottable = {}));

///<reference path="../reference.ts" />
var Plottable;
(function (Plottable) {
    (function (Animator) {
        /**
        * The default animator implementation with easing, duration, and delay.
        */
        var Default = (function () {
            function Default() {
                this._durationMsec = 300;
                this._delayMsec = 0;
                this._easing = "exp-out";
            }
            Default.prototype.animate = function (selection, attrToProjector, plot) {
                return selection.transition().ease(this._easing).duration(this._durationMsec).delay(this._delayMsec).attr(attrToProjector);
            };

            Default.prototype.duration = function (duration) {
                if (duration === undefined) {
                    return this._durationMsec;
                } else {
                    this._durationMsec = duration;
                    return this;
                }
            };

            Default.prototype.delay = function (delay) {
                if (delay === undefined) {
                    return this._delayMsec;
                } else {
                    this._delayMsec = delay;
                    return this;
                }
            };

            Default.prototype.easing = function (easing) {
                if (easing === undefined) {
                    return this._easing;
                } else {
                    this._easing = easing;
                    return this;
                }
            };
            return Default;
        })();
        Animator.Default = Default;
    })(Plottable.Animator || (Plottable.Animator = {}));
    var Animator = Plottable.Animator;
})(Plottable || (Plottable = {}));

///<reference path="../reference.ts" />
var __extends = this.__extends || function (d, b) {
    for (var p in b) if (b.hasOwnProperty(p)) d[p] = b[p];
    function __() { this.constructor = d; }
    __.prototype = b.prototype;
    d.prototype = new __();
};
var Plottable;
(function (Plottable) {
    (function (Animator) {
        /**
        * An animator that delays the animation of the attributes using the index
        * of the selection data.
        *
        * The delay between animations can be configured with the .delay getter/setter.
        */
        var IterativeDelay = (function (_super) {
            __extends(IterativeDelay, _super);
            function IterativeDelay() {
                _super.apply(this, arguments);
                this._delayMsec = 15;
            }
            IterativeDelay.prototype.animate = function (selection, attrToProjector, plot) {
                var _this = this;
                return selection.transition().ease(this._easing).duration(this._durationMsec).delay(function (d, i) {
                    return i * _this._delayMsec;
                }).attr(attrToProjector);
            };
            return IterativeDelay;
        })(Animator.Default);
        Animator.IterativeDelay = IterativeDelay;
    })(Plottable.Animator || (Plottable.Animator = {}));
    var Animator = Plottable.Animator;
})(Plottable || (Plottable = {}));

///<reference path="../reference.ts" />
var Plottable;
(function (Plottable) {
    (function (Core) {
        (function (KeyEventListener) {
            var _initialized = false;
            var _callbacks = [];

            function initialize() {
                if (_initialized) {
                    return;
                }
                d3.select(document).on("keydown", processEvent);
                _initialized = true;
            }
            KeyEventListener.initialize = initialize;

            function addCallback(keyCode, cb) {
                if (!_initialized) {
                    initialize();
                }

                if (_callbacks[keyCode] == null) {
                    _callbacks[keyCode] = [];
                }

                _callbacks[keyCode].push(cb);
            }
            KeyEventListener.addCallback = addCallback;

            function processEvent() {
                if (_callbacks[d3.event.keyCode] == null) {
                    return;
                }

                _callbacks[d3.event.keyCode].forEach(function (cb) {
                    cb(d3.event);
                });
            }
        })(Core.KeyEventListener || (Core.KeyEventListener = {}));
        var KeyEventListener = Core.KeyEventListener;
    })(Plottable.Core || (Plottable.Core = {}));
    var Core = Plottable.Core;
})(Plottable || (Plottable = {}));

///<reference path="../reference.ts" />
var Plottable;
(function (Plottable) {
    (function (Abstract) {
        var Interaction = (function () {
            /**
            * Creates an Interaction.
            *
            * @constructor
            * @param {Component} componentToListenTo The component to listen for interactions on.
            */
            function Interaction(componentToListenTo) {
                this.componentToListenTo = componentToListenTo;
            }
            Interaction.prototype._anchor = function (hitBox) {
                this.hitBox = hitBox;
            };

            /**
            * Registers the Interaction on the Component it's listening to.
            * This needs to be called to activate the interaction.
            */
            Interaction.prototype.registerWithComponent = function () {
                this.componentToListenTo.registerInteraction(this);
                return this;
            };
            return Interaction;
        })();
        Abstract.Interaction = Interaction;
    })(Plottable.Abstract || (Plottable.Abstract = {}));
    var Abstract = Plottable.Abstract;
})(Plottable || (Plottable = {}));

///<reference path="../reference.ts" />
var __extends = this.__extends || function (d, b) {
    for (var p in b) if (b.hasOwnProperty(p)) d[p] = b[p];
    function __() { this.constructor = d; }
    __.prototype = b.prototype;
    d.prototype = new __();
};
var Plottable;
(function (Plottable) {
    (function (Interaction) {
        var Click = (function (_super) {
            __extends(Click, _super);
            /**
            * Creates a ClickInteraction.
            *
            * @constructor
            * @param {Component} componentToListenTo The component to listen for clicks on.
            */
            function Click(componentToListenTo) {
                _super.call(this, componentToListenTo);
            }
            Click.prototype._anchor = function (hitBox) {
                var _this = this;
                _super.prototype._anchor.call(this, hitBox);
                hitBox.on(this._listenTo(), function () {
                    var xy = d3.mouse(hitBox.node());
                    var x = xy[0];
                    var y = xy[1];
                    _this._callback(x, y);
                });
            };

            Click.prototype._listenTo = function () {
                return "click";
            };

            /**
            * Sets an callback to be called when a click is received.
            *
            * @param {(x: number, y: number) => any} cb: Callback to be called. Takes click x and y in pixels.
            */
            Click.prototype.callback = function (cb) {
                this._callback = cb;
                return this;
            };
            return Click;
        })(Plottable.Abstract.Interaction);
        Interaction.Click = Click;

        var DoubleClick = (function (_super) {
            __extends(DoubleClick, _super);
            /**
            * Creates a DoubleClickInteraction.
            *
            * @constructor
            * @param {Component} componentToListenTo The component to listen for clicks on.
            */
            function DoubleClick(componentToListenTo) {
                _super.call(this, componentToListenTo);
            }
            DoubleClick.prototype._listenTo = function () {
                return "dblclick";
            };
            return DoubleClick;
        })(Click);
        Interaction.DoubleClick = DoubleClick;
    })(Plottable.Interaction || (Plottable.Interaction = {}));
    var Interaction = Plottable.Interaction;
})(Plottable || (Plottable = {}));

///<reference path="../reference.ts" />
var __extends = this.__extends || function (d, b) {
    for (var p in b) if (b.hasOwnProperty(p)) d[p] = b[p];
    function __() { this.constructor = d; }
    __.prototype = b.prototype;
    d.prototype = new __();
};
var Plottable;
(function (Plottable) {
    (function (Interaction) {
        var Mousemove = (function (_super) {
            __extends(Mousemove, _super);
            function Mousemove(componentToListenTo) {
                _super.call(this, componentToListenTo);
            }
            Mousemove.prototype._anchor = function (hitBox) {
                var _this = this;
                _super.prototype._anchor.call(this, hitBox);
                hitBox.on("mousemove", function () {
                    var xy = d3.mouse(hitBox.node());
                    var x = xy[0];
                    var y = xy[1];
                    _this.mousemove(x, y);
                });
            };

            Mousemove.prototype.mousemove = function (x, y) {
                return;
            };
            return Mousemove;
        })(Plottable.Abstract.Interaction);
        Interaction.Mousemove = Mousemove;
    })(Plottable.Interaction || (Plottable.Interaction = {}));
    var Interaction = Plottable.Interaction;
})(Plottable || (Plottable = {}));

///<reference path="../reference.ts" />
var __extends = this.__extends || function (d, b) {
    for (var p in b) if (b.hasOwnProperty(p)) d[p] = b[p];
    function __() { this.constructor = d; }
    __.prototype = b.prototype;
    d.prototype = new __();
};
var Plottable;
(function (Plottable) {
    (function (Interaction) {
        var Key = (function (_super) {
            __extends(Key, _super);
            /**
            * Creates a KeyInteraction.
            *
            * @constructor
            * @param {Component} componentToListenTo The component to listen for keypresses on.
            * @param {number} keyCode The key code to listen for.
            */
            function Key(componentToListenTo, keyCode) {
                _super.call(this, componentToListenTo);
                this.activated = false;
                this.keyCode = keyCode;
            }
            Key.prototype._anchor = function (hitBox) {
                var _this = this;
                _super.prototype._anchor.call(this, hitBox);
                hitBox.on("mouseover", function () {
                    _this.activated = true;
                });
                hitBox.on("mouseout", function () {
                    _this.activated = false;
                });

                Plottable.Core.KeyEventListener.addCallback(this.keyCode, function (e) {
                    if (_this.activated && _this._callback != null) {
                        _this._callback();
                    }
                });
            };

            /**
            * Sets an callback to be called when the designated key is pressed.
            *
            * @param {() => any} cb: Callback to be called.
            */
            Key.prototype.callback = function (cb) {
                this._callback = cb;
                return this;
            };
            return Key;
        })(Plottable.Abstract.Interaction);
        Interaction.Key = Key;
    })(Plottable.Interaction || (Plottable.Interaction = {}));
    var Interaction = Plottable.Interaction;
})(Plottable || (Plottable = {}));

///<reference path="../reference.ts" />
var __extends = this.__extends || function (d, b) {
    for (var p in b) if (b.hasOwnProperty(p)) d[p] = b[p];
    function __() { this.constructor = d; }
    __.prototype = b.prototype;
    d.prototype = new __();
};
var Plottable;
(function (Plottable) {
    (function (Interaction) {
        var PanZoom = (function (_super) {
            __extends(PanZoom, _super);
            /**
            * Creates a PanZoomInteraction.
            *
            * @constructor
            * @param {Component} componentToListenTo The component to listen for interactions on.
            * @param {QuantitiveScale} xScale The X scale to update on panning/zooming.
            * @param {QuantitiveScale} yScale The Y scale to update on panning/zooming.
            */
            function PanZoom(componentToListenTo, xScale, yScale) {
                var _this = this;
                _super.call(this, componentToListenTo);
                this.xScale = xScale;
                this.yScale = yScale;
                this.zoom = d3.behavior.zoom();
                this.zoom.x(this.xScale._d3Scale);
                this.zoom.y(this.yScale._d3Scale);
                this.zoom.on("zoom", function () {
                    return _this.rerenderZoomed();
                });
            }
            PanZoom.prototype.resetZoom = function () {
                var _this = this;
                // HACKHACK #254
                this.zoom = d3.behavior.zoom();
                this.zoom.x(this.xScale._d3Scale);
                this.zoom.y(this.yScale._d3Scale);
                this.zoom.on("zoom", function () {
                    return _this.rerenderZoomed();
                });
                this.zoom(this.hitBox);
            };

            PanZoom.prototype._anchor = function (hitBox) {
                _super.prototype._anchor.call(this, hitBox);
                this.zoom(hitBox);
            };

            PanZoom.prototype.rerenderZoomed = function () {
                // HACKHACK since the d3.zoom.x modifies d3 scales and not our TS scales, and the TS scales have the
                // event listener machinery, let's grab the domain out of the d3 scale and pipe it back into the TS scale
                var xDomain = this.xScale._d3Scale.domain();
                var yDomain = this.yScale._d3Scale.domain();
                this.xScale.domain(xDomain);
                this.yScale.domain(yDomain);
            };
            return PanZoom;
        })(Plottable.Abstract.Interaction);
        Interaction.PanZoom = PanZoom;
    })(Plottable.Interaction || (Plottable.Interaction = {}));
    var Interaction = Plottable.Interaction;
})(Plottable || (Plottable = {}));

///<reference path="../../reference.ts" />
var __extends = this.__extends || function (d, b) {
    for (var p in b) if (b.hasOwnProperty(p)) d[p] = b[p];
    function __() { this.constructor = d; }
    __.prototype = b.prototype;
    d.prototype = new __();
};
var Plottable;
(function (Plottable) {
    (function (Interaction) {
        var Drag = (function (_super) {
            __extends(Drag, _super);
            /**
            * Creates a Drag.
            *
            * @param {Component} componentToListenTo The component to listen for interactions on.
            */
            function Drag(componentToListenTo) {
                var _this = this;
                _super.call(this, componentToListenTo);
                this.dragInitialized = false;
                this.origin = [0, 0];
                this.location = [0, 0];
                this.dragBehavior = d3.behavior.drag();
                this.dragBehavior.on("dragstart", function () {
                    return _this._dragstart();
                });
                this.dragBehavior.on("drag", function () {
                    return _this._drag();
                });
                this.dragBehavior.on("dragend", function () {
                    return _this._dragend();
                });
            }
            /**
            * Adds a callback to be called when the AreaInteraction triggers.
            *
            * @param {(a: SelectionArea) => any} cb The function to be called. Takes in a SelectionArea in pixels.
            * @returns {AreaInteraction} The calling AreaInteraction.
            */
            Drag.prototype.callback = function (cb) {
                this.callbackToCall = cb;
                return this;
            };

            Drag.prototype._dragstart = function () {
                var availableWidth = this.componentToListenTo.availableWidth;
                var availableHeight = this.componentToListenTo.availableHeight;

                // the constraint functions ensure that the selection rectangle will not exceed the hit box
                var constraintFunction = function (min, max) {
                    return function (x) {
                        return Math.min(Math.max(x, min), max);
                    };
                };
                this.constrainX = constraintFunction(0, availableWidth);
                this.constrainY = constraintFunction(0, availableHeight);
            };

            Drag.prototype._drag = function () {
                if (!this.dragInitialized) {
                    this.origin = [d3.event.x, d3.event.y];
                    this.dragInitialized = true;
                }

                this.location = [this.constrainX(d3.event.x), this.constrainY(d3.event.y)];
            };

            Drag.prototype._dragend = function () {
                if (!this.dragInitialized) {
                    return;
                }
                this.dragInitialized = false;
                this._doDragend();
            };

            Drag.prototype._doDragend = function () {
                // seperated out so it can be over-ridden by dragInteractions that want to pass out diff information
                // eg just x values for an xSelectionInteraction
                if (this.callbackToCall != null) {
                    this.callbackToCall([this.origin, this.location]);
                }
            };

            Drag.prototype._anchor = function (hitBox) {
                _super.prototype._anchor.call(this, hitBox);
                hitBox.call(this.dragBehavior);
                return this;
            };

            Drag.prototype.setupZoomCallback = function (xScale, yScale) {
                var xDomainOriginal = xScale != null ? xScale.domain() : null;
                var yDomainOriginal = yScale != null ? yScale.domain() : null;
                var resetOnNextClick = false;
                function callback(pixelArea) {
                    if (pixelArea == null) {
                        if (resetOnNextClick) {
                            if (xScale != null) {
                                xScale.domain(xDomainOriginal);
                            }
                            if (yScale != null) {
                                yScale.domain(yDomainOriginal);
                            }
                        }
                        resetOnNextClick = !resetOnNextClick;
                        return;
                    }
                    resetOnNextClick = false;
                    if (xScale != null) {
                        xScale.domain([xScale.invert(pixelArea.xMin), xScale.invert(pixelArea.xMax)]);
                    }
                    if (yScale != null) {
                        yScale.domain([yScale.invert(pixelArea.yMax), yScale.invert(pixelArea.yMin)]);
                    }
                    this.clearBox();
                    return;
                }
                this.callback(callback);
                return this;
            };
            return Drag;
        })(Plottable.Abstract.Interaction);
        Interaction.Drag = Drag;
    })(Plottable.Interaction || (Plottable.Interaction = {}));
    var Interaction = Plottable.Interaction;
})(Plottable || (Plottable = {}));

///<reference path="../../reference.ts" />
var __extends = this.__extends || function (d, b) {
    for (var p in b) if (b.hasOwnProperty(p)) d[p] = b[p];
    function __() { this.constructor = d; }
    __.prototype = b.prototype;
    d.prototype = new __();
};
var Plottable;
(function (Plottable) {
    (function (Interaction) {
        var DragBox = (function (_super) {
            __extends(DragBox, _super);
            function DragBox() {
                _super.apply(this, arguments);
                this.boxIsDrawn = false;
            }
            DragBox.prototype._dragstart = function () {
                _super.prototype._dragstart.call(this);
                if (this.callbackToCall != null) {
                    this.callbackToCall(null);
                }
                this.clearBox();
            };

            /**
            * Clears the highlighted drag-selection box drawn by the AreaInteraction.
            *
            * @returns {AreaInteraction} The calling AreaInteraction.
            */
            DragBox.prototype.clearBox = function () {
                if (this.dragBox == null) {
                    return;
                }
                this.dragBox.attr("height", 0).attr("width", 0);
                this.boxIsDrawn = false;
                return this;
            };

            DragBox.prototype.setBox = function (x0, x1, y0, y1) {
                if (this.dragBox == null) {
                    return;
                }
                var w = Math.abs(x0 - x1);
                var h = Math.abs(y0 - y1);
                var xo = Math.min(x0, x1);
                var yo = Math.min(y0, y1);
                this.dragBox.attr({ x: xo, y: yo, width: w, height: h });
                this.boxIsDrawn = (w > 0 && h > 0);
                return this;
            };

            DragBox.prototype._anchor = function (hitBox) {
                _super.prototype._anchor.call(this, hitBox);
                var cname = DragBox.CLASS_DRAG_BOX;
                var foreground = this.componentToListenTo.foregroundContainer;
                this.dragBox = foreground.append("rect").classed(cname, true).attr("x", 0).attr("y", 0);
                return this;
            };
            DragBox.CLASS_DRAG_BOX = "drag-box";
            return DragBox;
        })(Interaction.Drag);
        Interaction.DragBox = DragBox;
    })(Plottable.Interaction || (Plottable.Interaction = {}));
    var Interaction = Plottable.Interaction;
})(Plottable || (Plottable = {}));

///<reference path="../../reference.ts" />
var __extends = this.__extends || function (d, b) {
    for (var p in b) if (b.hasOwnProperty(p)) d[p] = b[p];
    function __() { this.constructor = d; }
    __.prototype = b.prototype;
    d.prototype = new __();
};
var Plottable;
(function (Plottable) {
    (function (Interaction) {
        var XDragBox = (function (_super) {
            __extends(XDragBox, _super);
            function XDragBox() {
                _super.apply(this, arguments);
            }
            XDragBox.prototype._drag = function () {
                _super.prototype._drag.call(this);
                this.setBox(this.origin[0], this.location[0]);
            };

            XDragBox.prototype._doDragend = function () {
                if (this.callbackToCall == null) {
                    return;
                }
                var xMin = Math.min(this.origin[0], this.location[0]);
                var xMax = Math.max(this.origin[0], this.location[0]);
                var pixelArea = { xMin: xMin, xMax: xMax };
                this.callbackToCall(pixelArea);
            };

            XDragBox.prototype.setBox = function (x0, x1) {
                _super.prototype.setBox.call(this, x0, x1, 0, this.componentToListenTo.availableHeight);
                return this;
            };
            return XDragBox;
        })(Interaction.DragBox);
        Interaction.XDragBox = XDragBox;
    })(Plottable.Interaction || (Plottable.Interaction = {}));
    var Interaction = Plottable.Interaction;
})(Plottable || (Plottable = {}));

///<reference path="../../reference.ts" />
var __extends = this.__extends || function (d, b) {
    for (var p in b) if (b.hasOwnProperty(p)) d[p] = b[p];
    function __() { this.constructor = d; }
    __.prototype = b.prototype;
    d.prototype = new __();
};
var Plottable;
(function (Plottable) {
    (function (Interaction) {
        var XYDragBox = (function (_super) {
            __extends(XYDragBox, _super);
            function XYDragBox() {
                _super.apply(this, arguments);
            }
            XYDragBox.prototype._drag = function () {
                _super.prototype._drag.call(this);
                this.setBox(this.origin[0], this.location[0], this.origin[1], this.location[1]);
            };

            XYDragBox.prototype._doDragend = function () {
                if (this.callbackToCall == null) {
                    return;
                }
                var xMin = Math.min(this.origin[0], this.location[0]);
                var xMax = Math.max(this.origin[0], this.location[0]);
                var yMin = Math.min(this.origin[1], this.location[1]);
                var yMax = Math.max(this.origin[1], this.location[1]);
                var pixelArea = { xMin: xMin, xMax: xMax, yMin: yMin, yMax: yMax };
                this.callbackToCall(pixelArea);
            };
            return XYDragBox;
        })(Interaction.DragBox);
        Interaction.XYDragBox = XYDragBox;
    })(Plottable.Interaction || (Plottable.Interaction = {}));
    var Interaction = Plottable.Interaction;
})(Plottable || (Plottable = {}));

///<reference path="../../reference.ts" />
var __extends = this.__extends || function (d, b) {
    for (var p in b) if (b.hasOwnProperty(p)) d[p] = b[p];
    function __() { this.constructor = d; }
    __.prototype = b.prototype;
    d.prototype = new __();
};
var Plottable;
(function (Plottable) {
    (function (Interaction) {
        var YDragBox = (function (_super) {
            __extends(YDragBox, _super);
            function YDragBox() {
                _super.apply(this, arguments);
            }
            YDragBox.prototype._drag = function () {
                _super.prototype._drag.call(this);
                this.setBox(this.origin[1], this.location[1]);
            };

            YDragBox.prototype._doDragend = function () {
                if (this.callbackToCall == null) {
                    return;
                }
                var yMin = Math.min(this.origin[1], this.location[1]);
                var yMax = Math.max(this.origin[1], this.location[1]);
                var pixelArea = { yMin: yMin, yMax: yMax };
                this.callbackToCall(pixelArea);
            };

            YDragBox.prototype.setBox = function (y0, y1) {
                _super.prototype.setBox.call(this, 0, this.componentToListenTo.availableWidth, y0, y1);
                return this;
            };
            return YDragBox;
        })(Interaction.DragBox);
        Interaction.YDragBox = YDragBox;
    })(Plottable.Interaction || (Plottable.Interaction = {}));
    var Interaction = Plottable.Interaction;
})(Plottable || (Plottable = {}));

///<reference path="../reference.ts" />
var __extends = this.__extends || function (d, b) {
    for (var p in b) if (b.hasOwnProperty(p)) d[p] = b[p];
    function __() { this.constructor = d; }
    __.prototype = b.prototype;
    d.prototype = new __();
};
var Plottable;
(function (Plottable) {
    (function (Template) {
        var StandardChart = (function (_super) {
            __extends(StandardChart, _super);
            function StandardChart() {
                _super.call(this);
                this.xTable = new Plottable.Component.Table();
                this.yTable = new Plottable.Component.Table();
                this.centerComponent = new Plottable.Component.Group();
                this.xyTable = new Plottable.Component.Table().addComponent(0, 0, this.yTable).addComponent(1, 1, this.xTable).addComponent(0, 1, this.centerComponent);
                this.addComponent(1, 0, this.xyTable);
            }
            StandardChart.prototype.yAxis = function (y) {
                if (y != null) {
                    if (this._yAxis != null) {
                        throw new Error("yAxis already assigned!");
                    }
                    this._yAxis = y;
                    this.yTable.addComponent(0, 1, this._yAxis);
                    return this;
                } else {
                    return this._yAxis;
                }
            };

            StandardChart.prototype.xAxis = function (x) {
                if (x != null) {
                    if (this._xAxis != null) {
                        throw new Error("xAxis already assigned!");
                    }
                    this._xAxis = x;
                    this.xTable.addComponent(0, 0, this._xAxis);
                    return this;
                } else {
                    return this._xAxis;
                }
            };

            StandardChart.prototype.yLabel = function (y) {
                if (y != null) {
                    if (this._yLabel != null) {
                        if (typeof (y) === "string") {
                            this._yLabel.setText(y);
                            return this;
                        } else {
                            throw new Error("yLabel already assigned!");
                        }
                    }
                    if (typeof (y) === "string") {
                        y = new Plottable.Component.AxisLabel(y, "vertical-left");
                    }
                    this._yLabel = y;
                    this.yTable.addComponent(0, 0, this._yLabel);
                    return this;
                } else {
                    return this._yLabel;
                }
            };

            StandardChart.prototype.xLabel = function (x) {
                if (x != null) {
                    if (this._xLabel != null) {
                        if (typeof (x) === "string") {
                            this._xLabel.setText(x);
                            return this;
                        } else {
                            throw new Error("xLabel already assigned!");
                        }
                    }
                    if (typeof (x) === "string") {
                        x = new Plottable.Component.AxisLabel(x, "horizontal");
                    }
                    this._xLabel = x;
                    this.xTable.addComponent(1, 0, this._xLabel);
                    return this;
                } else {
                    return this._xLabel;
                }
            };

            StandardChart.prototype.titleLabel = function (x) {
                if (x != null) {
                    if (this._titleLabel != null) {
                        if (typeof (x) === "string") {
                            this._titleLabel.setText(x);
                            return this;
                        } else {
                            throw new Error("titleLabel already assigned!");
                        }
                    }
                    if (typeof (x) === "string") {
                        x = new Plottable.Component.TitleLabel(x, "horizontal");
                    }
                    this._titleLabel = x;
                    this.addComponent(0, 0, this._titleLabel);
                    return this;
                } else {
                    return this._titleLabel;
                }
            };

            StandardChart.prototype.center = function (c) {
                this.centerComponent.merge(c);
                return this;
            };
            return StandardChart;
        })(Plottable.Component.Table);
        Template.StandardChart = StandardChart;
    })(Plottable.Template || (Plottable.Template = {}));
    var Template = Plottable.Template;
})(Plottable || (Plottable = {}));<|MERGE_RESOLUTION|>--- conflicted
+++ resolved
@@ -668,7 +668,6 @@
                 var orientHorizontally = (horizontally != null) ? horizontally : width * 1.1 > height;
                 var primaryDimension = orientHorizontally ? width : height;
                 var secondaryDimension = orientHorizontally ? height : width;
-<<<<<<< HEAD
                 var wrappedText = Util.WordWrap.breakTextToFitRect(text, primaryDimension, secondaryDimension, tm);
 
                 var usedWidth, usedHeight;
@@ -691,10 +690,6 @@
                     usedWidth = wh[0];
                     usedHeight = wh[1];
                 }
-=======
-                var measureText = getTextMeasure(innerG);
-                var wrappedText = Util.WordWrap.breakTextToFitRect(text, primaryDimension, secondaryDimension, measureText);
->>>>>>> ff5d3733
 
                 return {
                     textFits: wrappedText.textFits,
