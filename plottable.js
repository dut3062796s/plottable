--- conflicted
+++ resolved
@@ -1323,7 +1323,6 @@
 ///<reference path="../reference.ts" />
 var Plottable;
 (function (Plottable) {
-<<<<<<< HEAD
     (function (TickGenerators) {
         /**
          * Creates a tick generator using the specified interval.
@@ -1368,10 +1367,7 @@
 ///<reference path="../reference.ts" />
 var Plottable;
 (function (Plottable) {
-    Plottable.version = "0.32.0";
-=======
     Plottable.version = "0.33.0";
->>>>>>> f72107df
 })(Plottable || (Plottable = {}));
 
 ///<reference path="../reference.ts" />
