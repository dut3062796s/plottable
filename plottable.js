--- conflicted
+++ resolved
@@ -7193,12 +7193,8 @@
                 var _this = this;
                 var attrToProjector = _super.prototype._generateAttrToProjector.call(this);
                 var xFunction = attrToProjector["x"];
-<<<<<<< HEAD
                 var yAccessor = this._projectors["y"].accessor;
-                var yFunction = function (d) { return _this._yScale.scale(yAccessor(d) + d["_PLOTTABLE_PROTECTED_FIELD_STACK_OFFSET"]); };
-=======
-                var yFunction = function (d) { return _this._yScale.scale(+d.y + d["_PLOTTABLE_PROTECTED_FIELD_STACK_OFFSET"]); };
->>>>>>> f72107df
+                var yFunction = function (d) { return _this._yScale.scale(+yAccessor(d) + d["_PLOTTABLE_PROTECTED_FIELD_STACK_OFFSET"]); };
                 var y0Function = function (d) { return _this._yScale.scale(d["_PLOTTABLE_PROTECTED_FIELD_STACK_OFFSET"]); };
                 delete attrToProjector["x"];
                 delete attrToProjector["y0"];
