--- conflicted
+++ resolved
@@ -5962,17 +5962,7 @@
                 }
                 return this;
             };
-<<<<<<< HEAD
-            /**
-             * Removes a dataset
-             *
-             * @param {string} key The key of the dataset
-             * @return {Plot} The calling Plot.
-             */
-            AbstractPlot.prototype.removeDataset = function (key) {
-                if (this._key2DatasetDrawerKey.has(key)) {
-=======
-            Plot.prototype.removeDataset = function (datasetOrKeyOrArray) {
+            AbstractPlot.prototype.removeDataset = function (datasetOrKeyOrArray) {
                 var key;
                 if (typeof (datasetOrKeyOrArray) === "string") {
                     key = datasetOrKeyOrArray;
@@ -5986,9 +5976,8 @@
                 }
                 return this._removeDataset(key);
             };
-            Plot.prototype._removeDataset = function (key) {
+            AbstractPlot.prototype._removeDataset = function (key) {
                 if (key != null && this._key2DatasetDrawerKey.has(key)) {
->>>>>>> d594fd88
                     var ddk = this._key2DatasetDrawerKey.get(key);
                     ddk.drawer.remove();
                     var projectors = d3.values(this._projectors);
