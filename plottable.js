/*!
Plottable 0.34.1 (https://github.com/palantir/plottable)
Copyright 2014 Palantir Technologies
Licensed under MIT (https://github.com/palantir/plottable/blob/master/LICENSE)
*/

///<reference path="../reference.ts" />
var Plottable;
(function (Plottable) {
    (function (_Util) {
        (function (Methods) {
            /**
             * Checks if x is between a and b.
             *
             * @param {number} x The value to test if in range
             * @param {number} a The beginning of the (inclusive) range
             * @param {number} b The ending of the (inclusive) range
             * @return {boolean} Whether x is in [a, b]
             */
            function inRange(x, a, b) {
                return (Math.min(a, b) <= x && x <= Math.max(a, b));
            }
            Methods.inRange = inRange;
            /** Print a warning message to the console, if it is available.
             *
             * @param {string} The warnings to print
             */
            function warn(warning) {
                if (!Plottable.Config.SHOW_WARNINGS) {
                    return;
                }
                /* tslint:disable:no-console */
                if (window.console != null) {
                    if (window.console.warn != null) {
                        console.warn(warning);
                    }
                    else if (window.console.log != null) {
                        console.log(warning);
                    }
                }
                /* tslint:enable:no-console */
            }
            Methods.warn = warn;
            /**
             * Takes two arrays of numbers and adds them together
             *
             * @param {number[]} alist The first array of numbers
             * @param {number[]} blist The second array of numbers
             * @return {number[]} An array of numbers where x[i] = alist[i] + blist[i]
             */
            function addArrays(alist, blist) {
                if (alist.length !== blist.length) {
                    throw new Error("attempted to add arrays of unequal length");
                }
                return alist.map(function (_, i) { return alist[i] + blist[i]; });
            }
            Methods.addArrays = addArrays;
            /**
             * Takes two sets and returns the intersection
             *
             * Due to the fact that D3.Sets store strings internally, return type is always a string set
             *
             * @param {D3.Set<T>} set1 The first set
             * @param {D3.Set<T>} set2 The second set
             * @return {D3.Set<string>} A set that contains elements that appear in both set1 and set2
             */
            function intersection(set1, set2) {
                var set = d3.set();
                set1.forEach(function (v) {
                    if (set2.has(v)) {
                        set.add(v);
                    }
                });
                return set;
            }
            Methods.intersection = intersection;
            /**
             * Take an accessor object (may be a string to be made into a key, or a value, or a color code)
             * and "activate" it by turning it into a function in (datum, index, metadata)
             */
            function accessorize(accessor) {
                if (typeof (accessor) === "function") {
                    return accessor;
                }
                else if (typeof (accessor) === "string" && accessor[0] !== "#") {
                    return function (d, i, s) { return d[accessor]; };
                }
                else {
                    return function (d, i, s) { return accessor; };
                }
                ;
            }
            Methods.accessorize = accessorize;
            /**
             * Take an accessor object, activate it, and partially apply it to a Plot's datasource's metadata.
             * Temporarily always grabs the metadata of the first dataset.
             * HACKHACK #1089 - The accessor currently only grabs the first dataset's metadata
             */
            function _applyAccessor(accessor, plot) {
                var activatedAccessor = accessorize(accessor);
                return function (d, i) {
                    var datasets = plot.datasets();
                    var dataset = datasets.length > 0 ? datasets[0] : null;
                    var metadata = dataset ? dataset.metadata() : null;
                    return activatedAccessor(d, i, metadata);
                };
            }
            Methods._applyAccessor = _applyAccessor;
            /**
             * Takes two sets and returns the union
             *
             * Due to the fact that D3.Sets store strings internally, return type is always a string set
             *
             * @param {D3.Set<T>} set1 The first set
             * @param {D3.Set<T>} set2 The second set
             * @return {D3.Set<string>} A set that contains elements that appear in either set1 or set2
             */
            function union(set1, set2) {
                var set = d3.set();
                set1.forEach(function (v) { return set.add(v); });
                set2.forEach(function (v) { return set.add(v); });
                return set;
            }
            Methods.union = union;
            /**
             * Populates a map from an array of keys and a transformation function.
             *
             * @param {string[]} keys The array of keys.
             * @param {(string, number) => T} transform A transformation function to apply to the keys.
             * @return {D3.Map<T>} A map mapping keys to their transformed values.
             */
            function populateMap(keys, transform) {
                var map = d3.map();
                keys.forEach(function (key, i) {
                    map.set(key, transform(key, i));
                });
                return map;
            }
            Methods.populateMap = populateMap;
            /**
             * Take an array of values, and return the unique values.
             * Will work iff ∀ a, b, a.toString() == b.toString() => a == b; will break on Object inputs
             *
             * @param {T[]} values The values to find uniqueness for
             * @return {T[]} The unique values
             */
            function uniq(arr) {
                var seen = d3.set();
                var result = [];
                arr.forEach(function (x) {
                    if (!seen.has(x)) {
                        seen.add(x);
                        result.push(x);
                    }
                });
                return result;
            }
            Methods.uniq = uniq;
            function createFilledArray(value, count) {
                var out = [];
                for (var i = 0; i < count; i++) {
                    out[i] = typeof (value) === "function" ? value(i) : value;
                }
                return out;
            }
            Methods.createFilledArray = createFilledArray;
            /**
             * @param {T[][]} a The 2D array that will have its elements joined together.
             * @return {T[]} Every array in a, concatenated together in the order they appear.
             */
            function flatten(a) {
                return Array.prototype.concat.apply([], a);
            }
            Methods.flatten = flatten;
            /**
             * Check if two arrays are equal by strict equality.
             */
            function arrayEq(a, b) {
                // Technically, null and undefined are arrays too
                if (a == null || b == null) {
                    return a === b;
                }
                if (a.length !== b.length) {
                    return false;
                }
                for (var i = 0; i < a.length; i++) {
                    if (a[i] !== b[i]) {
                        return false;
                    }
                }
                return true;
            }
            Methods.arrayEq = arrayEq;
            /**
             * @param {any} a Object to check against b for equality.
             * @param {any} b Object to check against a for equality.
             *
             * @returns {boolean} whether or not two objects share the same keys, and
             *          values associated with those keys. Values will be compared
             *          with ===.
             */
            function objEq(a, b) {
                if (a == null || b == null) {
                    return a === b;
                }
                var keysA = Object.keys(a).sort();
                var keysB = Object.keys(b).sort();
                var valuesA = keysA.map(function (k) { return a[k]; });
                var valuesB = keysB.map(function (k) { return b[k]; });
                return arrayEq(keysA, keysB) && arrayEq(valuesA, valuesB);
            }
            Methods.objEq = objEq;
            function max(arr, one, two) {
                if (arr.length === 0) {
                    if (typeof (one) !== "function") {
                        return one;
                    }
                    else {
                        return two;
                    }
                }
                /* tslint:disable:ban */
                var acc = typeof (one) === "function" ? one : typeof (two) === "function" ? two : undefined;
                return acc === undefined ? d3.max(arr) : d3.max(arr, acc);
                /* tslint:enable:ban */
            }
            Methods.max = max;
            function min(arr, one, two) {
                if (arr.length === 0) {
                    if (typeof (one) !== "function") {
                        return one;
                    }
                    else {
                        return two;
                    }
                }
                /* tslint:disable:ban */
                var acc = typeof (one) === "function" ? one : typeof (two) === "function" ? two : undefined;
                return acc === undefined ? d3.min(arr) : d3.min(arr, acc);
                /* tslint:enable:ban */
            }
            Methods.min = min;
            /**
             * Creates shallow copy of map.
             * @param {{ [key: string]: any }} oldMap Map to copy
             *
             * @returns {[{ [key: string]: any }} coppied map.
             */
            function copyMap(oldMap) {
                var newMap = {};
                d3.keys(oldMap).forEach(function (key) { return newMap[key] = oldMap[key]; });
                return newMap;
            }
            Methods.copyMap = copyMap;
            function range(start, stop, step) {
                if (step === void 0) { step = 1; }
                if (step === 0) {
                    throw new Error("step cannot be 0");
                }
                var length = Math.max(Math.ceil((stop - start) / step), 0);
                var range = [];
                for (var i = 0; i < length; ++i) {
                    range[i] = start + step * i;
                }
                return range;
            }
            Methods.range = range;
            /** Is like setTimeout, but activates synchronously if time=0
             * We special case 0 because of an observed issue where calling setTimeout causes visible flickering.
             * We believe this is because when requestAnimationFrame calls into the paint function, as soon as that function finishes
             * evaluating, the results are painted to the screen. As a result, if we want something to occur immediately but call setTimeout
             * with time=0, then it is pushed to the call stack and rendered in the next frame, so the component that was rendered via
             * setTimeout appears out-of-sync with the rest of the plot.
             */
            function setTimeout(f, time) {
                var args = [];
                for (var _i = 2; _i < arguments.length; _i++) {
                    args[_i - 2] = arguments[_i];
                }
                if (time === 0) {
                    f(args);
                    return -1;
                }
                else {
                    return window.setTimeout(f, time, args);
                }
            }
            Methods.setTimeout = setTimeout;
        })(_Util.Methods || (_Util.Methods = {}));
        var Methods = _Util.Methods;
    })(Plottable._Util || (Plottable._Util = {}));
    var _Util = Plottable._Util;
})(Plottable || (Plottable = {}));

///<reference path="../reference.ts" />
// This file contains open source utilities, along with their copyright notices
var Plottable;
(function (Plottable) {
    (function (_Util) {
        (function (OpenSource) {
            function sortedIndex(val, arr, accessor) {
                var low = 0;
                var high = arr.length;
                while (low < high) {
                    /* tslint:disable:no-bitwise */
                    var mid = (low + high) >>> 1;
                    /* tslint:enable:no-bitwise */
                    var x = accessor == null ? arr[mid] : accessor(arr[mid]);
                    if (x < val) {
                        low = mid + 1;
                    }
                    else {
                        high = mid;
                    }
                }
                return low;
            }
            OpenSource.sortedIndex = sortedIndex;
            ;
        })(_Util.OpenSource || (_Util.OpenSource = {}));
        var OpenSource = _Util.OpenSource;
    })(Plottable._Util || (Plottable._Util = {}));
    var _Util = Plottable._Util;
})(Plottable || (Plottable = {}));

///<reference path="../reference.ts" />
var Plottable;
(function (Plottable) {
    (function (_Util) {
        var IDCounter = (function () {
            function IDCounter() {
                this.counter = {};
            }
            IDCounter.prototype.setDefault = function (id) {
                if (this.counter[id] == null) {
                    this.counter[id] = 0;
                }
            };
            IDCounter.prototype.increment = function (id) {
                this.setDefault(id);
                return ++this.counter[id];
            };
            IDCounter.prototype.decrement = function (id) {
                this.setDefault(id);
                return --this.counter[id];
            };
            IDCounter.prototype.get = function (id) {
                this.setDefault(id);
                return this.counter[id];
            };
            return IDCounter;
        })();
        _Util.IDCounter = IDCounter;
    })(Plottable._Util || (Plottable._Util = {}));
    var _Util = Plottable._Util;
})(Plottable || (Plottable = {}));

///<reference path="../reference.ts" />
var Plottable;
(function (Plottable) {
    (function (_Util) {
        /**
         * An associative array that can be keyed by anything (inc objects).
         * Uses pointer equality checks which is why this works.
         * This power has a price: everything is linear time since it is actually backed by an array...
         */
        var StrictEqualityAssociativeArray = (function () {
            function StrictEqualityAssociativeArray() {
                this.keyValuePairs = [];
            }
            /**
             * Set a new key/value pair in the store.
             *
             * @param {any} key Key to set in the store
             * @param {any} value Value to set in the store
             * @return {boolean} True if key already in store, false otherwise
             */
            StrictEqualityAssociativeArray.prototype.set = function (key, value) {
                if (key !== key) {
                    throw new Error("NaN may not be used as a key to the StrictEqualityAssociativeArray");
                }
                for (var i = 0; i < this.keyValuePairs.length; i++) {
                    if (this.keyValuePairs[i][0] === key) {
                        this.keyValuePairs[i][1] = value;
                        return true;
                    }
                }
                this.keyValuePairs.push([key, value]);
                return false;
            };
            /**
             * Get a value from the store, given a key.
             *
             * @param {any} key Key associated with value to retrieve
             * @return {any} Value if found, undefined otherwise
             */
            StrictEqualityAssociativeArray.prototype.get = function (key) {
                for (var i = 0; i < this.keyValuePairs.length; i++) {
                    if (this.keyValuePairs[i][0] === key) {
                        return this.keyValuePairs[i][1];
                    }
                }
                return undefined;
            };
            /**
             * Test whether store has a value associated with given key.
             *
             * Will return true if there is a key/value entry,
             * even if the value is explicitly `undefined`.
             *
             * @param {any} key Key to test for presence of an entry
             * @return {boolean} Whether there was a matching entry for that key
             */
            StrictEqualityAssociativeArray.prototype.has = function (key) {
                for (var i = 0; i < this.keyValuePairs.length; i++) {
                    if (this.keyValuePairs[i][0] === key) {
                        return true;
                    }
                }
                return false;
            };
            /**
             * Return an array of the values in the key-value store
             *
             * @return {any[]} The values in the store
             */
            StrictEqualityAssociativeArray.prototype.values = function () {
                return this.keyValuePairs.map(function (x) { return x[1]; });
            };
            /**
             * Return an array of keys in the key-value store
             *
             * @return {any[]} The keys in the store
             */
            StrictEqualityAssociativeArray.prototype.keys = function () {
                return this.keyValuePairs.map(function (x) { return x[0]; });
            };
            /**
             * Execute a callback for each entry in the array.
             *
             * @param {(key: any, val?: any, index?: number) => any} callback The callback to eecute
             * @return {any[]} The results of mapping the callback over the entries
             */
            StrictEqualityAssociativeArray.prototype.map = function (cb) {
                return this.keyValuePairs.map(function (kv, index) {
                    return cb(kv[0], kv[1], index);
                });
            };
            /**
             * Delete a key from the key-value store. Return whether the key was present.
             *
             * @param {any} The key to remove
             * @return {boolean} Whether a matching entry was found and removed
             */
            StrictEqualityAssociativeArray.prototype.delete = function (key) {
                for (var i = 0; i < this.keyValuePairs.length; i++) {
                    if (this.keyValuePairs[i][0] === key) {
                        this.keyValuePairs.splice(i, 1);
                        return true;
                    }
                }
                return false;
            };
            return StrictEqualityAssociativeArray;
        })();
        _Util.StrictEqualityAssociativeArray = StrictEqualityAssociativeArray;
    })(Plottable._Util || (Plottable._Util = {}));
    var _Util = Plottable._Util;
})(Plottable || (Plottable = {}));

///<reference path="../reference.ts" />
var Plottable;
(function (Plottable) {
    (function (_Util) {
        var Cache = (function () {
            /**
             * @constructor
             *
             * @param {string} compute The function whose results will be cached.
             * @param {string} [canonicalKey] If present, when clear() is called,
             *        this key will be re-computed. If its result hasn't been changed,
             *        the cache will not be cleared.
             * @param {(v: T, w: T) => boolean} [valueEq]
             *        Used to determine if the value of canonicalKey has changed.
             *        If omitted, defaults to === comparision.
             */
            function Cache(compute, canonicalKey, valueEq) {
                if (valueEq === void 0) { valueEq = function (v, w) { return v === w; }; }
                this.cache = d3.map();
                this.canonicalKey = null;
                this.compute = compute;
                this.canonicalKey = canonicalKey;
                this.valueEq = valueEq;
                if (canonicalKey !== undefined) {
                    this.cache.set(this.canonicalKey, this.compute(this.canonicalKey));
                }
            }
            /**
             * Attempt to look up k in the cache, computing the result if it isn't
             * found.
             *
             * @param {string} k The key to look up in the cache.
             * @return {T} The value associated with k; the result of compute(k).
             */
            Cache.prototype.get = function (k) {
                if (!this.cache.has(k)) {
                    this.cache.set(k, this.compute(k));
                }
                return this.cache.get(k);
            };
            /**
             * Reset the cache empty.
             *
             * If canonicalKey was provided at construction, compute(canonicalKey)
             * will be re-run. If the result matches what is already in the cache,
             * it will not clear the cache.
             *
             * @return {Cache<T>} The calling Cache.
             */
            Cache.prototype.clear = function () {
                if (this.canonicalKey === undefined || !this.valueEq(this.cache.get(this.canonicalKey), this.compute(this.canonicalKey))) {
                    this.cache = d3.map();
                }
                return this;
            };
            return Cache;
        })();
        _Util.Cache = Cache;
    })(Plottable._Util || (Plottable._Util = {}));
    var _Util = Plottable._Util;
})(Plottable || (Plottable = {}));

///<reference path="../reference.ts" />
var Plottable;
(function (Plottable) {
    (function (_Util) {
        (function (Text) {
            Text.HEIGHT_TEXT = "bqpdl";
            ;
            ;
            /**
             * Returns a quasi-pure function of typesignature (t: string) => Dimensions which measures height and width of text
             * in the given text selection
             *
             * @param {D3.Selection} selection: A temporary text selection that the string will be placed into for measurement.
             *                                  Will be removed on function creation and appended only for measurement.
             * @returns {Dimensions} width and height of the text
             */
            function getTextMeasurer(selection) {
                var parentNode = selection.node().parentNode;
                selection.remove();
                return function (s) {
                    if (s.trim() === "") {
                        return { width: 0, height: 0 };
                    }
                    parentNode.appendChild(selection.node());
                    selection.text(s);
                    var bb = _Util.DOM.getBBox(selection);
                    selection.remove();
                    return { width: bb.width, height: bb.height };
                };
            }
            Text.getTextMeasurer = getTextMeasurer;
            /**
             * @return {TextMeasurer} A test measurer that will treat all sequences
             *         of consecutive whitespace as a single " ".
             */
            function combineWhitespace(tm) {
                return function (s) { return tm(s.replace(/\s+/g, " ")); };
            }
            /**
             * Returns a text measure that measures each individual character of the
             * string with tm, then combines all the individual measurements.
             */
            function measureByCharacter(tm) {
                return function (s) {
                    var whs = s.trim().split("").map(tm);
                    return {
                        width: d3.sum(whs, function (wh) { return wh.width; }),
                        height: _Util.Methods.max(whs, function (wh) { return wh.height; }, 0)
                    };
                };
            }
            var CANONICAL_CHR = "a";
            /**
             * Some TextMeasurers get confused when measuring something that's only
             * whitespace: only whitespace in a dom node takes up 0 x 0 space.
             *
             * @return {TextMeasurer} A function that if its argument is all
             *         whitespace, it will wrap its argument in CANONICAL_CHR before
             *         measuring in order to get a non-zero size of the whitespace.
             */
            function wrapWhitespace(tm) {
                return function (s) {
                    if (/^\s*$/.test(s)) {
                        var whs = s.split("").map(function (c) {
                            var wh = tm(CANONICAL_CHR + c + CANONICAL_CHR);
                            var whWrapping = tm(CANONICAL_CHR);
                            return {
                                width: wh.width - 2 * whWrapping.width,
                                height: wh.height
                            };
                        });
                        return {
                            width: d3.sum(whs, function (x) { return x.width; }),
                            height: _Util.Methods.max(whs, function (x) { return x.height; }, 0)
                        };
                    }
                    else {
                        return tm(s);
                    }
                };
            }
            /**
             * This class will measure text by measuring each character individually,
             * then adding up the dimensions. It will also cache the dimensions of each
             * letter.
             */
            var CachingCharacterMeasurer = (function () {
                /**
                 * @param {D3.Selection} textSelection The element that will have text inserted into
                 *        it in order to measure text. The styles present for text in
                 *        this element will to the text being measured.
                 */
                function CachingCharacterMeasurer(textSelection) {
                    var _this = this;
                    this.cache = new _Util.Cache(getTextMeasurer(textSelection), CANONICAL_CHR, _Util.Methods.objEq);
                    this.measure = combineWhitespace(measureByCharacter(wrapWhitespace(function (s) { return _this.cache.get(s); })));
                }
                /**
                 * Clear the cache, if it seems that the text has changed size.
                 */
                CachingCharacterMeasurer.prototype.clear = function () {
                    this.cache.clear();
                    return this;
                };
                return CachingCharacterMeasurer;
            })();
            Text.CachingCharacterMeasurer = CachingCharacterMeasurer;
            /**
             * Gets a truncated version of a sting that fits in the available space, given the element in which to draw the text
             *
             * @param {string} text: The string to be truncated
             * @param {number} availableWidth: The available width, in pixels
             * @param {D3.Selection} element: The text element used to measure the text
             * @returns {string} text - the shortened text
             */
            function getTruncatedText(text, availableWidth, measurer) {
                if (measurer(text).width <= availableWidth) {
                    return text;
                }
                else {
                    return addEllipsesToLine(text, availableWidth, measurer);
                }
            }
            Text.getTruncatedText = getTruncatedText;
            /**
             * Takes a line, a width to fit it in, and a text measurer. Will attempt to add ellipses to the end of the line,
             * shortening the line as required to ensure that it fits within width.
             */
            function addEllipsesToLine(line, width, measureText) {
                var mutatedLine = line.trim(); // Leave original around for debugging utility
                var widthMeasure = function (s) { return measureText(s).width; };
                var lineWidth = widthMeasure(line);
                var ellipsesWidth = widthMeasure("...");
                if (width < ellipsesWidth) {
                    var periodWidth = widthMeasure(".");
                    var numPeriodsThatFit = Math.floor(width / periodWidth);
                    return "...".substr(0, numPeriodsThatFit);
                }
                while (lineWidth + ellipsesWidth > width) {
                    mutatedLine = mutatedLine.substr(0, mutatedLine.length - 1).trim();
                    lineWidth = widthMeasure(mutatedLine);
                }
                if (widthMeasure(mutatedLine + "...") > width) {
                    throw new Error("addEllipsesToLine failed :(");
                }
                return mutatedLine + "...";
            }
            Text.addEllipsesToLine = addEllipsesToLine;
            function writeLineHorizontally(line, g, width, height, xAlign, yAlign) {
                if (xAlign === void 0) { xAlign = "left"; }
                if (yAlign === void 0) { yAlign = "top"; }
                var xOffsetFactor = { left: 0, center: 0.5, right: 1 };
                var yOffsetFactor = { top: 0, center: 0.5, bottom: 1 };
                if (xOffsetFactor[xAlign] === undefined || yOffsetFactor[yAlign] === undefined) {
                    throw new Error("unrecognized alignment x:" + xAlign + ", y:" + yAlign);
                }
                var innerG = g.append("g");
                var textEl = innerG.append("text");
                textEl.text(line);
                var bb = _Util.DOM.getBBox(textEl);
                var h = bb.height;
                var w = bb.width;
                if (w > width || h > height) {
                    _Util.Methods.warn("Insufficient space to fit text: " + line);
                    textEl.text("");
                    return { width: 0, height: 0 };
                }
                var anchorConverter = { left: "start", center: "middle", right: "end" };
                var anchor = anchorConverter[xAlign];
                var xOff = width * xOffsetFactor[xAlign];
                var yOff = height * yOffsetFactor[yAlign];
                var ems = 0.85 - yOffsetFactor[yAlign];
                textEl.attr("text-anchor", anchor).attr("y", ems + "em");
                _Util.DOM.translate(innerG, xOff, yOff);
                return { width: w, height: h };
            }
            Text.writeLineHorizontally = writeLineHorizontally;
            function writeLineVertically(line, g, width, height, xAlign, yAlign, rotation) {
                if (xAlign === void 0) { xAlign = "left"; }
                if (yAlign === void 0) { yAlign = "top"; }
                if (rotation === void 0) { rotation = "right"; }
                if (rotation !== "right" && rotation !== "left") {
                    throw new Error("unrecognized rotation: " + rotation);
                }
                var isRight = rotation === "right";
                var rightTranslator = { left: "bottom", right: "top", center: "center", top: "left", bottom: "right" };
                var leftTranslator = { left: "top", right: "bottom", center: "center", top: "right", bottom: "left" };
                var alignTranslator = isRight ? rightTranslator : leftTranslator;
                var innerG = g.append("g");
                var wh = writeLineHorizontally(line, innerG, height, width, alignTranslator[yAlign], alignTranslator[xAlign]);
                var xForm = d3.transform("");
                xForm.rotate = rotation === "right" ? 90 : -90;
                xForm.translate = [isRight ? width : 0, isRight ? 0 : height];
                innerG.attr("transform", xForm.toString());
                innerG.classed("rotated-" + rotation, true);
                return { width: wh.height, height: wh.width };
            }
            Text.writeLineVertically = writeLineVertically;
            function writeTextHorizontally(brokenText, g, width, height, xAlign, yAlign) {
                if (xAlign === void 0) { xAlign = "left"; }
                if (yAlign === void 0) { yAlign = "top"; }
                var h = getTextMeasurer(g.append("text"))(Text.HEIGHT_TEXT).height;
                var maxWidth = 0;
                var blockG = g.append("g");
                brokenText.forEach(function (line, i) {
                    var innerG = blockG.append("g");
                    _Util.DOM.translate(innerG, 0, i * h);
                    var wh = writeLineHorizontally(line, innerG, width, h, xAlign, yAlign);
                    if (wh.width > maxWidth) {
                        maxWidth = wh.width;
                    }
                });
                var usedSpace = h * brokenText.length;
                var freeSpace = height - usedSpace;
                var translator = { center: 0.5, top: 0, bottom: 1 };
                _Util.DOM.translate(blockG, 0, freeSpace * translator[yAlign]);
                return { width: maxWidth, height: usedSpace };
            }
            function writeTextVertically(brokenText, g, width, height, xAlign, yAlign, rotation) {
                if (xAlign === void 0) { xAlign = "left"; }
                if (yAlign === void 0) { yAlign = "top"; }
                if (rotation === void 0) { rotation = "left"; }
                var h = getTextMeasurer(g.append("text"))(Text.HEIGHT_TEXT).height;
                var maxHeight = 0;
                var blockG = g.append("g");
                brokenText.forEach(function (line, i) {
                    var innerG = blockG.append("g");
                    _Util.DOM.translate(innerG, i * h, 0);
                    var wh = writeLineVertically(line, innerG, h, height, xAlign, yAlign, rotation);
                    if (wh.height > maxHeight) {
                        maxHeight = wh.height;
                    }
                });
                var usedSpace = h * brokenText.length;
                var freeSpace = width - usedSpace;
                var translator = { center: 0.5, left: 0, right: 1 };
                _Util.DOM.translate(blockG, freeSpace * translator[xAlign], 0);
                return { width: usedSpace, height: maxHeight };
            }
            ;
            /**
             * @param {write} [IWriteOptions] If supplied, the text will be written
             *        To the given g. Will align the text vertically if it seems like
             *        that is appropriate.
             * Returns an IWriteTextResult with info on whether the text fit, and how much width/height was used.
             */
            function writeText(text, width, height, tm, orientation, write) {
                if (orientation === void 0) { orientation = "horizontal"; }
                if (["left", "right", "horizontal"].indexOf(orientation) === -1) {
                    throw new Error("Unrecognized orientation to writeText: " + orientation);
                }
                var orientHorizontally = orientation === "horizontal";
                var primaryDimension = orientHorizontally ? width : height;
                var secondaryDimension = orientHorizontally ? height : width;
                var wrappedText = _Util.WordWrap.breakTextToFitRect(text, primaryDimension, secondaryDimension, tm);
                if (wrappedText.lines.length === 0) {
                    return { textFits: wrappedText.textFits, usedWidth: 0, usedHeight: 0 };
                }
                var usedWidth, usedHeight;
                if (write == null) {
                    var widthFn = orientHorizontally ? _Util.Methods.max : d3.sum;
                    var heightFn = orientHorizontally ? d3.sum : _Util.Methods.max;
                    var heightAcc = function (line) { return orientHorizontally ? tm(line).height : tm(line).width; };
                    var widthAcc = function (line) { return orientHorizontally ? tm(line).width : tm(line).height; };
                    usedWidth = widthFn(wrappedText.lines, widthAcc, 0);
                    usedHeight = heightFn(wrappedText.lines, heightAcc, 0);
                }
                else {
                    var innerG = write.g.append("g").classed("writeText-inner-g", true); // unleash your inner G
                    // the outerG contains general transforms for positining the whole block, the inner g
                    // will contain transforms specific to orienting the text properly within the block.
                    var writeTextFn = orientHorizontally ? writeTextHorizontally : writeTextVertically;
                    var wh = writeTextFn.call(this, wrappedText.lines, innerG, width, height, write.xAlign, write.yAlign, orientation);
                    usedWidth = wh.width;
                    usedHeight = wh.height;
                }
                return { textFits: wrappedText.textFits, usedWidth: usedWidth, usedHeight: usedHeight };
            }
            Text.writeText = writeText;
        })(_Util.Text || (_Util.Text = {}));
        var Text = _Util.Text;
    })(Plottable._Util || (Plottable._Util = {}));
    var _Util = Plottable._Util;
})(Plottable || (Plottable = {}));

///<reference path="../reference.ts" />
var Plottable;
(function (Plottable) {
    (function (_Util) {
        (function (WordWrap) {
            var LINE_BREAKS_BEFORE = /[{\[]/;
            var LINE_BREAKS_AFTER = /[!"%),-.:;?\]}]/;
            var SPACES = /^\s+$/;
            ;
            /**
             * Takes a block of text, a width and height to fit it in, and a 2-d text measurement function.
             * Wraps words and fits as much of the text as possible into the given width and height.
             */
            function breakTextToFitRect(text, width, height, measureText) {
                var widthMeasure = function (s) { return measureText(s).width; };
                var lines = breakTextToFitWidth(text, width, widthMeasure);
                var textHeight = measureText("hello world").height;
                var nLinesThatFit = Math.floor(height / textHeight);
                var textFit = nLinesThatFit >= lines.length;
                if (!textFit) {
                    lines = lines.splice(0, nLinesThatFit);
                    if (nLinesThatFit > 0) {
                        // Overwrite the last line to one that has had a ... appended to the end
                        lines[nLinesThatFit - 1] = _Util.Text.addEllipsesToLine(lines[nLinesThatFit - 1], width, measureText);
                    }
                }
                return { originalText: text, lines: lines, textFits: textFit };
            }
            WordWrap.breakTextToFitRect = breakTextToFitRect;
            /**
             * Splits up the text so that it will fit in width (or splits into a list of single characters if it is impossible
             * to fit in width). Tries to avoid breaking words on non-linebreak-or-space characters, and will only break a word if
             * the word is too big to fit within width on its own.
             */
            function breakTextToFitWidth(text, width, widthMeasure) {
                var ret = [];
                var paragraphs = text.split("\n");
                for (var i = 0, len = paragraphs.length; i < len; i++) {
                    var paragraph = paragraphs[i];
                    if (paragraph !== null) {
                        ret = ret.concat(breakParagraphToFitWidth(paragraph, width, widthMeasure));
                    }
                    else {
                        ret.push("");
                    }
                }
                return ret;
            }
            /**
             * Determines if it is possible to fit a given text within width without breaking any of the words.
             * Simple algorithm, split the text up into tokens, and make sure that the widest token doesn't exceed
             * allowed width.
             */
            function canWrapWithoutBreakingWords(text, width, widthMeasure) {
                var tokens = tokenize(text);
                var widths = tokens.map(widthMeasure);
                var maxWidth = _Util.Methods.max(widths, 0);
                return maxWidth <= width;
            }
            WordWrap.canWrapWithoutBreakingWords = canWrapWithoutBreakingWords;
            /**
             * A paragraph is a string of text containing no newlines.
             * Given a paragraph, break it up into lines that are no
             * wider than width.  widthMeasure is a function that takes
             * text as input, and returns the width of the text in pixels.
             */
            function breakParagraphToFitWidth(text, width, widthMeasure) {
                var lines = [];
                var tokens = tokenize(text);
                var curLine = "";
                var i = 0;
                var nextToken;
                while (nextToken || i < tokens.length) {
                    if (typeof nextToken === "undefined" || nextToken === null) {
                        nextToken = tokens[i++];
                    }
                    var brokenToken = breakNextTokenToFitInWidth(curLine, nextToken, width, widthMeasure);
                    var canAdd = brokenToken[0];
                    var leftOver = brokenToken[1];
                    if (canAdd !== null) {
                        curLine += canAdd;
                    }
                    nextToken = leftOver;
                    if (leftOver) {
                        lines.push(curLine);
                        curLine = "";
                    }
                }
                if (curLine) {
                    lines.push(curLine);
                }
                return lines;
            }
            /**
             * Breaks up the next token and so that some part of it can be
             * added to curLine and fits in the width. the return value
             * is an array with 2 elements, the part that can be added
             * and the left over part of the token
             * widthMeasure is a function that takes text as input,
             * and returns the width of the text in pixels.
             */
            function breakNextTokenToFitInWidth(curLine, nextToken, width, widthMeasure) {
                if (isBlank(nextToken)) {
                    return [nextToken, null];
                }
                if (widthMeasure(curLine + nextToken) <= width) {
                    return [nextToken, null];
                }
                if (!isBlank(curLine)) {
                    return [null, nextToken];
                }
                var i = 0;
                while (i < nextToken.length) {
                    if (widthMeasure(curLine + nextToken[i] + "-") <= width) {
                        curLine += nextToken[i++];
                    }
                    else {
                        break;
                    }
                }
                var append = "-";
                if (isBlank(curLine) && i === 0) {
                    i = 1;
                    append = "";
                }
                return [nextToken.substring(0, i) + append, nextToken.substring(i)];
            }
            /**
             * Breaks up into tokens for word wrapping
             * Each token is comprised of either:
             *  1) Only word and non line break characters
             *  2) Only spaces characters
             *  3) Line break characters such as ":" or ";" or ","
             *  (will be single character token, unless there is a repeated linebreak character)
             */
            function tokenize(text) {
                var ret = [];
                var token = "";
                var lastChar = "";
                for (var i = 0, len = text.length; i < len; i++) {
                    var curChar = text[i];
                    if (token === "" || isTokenizedTogether(token[0], curChar, lastChar)) {
                        token += curChar;
                    }
                    else {
                        ret.push(token);
                        token = curChar;
                    }
                    lastChar = curChar;
                }
                if (token) {
                    ret.push(token);
                }
                return ret;
            }
            /**
             * Returns whether a string is blank.
             *
             * @param {string} str: The string to test for blank-ness
             * @returns {boolean} Whether the string is blank
             */
            function isBlank(text) {
                return text == null ? true : text.trim() === "";
            }
            /**
             * Given a token (ie a string of characters that are similar and shouldn't be broken up) and a character, determine
             * whether that character should be added to the token. Groups of characters that don't match the space or line break
             * regex are always tokenzied together. Spaces are always tokenized together. Line break characters are almost always
             * split into their own token, except that two subsequent identical line break characters are put into the same token.
             * For isTokenizedTogether(":", ",") == False but isTokenizedTogether("::") == True.
             */
            function isTokenizedTogether(text, nextChar, lastChar) {
                if (!(text && nextChar)) {
                    false;
                }
                if (SPACES.test(text) && SPACES.test(nextChar)) {
                    return true;
                }
                else if (SPACES.test(text) || SPACES.test(nextChar)) {
                    return false;
                }
                if (LINE_BREAKS_AFTER.test(lastChar) || LINE_BREAKS_BEFORE.test(nextChar)) {
                    return false;
                }
                return true;
            }
        })(_Util.WordWrap || (_Util.WordWrap = {}));
        var WordWrap = _Util.WordWrap;
    })(Plottable._Util || (Plottable._Util = {}));
    var _Util = Plottable._Util;
})(Plottable || (Plottable = {}));

var Plottable;
(function (Plottable) {
    (function (_Util) {
        (function (DOM) {
            /**
             * Gets the bounding box of an element.
             * @param {D3.Selection} element
             * @returns {SVGRed} The bounding box.
             */
            function getBBox(element) {
                var bbox;
                try {
                    bbox = element.node().getBBox();
                }
                catch (err) {
                    bbox = {
                        x: 0,
                        y: 0,
                        width: 0,
                        height: 0
                    };
                }
                return bbox;
            }
            DOM.getBBox = getBBox;
            DOM.POLYFILL_TIMEOUT_MSEC = 1000 / 60; // 60 fps
            function requestAnimationFramePolyfill(fn) {
                if (window.requestAnimationFrame != null) {
                    window.requestAnimationFrame(fn);
                }
                else {
                    setTimeout(fn, DOM.POLYFILL_TIMEOUT_MSEC);
                }
            }
            DOM.requestAnimationFramePolyfill = requestAnimationFramePolyfill;
            function getParsedStyleValue(style, prop) {
                var value = style.getPropertyValue(prop);
                var parsedValue = parseFloat(value);
                if (parsedValue !== parsedValue) {
                    return 0;
                }
                return parsedValue;
            }
            function isSelectionRemovedFromSVG(selection) {
                var n = selection.node();
                while (n !== null && n.nodeName !== "svg") {
                    n = n.parentNode;
                }
                return (n == null);
            }
            DOM.isSelectionRemovedFromSVG = isSelectionRemovedFromSVG;
            function getElementWidth(elem) {
                var style = window.getComputedStyle(elem);
                return getParsedStyleValue(style, "width") + getParsedStyleValue(style, "padding-left") + getParsedStyleValue(style, "padding-right") + getParsedStyleValue(style, "border-left-width") + getParsedStyleValue(style, "border-right-width");
            }
            DOM.getElementWidth = getElementWidth;
            function getElementHeight(elem) {
                var style = window.getComputedStyle(elem);
                return getParsedStyleValue(style, "height") + getParsedStyleValue(style, "padding-top") + getParsedStyleValue(style, "padding-bottom") + getParsedStyleValue(style, "border-top-width") + getParsedStyleValue(style, "border-bottom-width");
            }
            DOM.getElementHeight = getElementHeight;
            function getSVGPixelWidth(svg) {
                var width = svg.node().clientWidth;
                if (width === 0) {
                    var widthAttr = svg.attr("width");
                    if (widthAttr.indexOf("%") !== -1) {
                        var ancestorNode = svg.node().parentNode;
                        while (ancestorNode != null && ancestorNode.clientWidth === 0) {
                            ancestorNode = ancestorNode.parentNode;
                        }
                        if (ancestorNode == null) {
                            throw new Error("Could not compute width of element");
                        }
                        width = ancestorNode.clientWidth * parseFloat(widthAttr) / 100;
                    }
                    else {
                        width = parseFloat(widthAttr);
                    }
                }
                return width;
            }
            DOM.getSVGPixelWidth = getSVGPixelWidth;
            function translate(s, x, y) {
                var xform = d3.transform(s.attr("transform"));
                if (x == null) {
                    return xform.translate;
                }
                else {
                    y = (y == null) ? 0 : y;
                    xform.translate[0] = x;
                    xform.translate[1] = y;
                    s.attr("transform", xform.toString());
                    return s;
                }
            }
            DOM.translate = translate;
            function boxesOverlap(boxA, boxB) {
                if (boxA.right < boxB.left) {
                    return false;
                }
                if (boxA.left > boxB.right) {
                    return false;
                }
                if (boxA.bottom < boxB.top) {
                    return false;
                }
                if (boxA.top > boxB.bottom) {
                    return false;
                }
                return true;
            }
            DOM.boxesOverlap = boxesOverlap;
        })(_Util.DOM || (_Util.DOM = {}));
        var DOM = _Util.DOM;
    })(Plottable._Util || (Plottable._Util = {}));
    var _Util = Plottable._Util;
})(Plottable || (Plottable = {}));

///<reference path="../reference.ts" />
var Plottable;
(function (Plottable) {
    (function (_Util) {
        (function (Color) {
            /**
             * Return relative luminance (defined here: http://www.w3.org/TR/2008/REC-WCAG20-20081211/#relativeluminancedef)
             * Based on implementation from chroma.js by Gregor Aisch (gka) (licensed under BSD)
             * chroma.js may be found here: https://github.com/gka/chroma.js
             * License may be found here: https://github.com/gka/chroma.js/blob/master/LICENSE
             */
            function luminance(color) {
                var rgb = d3.rgb(color);
                var lum = function (x) {
                    x = x / 255;
                    return x <= 0.03928 ? x / 12.92 : Math.pow((x + 0.055) / 1.055, 2.4);
                };
                var r = lum(rgb.r);
                var g = lum(rgb.g);
                var b = lum(rgb.b);
                return 0.2126 * r + 0.7152 * g + 0.0722 * b;
            }
            /**
             * Return contrast ratio between two colors
             * Based on implementation from chroma.js by Gregor Aisch (gka) (licensed under BSD)
             * chroma.js may be found here: https://github.com/gka/chroma.js
             * License may be found here: https://github.com/gka/chroma.js/blob/master/LICENSE
             * see http://www.w3.org/TR/2008/REC-WCAG20-20081211/#contrast-ratiodef
             */
            function contrast(a, b) {
                var l1 = luminance(a) + 0.05;
                var l2 = luminance(b) + 0.05;
                return l1 > l2 ? l1 / l2 : l2 / l1;
            }
            Color.contrast = contrast;
        })(_Util.Color || (_Util.Color = {}));
        var Color = _Util.Color;
    })(Plottable._Util || (Plottable._Util = {}));
    var _Util = Plottable._Util;
})(Plottable || (Plottable = {}));

///<reference path="../reference.ts" />
var Plottable;
(function (Plottable) {
    Plottable.MILLISECONDS_IN_ONE_DAY = 24 * 60 * 60 * 1000;
    (function (Formatters) {
        /**
         * Creates a formatter for currency values.
         *
         * @param {number} [precision] The number of decimal places to show (default 2).
         * @param {string} [symbol] The currency symbol to use (default "$").
         * @param {boolean} [prefix] Whether to prepend or append the currency symbol (default true).
         * @param {boolean} [onlyShowUnchanged] Whether to return a value if value changes after formatting (default true).
         *
         * @returns {Formatter} A formatter for currency values.
         */
        function currency(precision, symbol, prefix) {
            if (precision === void 0) { precision = 2; }
            if (symbol === void 0) { symbol = "$"; }
            if (prefix === void 0) { prefix = true; }
            var fixedFormatter = Formatters.fixed(precision);
            return function (d) {
                var formattedValue = fixedFormatter(Math.abs(d));
                if (formattedValue !== "") {
                    if (prefix) {
                        formattedValue = symbol + formattedValue;
                    }
                    else {
                        formattedValue += symbol;
                    }
                    if (d < 0) {
                        formattedValue = "-" + formattedValue;
                    }
                }
                return formattedValue;
            };
        }
        Formatters.currency = currency;
        /**
         * Creates a formatter that displays exactly [precision] decimal places.
         *
         * @param {number} [precision] The number of decimal places to show (default 3).
         * @param {boolean} [onlyShowUnchanged] Whether to return a value if value changes after formatting (default true).
         *
         * @returns {Formatter} A formatter that displays exactly [precision] decimal places.
         */
        function fixed(precision) {
            if (precision === void 0) { precision = 3; }
            verifyPrecision(precision);
            return function (d) {
                return d.toFixed(precision);
            };
        }
        Formatters.fixed = fixed;
        /**
         * Creates a formatter that formats numbers to show no more than
         * [precision] decimal places. All other values are stringified.
         *
         * @param {number} [precision] The number of decimal places to show (default 3).
         * @param {boolean} [onlyShowUnchanged] Whether to return a value if value changes after formatting (default true).
         *
         * @returns {Formatter} A formatter for general values.
         */
        function general(precision) {
            if (precision === void 0) { precision = 3; }
            verifyPrecision(precision);
            return function (d) {
                if (typeof d === "number") {
                    var multiplier = Math.pow(10, precision);
                    return String(Math.round(d * multiplier) / multiplier);
                }
                else {
                    return String(d);
                }
            };
        }
        Formatters.general = general;
        /**
         * Creates a formatter that stringifies its input.
         *
         * @returns {Formatter} A formatter that stringifies its input.
         */
        function identity() {
            return function (d) {
                return String(d);
            };
        }
        Formatters.identity = identity;
        /**
         * Creates a formatter for percentage values.
         * Multiplies the input by 100 and appends "%".
         *
         * @param {number} [precision] The number of decimal places to show (default 0).
         * @param {boolean} [onlyShowUnchanged] Whether to return a value if value changes after formatting (default true).
         *
         * @returns {Formatter} A formatter for percentage values.
         */
        function percentage(precision) {
            if (precision === void 0) { precision = 0; }
            var fixedFormatter = Formatters.fixed(precision);
            return function (d) {
                var valToFormat = d * 100;
                // Account for float imprecision
                var valString = d.toString();
                var integerPowerTen = Math.pow(10, valString.length - (valString.indexOf(".") + 1));
                valToFormat = parseInt((valToFormat * integerPowerTen).toString(), 10) / integerPowerTen;
                return fixedFormatter(valToFormat) + "%";
            };
        }
        Formatters.percentage = percentage;
        /**
         * Creates a formatter for values that displays [precision] significant figures
         * and puts SI notation.
         *
         * @param {number} [precision] The number of significant figures to show (default 3).
         *
         * @returns {Formatter} A formatter for SI values.
         */
        function siSuffix(precision) {
            if (precision === void 0) { precision = 3; }
            verifyPrecision(precision);
            return function (d) {
                return d3.format("." + precision + "s")(d);
            };
        }
        Formatters.siSuffix = siSuffix;
        /**
         * Creates a formatter that displays dates.
         *
         * @returns {Formatter} A formatter for time/date values.
         */
        function time() {
            var numFormats = 8;
            // these defaults were taken from d3
            // https://github.com/mbostock/d3/wiki/Time-Formatting#format_multi
            var timeFormat = {};
            timeFormat[0] = {
                format: ".%L",
                filter: function (d) { return d.getMilliseconds() !== 0; }
            };
            timeFormat[1] = {
                format: ":%S",
                filter: function (d) { return d.getSeconds() !== 0; }
            };
            timeFormat[2] = {
                format: "%I:%M",
                filter: function (d) { return d.getMinutes() !== 0; }
            };
            timeFormat[3] = {
                format: "%I %p",
                filter: function (d) { return d.getHours() !== 0; }
            };
            timeFormat[4] = {
                format: "%a %d",
                filter: function (d) { return d.getDay() !== 0 && d.getDate() !== 1; }
            };
            timeFormat[5] = {
                format: "%b %d",
                filter: function (d) { return d.getDate() !== 1; }
            };
            timeFormat[6] = {
                format: "%b",
                filter: function (d) { return d.getMonth() !== 0; }
            };
            timeFormat[7] = {
                format: "%Y",
                filter: function () { return true; }
            };
            return function (d) {
                for (var i = 0; i < numFormats; i++) {
                    if (timeFormat[i].filter(d)) {
                        return d3.time.format(timeFormat[i].format)(d);
                    }
                }
            };
        }
        Formatters.time = time;
        /**
         * Creates a formatter for relative dates.
         *
         * @param {number} baseValue The start date (as epoch time) used in computing relative dates (default 0)
         * @param {number} increment The unit used in calculating relative date values (default MILLISECONDS_IN_ONE_DAY)
         * @param {string} label The label to append to the formatted string (default "")
         *
         * @returns {Formatter} A formatter for time/date values.
         */
        function relativeDate(baseValue, increment, label) {
            if (baseValue === void 0) { baseValue = 0; }
            if (increment === void 0) { increment = Plottable.MILLISECONDS_IN_ONE_DAY; }
            if (label === void 0) { label = ""; }
            return function (d) {
                var relativeDate = Math.round((d.valueOf() - baseValue) / increment);
                return relativeDate.toString() + label;
            };
        }
        Formatters.relativeDate = relativeDate;
        function verifyPrecision(precision) {
            if (precision < 0 || precision > 20) {
                throw new RangeError("Formatter precision must be between 0 and 20");
            }
        }
    })(Plottable.Formatters || (Plottable.Formatters = {}));
    var Formatters = Plottable.Formatters;
})(Plottable || (Plottable = {}));

///<reference path="../reference.ts" />
var Plottable;
(function (Plottable) {
<<<<<<< HEAD
    (function (Config) {
        /**
         * Specifies if Plottable should show warnings.
         */
        Config.SHOW_WARNINGS = true;
    })(Plottable.Config || (Plottable.Config = {}));
    var Config = Plottable.Config;
})(Plottable || (Plottable = {}));

///<reference path="../reference.ts" />
var Plottable;
(function (Plottable) {
    Plottable.version = "0.34.0";
=======
    Plottable.version = "0.34.1";
>>>>>>> 7268476c
})(Plottable || (Plottable = {}));

///<reference path="../reference.ts" />
var Plottable;
(function (Plottable) {
    (function (Core) {
        /**
         * Colors we use as defaults on a number of graphs.
         */
        var Colors = (function () {
            function Colors() {
            }
            Colors.CORAL_RED = "#fd373e";
            Colors.INDIGO = "#5279c7";
            Colors.ROBINS_EGG_BLUE = "#06cccc";
            Colors.FERN = "#63c261";
            Colors.BURNING_ORANGE = "#ff7939";
            Colors.ROYAL_HEATH = "#962565";
            Colors.CONIFER = "#99ce50";
            Colors.CERISE_RED = "#db2e65";
            Colors.BRIGHT_SUN = "#fad419";
            Colors.JACARTA = "#2c2b6f";
            Colors.PLOTTABLE_COLORS = [
                Colors.INDIGO,
                Colors.CORAL_RED,
                Colors.FERN,
                Colors.BRIGHT_SUN,
                Colors.JACARTA,
                Colors.BURNING_ORANGE,
                Colors.CERISE_RED,
                Colors.CONIFER,
                Colors.ROYAL_HEATH,
                Colors.ROBINS_EGG_BLUE,
            ];
            return Colors;
        })();
        Core.Colors = Colors;
    })(Plottable.Core || (Plottable.Core = {}));
    var Core = Plottable.Core;
})(Plottable || (Plottable = {}));

///<reference path="../reference.ts" />
var Plottable;
(function (Plottable) {
    (function (Core) {
        /**
         * A class most other Plottable classes inherit from, in order to have a
         * unique ID.
         */
        var PlottableObject = (function () {
            function PlottableObject() {
                this._plottableID = PlottableObject.nextID++;
            }
            PlottableObject.nextID = 0;
            return PlottableObject;
        })();
        Core.PlottableObject = PlottableObject;
    })(Plottable.Core || (Plottable.Core = {}));
    var Core = Plottable.Core;
})(Plottable || (Plottable = {}));

///<reference path="../reference.ts" />
var __extends = this.__extends || function (d, b) {
    for (var p in b) if (b.hasOwnProperty(p)) d[p] = b[p];
    function __() { this.constructor = d; }
    __.prototype = b.prototype;
    d.prototype = new __();
};
var Plottable;
(function (Plottable) {
    (function (Core) {
        /**
         * The Broadcaster class is owned by an Listenable. Third parties can register and deregister listeners
         * from the broadcaster. When the broadcaster.broadcast method is activated, all registered callbacks are
         * called. The registered callbacks are called with the registered Listenable that the broadcaster is attached
         * to, along with optional arguments passed to the `broadcast` method.
         *
         * The listeners are called synchronously.
         */
        var Broadcaster = (function (_super) {
            __extends(Broadcaster, _super);
            /**
             * Constructs a broadcaster, taking the Listenable that the broadcaster will be attached to.
             *
             * @constructor
             * @param {Listenable} listenable The Listenable-object that this broadcaster is attached to.
             */
            function Broadcaster(listenable) {
                _super.call(this);
                this.key2callback = new Plottable._Util.StrictEqualityAssociativeArray();
                this.listenable = listenable;
            }
            /**
             * Registers a callback to be called when the broadcast method is called. Also takes a key which
             * is used to support deregistering the same callback later, by passing in the same key.
             * If there is already a callback associated with that key, then the callback will be replaced.
             *
             * @param key The key associated with the callback. Key uniqueness is determined by deep equality.
             * @param {BroadcasterCallback} callback A callback to be called when the Scale's domain changes.
             * @returns {Broadcaster} this object
             */
            Broadcaster.prototype.registerListener = function (key, callback) {
                this.key2callback.set(key, callback);
                return this;
            };
            /**
             * Call all listening callbacks, optionally with arguments passed through.
             *
             * @param ...args A variable number of optional arguments
             * @returns {Broadcaster} this object
             */
            Broadcaster.prototype.broadcast = function () {
                var _this = this;
                var args = [];
                for (var _i = 0; _i < arguments.length; _i++) {
                    args[_i - 0] = arguments[_i];
                }
                this.key2callback.values().forEach(function (callback) { return callback(_this.listenable, args); });
                return this;
            };
            /**
             * Deregisters the callback associated with a key.
             *
             * @param key The key to deregister.
             * @returns {Broadcaster} this object
             */
            Broadcaster.prototype.deregisterListener = function (key) {
                this.key2callback.delete(key);
                return this;
            };
            /**
             * Deregisters all listeners and callbacks associated with the broadcaster.
             *
             * @returns {Broadcaster} this object
             */
            Broadcaster.prototype.deregisterAllListeners = function () {
                this.key2callback = new Plottable._Util.StrictEqualityAssociativeArray();
            };
            return Broadcaster;
        })(Core.PlottableObject);
        Core.Broadcaster = Broadcaster;
    })(Plottable.Core || (Plottable.Core = {}));
    var Core = Plottable.Core;
})(Plottable || (Plottable = {}));

///<reference path="../reference.ts" />
var __extends = this.__extends || function (d, b) {
    for (var p in b) if (b.hasOwnProperty(p)) d[p] = b[p];
    function __() { this.constructor = d; }
    __.prototype = b.prototype;
    d.prototype = new __();
};
var Plottable;
(function (Plottable) {
    var Dataset = (function (_super) {
        __extends(Dataset, _super);
        /**
         * Constructs a new set.
         *
         * A Dataset is mostly just a wrapper around an any[], Dataset is the
         * data you're going to plot.
         *
         * @constructor
         * @param {any[]} data The data for this DataSource (default = []).
         * @param {any} metadata An object containing additional information (default = {}).
         */
        function Dataset(data, metadata) {
            if (data === void 0) { data = []; }
            if (metadata === void 0) { metadata = {}; }
            _super.call(this);
            this.broadcaster = new Plottable.Core.Broadcaster(this);
            this._data = data;
            this._metadata = metadata;
            this.accessor2cachedExtent = new Plottable._Util.StrictEqualityAssociativeArray();
        }
        Dataset.prototype.data = function (data) {
            if (data == null) {
                return this._data;
            }
            else {
                this._data = data;
                this.accessor2cachedExtent = new Plottable._Util.StrictEqualityAssociativeArray();
                this.broadcaster.broadcast();
                return this;
            }
        };
        Dataset.prototype.metadata = function (metadata) {
            if (metadata == null) {
                return this._metadata;
            }
            else {
                this._metadata = metadata;
                this.accessor2cachedExtent = new Plottable._Util.StrictEqualityAssociativeArray();
                this.broadcaster.broadcast();
                return this;
            }
        };
        Dataset.prototype._getExtent = function (accessor, typeCoercer) {
            var cachedExtent = this.accessor2cachedExtent.get(accessor);
            if (cachedExtent === undefined) {
                cachedExtent = this.computeExtent(accessor, typeCoercer);
                this.accessor2cachedExtent.set(accessor, cachedExtent);
            }
            return cachedExtent;
        };
        Dataset.prototype.computeExtent = function (accessor, typeCoercer) {
            var mappedData = this._data.map(accessor).map(typeCoercer);
            if (mappedData.length === 0) {
                return [];
            }
            else if (typeof (mappedData[0]) === "string") {
                return Plottable._Util.Methods.uniq(mappedData);
            }
            else {
                var extent = d3.extent(mappedData);
                if (extent[0] == null || extent[1] == null) {
                    return [];
                }
                else {
                    return extent;
                }
            }
        };
        return Dataset;
    })(Plottable.Core.PlottableObject);
    Plottable.Dataset = Dataset;
})(Plottable || (Plottable = {}));

///<reference path="../reference.ts" />
var Plottable;
(function (Plottable) {
    (function (Core) {
        (function (RenderController) {
            (function (RenderPolicy) {
                /**
                 * Never queue anything, render everything immediately. Useful for
                 * debugging, horrible for performance.
                 */
                var Immediate = (function () {
                    function Immediate() {
                    }
                    Immediate.prototype.render = function () {
                        RenderController.flush();
                    };
                    return Immediate;
                })();
                RenderPolicy.Immediate = Immediate;
                /**
                 * The default way to render, which only tries to render every frame
                 * (usually, 1/60th of a second).
                 */
                var AnimationFrame = (function () {
                    function AnimationFrame() {
                    }
                    AnimationFrame.prototype.render = function () {
                        Plottable._Util.DOM.requestAnimationFramePolyfill(RenderController.flush);
                    };
                    return AnimationFrame;
                })();
                RenderPolicy.AnimationFrame = AnimationFrame;
                /**
                 * Renders with `setTimeout`. This is generally an inferior way to render
                 * compared to `requestAnimationFrame`, but it's still there if you want
                 * it.
                 */
                var Timeout = (function () {
                    function Timeout() {
                        this._timeoutMsec = Plottable._Util.DOM.POLYFILL_TIMEOUT_MSEC;
                    }
                    Timeout.prototype.render = function () {
                        setTimeout(RenderController.flush, this._timeoutMsec);
                    };
                    return Timeout;
                })();
                RenderPolicy.Timeout = Timeout;
            })(RenderController.RenderPolicy || (RenderController.RenderPolicy = {}));
            var RenderPolicy = RenderController.RenderPolicy;
        })(Core.RenderController || (Core.RenderController = {}));
        var RenderController = Core.RenderController;
    })(Plottable.Core || (Plottable.Core = {}));
    var Core = Plottable.Core;
})(Plottable || (Plottable = {}));

///<reference path="../reference.ts" />
var Plottable;
(function (Plottable) {
    (function (Core) {
        /**
         * The RenderController is responsible for enqueueing and synchronizing
         * layout and render calls for Plottable components.
         *
         * Layouts and renders occur inside an animation callback
         * (window.requestAnimationFrame if available).
         *
         * If you require immediate rendering, call RenderController.flush() to
         * perform enqueued layout and rendering serially.
         *
         * If you want to always have immediate rendering (useful for debugging),
         * call
         * ```typescript
         * Plottable.Core.RenderController.setRenderPolicy(
         *   new Plottable.Core.RenderController.RenderPolicy.Immediate()
         * );
         * ```
         */
        (function (RenderController) {
            var _componentsNeedingRender = {};
            var _componentsNeedingComputeLayout = {};
            var _animationRequested = false;
            var _isCurrentlyFlushing = false;
            RenderController._renderPolicy = new RenderController.RenderPolicy.AnimationFrame();
            function setRenderPolicy(policy) {
                if (typeof (policy) === "string") {
                    switch (policy.toLowerCase()) {
                        case "immediate":
                            policy = new RenderController.RenderPolicy.Immediate();
                            break;
                        case "animationframe":
                            policy = new RenderController.RenderPolicy.AnimationFrame();
                            break;
                        case "timeout":
                            policy = new RenderController.RenderPolicy.Timeout();
                            break;
                        default:
                            Plottable._Util.Methods.warn("Unrecognized renderPolicy: " + policy);
                            return;
                    }
                }
                RenderController._renderPolicy = policy;
            }
            RenderController.setRenderPolicy = setRenderPolicy;
            /**
             * If the RenderController is enabled, we enqueue the component for
             * render. Otherwise, it is rendered immediately.
             *
             * @param {AbstractComponent} component Any Plottable component.
             */
            function registerToRender(c) {
                if (_isCurrentlyFlushing) {
                    Plottable._Util.Methods.warn("Registered to render while other components are flushing: request may be ignored");
                }
                _componentsNeedingRender[c._plottableID] = c;
                requestRender();
            }
            RenderController.registerToRender = registerToRender;
            /**
             * If the RenderController is enabled, we enqueue the component for
             * layout and render. Otherwise, it is rendered immediately.
             *
             * @param {AbstractComponent} component Any Plottable component.
             */
            function registerToComputeLayout(c) {
                _componentsNeedingComputeLayout[c._plottableID] = c;
                _componentsNeedingRender[c._plottableID] = c;
                requestRender();
            }
            RenderController.registerToComputeLayout = registerToComputeLayout;
            function requestRender() {
                // Only run or enqueue flush on first request.
                if (!_animationRequested) {
                    _animationRequested = true;
                    RenderController._renderPolicy.render();
                }
            }
            /**
             * Render everything that is waiting to be rendered right now, instead of
             * waiting until the next frame.
             *
             * Useful to call when debugging.
             */
            function flush() {
                if (_animationRequested) {
                    // Layout
                    var toCompute = d3.values(_componentsNeedingComputeLayout);
                    toCompute.forEach(function (c) { return c._computeLayout(); });
                    // Top level render.
                    // Containers will put their children in the toRender queue
                    var toRender = d3.values(_componentsNeedingRender);
                    toRender.forEach(function (c) { return c._render(); });
                    // now we are flushing
                    _isCurrentlyFlushing = true;
                    // Finally, perform render of all components
                    var failed = {};
                    Object.keys(_componentsNeedingRender).forEach(function (k) {
                        try {
                            _componentsNeedingRender[k]._doRender();
                        }
                        catch (err) {
                            // using setTimeout instead of console.log, we get the familiar red
                            // stack trace
                            setTimeout(function () {
                                throw err;
                            }, 0);
                            failed[k] = _componentsNeedingRender[k];
                        }
                    });
                    // Reset queues
                    _componentsNeedingComputeLayout = {};
                    _componentsNeedingRender = failed;
                    _animationRequested = false;
                    _isCurrentlyFlushing = false;
                }
                // Reset resize flag regardless of queue'd components
                Core.ResizeBroadcaster.clearResizing();
            }
            RenderController.flush = flush;
        })(Core.RenderController || (Core.RenderController = {}));
        var RenderController = Core.RenderController;
    })(Plottable.Core || (Plottable.Core = {}));
    var Core = Plottable.Core;
})(Plottable || (Plottable = {}));

///<reference path="../reference.ts" />
var Plottable;
(function (Plottable) {
    (function (Core) {
        /**
         * The ResizeBroadcaster will broadcast a notification to any registered
         * components when the window is resized.
         *
         * The broadcaster and single event listener are lazily constructed.
         *
         * Upon resize, the _resized flag will be set to true until after the next
         * flush of the RenderController. This is used, for example, to disable
         * animations during resize.
         */
        (function (ResizeBroadcaster) {
            var broadcaster;
            var _resizing = false;
            function _lazyInitialize() {
                if (broadcaster === undefined) {
                    broadcaster = new Core.Broadcaster(ResizeBroadcaster);
                    window.addEventListener("resize", _onResize);
                }
            }
            function _onResize() {
                _resizing = true;
                broadcaster.broadcast();
            }
            /**
             * Checks if the window has been resized and the RenderController
             * has not yet been flushed.
             *
             * @returns {boolean} If the window has been resized/RenderController
             * has not yet been flushed.
             */
            function resizing() {
                return _resizing;
            }
            ResizeBroadcaster.resizing = resizing;
            /**
             * Sets that it is not resizing anymore. Good if it stubbornly thinks
             * it is still resizing, or for cancelling the effects of resizing
             * prematurely.
             */
            function clearResizing() {
                _resizing = false;
            }
            ResizeBroadcaster.clearResizing = clearResizing;
            /**
             * Registers a component.
             *
             * When the window is resized, ._invalidateLayout() is invoked on the
             * component, which will enqueue the component for layout and rendering
             * with the RenderController.
             *
             * @param {Component} component Any Plottable component.
             */
            function register(c) {
                _lazyInitialize();
                broadcaster.registerListener(c._plottableID, function () { return c._invalidateLayout(); });
            }
            ResizeBroadcaster.register = register;
            /**
             * Deregisters the components.
             *
             * The component will no longer receive updates on window resize.
             *
             * @param {Component} component Any Plottable component.
             */
            function deregister(c) {
                if (broadcaster) {
                    broadcaster.deregisterListener(c._plottableID);
                }
            }
            ResizeBroadcaster.deregister = deregister;
        })(Core.ResizeBroadcaster || (Core.ResizeBroadcaster = {}));
        var ResizeBroadcaster = Core.ResizeBroadcaster;
    })(Plottable.Core || (Plottable.Core = {}));
    var Core = Plottable.Core;
})(Plottable || (Plottable = {}));

var Plottable;
(function (Plottable) {
    ;
})(Plottable || (Plottable = {}));

///<reference path="../reference.ts" />
var Plottable;
(function (Plottable) {
    var Domainer = (function () {
        /**
         * Constructs a new Domainer.
         *
         * @constructor
         * @param {(extents: any[][]) => any[]} combineExtents
         *        If present, this function will be used by the Domainer to merge
         *        all the extents that are present on a scale.
         *
         *        A plot may draw multiple things relative to a scale, e.g.
         *        different stocks over time. The plot computes their extents,
         *        which are a [min, max] pair. combineExtents is responsible for
         *        merging them all into one [min, max] pair. It defaults to taking
         *        the min of the first elements and the max of the second arguments.
         */
        function Domainer(combineExtents) {
            this.doNice = false;
            this.padProportion = 0.0;
            this.paddingExceptions = d3.map();
            this.unregisteredPaddingExceptions = d3.set();
            this.includedValues = d3.map();
            // includedValues needs to be a map, even unregistered, to support getting un-stringified values back out
            this.unregisteredIncludedValues = d3.map();
            this.combineExtents = combineExtents;
        }
        /**
         * @param {any[][]} extents The list of extents to be reduced to a single
         *        extent.
         * @param {QuantitativeScale} scale
         *        Since nice() must do different things depending on Linear, Log,
         *        or Time scale, the scale must be passed in for nice() to work.
         * @returns {any[]} The domain, as a merging of all exents, as a [min, max]
         *                 pair.
         */
        Domainer.prototype.computeDomain = function (extents, scale) {
            var domain;
            if (this.combineExtents != null) {
                domain = this.combineExtents(extents);
            }
            else if (extents.length === 0) {
                domain = scale._defaultExtent();
            }
            else {
                domain = [Plottable._Util.Methods.min(extents, function (e) { return e[0]; }, 0), Plottable._Util.Methods.max(extents, function (e) { return e[1]; }, 0)];
            }
            domain = this.includeDomain(domain);
            domain = this.padDomain(scale, domain);
            domain = this.niceDomain(scale, domain);
            return domain;
        };
        /**
         * Sets the Domainer to pad by a given ratio.
         *
         * @param {number} padProportion Proportionally how much bigger the
         *         new domain should be (0.05 = 5% larger).
         *
         *         A domainer will pad equal visual amounts on each side.
         *         On a linear scale, this means both sides are padded the same
         *         amount: [10, 20] will be padded to [5, 25].
         *         On a log scale, the top will be padded more than the bottom, so
         *         [10, 100] will be padded to [1, 1000].
         *
         * @returns {Domainer} The calling Domainer.
         */
        Domainer.prototype.pad = function (padProportion) {
            if (padProportion === void 0) { padProportion = 0.05; }
            this.padProportion = padProportion;
            return this;
        };
        /**
         * Adds a padding exception, a value that will not be padded at either end of the domain.
         *
         * Eg, if a padding exception is added at x=0, then [0, 100] will pad to [0, 105] instead of [-2.5, 102.5].
         * If a key is provided, it will be registered under that key with standard map semantics. (Overwrite / remove by key)
         * If a key is not provided, it will be added with set semantics (Can be removed by value)
         *
         * @param {any} exception The padding exception to add.
         * @param {string} key The key to register the exception under.
         * @returns {Domainer} The calling domainer
         */
        Domainer.prototype.addPaddingException = function (exception, key) {
            if (key != null) {
                this.paddingExceptions.set(key, exception);
            }
            else {
                this.unregisteredPaddingExceptions.add(exception);
            }
            return this;
        };
        /**
         * Removes a padding exception, allowing the domain to pad out that value again.
         *
         * If a string is provided, it is assumed to be a key and the exception associated with that key is removed.
         * If a non-string is provdied, it is assumed to be an unkeyed exception and that exception is removed.
         *
         * @param {any} keyOrException The key for the value to remove, or the value to remove
         * @return {Domainer} The calling domainer
         */
        Domainer.prototype.removePaddingException = function (keyOrException) {
            if (typeof (keyOrException) === "string") {
                this.paddingExceptions.remove(keyOrException);
            }
            else {
                this.unregisteredPaddingExceptions.remove(keyOrException);
            }
            return this;
        };
        /**
         * Adds an included value, a value that must be included inside the domain.
         *
         * Eg, if a value exception is added at x=0, then [50, 100] will expand to [0, 100] rather than [50, 100].
         * If a key is provided, it will be registered under that key with standard map semantics. (Overwrite / remove by key)
         * If a key is not provided, it will be added with set semantics (Can be removed by value)
         *
         * @param {any} value The included value to add.
         * @param {string} key The key to register the value under.
         * @returns {Domainer} The calling domainer
         */
        Domainer.prototype.addIncludedValue = function (value, key) {
            if (key != null) {
                this.includedValues.set(key, value);
            }
            else {
                this.unregisteredIncludedValues.set(value, value);
            }
            return this;
        };
        /**
         * Remove an included value, allowing the domain to not include that value gain again.
         *
         * If a string is provided, it is assumed to be a key and the value associated with that key is removed.
         * If a non-string is provdied, it is assumed to be an unkeyed value and that value is removed.
         *
         * @param {any} keyOrException The key for the value to remove, or the value to remove
         * @return {Domainer} The calling domainer
         */
        Domainer.prototype.removeIncludedValue = function (valueOrKey) {
            if (typeof (valueOrKey) === "string") {
                this.includedValues.remove(valueOrKey);
            }
            else {
                this.unregisteredIncludedValues.remove(valueOrKey);
            }
            return this;
        };
        /**
         * Extends the scale's domain so it starts and ends with "nice" values.
         *
         * @param {number} count The number of ticks that should fit inside the new domain.
         * @return {Domainer} The calling Domainer.
         */
        Domainer.prototype.nice = function (count) {
            this.doNice = true;
            this.niceCount = count;
            return this;
        };
        Domainer.defaultCombineExtents = function (extents) {
            return [Plottable._Util.Methods.min(extents, function (e) { return e[0]; }, 0), Plottable._Util.Methods.max(extents, function (e) { return e[1]; }, 1)];
        };
        Domainer.prototype.padDomain = function (scale, domain) {
            var min = domain[0];
            var max = domain[1];
            if (min === max && this.padProportion > 0.0) {
                var d = min.valueOf(); // valueOf accounts for dates properly
                if (min instanceof Date) {
                    return [d - Domainer.ONE_DAY, d + Domainer.ONE_DAY];
                }
                else {
                    return [d - Domainer.PADDING_FOR_IDENTICAL_DOMAIN, d + Domainer.PADDING_FOR_IDENTICAL_DOMAIN];
                }
            }
            if (scale.domain()[0] === scale.domain()[1]) {
                return domain;
            }
            var p = this.padProportion / 2;
            // This scaling is done to account for log scales and other non-linear
            // scales. A log scale should be padded more on the max than on the min.
            var newMin = scale.invert(scale.scale(min) - (scale.scale(max) - scale.scale(min)) * p);
            var newMax = scale.invert(scale.scale(max) + (scale.scale(max) - scale.scale(min)) * p);
            var exceptionValues = this.paddingExceptions.values().concat(this.unregisteredPaddingExceptions.values());
            var exceptionSet = d3.set(exceptionValues);
            if (exceptionSet.has(min)) {
                newMin = min;
            }
            if (exceptionSet.has(max)) {
                newMax = max;
            }
            return [newMin, newMax];
        };
        Domainer.prototype.niceDomain = function (scale, domain) {
            if (this.doNice) {
                return scale._niceDomain(domain, this.niceCount);
            }
            else {
                return domain;
            }
        };
        Domainer.prototype.includeDomain = function (domain) {
            var includedValues = this.includedValues.values().concat(this.unregisteredIncludedValues.values());
            return includedValues.reduce(function (domain, value) { return [Math.min(domain[0], value), Math.max(domain[1], value)]; }, domain);
        };
        Domainer.PADDING_FOR_IDENTICAL_DOMAIN = 1;
        Domainer.ONE_DAY = 1000 * 60 * 60 * 24;
        return Domainer;
    })();
    Plottable.Domainer = Domainer;
})(Plottable || (Plottable = {}));

///<reference path="../reference.ts" />
var __extends = this.__extends || function (d, b) {
    for (var p in b) if (b.hasOwnProperty(p)) d[p] = b[p];
    function __() { this.constructor = d; }
    __.prototype = b.prototype;
    d.prototype = new __();
};
var Plottable;
(function (Plottable) {
    (function (Scale) {
        var AbstractScale = (function (_super) {
            __extends(AbstractScale, _super);
            /**
             * Constructs a new Scale.
             *
             * A Scale is a wrapper around a D3.Scale.Scale. A Scale is really just a
             * function. Scales have a domain (input), a range (output), and a function
             * from domain to range.
             *
             * @constructor
             * @param {D3.Scale.Scale} scale The D3 scale backing the Scale.
             */
            function AbstractScale(scale) {
                _super.call(this);
                this._autoDomainAutomatically = true;
                this.broadcaster = new Plottable.Core.Broadcaster(this);
                this._rendererAttrID2Extent = {};
                this._typeCoercer = function (d) { return d; };
                this._domainModificationInProgress = false;
                this._d3Scale = scale;
            }
            AbstractScale.prototype._getAllExtents = function () {
                return d3.values(this._rendererAttrID2Extent);
            };
            AbstractScale.prototype._getExtent = function () {
                return []; // this should be overwritten
            };
            /**
             * Modifies the domain on the scale so that it includes the extent of all
             * perspectives it depends on. This will normally happen automatically, but
             * if you set domain explicitly with `plot.domain(x)`, you will need to
             * call this function if you want the domain to neccessarily include all
             * the data.
             *
             * Extent: The [min, max] pair for a Scale.Quantitative, all covered
             * strings for a Scale.Ordinal.
             *
             * Perspective: A combination of a Dataset and an Accessor that
             * represents a view in to the data.
             *
             * @returns {Scale} The calling Scale.
             */
            AbstractScale.prototype.autoDomain = function () {
                this._autoDomainAutomatically = true;
                this._setDomain(this._getExtent());
                return this;
            };
            AbstractScale.prototype._autoDomainIfAutomaticMode = function () {
                if (this._autoDomainAutomatically) {
                    this.autoDomain();
                }
            };
            /**
             * Computes the range value corresponding to a given domain value. In other
             * words, apply the function to value.
             *
             * @param {R} value A domain value to be scaled.
             * @returns {R} The range value corresponding to the supplied domain value.
             */
            AbstractScale.prototype.scale = function (value) {
                return this._d3Scale(value);
            };
            AbstractScale.prototype.domain = function (values) {
                if (values == null) {
                    return this._getDomain();
                }
                else {
                    this._autoDomainAutomatically = false;
                    this._setDomain(values);
                    return this;
                }
            };
            AbstractScale.prototype._getDomain = function () {
                return this._d3Scale.domain();
            };
            AbstractScale.prototype._setDomain = function (values) {
                if (!this._domainModificationInProgress) {
                    this._domainModificationInProgress = true;
                    this._d3Scale.domain(values);
                    this.broadcaster.broadcast();
                    this._domainModificationInProgress = false;
                }
            };
            AbstractScale.prototype.range = function (values) {
                if (values == null) {
                    return this._d3Scale.range();
                }
                else {
                    this._d3Scale.range(values);
                    return this;
                }
            };
            /**
             * Constructs a copy of the Scale with the same domain and range but without
             * any registered listeners.
             *
             * @returns {Scale} A copy of the calling Scale.
             */
            AbstractScale.prototype.copy = function () {
                return new AbstractScale(this._d3Scale.copy());
            };
            /**
             * When a renderer determines that the extent of a projector has changed,
             * it will call this function. This function should ensure that
             * the scale has a domain at least large enough to include extent.
             *
             * @param {number} rendererID A unique indentifier of the renderer sending
             *                 the new extent.
             * @param {string} attr The attribute being projected, e.g. "x", "y0", "r"
             * @param {D[]} extent The new extent to be included in the scale.
             */
            AbstractScale.prototype._updateExtent = function (plotProvidedKey, attr, extent) {
                this._rendererAttrID2Extent[plotProvidedKey + attr] = extent;
                this._autoDomainIfAutomaticMode();
                return this;
            };
            AbstractScale.prototype._removeExtent = function (plotProvidedKey, attr) {
                delete this._rendererAttrID2Extent[plotProvidedKey + attr];
                this._autoDomainIfAutomaticMode();
                return this;
            };
            return AbstractScale;
        })(Plottable.Core.PlottableObject);
        Scale.AbstractScale = AbstractScale;
    })(Plottable.Scale || (Plottable.Scale = {}));
    var Scale = Plottable.Scale;
})(Plottable || (Plottable = {}));

///<reference path="../reference.ts" />
var __extends = this.__extends || function (d, b) {
    for (var p in b) if (b.hasOwnProperty(p)) d[p] = b[p];
    function __() { this.constructor = d; }
    __.prototype = b.prototype;
    d.prototype = new __();
};
var Plottable;
(function (Plottable) {
    (function (Scale) {
        var AbstractQuantitative = (function (_super) {
            __extends(AbstractQuantitative, _super);
            /**
             * Constructs a new QuantitativeScale.
             *
             * A QuantitativeScale is a Scale that maps anys to numbers. It
             * is invertible and continuous.
             *
             * @constructor
             * @param {D3.Scale.QuantitativeScale} scale The D3 QuantitativeScale
             * backing the QuantitativeScale.
             */
            function AbstractQuantitative(scale) {
                _super.call(this, scale);
                this._numTicks = 10;
                this._PADDING_FOR_IDENTICAL_DOMAIN = 1;
                this._userSetDomainer = false;
                this._domainer = new Plottable.Domainer();
                this._typeCoercer = function (d) { return +d; };
                this._tickGenerator = function (scale) { return scale.getDefaultTicks(); };
            }
            AbstractQuantitative.prototype._getExtent = function () {
                return this._domainer.computeDomain(this._getAllExtents(), this);
            };
            /**
             * Retrieves the domain value corresponding to a supplied range value.
             *
             * @param {number} value: A value from the Scale's range.
             * @returns {D} The domain value corresponding to the supplied range value.
             */
            AbstractQuantitative.prototype.invert = function (value) {
                return this._d3Scale.invert(value);
            };
            /**
             * Creates a copy of the QuantitativeScale with the same domain and range but without any registered list.
             *
             * @returns {AbstractQuantitative} A copy of the calling QuantitativeScale.
             */
            AbstractQuantitative.prototype.copy = function () {
                return new AbstractQuantitative(this._d3Scale.copy());
            };
            AbstractQuantitative.prototype.domain = function (values) {
                return _super.prototype.domain.call(this, values); // need to override type sig to enable method chaining :/
            };
            AbstractQuantitative.prototype._setDomain = function (values) {
                var isNaNOrInfinity = function (x) { return x !== x || x === Infinity || x === -Infinity; };
                if (isNaNOrInfinity(values[0]) || isNaNOrInfinity(values[1])) {
                    Plottable._Util.Methods.warn("Warning: QuantitativeScales cannot take NaN or Infinity as a domain value. Ignoring.");
                    return;
                }
                _super.prototype._setDomain.call(this, values);
            };
            AbstractQuantitative.prototype.interpolate = function (factory) {
                if (factory == null) {
                    return this._d3Scale.interpolate();
                }
                this._d3Scale.interpolate(factory);
                return this;
            };
            /**
             * Sets the range of the QuantitativeScale and sets the interpolator to d3.interpolateRound.
             *
             * @param {number[]} values The new range value for the range.
             */
            AbstractQuantitative.prototype.rangeRound = function (values) {
                this._d3Scale.rangeRound(values);
                return this;
            };
            /**
             * Gets ticks generated by the default algorithm.
             */
            AbstractQuantitative.prototype.getDefaultTicks = function () {
                return this._d3Scale.ticks(this.numTicks());
            };
            AbstractQuantitative.prototype.clamp = function (clamp) {
                if (clamp == null) {
                    return this._d3Scale.clamp();
                }
                this._d3Scale.clamp(clamp);
                return this;
            };
            /**
             * Gets a set of tick values spanning the domain.
             *
             * @returns {any[]} The generated ticks.
             */
            AbstractQuantitative.prototype.ticks = function () {
                return this._tickGenerator(this);
            };
            AbstractQuantitative.prototype.numTicks = function (count) {
                if (count == null) {
                    return this._numTicks;
                }
                this._numTicks = count;
                return this;
            };
            /**
             * Given a domain, expands its domain onto "nice" values, e.g. whole
             * numbers.
             */
            AbstractQuantitative.prototype._niceDomain = function (domain, count) {
                return this._d3Scale.copy().domain(domain).nice(count).domain();
            };
            AbstractQuantitative.prototype.domainer = function (domainer) {
                if (domainer == null) {
                    return this._domainer;
                }
                else {
                    this._domainer = domainer;
                    this._userSetDomainer = true;
                    this._autoDomainIfAutomaticMode();
                    return this;
                }
            };
            AbstractQuantitative.prototype._defaultExtent = function () {
                return [0, 1];
            };
            AbstractQuantitative.prototype.tickGenerator = function (generator) {
                if (generator == null) {
                    return this._tickGenerator;
                }
                else {
                    this._tickGenerator = generator;
                    return this;
                }
            };
            return AbstractQuantitative;
        })(Scale.AbstractScale);
        Scale.AbstractQuantitative = AbstractQuantitative;
    })(Plottable.Scale || (Plottable.Scale = {}));
    var Scale = Plottable.Scale;
})(Plottable || (Plottable = {}));

///<reference path="../reference.ts" />
var __extends = this.__extends || function (d, b) {
    for (var p in b) if (b.hasOwnProperty(p)) d[p] = b[p];
    function __() { this.constructor = d; }
    __.prototype = b.prototype;
    d.prototype = new __();
};
var Plottable;
(function (Plottable) {
    (function (Scale) {
        var Linear = (function (_super) {
            __extends(Linear, _super);
            function Linear(scale) {
                _super.call(this, scale == null ? d3.scale.linear() : scale);
            }
            /**
             * Constructs a copy of the LinearScale with the same domain and range but
             * without any registered listeners.
             *
             * @returns {Linear} A copy of the calling LinearScale.
             */
            Linear.prototype.copy = function () {
                return new Linear(this._d3Scale.copy());
            };
            return Linear;
        })(Scale.AbstractQuantitative);
        Scale.Linear = Linear;
    })(Plottable.Scale || (Plottable.Scale = {}));
    var Scale = Plottable.Scale;
})(Plottable || (Plottable = {}));

///<reference path="../reference.ts" />
var __extends = this.__extends || function (d, b) {
    for (var p in b) if (b.hasOwnProperty(p)) d[p] = b[p];
    function __() { this.constructor = d; }
    __.prototype = b.prototype;
    d.prototype = new __();
};
var Plottable;
(function (Plottable) {
    (function (Scale) {
        var Log = (function (_super) {
            __extends(Log, _super);
            function Log(scale) {
                _super.call(this, scale == null ? d3.scale.log() : scale);
                if (!Log.warned) {
                    Log.warned = true;
                    Plottable._Util.Methods.warn("Plottable.Scale.Log is deprecated. If possible, use Plottable.Scale.ModifiedLog instead.");
                }
            }
            /**
             * Creates a copy of the Scale.Log with the same domain and range but without any registered listeners.
             *
             * @returns {Log} A copy of the calling Log.
             */
            Log.prototype.copy = function () {
                return new Log(this._d3Scale.copy());
            };
            Log.prototype._defaultExtent = function () {
                return [1, 10];
            };
            Log.warned = false;
            return Log;
        })(Scale.AbstractQuantitative);
        Scale.Log = Log;
    })(Plottable.Scale || (Plottable.Scale = {}));
    var Scale = Plottable.Scale;
})(Plottable || (Plottable = {}));

///<reference path="../reference.ts" />
var __extends = this.__extends || function (d, b) {
    for (var p in b) if (b.hasOwnProperty(p)) d[p] = b[p];
    function __() { this.constructor = d; }
    __.prototype = b.prototype;
    d.prototype = new __();
};
var Plottable;
(function (Plottable) {
    (function (Scale) {
        var ModifiedLog = (function (_super) {
            __extends(ModifiedLog, _super);
            /**
             * Creates a new Scale.ModifiedLog.
             *
             * A ModifiedLog scale acts as a regular log scale for large numbers.
             * As it approaches 0, it gradually becomes linear. This means that the
             * scale won't freak out if you give it 0 or a negative number, where an
             * ordinary Log scale would.
             *
             * However, it does mean that scale will be effectively linear as values
             * approach 0. If you want very small values on a log scale, you should use
             * an ordinary Scale.Log instead.
             *
             * @constructor
             * @param {number} [base]
             *        The base of the log. Defaults to 10, and must be > 1.
             *
             *        For base <= x, scale(x) = log(x).
             *
             *        For 0 < x < base, scale(x) will become more and more
             *        linear as it approaches 0.
             *
             *        At x == 0, scale(x) == 0.
             *
             *        For negative values, scale(-x) = -scale(x).
             */
            function ModifiedLog(base) {
                if (base === void 0) { base = 10; }
                _super.call(this, d3.scale.linear());
                this._showIntermediateTicks = false;
                this.base = base;
                this.pivot = this.base;
                this.untransformedDomain = this._defaultExtent();
                this._numTicks = 10;
                if (base <= 1) {
                    throw new Error("ModifiedLogScale: The base must be > 1");
                }
            }
            /**
             * Returns an adjusted log10 value for graphing purposes.  The first
             * adjustment is that negative values are changed to positive during
             * the calculations, and then the answer is negated at the end.  The
             * second is that, for values less than 10, an increasingly large
             * (0 to 1) scaling factor is added such that at 0 the value is
             * adjusted to 1, resulting in a returned result of 0.
             */
            ModifiedLog.prototype.adjustedLog = function (x) {
                var negationFactor = x < 0 ? -1 : 1;
                x *= negationFactor;
                if (x < this.pivot) {
                    x += (this.pivot - x) / this.pivot;
                }
                x = Math.log(x) / Math.log(this.base);
                x *= negationFactor;
                return x;
            };
            ModifiedLog.prototype.invertedAdjustedLog = function (x) {
                var negationFactor = x < 0 ? -1 : 1;
                x *= negationFactor;
                x = Math.pow(this.base, x);
                if (x < this.pivot) {
                    x = (this.pivot * (x - 1)) / (this.pivot - 1);
                }
                x *= negationFactor;
                return x;
            };
            ModifiedLog.prototype.scale = function (x) {
                return this._d3Scale(this.adjustedLog(x));
            };
            ModifiedLog.prototype.invert = function (x) {
                return this.invertedAdjustedLog(this._d3Scale.invert(x));
            };
            ModifiedLog.prototype._getDomain = function () {
                return this.untransformedDomain;
            };
            ModifiedLog.prototype._setDomain = function (values) {
                this.untransformedDomain = values;
                var transformedDomain = [this.adjustedLog(values[0]), this.adjustedLog(values[1])];
                this._d3Scale.domain(transformedDomain);
                this.broadcaster.broadcast();
            };
            ModifiedLog.prototype.ticks = function (count) {
                if (count === void 0) { count = this.numTicks(); }
                // Say your domain is [-100, 100] and your pivot is 10.
                // then we're going to draw negative log ticks from -100 to -10,
                // linear ticks from -10 to 10, and positive log ticks from 10 to 100.
                var middle = function (x, y, z) { return [x, y, z].sort(function (a, b) { return a - b; })[1]; };
                var min = Plottable._Util.Methods.min(this.untransformedDomain, 0);
                var max = Plottable._Util.Methods.max(this.untransformedDomain, 0);
                var negativeLower = min;
                var negativeUpper = middle(min, max, -this.pivot);
                var positiveLower = middle(min, max, this.pivot);
                var positiveUpper = max;
                var negativeLogTicks = this.logTicks(-negativeUpper, -negativeLower).map(function (x) { return -x; }).reverse();
                var positiveLogTicks = this.logTicks(positiveLower, positiveUpper);
                var linearTicks = this._showIntermediateTicks ? d3.scale.linear().domain([negativeUpper, positiveLower]).ticks(this.howManyTicks(negativeUpper, positiveLower)) : [-this.pivot, 0, this.pivot].filter(function (x) { return min <= x && x <= max; });
                var ticks = negativeLogTicks.concat(linearTicks).concat(positiveLogTicks);
                // If you only have 1 tick, you can't tell how big the scale is.
                if (ticks.length <= 1) {
                    ticks = d3.scale.linear().domain([min, max]).ticks(count);
                }
                return ticks;
            };
            /**
             * Return an appropriate number of ticks from lower to upper.
             *
             * This will first try to fit as many powers of this.base as it can from
             * lower to upper.
             *
             * If it still has ticks after that, it will generate ticks in "clusters",
             * e.g. [20, 30, ... 90, 100] would be a cluster, [200, 300, ... 900, 1000]
             * would be another cluster.
             *
             * This function will generate clusters as large as it can while not
             * drastically exceeding its number of ticks.
             */
            ModifiedLog.prototype.logTicks = function (lower, upper) {
                var _this = this;
                var nTicks = this.howManyTicks(lower, upper);
                if (nTicks === 0) {
                    return [];
                }
                var startLogged = Math.floor(Math.log(lower) / Math.log(this.base));
                var endLogged = Math.ceil(Math.log(upper) / Math.log(this.base));
                var bases = d3.range(endLogged, startLogged, -Math.ceil((endLogged - startLogged) / nTicks));
                var nMultiples = this._showIntermediateTicks ? Math.floor(nTicks / bases.length) : 1;
                var multiples = d3.range(this.base, 1, -(this.base - 1) / nMultiples).map(Math.floor);
                var uniqMultiples = Plottable._Util.Methods.uniq(multiples);
                var clusters = bases.map(function (b) { return uniqMultiples.map(function (x) { return Math.pow(_this.base, b - 1) * x; }); });
                var flattened = Plottable._Util.Methods.flatten(clusters);
                var filtered = flattened.filter(function (x) { return lower <= x && x <= upper; });
                var sorted = filtered.sort(function (x, y) { return x - y; });
                return sorted;
            };
            /**
             * How many ticks does the range [lower, upper] deserve?
             *
             * e.g. if your domain was [10, 1000] and I asked howManyTicks(10, 100),
             * I would get 1/2 of the ticks. The range 10, 100 takes up 1/2 of the
             * distance when plotted.
             */
            ModifiedLog.prototype.howManyTicks = function (lower, upper) {
                var adjustedMin = this.adjustedLog(Plottable._Util.Methods.min(this.untransformedDomain, 0));
                var adjustedMax = this.adjustedLog(Plottable._Util.Methods.max(this.untransformedDomain, 0));
                var adjustedLower = this.adjustedLog(lower);
                var adjustedUpper = this.adjustedLog(upper);
                var proportion = (adjustedUpper - adjustedLower) / (adjustedMax - adjustedMin);
                var ticks = Math.ceil(proportion * this._numTicks);
                return ticks;
            };
            ModifiedLog.prototype.copy = function () {
                return new ModifiedLog(this.base);
            };
            ModifiedLog.prototype._niceDomain = function (domain, count) {
                return domain;
            };
            ModifiedLog.prototype.showIntermediateTicks = function (show) {
                if (show == null) {
                    return this._showIntermediateTicks;
                }
                else {
                    this._showIntermediateTicks = show;
                }
            };
            return ModifiedLog;
        })(Scale.AbstractQuantitative);
        Scale.ModifiedLog = ModifiedLog;
    })(Plottable.Scale || (Plottable.Scale = {}));
    var Scale = Plottable.Scale;
})(Plottable || (Plottable = {}));

///<reference path="../reference.ts" />
var __extends = this.__extends || function (d, b) {
    for (var p in b) if (b.hasOwnProperty(p)) d[p] = b[p];
    function __() { this.constructor = d; }
    __.prototype = b.prototype;
    d.prototype = new __();
};
var Plottable;
(function (Plottable) {
    (function (Scale) {
        var Ordinal = (function (_super) {
            __extends(Ordinal, _super);
            /**
             * Creates an OrdinalScale.
             *
             * An OrdinalScale maps strings to numbers. A common use is to map the
             * labels of a bar plot (strings) to their pixel locations (numbers).
             *
             * @constructor
             */
            function Ordinal(scale) {
                _super.call(this, scale == null ? d3.scale.ordinal() : scale);
                this._range = [0, 1];
                this._rangeType = "bands";
                // Padding as a proportion of the spacing between domain values
                this._innerPadding = 0.3;
                this._outerPadding = 0.5;
                this._typeCoercer = function (d) { return d != null && d.toString ? d.toString() : d; };
                if (this._innerPadding > this._outerPadding) {
                    throw new Error("outerPadding must be >= innerPadding so cat axis bands work out reasonably");
                }
            }
            Ordinal.prototype._getExtent = function () {
                var extents = this._getAllExtents();
                return Plottable._Util.Methods.uniq(Plottable._Util.Methods.flatten(extents));
            };
            Ordinal.prototype.domain = function (values) {
                return _super.prototype.domain.call(this, values);
            };
            Ordinal.prototype._setDomain = function (values) {
                _super.prototype._setDomain.call(this, values);
                this.range(this.range()); // update range
            };
            Ordinal.prototype.range = function (values) {
                if (values == null) {
                    return this._range;
                }
                else {
                    this._range = values;
                    if (this._rangeType === "points") {
                        this._d3Scale.rangePoints(values, 2 * this._outerPadding); // d3 scale takes total padding
                    }
                    else if (this._rangeType === "bands") {
                        this._d3Scale.rangeBands(values, this._innerPadding, this._outerPadding);
                    }
                    return this;
                }
            };
            /**
             * Returns the width of the range band. Only valid when rangeType is set to "bands".
             *
             * @returns {number} The range band width or 0 if rangeType isn't "bands".
             */
            Ordinal.prototype.rangeBand = function () {
                return this._d3Scale.rangeBand();
            };
            Ordinal.prototype.innerPadding = function () {
                var d = this.domain();
                if (d.length < 2) {
                    return 0;
                }
                var step = Math.abs(this.scale(d[1]) - this.scale(d[0]));
                return step - this.rangeBand();
            };
            Ordinal.prototype.fullBandStartAndWidth = function (v) {
                var start = this.scale(v) - this.innerPadding() / 2;
                var width = this.rangeBand() + this.innerPadding();
                return [start, width];
            };
            Ordinal.prototype.rangeType = function (rangeType, outerPadding, innerPadding) {
                if (rangeType == null) {
                    return this._rangeType;
                }
                else {
                    if (!(rangeType === "points" || rangeType === "bands")) {
                        throw new Error("Unsupported range type: " + rangeType);
                    }
                    this._rangeType = rangeType;
                    if (outerPadding != null) {
                        this._outerPadding = outerPadding;
                    }
                    if (innerPadding != null) {
                        this._innerPadding = innerPadding;
                    }
                    this.range(this.range());
                    this.broadcaster.broadcast();
                    return this;
                }
            };
            Ordinal.prototype.copy = function () {
                return new Ordinal(this._d3Scale.copy());
            };
            return Ordinal;
        })(Scale.AbstractScale);
        Scale.Ordinal = Ordinal;
    })(Plottable.Scale || (Plottable.Scale = {}));
    var Scale = Plottable.Scale;
})(Plottable || (Plottable = {}));

///<reference path="../reference.ts" />
var __extends = this.__extends || function (d, b) {
    for (var p in b) if (b.hasOwnProperty(p)) d[p] = b[p];
    function __() { this.constructor = d; }
    __.prototype = b.prototype;
    d.prototype = new __();
};
var Plottable;
(function (Plottable) {
    (function (Scale) {
        var Color = (function (_super) {
            __extends(Color, _super);
            /**
             * Constructs a ColorScale.
             *
             * @constructor
             * @param {string} [scaleType] the type of color scale to create
             *     (Category10/Category20/Category20b/Category20c).
             * See https://github.com/mbostock/d3/wiki/Ordinal-Scales#categorical-colors
             */
            function Color(scaleType) {
                var scale;
                switch (scaleType) {
                    case null:
                    case undefined:
                        scale = d3.scale.ordinal().range(Plottable.Core.Colors.PLOTTABLE_COLORS);
                        break;
                    case "Category10":
                    case "category10":
                    case "10":
                        scale = d3.scale.category10();
                        break;
                    case "Category20":
                    case "category20":
                    case "20":
                        scale = d3.scale.category20();
                        break;
                    case "Category20b":
                    case "category20b":
                    case "20b":
                        scale = d3.scale.category20b();
                        break;
                    case "Category20c":
                    case "category20c":
                    case "20c":
                        scale = d3.scale.category20c();
                        break;
                    default:
                        throw new Error("Unsupported ColorScale type");
                }
                _super.call(this, scale);
            }
            // Duplicated from OrdinalScale._getExtent - should be removed in #388
            Color.prototype._getExtent = function () {
                var extents = this._getAllExtents();
                var concatenatedExtents = [];
                extents.forEach(function (e) {
                    concatenatedExtents = concatenatedExtents.concat(e);
                });
                return Plottable._Util.Methods.uniq(concatenatedExtents);
            };
            return Color;
        })(Scale.AbstractScale);
        Scale.Color = Color;
    })(Plottable.Scale || (Plottable.Scale = {}));
    var Scale = Plottable.Scale;
})(Plottable || (Plottable = {}));

///<reference path="../reference.ts" />
var __extends = this.__extends || function (d, b) {
    for (var p in b) if (b.hasOwnProperty(p)) d[p] = b[p];
    function __() { this.constructor = d; }
    __.prototype = b.prototype;
    d.prototype = new __();
};
var Plottable;
(function (Plottable) {
    (function (Scale) {
        var Time = (function (_super) {
            __extends(Time, _super);
            function Time(scale) {
                // need to cast since d3 time scales do not descend from Quantitative scales
                _super.call(this, scale == null ? d3.time.scale() : scale);
                this._typeCoercer = function (d) { return d && d._isAMomentObject || d instanceof Date ? d : new Date(d); };
            }
            Time.prototype._tickInterval = function (interval, step) {
                // temporarily creats a time scale from our linear scale into a time scale so we can get access to its api
                var tempScale = d3.time.scale();
                tempScale.domain(this.domain());
                tempScale.range(this.range());
                return tempScale.ticks(interval.range, step);
            };
            Time.prototype._setDomain = function (values) {
                // attempt to parse dates
                values = values.map(this._typeCoercer);
                return _super.prototype._setDomain.call(this, values);
            };
            Time.prototype.copy = function () {
                return new Time(this._d3Scale.copy());
            };
            Time.prototype._defaultExtent = function () {
                var endTime = new Date().valueOf();
                var startTime = endTime - Plottable.MILLISECONDS_IN_ONE_DAY;
                return [startTime, endTime];
            };
            return Time;
        })(Scale.AbstractQuantitative);
        Scale.Time = Time;
    })(Plottable.Scale || (Plottable.Scale = {}));
    var Scale = Plottable.Scale;
})(Plottable || (Plottable = {}));

///<reference path="../reference.ts" />
var __extends = this.__extends || function (d, b) {
    for (var p in b) if (b.hasOwnProperty(p)) d[p] = b[p];
    function __() { this.constructor = d; }
    __.prototype = b.prototype;
    d.prototype = new __();
};
var Plottable;
(function (Plottable) {
    (function (Scale) {
        ;
        /**
         * This class implements a color scale that takes quantitive input and
         * interpolates between a list of color values. It returns a hex string
         * representing the interpolated color.
         *
         * By default it generates a linear scale internally.
         */
        var InterpolatedColor = (function (_super) {
            __extends(InterpolatedColor, _super);
            /**
             * Constructs an InterpolatedColorScale.
             *
             * An InterpolatedColorScale maps numbers evenly to color strings.
             *
             * @constructor
             * @param {string|string[]} colorRange the type of color scale to
             *     create. Default is "reds". @see {@link colorRange} for further
             *     options.
             * @param {string} scaleType the type of underlying scale to use
             *     (linear/pow/log/sqrt). Default is "linear". @see {@link scaleType}
             *     for further options.
             */
            function InterpolatedColor(colorRange, scaleType) {
                if (colorRange === void 0) { colorRange = "reds"; }
                if (scaleType === void 0) { scaleType = "linear"; }
                this._colorRange = this._resolveColorValues(colorRange);
                this._scaleType = scaleType;
                _super.call(this, InterpolatedColor.getD3InterpolatedScale(this._colorRange, this._scaleType));
            }
            /**
             * Converts the string array into a d3 scale.
             *
             * @param {string[]} colors an array of strings representing color
             *     values in hex ("#FFFFFF") or keywords ("white").
             * @param {string} scaleType a string representing the underlying scale
             *     type ("linear"/"log"/"sqrt"/"pow")
             * @returns {D3.Scale.QuantitativeScale} The converted Quantitative d3 scale.
             */
            InterpolatedColor.getD3InterpolatedScale = function (colors, scaleType) {
                var scale;
                switch (scaleType) {
                    case "linear":
                        scale = d3.scale.linear();
                        break;
                    case "log":
                        scale = d3.scale.log();
                        break;
                    case "sqrt":
                        scale = d3.scale.sqrt();
                        break;
                    case "pow":
                        scale = d3.scale.pow();
                        break;
                }
                if (scale == null) {
                    throw new Error("unknown Quantitative scale type " + scaleType);
                }
                return scale.range([0, 1]).interpolate(InterpolatedColor.interpolateColors(colors));
            };
            /**
             * Creates a d3 interpolator given the color array.
             *
             * This class implements a scale that maps numbers to strings.
             *
             * @param {string[]} colors an array of strings representing color
             *     values in hex ("#FFFFFF") or keywords ("white").
             * @returns {D3.Transition.Interpolate} The d3 interpolator for colors.
             */
            InterpolatedColor.interpolateColors = function (colors) {
                if (colors.length < 2) {
                    throw new Error("Color scale arrays must have at least two elements.");
                }
                ;
                return function (ignored) {
                    return function (t) {
                        // Clamp t parameter to [0,1]
                        t = Math.max(0, Math.min(1, t));
                        // Determine indices for colors
                        var tScaled = t * (colors.length - 1);
                        var i0 = Math.floor(tScaled);
                        var i1 = Math.ceil(tScaled);
                        var frac = (tScaled - i0);
                        // Interpolate in the L*a*b color space
                        return d3.interpolateLab(colors[i0], colors[i1])(frac);
                    };
                };
            };
            InterpolatedColor.prototype.colorRange = function (colorRange) {
                if (colorRange == null) {
                    return this._colorRange;
                }
                this._colorRange = this._resolveColorValues(colorRange);
                this._resetScale();
                return this;
            };
            InterpolatedColor.prototype.scaleType = function (scaleType) {
                if (scaleType == null) {
                    return this._scaleType;
                }
                this._scaleType = scaleType;
                this._resetScale();
                return this;
            };
            InterpolatedColor.prototype._resetScale = function () {
                this._d3Scale = InterpolatedColor.getD3InterpolatedScale(this._colorRange, this._scaleType);
                this._autoDomainIfAutomaticMode();
                this.broadcaster.broadcast();
            };
            InterpolatedColor.prototype._resolveColorValues = function (colorRange) {
                if (colorRange instanceof Array) {
                    return colorRange;
                }
                else if (InterpolatedColor.COLOR_SCALES[colorRange] != null) {
                    return InterpolatedColor.COLOR_SCALES[colorRange];
                }
                else {
                    return InterpolatedColor.COLOR_SCALES["reds"];
                }
            };
            InterpolatedColor.prototype.autoDomain = function () {
                // unlike other QuantitativeScales, interpolatedColorScale ignores its domainer
                var extents = this._getAllExtents();
                if (extents.length > 0) {
                    this._setDomain([Plottable._Util.Methods.min(extents, function (x) { return x[0]; }, 0), Plottable._Util.Methods.max(extents, function (x) { return x[1]; }, 0)]);
                }
                return this;
            };
            InterpolatedColor.COLOR_SCALES = {
                reds: [
                    "#FFFFFF",
                    "#FFF6E1",
                    "#FEF4C0",
                    "#FED976",
                    "#FEB24C",
                    "#FD8D3C",
                    "#FC4E2A",
                    "#E31A1C",
                    "#B10026"
                ],
                blues: [
                    "#FFFFFF",
                    "#CCFFFF",
                    "#A5FFFD",
                    "#85F7FB",
                    "#6ED3EF",
                    "#55A7E0",
                    "#417FD0",
                    "#2545D3",
                    "#0B02E1"
                ],
                posneg: [
                    "#0B02E1",
                    "#2545D3",
                    "#417FD0",
                    "#55A7E0",
                    "#6ED3EF",
                    "#85F7FB",
                    "#A5FFFD",
                    "#CCFFFF",
                    "#FFFFFF",
                    "#FFF6E1",
                    "#FEF4C0",
                    "#FED976",
                    "#FEB24C",
                    "#FD8D3C",
                    "#FC4E2A",
                    "#E31A1C",
                    "#B10026"
                ]
            };
            return InterpolatedColor;
        })(Scale.AbstractScale);
        Scale.InterpolatedColor = InterpolatedColor;
    })(Plottable.Scale || (Plottable.Scale = {}));
    var Scale = Plottable.Scale;
})(Plottable || (Plottable = {}));

///<reference path="../reference.ts" />
var Plottable;
(function (Plottable) {
    (function (_Util) {
        var ScaleDomainCoordinator = (function () {
            /**
             * Constructs a ScaleDomainCoordinator.
             *
             * @constructor
             * @param {Scale[]} scales A list of scales whose domains should be linked.
             */
            function ScaleDomainCoordinator(scales) {
                var _this = this;
                /* This class is responsible for maintaining coordination between linked scales.
                It registers event listeners for when one of its scales changes its domain. When the scale
                does change its domain, it re-propogates the change to every linked scale.
                */
                this.rescaleInProgress = false;
                if (scales == null) {
                    throw new Error("ScaleDomainCoordinator requires scales to coordinate");
                }
                this.scales = scales;
                this.scales.forEach(function (s) { return s.broadcaster.registerListener(_this, function (sx) { return _this.rescale(sx); }); });
            }
            ScaleDomainCoordinator.prototype.rescale = function (scale) {
                if (this.rescaleInProgress) {
                    return;
                }
                this.rescaleInProgress = true;
                var newDomain = scale.domain();
                this.scales.forEach(function (s) { return s.domain(newDomain); });
                this.rescaleInProgress = false;
            };
            return ScaleDomainCoordinator;
        })();
        _Util.ScaleDomainCoordinator = ScaleDomainCoordinator;
    })(Plottable._Util || (Plottable._Util = {}));
    var _Util = Plottable._Util;
})(Plottable || (Plottable = {}));

///<reference path="../reference.ts" />
var Plottable;
(function (Plottable) {
    (function (Scale) {
        (function (TickGenerators) {
            /**
             * Creates a tick generator using the specified interval.
             *
             * Generates ticks at multiples of the interval while also including the domain boundaries.
             *
             * @param {number} interval The interval between two ticks (not including the end ticks).
             *
             * @returns {TickGenerator} A tick generator using the specified interval.
             */
            function intervalTickGenerator(interval) {
                if (interval <= 0) {
                    throw new Error("interval must be positive number");
                }
                return function (s) {
                    var domain = s.domain();
                    var low = Math.min(domain[0], domain[1]);
                    var high = Math.max(domain[0], domain[1]);
                    var firstTick = Math.ceil(low / interval) * interval;
                    var numTicks = Math.floor((high - firstTick) / interval) + 1;
                    var lowTicks = low % interval === 0 ? [] : [low];
                    var middleTicks = Plottable._Util.Methods.range(0, numTicks).map(function (t) { return firstTick + t * interval; });
                    var highTicks = high % interval === 0 ? [] : [high];
                    return lowTicks.concat(middleTicks).concat(highTicks);
                };
            }
            TickGenerators.intervalTickGenerator = intervalTickGenerator;
            /**
             * Creates a tick generator that will filter for only the integers in defaultTicks and return them.
             *
             * Will also include the end ticks.
             *
             * @returns {TickGenerator} A tick generator returning only integer ticks.
             */
            function integerTickGenerator() {
                return function (s) {
                    var defaultTicks = s.getDefaultTicks();
                    return defaultTicks.filter(function (tick, i) { return (tick % 1 === 0) || (i === 0) || (i === defaultTicks.length - 1); });
                };
            }
            TickGenerators.integerTickGenerator = integerTickGenerator;
        })(Scale.TickGenerators || (Scale.TickGenerators = {}));
        var TickGenerators = Scale.TickGenerators;
    })(Plottable.Scale || (Plottable.Scale = {}));
    var Scale = Plottable.Scale;
})(Plottable || (Plottable = {}));

///<reference path="../reference.ts" />
var Plottable;
(function (Plottable) {
    (function (_Drawer) {
        var AbstractDrawer = (function () {
            /**
             * Constructs a Drawer
             *
             * @constructor
             * @param{string} key The key associated with this Drawer
             */
            function AbstractDrawer(key) {
                this.key = key;
            }
            /**
             * Sets the class, which needs to be applied to bound elements.
             *
             * @param{string} className The class name to be applied.
             */
            AbstractDrawer.prototype.setClass = function (className) {
                this._className = className;
                return this;
            };
            AbstractDrawer.prototype.setup = function (area) {
                this._renderArea = area;
            };
            /**
             * Removes the Drawer and its renderArea
             */
            AbstractDrawer.prototype.remove = function () {
                if (this._renderArea != null) {
                    this._renderArea.remove();
                }
            };
            /**
             * Enter new data to render area and creates binding
             *
             * @param{any[]} data The data to be drawn
             */
            AbstractDrawer.prototype._enterData = function (data) {
                // no-op
            };
            /**
             * Draws data using one step
             *
             * @param{DataStep} step The step, how data should be drawn.
             */
            AbstractDrawer.prototype._drawStep = function (step) {
                // no-op
            };
            AbstractDrawer.prototype._numberOfAnimationIterations = function (data) {
                return data.length;
            };
            /**
             * Draws the data into the renderArea using the spefic steps
             *
             * @param{any[]} data The data to be drawn
             * @param{DrawStep[]} drawSteps The list of steps, which needs to be drawn
             */
            AbstractDrawer.prototype.draw = function (data, drawSteps) {
                var _this = this;
                this._enterData(data);
                var numberOfIterations = this._numberOfAnimationIterations(data);
                var delay = 0;
                drawSteps.forEach(function (drawStep, i) {
                    Plottable._Util.Methods.setTimeout(function () { return _this._drawStep(drawStep); }, delay);
                    delay += drawStep.animator.getTiming(numberOfIterations);
                });
                return delay;
            };
            return AbstractDrawer;
        })();
        _Drawer.AbstractDrawer = AbstractDrawer;
    })(Plottable._Drawer || (Plottable._Drawer = {}));
    var _Drawer = Plottable._Drawer;
})(Plottable || (Plottable = {}));

///<reference path="../reference.ts" />
var __extends = this.__extends || function (d, b) {
    for (var p in b) if (b.hasOwnProperty(p)) d[p] = b[p];
    function __() { this.constructor = d; }
    __.prototype = b.prototype;
    d.prototype = new __();
};
var Plottable;
(function (Plottable) {
    (function (_Drawer) {
        var Line = (function (_super) {
            __extends(Line, _super);
            function Line() {
                _super.apply(this, arguments);
            }
            Line.prototype._enterData = function (data) {
                _super.prototype._enterData.call(this, data);
                this.pathSelection.datum(data);
            };
            Line.prototype.setup = function (area) {
                this.pathSelection = area.append("path").classed("line", true).style({
                    "fill": "none",
                    "vector-effect": "non-scaling-stroke"
                });
                _super.prototype.setup.call(this, area);
            };
            Line.prototype.createLine = function (xFunction, yFunction, definedFunction) {
                if (!definedFunction) {
                    definedFunction = function () { return true; };
                }
                return d3.svg.line().x(xFunction).y(yFunction).defined(definedFunction);
            };
            Line.prototype._numberOfAnimationIterations = function (data) {
                return 1;
            };
            Line.prototype._drawStep = function (step) {
                var baseTime = _super.prototype._drawStep.call(this, step);
                var attrToProjector = Plottable._Util.Methods.copyMap(step.attrToProjector);
                var xFunction = attrToProjector["x"];
                var yFunction = attrToProjector["y"];
                var definedFunction = attrToProjector["defined"];
                delete attrToProjector["x"];
                delete attrToProjector["y"];
                attrToProjector["d"] = this.createLine(xFunction, yFunction, attrToProjector["defined"]);
                if (attrToProjector["defined"]) {
                    delete attrToProjector["defined"];
                }
                if (attrToProjector["fill"]) {
                    this.pathSelection.attr("fill", attrToProjector["fill"]); // so colors don't animate
                }
                step.animator.animate(this.pathSelection, attrToProjector);
            };
            return Line;
        })(_Drawer.AbstractDrawer);
        _Drawer.Line = Line;
    })(Plottable._Drawer || (Plottable._Drawer = {}));
    var _Drawer = Plottable._Drawer;
})(Plottable || (Plottable = {}));

///<reference path="../reference.ts" />
var __extends = this.__extends || function (d, b) {
    for (var p in b) if (b.hasOwnProperty(p)) d[p] = b[p];
    function __() { this.constructor = d; }
    __.prototype = b.prototype;
    d.prototype = new __();
};
var Plottable;
(function (Plottable) {
    (function (_Drawer) {
        var Area = (function (_super) {
            __extends(Area, _super);
            function Area() {
                _super.apply(this, arguments);
                this._drawLine = true;
            }
            Area.prototype._enterData = function (data) {
                if (this._drawLine) {
                    _super.prototype._enterData.call(this, data);
                }
                else {
                    _Drawer.AbstractDrawer.prototype._enterData.call(this, data);
                }
                this.areaSelection.datum(data);
            };
            /**
             * Sets the value determining if line should be drawn.
             *
             * @param{boolean} draw The value determing if line should be drawn.
             */
            Area.prototype.drawLine = function (draw) {
                this._drawLine = draw;
                return this;
            };
            Area.prototype.setup = function (area) {
                this.areaSelection = area.append("path").classed("area", true).style({ "stroke": "none" });
                if (this._drawLine) {
                    _super.prototype.setup.call(this, area);
                }
                else {
                    _Drawer.AbstractDrawer.prototype.setup.call(this, area);
                }
            };
            Area.prototype.createArea = function (xFunction, y0Function, y1Function, definedFunction) {
                if (!definedFunction) {
                    definedFunction = function () { return true; };
                }
                return d3.svg.area().x(xFunction).y0(y0Function).y1(y1Function).defined(definedFunction);
            };
            Area.prototype._drawStep = function (step) {
                if (this._drawLine) {
                    _super.prototype._drawStep.call(this, step);
                }
                else {
                    _Drawer.AbstractDrawer.prototype._drawStep.call(this, step);
                }
                var attrToProjector = Plottable._Util.Methods.copyMap(step.attrToProjector);
                var xFunction = attrToProjector["x"];
                var y0Function = attrToProjector["y0"];
                var y1Function = attrToProjector["y"];
                var definedFunction = attrToProjector["defined"];
                delete attrToProjector["x"];
                delete attrToProjector["y0"];
                delete attrToProjector["y"];
                attrToProjector["d"] = this.createArea(xFunction, y0Function, y1Function, attrToProjector["defined"]);
                if (attrToProjector["defined"]) {
                    delete attrToProjector["defined"];
                }
                if (attrToProjector["fill"]) {
                    this.areaSelection.attr("fill", attrToProjector["fill"]); // so colors don't animate
                }
                step.animator.animate(this.areaSelection, attrToProjector);
            };
            return Area;
        })(_Drawer.Line);
        _Drawer.Area = Area;
    })(Plottable._Drawer || (Plottable._Drawer = {}));
    var _Drawer = Plottable._Drawer;
})(Plottable || (Plottable = {}));

///<reference path="../reference.ts" />
var __extends = this.__extends || function (d, b) {
    for (var p in b) if (b.hasOwnProperty(p)) d[p] = b[p];
    function __() { this.constructor = d; }
    __.prototype = b.prototype;
    d.prototype = new __();
};
var Plottable;
(function (Plottable) {
    (function (_Drawer) {
        var Element = (function (_super) {
            __extends(Element, _super);
            function Element() {
                _super.apply(this, arguments);
            }
            /**
             * Sets the svg element, which needs to be bind to data
             *
             * @param{string} tag The svg element to be bind
             */
            Element.prototype.svgElement = function (tag) {
                this._svgElement = tag;
                return this;
            };
            Element.prototype._getDrawSelection = function () {
                return this._renderArea.selectAll(this._svgElement);
            };
            Element.prototype._drawStep = function (step) {
                _super.prototype._drawStep.call(this, step);
                var drawSelection = this._getDrawSelection();
                if (step.attrToProjector["fill"]) {
                    drawSelection.attr("fill", step.attrToProjector["fill"]); // so colors don't animate
                }
                step.animator.animate(drawSelection, step.attrToProjector);
            };
            Element.prototype._enterData = function (data) {
                _super.prototype._enterData.call(this, data);
                var dataElements = this._getDrawSelection().data(data);
                dataElements.enter().append(this._svgElement);
                if (this._className != null) {
                    dataElements.classed(this._className, true);
                }
                dataElements.exit().remove();
            };
            Element.prototype.filterDefinedData = function (data, definedFunction) {
                return definedFunction ? data.filter(definedFunction) : data;
            };
            Element.prototype.draw = function (data, drawSteps) {
                var _this = this;
                var modifiedDrawSteps = [];
                drawSteps.forEach(function (d, i) {
                    modifiedDrawSteps[i] = { animator: d.animator, attrToProjector: Plottable._Util.Methods.copyMap(d.attrToProjector) };
                });
                var definedData = modifiedDrawSteps.reduce(function (data, drawStep) { return _this.filterDefinedData(data, drawStep.attrToProjector["defined"]); }, data);
                modifiedDrawSteps.forEach(function (d) {
                    if (d.attrToProjector["defined"]) {
                        delete d.attrToProjector["defined"];
                    }
                });
                return _super.prototype.draw.call(this, definedData, modifiedDrawSteps);
            };
            return Element;
        })(_Drawer.AbstractDrawer);
        _Drawer.Element = Element;
    })(Plottable._Drawer || (Plottable._Drawer = {}));
    var _Drawer = Plottable._Drawer;
})(Plottable || (Plottable = {}));

///<reference path="../reference.ts" />
var __extends = this.__extends || function (d, b) {
    for (var p in b) if (b.hasOwnProperty(p)) d[p] = b[p];
    function __() { this.constructor = d; }
    __.prototype = b.prototype;
    d.prototype = new __();
};
var Plottable;
(function (Plottable) {
    (function (_Drawer) {
        var LABEL_VERTICAL_PADDING = 5;
        var LABEL_HORIZONTAL_PADDING = 5;
        var Rect = (function (_super) {
            __extends(Rect, _super);
            function Rect(key, isVertical) {
                _super.call(this, key);
                this._someLabelsTooWide = false;
                this.svgElement("rect");
                this._isVertical = isVertical;
            }
            Rect.prototype.setup = function (area) {
                // need to put the bars in a seperate container so we can ensure that they don't cover labels
                _super.prototype.setup.call(this, area.append("g").classed("bar-area", true));
                this.textArea = area.append("g").classed("bar-label-text-area", true);
                this.measurer = new Plottable._Util.Text.CachingCharacterMeasurer(this.textArea.append("text")).measure;
            };
            Rect.prototype.removeLabels = function () {
                this.textArea.selectAll("g").remove();
            };
            Rect.prototype.drawText = function (data, attrToProjector) {
                var _this = this;
                var labelTooWide = data.map(function (d, i) {
                    var text = attrToProjector["label"](d, i).toString();
                    var w = attrToProjector["width"](d, i);
                    var h = attrToProjector["height"](d, i);
                    var x = attrToProjector["x"](d, i);
                    var y = attrToProjector["y"](d, i);
                    var positive = attrToProjector["positive"](d, i);
                    var measurement = _this.measurer(text);
                    var color = attrToProjector["fill"](d, i);
                    var dark = Plottable._Util.Color.contrast("white", color) * 1.6 < Plottable._Util.Color.contrast("black", color);
                    var primary = _this._isVertical ? h : w;
                    var primarySpace = _this._isVertical ? measurement.height : measurement.width;
                    var secondaryAttrTextSpace = _this._isVertical ? measurement.width : measurement.height;
                    var secondaryAttrAvailableSpace = _this._isVertical ? w : h;
                    var tooWide = secondaryAttrTextSpace + 2 * LABEL_HORIZONTAL_PADDING > secondaryAttrAvailableSpace;
                    if (measurement.height <= h && measurement.width <= w) {
                        var offset = Math.min((primary - primarySpace) / 2, LABEL_VERTICAL_PADDING);
                        if (!positive) {
                            offset = offset * -1;
                        }
                        if (_this._isVertical) {
                            y += offset;
                        }
                        else {
                            x += offset;
                        }
                        var g = _this.textArea.append("g").attr("transform", "translate(" + x + "," + y + ")");
                        var className = dark ? "dark-label" : "light-label";
                        g.classed(className, true);
                        var xAlign;
                        var yAlign;
                        if (_this._isVertical) {
                            xAlign = "center";
                            yAlign = positive ? "top" : "bottom";
                        }
                        else {
                            xAlign = positive ? "left" : "right";
                            yAlign = "center";
                        }
                        Plottable._Util.Text.writeLineHorizontally(text, g, w, h, xAlign, yAlign);
                    }
                    return tooWide;
                });
                this._someLabelsTooWide = labelTooWide.some(function (d) { return d; });
            };
            return Rect;
        })(_Drawer.Element);
        _Drawer.Rect = Rect;
    })(Plottable._Drawer || (Plottable._Drawer = {}));
    var _Drawer = Plottable._Drawer;
})(Plottable || (Plottable = {}));

///<reference path="../reference.ts" />
var __extends = this.__extends || function (d, b) {
    for (var p in b) if (b.hasOwnProperty(p)) d[p] = b[p];
    function __() { this.constructor = d; }
    __.prototype = b.prototype;
    d.prototype = new __();
};
var Plottable;
(function (Plottable) {
    (function (_Drawer) {
        var Arc = (function (_super) {
            __extends(Arc, _super);
            function Arc(key) {
                _super.call(this, key);
                this._svgElement = "path";
            }
            Arc.prototype.createArc = function (innerRadiusF, outerRadiusF) {
                return d3.svg.arc().innerRadius(innerRadiusF).outerRadius(outerRadiusF);
            };
            Arc.prototype.retargetProjectors = function (attrToProjector) {
                var retargetedAttrToProjector = {};
                d3.entries(attrToProjector).forEach(function (entry) {
                    retargetedAttrToProjector[entry.key] = function (d, i) { return entry.value(d.data, i); };
                });
                return retargetedAttrToProjector;
            };
            Arc.prototype._drawStep = function (step) {
                var attrToProjector = Plottable._Util.Methods.copyMap(step.attrToProjector);
                attrToProjector = this.retargetProjectors(attrToProjector);
                var innerRadiusF = attrToProjector["inner-radius"];
                var outerRadiusF = attrToProjector["outer-radius"];
                delete attrToProjector["inner-radius"];
                delete attrToProjector["outer-radius"];
                attrToProjector["d"] = this.createArc(innerRadiusF, outerRadiusF);
                return _super.prototype._drawStep.call(this, { attrToProjector: attrToProjector, animator: step.animator });
            };
            Arc.prototype.draw = function (data, drawSteps) {
                var valueAccessor = drawSteps[0].attrToProjector["value"];
                var pie = d3.layout.pie().sort(null).value(valueAccessor)(data);
                drawSteps.forEach(function (s) { return delete s.attrToProjector["value"]; });
                return _super.prototype.draw.call(this, pie, drawSteps);
            };
            return Arc;
        })(_Drawer.Element);
        _Drawer.Arc = Arc;
    })(Plottable._Drawer || (Plottable._Drawer = {}));
    var _Drawer = Plottable._Drawer;
})(Plottable || (Plottable = {}));

///<reference path="../reference.ts" />
var __extends = this.__extends || function (d, b) {
    for (var p in b) if (b.hasOwnProperty(p)) d[p] = b[p];
    function __() { this.constructor = d; }
    __.prototype = b.prototype;
    d.prototype = new __();
};
var Plottable;
(function (Plottable) {
    (function (Component) {
        var AbstractComponent = (function (_super) {
            __extends(AbstractComponent, _super);
            function AbstractComponent() {
                _super.apply(this, arguments);
                this.clipPathEnabled = false;
                this._xAlignProportion = 0; // What % along the free space do we want to position (0 = left, .5 = center, 1 = right)
                this._yAlignProportion = 0;
                this._fixedHeightFlag = false;
                this._fixedWidthFlag = false;
                this._isSetup = false;
                this._isAnchored = false;
                this.interactionsToRegister = [];
                this.boxes = [];
                this.isTopLevelComponent = false;
                this._width = 0; // Width and height of the component. Used to size the hitbox, bounding box, etc
                this._height = 0;
                this._xOffset = 0; // Offset from Origin, used for alignment and floating positioning
                this._yOffset = 0;
                this.cssClasses = ["component"];
                this.removed = false;
                this._autoResize = AbstractComponent.AUTORESIZE_BY_DEFAULT;
            }
            /**
             * Attaches the Component as a child of a given a DOM element. Usually only directly invoked on root-level Components.
             *
             * @param {D3.Selection} element A D3 selection consisting of the element to anchor under.
             */
            AbstractComponent.prototype._anchor = function (element) {
                if (this.removed) {
                    throw new Error("Can't reuse remove()-ed components!");
                }
                if (element.node().nodeName === "svg") {
                    // svg node gets the "plottable" CSS class
                    this.rootSVG = element;
                    this.rootSVG.classed("plottable", true);
                    // visible overflow for firefox https://stackoverflow.com/questions/5926986/why-does-firefox-appear-to-truncate-embedded-svgs
                    this.rootSVG.style("overflow", "visible");
                    this.isTopLevelComponent = true;
                }
                if (this._element != null) {
                    // reattach existing element
                    element.node().appendChild(this._element.node());
                }
                else {
                    this._element = element.append("g");
                    this._setup();
                }
                this._isAnchored = true;
            };
            /**
             * Creates additional elements as necessary for the Component to function.
             * Called during _anchor() if the Component's element has not been created yet.
             * Override in subclasses to provide additional functionality.
             */
            AbstractComponent.prototype._setup = function () {
                var _this = this;
                if (this._isSetup) {
                    return;
                }
                this.cssClasses.forEach(function (cssClass) {
                    _this._element.classed(cssClass, true);
                });
                this.cssClasses = null;
                this._backgroundContainer = this._element.append("g").classed("background-container", true);
                this._content = this._element.append("g").classed("content", true);
                this._foregroundContainer = this._element.append("g").classed("foreground-container", true);
                this.boxContainer = this._element.append("g").classed("box-container", true);
                if (this.clipPathEnabled) {
                    this.generateClipPath();
                }
                ;
                this.addBox("bounding-box");
                this.interactionsToRegister.forEach(function (r) { return _this.registerInteraction(r); });
                this.interactionsToRegister = null;
                if (this.isTopLevelComponent) {
                    this.autoResize(this._autoResize);
                }
                this._isSetup = true;
            };
            AbstractComponent.prototype._requestedSpace = function (availableWidth, availableHeight) {
                return { width: 0, height: 0, wantsWidth: false, wantsHeight: false };
            };
            /**
             * Computes the size, position, and alignment from the specified values.
             * If no parameters are supplied and the component is a root node,
             * they are inferred from the size of the component's element.
             *
             * @param {number} xOrigin x-coordinate of the origin of the component
             * @param {number} yOrigin y-coordinate of the origin of the component
             * @param {number} availableWidth available width for the component to render in
             * @param {number} availableHeight available height for the component to render in
             */
            AbstractComponent.prototype._computeLayout = function (xOrigin, yOrigin, availableWidth, availableHeight) {
                var _this = this;
                if (xOrigin == null || yOrigin == null || availableWidth == null || availableHeight == null) {
                    if (this._element == null) {
                        throw new Error("anchor must be called before computeLayout");
                    }
                    else if (this.isTopLevelComponent) {
                        // we are the root node, retrieve height/width from root SVG
                        xOrigin = 0;
                        yOrigin = 0;
                        // Set width/height to 100% if not specified, to allow accurate size calculation
                        // see http://www.w3.org/TR/CSS21/visudet.html#block-replaced-width
                        // and http://www.w3.org/TR/CSS21/visudet.html#inline-replaced-height
                        if (this.rootSVG.attr("width") == null) {
                            this.rootSVG.attr("width", "100%");
                        }
                        if (this.rootSVG.attr("height") == null) {
                            this.rootSVG.attr("height", "100%");
                        }
                        var elem = this.rootSVG.node();
                        availableWidth = Plottable._Util.DOM.getElementWidth(elem);
                        availableHeight = Plottable._Util.DOM.getElementHeight(elem);
                    }
                    else {
                        throw new Error("null arguments cannot be passed to _computeLayout() on a non-root node");
                    }
                }
                this.xOrigin = xOrigin;
                this.yOrigin = yOrigin;
                var requestedSpace = this._requestedSpace(availableWidth, availableHeight);
                this._width = this._isFixedWidth() ? Math.min(availableWidth, requestedSpace.width) : availableWidth;
                this._height = this._isFixedHeight() ? Math.min(availableHeight, requestedSpace.height) : availableHeight;
                var xPosition = this.xOrigin + this._xOffset;
                var yPosition = this.yOrigin + this._yOffset;
                xPosition += (availableWidth - this.width()) * this._xAlignProportion;
                yPosition += (availableHeight - requestedSpace.height) * this._yAlignProportion;
                this._element.attr("transform", "translate(" + xPosition + "," + yPosition + ")");
                this.boxes.forEach(function (b) { return b.attr("width", _this.width()).attr("height", _this.height()); });
            };
            AbstractComponent.prototype._render = function () {
                if (this._isAnchored && this._isSetup) {
                    Plottable.Core.RenderController.registerToRender(this);
                }
            };
            AbstractComponent.prototype._scheduleComputeLayout = function () {
                if (this._isAnchored && this._isSetup) {
                    Plottable.Core.RenderController.registerToComputeLayout(this);
                }
            };
            AbstractComponent.prototype._doRender = function () {
            };
            AbstractComponent.prototype._invalidateLayout = function () {
                if (this._isAnchored && this._isSetup) {
                    if (this.isTopLevelComponent) {
                        this._scheduleComputeLayout();
                    }
                    else {
                        this._parent._invalidateLayout();
                    }
                }
            };
            AbstractComponent.prototype.renderTo = function (element) {
                if (element != null) {
                    var selection;
                    if (typeof (element.node) === "function") {
                        selection = element;
                    }
                    else {
                        selection = d3.select(element);
                    }
                    if (!selection.node() || selection.node().nodeName !== "svg") {
                        throw new Error("Plottable requires a valid SVG to renderTo");
                    }
                    this._anchor(selection);
                }
                if (this._element == null) {
                    throw new Error("If a component has never been rendered before, then renderTo must be given a node to render to, \
          or a D3.Selection, or a selector string");
                }
                this._computeLayout();
                this._render();
                // flush so that consumers can immediately attach to stuff we create in the DOM
                Plottable.Core.RenderController.flush();
                return this;
            };
            /**
             * Causes the Component to recompute layout and redraw. If passed arguments, will resize the root SVG it lives in.
             *
             * This function should be called when CSS changes could influence the size
             * of the components, e.g. changing the font size.
             *
             * @param {number} [availableWidth]  - the width of the container element
             * @param {number} [availableHeight] - the height of the container element
             * @returns {Component} The calling component.
             */
            AbstractComponent.prototype.resize = function (width, height) {
                if (!this.isTopLevelComponent) {
                    throw new Error("Cannot resize on non top-level component");
                }
                if (width != null && height != null && this._isAnchored) {
                    this.rootSVG.attr({ width: width, height: height });
                }
                this._invalidateLayout();
                return this;
            };
            /**
             * Enables or disables resize on window resizes.
             *
             * If enabled, window resizes will enqueue this component for a re-layout
             * and re-render. Animations are disabled during window resizes when auto-
             * resize is enabled.
             *
             * @param {boolean} flag Enable (true) or disable (false) auto-resize.
             * @returns {Component} The calling component.
             */
            AbstractComponent.prototype.autoResize = function (flag) {
                if (flag) {
                    Plottable.Core.ResizeBroadcaster.register(this);
                }
                else {
                    Plottable.Core.ResizeBroadcaster.deregister(this);
                }
                this._autoResize = flag; // if _setup were called by constructor, this var could be removed #591
                return this;
            };
            /**
             * Sets the x alignment of the Component. This will be used if the
             * Component is given more space than it needs.
             *
             * For example, you may want to make a Legend postition itself it the top
             * right, so you would call `legend.xAlign("right")` and
             * `legend.yAlign("top")`.
             *
             * @param {string} alignment The x alignment of the Component (one of ["left", "center", "right"]).
             * @returns {Component} The calling Component.
             */
            AbstractComponent.prototype.xAlign = function (alignment) {
                alignment = alignment.toLowerCase();
                if (alignment === "left") {
                    this._xAlignProportion = 0;
                }
                else if (alignment === "center") {
                    this._xAlignProportion = 0.5;
                }
                else if (alignment === "right") {
                    this._xAlignProportion = 1;
                }
                else {
                    throw new Error("Unsupported alignment");
                }
                this._invalidateLayout();
                return this;
            };
            /**
             * Sets the y alignment of the Component. This will be used if the
             * Component is given more space than it needs.
             *
             * For example, you may want to make a Legend postition itself it the top
             * right, so you would call `legend.xAlign("right")` and
             * `legend.yAlign("top")`.
             *
             * @param {string} alignment The x alignment of the Component (one of ["top", "center", "bottom"]).
             * @returns {Component} The calling Component.
             */
            AbstractComponent.prototype.yAlign = function (alignment) {
                alignment = alignment.toLowerCase();
                if (alignment === "top") {
                    this._yAlignProportion = 0;
                }
                else if (alignment === "center") {
                    this._yAlignProportion = 0.5;
                }
                else if (alignment === "bottom") {
                    this._yAlignProportion = 1;
                }
                else {
                    throw new Error("Unsupported alignment");
                }
                this._invalidateLayout();
                return this;
            };
            /**
             * Sets the x offset of the Component. This will be used if the Component
             * is given more space than it needs.
             *
             * @param {number} offset The desired x offset, in pixels, from the left
             * side of the container.
             * @returns {Component} The calling Component.
             */
            AbstractComponent.prototype.xOffset = function (offset) {
                this._xOffset = offset;
                this._invalidateLayout();
                return this;
            };
            /**
             * Sets the y offset of the Component. This will be used if the Component
             * is given more space than it needs.
             *
             * @param {number} offset The desired y offset, in pixels, from the top
             * side of the container.
             * @returns {Component} The calling Component.
             */
            AbstractComponent.prototype.yOffset = function (offset) {
                this._yOffset = offset;
                this._invalidateLayout();
                return this;
            };
            AbstractComponent.prototype.addBox = function (className, parentElement) {
                if (this._element == null) {
                    throw new Error("Adding boxes before anchoring is currently disallowed");
                }
                var parentElement = parentElement == null ? this.boxContainer : parentElement;
                var box = parentElement.append("rect");
                if (className != null) {
                    box.classed(className, true);
                }
                ;
                this.boxes.push(box);
                if (this.width() != null && this.height() != null) {
                    box.attr("width", this.width()).attr("height", this.height());
                }
                return box;
            };
            AbstractComponent.prototype.generateClipPath = function () {
                // The clip path will prevent content from overflowing its component space.
                // HACKHACK: IE <=9 does not respect the HTML base element in SVG.
                // They don't need the current URL in the clip path reference.
                var prefix = /MSIE [5-9]/.test(navigator.userAgent) ? "" : document.location.href;
                this._element.attr("clip-path", "url(" + prefix + "#clipPath" + this._plottableID + ")");
                var clipPathParent = this.boxContainer.append("clipPath").attr("id", "clipPath" + this._plottableID);
                this.addBox("clip-rect", clipPathParent);
            };
            /**
             * Attaches an Interaction to the Component, so that the Interaction will listen for events on the Component.
             *
             * @param {Interaction} interaction The Interaction to attach to the Component.
             * @returns {Component} The calling Component.
             */
            AbstractComponent.prototype.registerInteraction = function (interaction) {
                // Interactions can be registered before or after anchoring. If registered before, they are
                // pushed to this.interactionsToRegister and registered during anchoring. If after, they are
                // registered immediately
                if (this._element) {
                    if (!this.hitBox) {
                        this.hitBox = this.addBox("hit-box");
                        this.hitBox.style("fill", "#ffffff").style("opacity", 0); // We need to set these so Chrome will register events
                    }
                    interaction._anchor(this, this.hitBox);
                }
                else {
                    this.interactionsToRegister.push(interaction);
                }
                return this;
            };
            AbstractComponent.prototype.classed = function (cssClass, addClass) {
                if (addClass == null) {
                    if (cssClass == null) {
                        return false;
                    }
                    else if (this._element == null) {
                        return (this.cssClasses.indexOf(cssClass) !== -1);
                    }
                    else {
                        return this._element.classed(cssClass);
                    }
                }
                else {
                    if (cssClass == null) {
                        return this;
                    }
                    if (this._element == null) {
                        var classIndex = this.cssClasses.indexOf(cssClass);
                        if (addClass && classIndex === -1) {
                            this.cssClasses.push(cssClass);
                        }
                        else if (!addClass && classIndex !== -1) {
                            this.cssClasses.splice(classIndex, 1);
                        }
                    }
                    else {
                        this._element.classed(cssClass, addClass);
                    }
                    return this;
                }
            };
            /**
             * Checks if the Component has a fixed width or false if it grows to fill available space.
             * Returns false by default on the base Component class.
             *
             * @returns {boolean} Whether the component has a fixed width.
             */
            AbstractComponent.prototype._isFixedWidth = function () {
                return this._fixedWidthFlag;
            };
            /**
             * Checks if the Component has a fixed height or false if it grows to fill available space.
             * Returns false by default on the base Component class.
             *
             * @returns {boolean} Whether the component has a fixed height.
             */
            AbstractComponent.prototype._isFixedHeight = function () {
                return this._fixedHeightFlag;
            };
            /**
             * Merges this Component with another Component, returning a
             * ComponentGroup. This is used to layer Components on top of each other.
             *
             * There are four cases:
             * Component + Component: Returns a ComponentGroup with both components inside it.
             * ComponentGroup + Component: Returns the ComponentGroup with the Component appended.
             * Component + ComponentGroup: Returns the ComponentGroup with the Component prepended.
             * ComponentGroup + ComponentGroup: Returns a new ComponentGroup with two ComponentGroups inside it.
             *
             * @param {Component} c The component to merge in.
             * @returns {ComponentGroup} The relevant ComponentGroup out of the above four cases.
             */
            AbstractComponent.prototype.merge = function (c) {
                var cg;
                if (this._isSetup || this._isAnchored) {
                    throw new Error("Can't presently merge a component that's already been anchored");
                }
                if (Plottable.Component.Group.prototype.isPrototypeOf(c)) {
                    cg = c;
                    cg._addComponent(this, true);
                    return cg;
                }
                else {
                    cg = new Plottable.Component.Group([this, c]);
                    return cg;
                }
            };
            /**
             * Detaches a Component from the DOM. The component can be reused.
             *
             * This should only be used if you plan on reusing the calling
             * Components. Otherwise, use remove().
             *
             * @returns The calling Component.
             */
            AbstractComponent.prototype.detach = function () {
                if (this._isAnchored) {
                    this._element.remove();
                }
                if (this._parent != null) {
                    this._parent._removeComponent(this);
                }
                this._isAnchored = false;
                this._parent = null;
                return this;
            };
            /**
             * Removes a Component from the DOM and disconnects it from everything it's
             * listening to (effectively destroying it).
             */
            AbstractComponent.prototype.remove = function () {
                this.removed = true;
                this.detach();
                Plottable.Core.ResizeBroadcaster.deregister(this);
            };
            /**
             * Return the width of the component
             *
             * @return {number} width of the component
             */
            AbstractComponent.prototype.width = function () {
                return this._width;
            };
            /**
             * Return the height of the component
             *
             * @return {number} height of the component
             */
            AbstractComponent.prototype.height = function () {
                return this._height;
            };
            AbstractComponent.AUTORESIZE_BY_DEFAULT = true;
            return AbstractComponent;
        })(Plottable.Core.PlottableObject);
        Component.AbstractComponent = AbstractComponent;
    })(Plottable.Component || (Plottable.Component = {}));
    var Component = Plottable.Component;
})(Plottable || (Plottable = {}));

///<reference path="../reference.ts" />
var __extends = this.__extends || function (d, b) {
    for (var p in b) if (b.hasOwnProperty(p)) d[p] = b[p];
    function __() { this.constructor = d; }
    __.prototype = b.prototype;
    d.prototype = new __();
};
var Plottable;
(function (Plottable) {
    (function (Component) {
        /*
         * An abstract ComponentContainer class to encapsulate Table and ComponentGroup's shared functionality.
         * It will not do anything if instantiated directly.
         */
        var AbstractComponentContainer = (function (_super) {
            __extends(AbstractComponentContainer, _super);
            function AbstractComponentContainer() {
                _super.apply(this, arguments);
                this._components = [];
            }
            AbstractComponentContainer.prototype._anchor = function (element) {
                var _this = this;
                _super.prototype._anchor.call(this, element);
                this._components.forEach(function (c) { return c._anchor(_this._content); });
            };
            AbstractComponentContainer.prototype._render = function () {
                this._components.forEach(function (c) { return c._render(); });
            };
            AbstractComponentContainer.prototype._removeComponent = function (c) {
                var removeIndex = this._components.indexOf(c);
                if (removeIndex >= 0) {
                    this._components.splice(removeIndex, 1);
                    this._invalidateLayout();
                }
            };
            AbstractComponentContainer.prototype._addComponent = function (c, prepend) {
                if (prepend === void 0) { prepend = false; }
                if (!c || this._components.indexOf(c) >= 0) {
                    return false;
                }
                if (prepend) {
                    this._components.unshift(c);
                }
                else {
                    this._components.push(c);
                }
                c._parent = this;
                if (this._isAnchored) {
                    c._anchor(this._content);
                }
                this._invalidateLayout();
                return true;
            };
            /**
             * Returns a list of components in the ComponentContainer.
             *
             * @returns {Component[]} the contained Components
             */
            AbstractComponentContainer.prototype.components = function () {
                return this._components.slice(); // return a shallow copy
            };
            /**
             * Returns true iff the ComponentContainer is empty.
             *
             * @returns {boolean} Whether the calling ComponentContainer is empty.
             */
            AbstractComponentContainer.prototype.empty = function () {
                return this._components.length === 0;
            };
            /**
             * Detaches all components contained in the ComponentContainer, and
             * empties the ComponentContainer.
             *
             * @returns {ComponentContainer} The calling ComponentContainer
             */
            AbstractComponentContainer.prototype.detachAll = function () {
                // Calling c.remove() will mutate this._components because the component will call this._parent._removeComponent(this)
                // Since mutating an array while iterating over it is dangerous, we instead iterate over a copy generated by Arr.slice()
                this._components.slice().forEach(function (c) { return c.detach(); });
                return this;
            };
            AbstractComponentContainer.prototype.remove = function () {
                _super.prototype.remove.call(this);
                this._components.slice().forEach(function (c) { return c.remove(); });
            };
            return AbstractComponentContainer;
        })(Component.AbstractComponent);
        Component.AbstractComponentContainer = AbstractComponentContainer;
    })(Plottable.Component || (Plottable.Component = {}));
    var Component = Plottable.Component;
})(Plottable || (Plottable = {}));

///<reference path="../reference.ts" />
var __extends = this.__extends || function (d, b) {
    for (var p in b) if (b.hasOwnProperty(p)) d[p] = b[p];
    function __() { this.constructor = d; }
    __.prototype = b.prototype;
    d.prototype = new __();
};
var Plottable;
(function (Plottable) {
    (function (Component) {
        var Group = (function (_super) {
            __extends(Group, _super);
            /**
             * Constructs a GroupComponent.
             *
             * A GroupComponent is a set of Components that will be rendered on top of
             * each other. When you call Component.merge(Component), it creates and
             * returns a GroupComponent.
             *
             * @constructor
             * @param {Component[]} components The Components in the Group (default = []).
             */
            function Group(components) {
                var _this = this;
                if (components === void 0) { components = []; }
                _super.call(this);
                this.classed("component-group", true);
                components.forEach(function (c) { return _this._addComponent(c); });
            }
            Group.prototype._requestedSpace = function (offeredWidth, offeredHeight) {
                var requests = this._components.map(function (c) { return c._requestedSpace(offeredWidth, offeredHeight); });
                return {
                    width: Plottable._Util.Methods.max(requests, function (request) { return request.width; }, 0),
                    height: Plottable._Util.Methods.max(requests, function (request) { return request.height; }, 0),
                    wantsWidth: requests.map(function (r) { return r.wantsWidth; }).some(function (x) { return x; }),
                    wantsHeight: requests.map(function (r) { return r.wantsHeight; }).some(function (x) { return x; })
                };
            };
            Group.prototype.merge = function (c) {
                this._addComponent(c);
                return this;
            };
            Group.prototype._computeLayout = function (xOrigin, yOrigin, availableWidth, availableHeight) {
                var _this = this;
                _super.prototype._computeLayout.call(this, xOrigin, yOrigin, availableWidth, availableHeight);
                this._components.forEach(function (c) {
                    c._computeLayout(0, 0, _this.width(), _this.height());
                });
                return this;
            };
            Group.prototype._isFixedWidth = function () {
                return this._components.every(function (c) { return c._isFixedWidth(); });
            };
            Group.prototype._isFixedHeight = function () {
                return this._components.every(function (c) { return c._isFixedHeight(); });
            };
            return Group;
        })(Component.AbstractComponentContainer);
        Component.Group = Group;
    })(Plottable.Component || (Plottable.Component = {}));
    var Component = Plottable.Component;
})(Plottable || (Plottable = {}));

///<reference path="../../reference.ts" />
var __extends = this.__extends || function (d, b) {
    for (var p in b) if (b.hasOwnProperty(p)) d[p] = b[p];
    function __() { this.constructor = d; }
    __.prototype = b.prototype;
    d.prototype = new __();
};
var Plottable;
(function (Plottable) {
    (function (Axis) {
        var AbstractAxis = (function (_super) {
            __extends(AbstractAxis, _super);
            /**
             * Constructs an axis. An axis is a wrapper around a scale for rendering.
             *
             * @constructor
             * @param {Scale} scale The scale for this axis to render.
             * @param {string} orientation One of ["top", "left", "bottom", "right"];
             * on which side the axis will appear. On most axes, this is either "left"
             * or "bottom".
             * @param {Formatter} Data is passed through this formatter before being
             * displayed.
             */
            function AbstractAxis(scale, orientation, formatter) {
                var _this = this;
                if (formatter === void 0) { formatter = Plottable.Formatters.identity(); }
                _super.call(this);
                this._endTickLength = 5;
                this._tickLength = 5;
                this._tickLabelPadding = 10;
                this._gutter = 15;
                this._showEndTickLabels = false;
                if (scale == null || orientation == null) {
                    throw new Error("Axis requires a scale and orientation");
                }
                this._scale = scale;
                this.orient(orientation);
                this._setDefaultAlignment();
                this.classed("axis", true);
                if (this._isHorizontal()) {
                    this.classed("x-axis", true);
                }
                else {
                    this.classed("y-axis", true);
                }
                this.formatter(formatter);
                this._scale.broadcaster.registerListener(this, function () { return _this._rescale(); });
            }
            AbstractAxis.prototype.remove = function () {
                _super.prototype.remove.call(this);
                this._scale.broadcaster.deregisterListener(this);
            };
            AbstractAxis.prototype._isHorizontal = function () {
                return this._orientation === "top" || this._orientation === "bottom";
            };
            AbstractAxis.prototype._computeWidth = function () {
                // to be overridden by subclass logic
                this._computedWidth = this._maxLabelTickLength();
                return this._computedWidth;
            };
            AbstractAxis.prototype._computeHeight = function () {
                // to be overridden by subclass logic
                this._computedHeight = this._maxLabelTickLength();
                return this._computedHeight;
            };
            AbstractAxis.prototype._requestedSpace = function (offeredWidth, offeredHeight) {
                var requestedWidth = 0;
                var requestedHeight = 0;
                if (this._isHorizontal()) {
                    if (this._computedHeight == null) {
                        this._computeHeight();
                    }
                    requestedHeight = this._computedHeight + this._gutter;
                }
                else {
                    if (this._computedWidth == null) {
                        this._computeWidth();
                    }
                    requestedWidth = this._computedWidth + this._gutter;
                }
                return {
                    width: requestedWidth,
                    height: requestedHeight,
                    wantsWidth: !this._isHorizontal() && offeredWidth < requestedWidth,
                    wantsHeight: this._isHorizontal() && offeredHeight < requestedHeight
                };
            };
            AbstractAxis.prototype._isFixedHeight = function () {
                return this._isHorizontal();
            };
            AbstractAxis.prototype._isFixedWidth = function () {
                return !this._isHorizontal();
            };
            AbstractAxis.prototype._rescale = function () {
                // default implementation; subclasses may call _invalidateLayout() here
                this._render();
            };
            AbstractAxis.prototype._computeLayout = function (xOffset, yOffset, availableWidth, availableHeight) {
                _super.prototype._computeLayout.call(this, xOffset, yOffset, availableWidth, availableHeight);
                if (this._isHorizontal()) {
                    this._scale.range([0, this.width()]);
                }
                else {
                    this._scale.range([this.height(), 0]);
                }
            };
            AbstractAxis.prototype._setup = function () {
                _super.prototype._setup.call(this);
                this._tickMarkContainer = this._content.append("g").classed(AbstractAxis.TICK_MARK_CLASS + "-container", true);
                this._tickLabelContainer = this._content.append("g").classed(AbstractAxis.TICK_LABEL_CLASS + "-container", true);
                this._baseline = this._content.append("line").classed("baseline", true);
            };
            /*
             * Function for generating tick values in data-space (as opposed to pixel values).
             * To be implemented by subclasses.
             */
            AbstractAxis.prototype._getTickValues = function () {
                return [];
            };
            AbstractAxis.prototype._doRender = function () {
                var tickMarkValues = this._getTickValues();
                var tickMarks = this._tickMarkContainer.selectAll("." + AbstractAxis.TICK_MARK_CLASS).data(tickMarkValues);
                tickMarks.enter().append("line").classed(AbstractAxis.TICK_MARK_CLASS, true);
                tickMarks.attr(this._generateTickMarkAttrHash());
                d3.select(tickMarks[0][0]).classed(AbstractAxis.END_TICK_MARK_CLASS, true).attr(this._generateTickMarkAttrHash(true));
                d3.select(tickMarks[0][tickMarkValues.length - 1]).classed(AbstractAxis.END_TICK_MARK_CLASS, true).attr(this._generateTickMarkAttrHash(true));
                tickMarks.exit().remove();
                this._baseline.attr(this._generateBaselineAttrHash());
            };
            AbstractAxis.prototype._generateBaselineAttrHash = function () {
                var baselineAttrHash = {
                    x1: 0,
                    y1: 0,
                    x2: 0,
                    y2: 0
                };
                switch (this._orientation) {
                    case "bottom":
                        baselineAttrHash.x2 = this.width();
                        break;
                    case "top":
                        baselineAttrHash.x2 = this.width();
                        baselineAttrHash.y1 = this.height();
                        baselineAttrHash.y2 = this.height();
                        break;
                    case "left":
                        baselineAttrHash.x1 = this.width();
                        baselineAttrHash.x2 = this.width();
                        baselineAttrHash.y2 = this.height();
                        break;
                    case "right":
                        baselineAttrHash.y2 = this.height();
                        break;
                }
                return baselineAttrHash;
            };
            AbstractAxis.prototype._generateTickMarkAttrHash = function (isEndTickMark) {
                var _this = this;
                if (isEndTickMark === void 0) { isEndTickMark = false; }
                var tickMarkAttrHash = {
                    x1: 0,
                    y1: 0,
                    x2: 0,
                    y2: 0
                };
                var scalingFunction = function (d) { return _this._scale.scale(d); };
                if (this._isHorizontal()) {
                    tickMarkAttrHash["x1"] = scalingFunction;
                    tickMarkAttrHash["x2"] = scalingFunction;
                }
                else {
                    tickMarkAttrHash["y1"] = scalingFunction;
                    tickMarkAttrHash["y2"] = scalingFunction;
                }
                var tickLength = isEndTickMark ? this._endTickLength : this._tickLength;
                switch (this._orientation) {
                    case "bottom":
                        tickMarkAttrHash["y2"] = tickLength;
                        break;
                    case "top":
                        tickMarkAttrHash["y1"] = this.height();
                        tickMarkAttrHash["y2"] = this.height() - tickLength;
                        break;
                    case "left":
                        tickMarkAttrHash["x1"] = this.width();
                        tickMarkAttrHash["x2"] = this.width() - tickLength;
                        break;
                    case "right":
                        tickMarkAttrHash["x2"] = tickLength;
                        break;
                }
                return tickMarkAttrHash;
            };
            AbstractAxis.prototype._invalidateLayout = function () {
                this._computedWidth = null;
                this._computedHeight = null;
                _super.prototype._invalidateLayout.call(this);
            };
            AbstractAxis.prototype._setDefaultAlignment = function () {
                switch (this._orientation) {
                    case "bottom":
                        this.yAlign("top");
                        break;
                    case "top":
                        this.yAlign("bottom");
                        break;
                    case "left":
                        this.xAlign("right");
                        break;
                    case "right":
                        this.xAlign("left");
                        break;
                }
            };
            AbstractAxis.prototype.formatter = function (formatter) {
                if (formatter === undefined) {
                    return this._formatter;
                }
                this._formatter = formatter;
                this._invalidateLayout();
                return this;
            };
            AbstractAxis.prototype.tickLength = function (length) {
                if (length == null) {
                    return this._tickLength;
                }
                else {
                    if (length < 0) {
                        throw new Error("tick length must be positive");
                    }
                    this._tickLength = length;
                    this._invalidateLayout();
                    return this;
                }
            };
            AbstractAxis.prototype.endTickLength = function (length) {
                if (length == null) {
                    return this._endTickLength;
                }
                else {
                    if (length < 0) {
                        throw new Error("end tick length must be positive");
                    }
                    this._endTickLength = length;
                    this._invalidateLayout();
                    return this;
                }
            };
            AbstractAxis.prototype._maxLabelTickLength = function () {
                if (this.showEndTickLabels()) {
                    return Math.max(this.tickLength(), this.endTickLength());
                }
                else {
                    return this.tickLength();
                }
            };
            AbstractAxis.prototype.tickLabelPadding = function (padding) {
                if (padding == null) {
                    return this._tickLabelPadding;
                }
                else {
                    if (padding < 0) {
                        throw new Error("tick label padding must be positive");
                    }
                    this._tickLabelPadding = padding;
                    this._invalidateLayout();
                    return this;
                }
            };
            AbstractAxis.prototype.gutter = function (size) {
                if (size == null) {
                    return this._gutter;
                }
                else {
                    if (size < 0) {
                        throw new Error("gutter size must be positive");
                    }
                    this._gutter = size;
                    this._invalidateLayout();
                    return this;
                }
            };
            AbstractAxis.prototype.orient = function (newOrientation) {
                if (newOrientation == null) {
                    return this._orientation;
                }
                else {
                    var newOrientationLC = newOrientation.toLowerCase();
                    if (newOrientationLC !== "top" && newOrientationLC !== "bottom" && newOrientationLC !== "left" && newOrientationLC !== "right") {
                        throw new Error("unsupported orientation");
                    }
                    this._orientation = newOrientationLC;
                    this._invalidateLayout();
                    return this;
                }
            };
            AbstractAxis.prototype.showEndTickLabels = function (show) {
                if (show == null) {
                    return this._showEndTickLabels;
                }
                this._showEndTickLabels = show;
                this._render();
                return this;
            };
            AbstractAxis.prototype._hideEndTickLabels = function () {
                var _this = this;
                var boundingBox = this._element.select(".bounding-box")[0][0].getBoundingClientRect();
                var isInsideBBox = function (tickBox) {
                    return (Math.floor(boundingBox.left) <= Math.ceil(tickBox.left) && Math.floor(boundingBox.top) <= Math.ceil(tickBox.top) && Math.floor(tickBox.right) <= Math.ceil(boundingBox.left + _this.width()) && Math.floor(tickBox.bottom) <= Math.ceil(boundingBox.top + _this.height()));
                };
                var tickLabels = this._tickLabelContainer.selectAll("." + AbstractAxis.TICK_LABEL_CLASS);
                if (tickLabels[0].length === 0) {
                    return;
                }
                var firstTickLabel = tickLabels[0][0];
                if (!isInsideBBox(firstTickLabel.getBoundingClientRect())) {
                    d3.select(firstTickLabel).style("visibility", "hidden");
                }
                var lastTickLabel = tickLabels[0][tickLabels[0].length - 1];
                if (!isInsideBBox(lastTickLabel.getBoundingClientRect())) {
                    d3.select(lastTickLabel).style("visibility", "hidden");
                }
            };
            AbstractAxis.prototype._hideOverlappingTickLabels = function () {
                var visibleTickLabels = this._tickLabelContainer.selectAll("." + AbstractAxis.TICK_LABEL_CLASS).filter(function (d, i) {
                    return d3.select(this).style("visibility") === "visible";
                });
                var lastLabelClientRect;
                visibleTickLabels.each(function (d) {
                    var clientRect = this.getBoundingClientRect();
                    var tickLabel = d3.select(this);
                    if (lastLabelClientRect != null && Plottable._Util.DOM.boxesOverlap(clientRect, lastLabelClientRect)) {
                        tickLabel.style("visibility", "hidden");
                    }
                    else {
                        lastLabelClientRect = clientRect;
                        tickLabel.style("visibility", "visible");
                    }
                });
            };
            /**
             * The css class applied to each end tick mark (the line on the end tick).
             */
            AbstractAxis.END_TICK_MARK_CLASS = "end-tick-mark";
            /**
             * The css class applied to each tick mark (the line on the tick).
             */
            AbstractAxis.TICK_MARK_CLASS = "tick-mark";
            /**
             * The css class applied to each tick label (the text associated with the tick).
             */
            AbstractAxis.TICK_LABEL_CLASS = "tick-label";
            return AbstractAxis;
        })(Plottable.Component.AbstractComponent);
        Axis.AbstractAxis = AbstractAxis;
    })(Plottable.Axis || (Plottable.Axis = {}));
    var Axis = Plottable.Axis;
})(Plottable || (Plottable = {}));

///<reference path="../../reference.ts" />
var __extends = this.__extends || function (d, b) {
    for (var p in b) if (b.hasOwnProperty(p)) d[p] = b[p];
    function __() { this.constructor = d; }
    __.prototype = b.prototype;
    d.prototype = new __();
};
var Plottable;
(function (Plottable) {
    (function (Axis) {
        ;
        var Time = (function (_super) {
            __extends(Time, _super);
            /**
             * Constructs a TimeAxis.
             *
             * A TimeAxis is used for rendering a TimeScale.
             *
             * @constructor
             * @param {TimeScale} scale The scale to base the Axis on.
             * @param {string} orientation The orientation of the Axis (top/bottom)
             */
            function Time(scale, orientation) {
                orientation = orientation.toLowerCase();
                if (orientation !== "top" && orientation !== "bottom") {
                    throw new Error("unsupported orientation: " + orientation);
                }
                _super.call(this, scale, orientation);
                this.classed("time-axis", true);
                this.tickLabelPadding(5);
            }
            Time.prototype._computeHeight = function () {
                if (this._computedHeight !== null) {
                    return this._computedHeight;
                }
                var textHeight = this._measureTextHeight(this._majorTickLabels) + this._measureTextHeight(this._minorTickLabels);
                this.tickLength(textHeight);
                this.endTickLength(textHeight);
                this._computedHeight = this._maxLabelTickLength() + 2 * this.tickLabelPadding();
                return this._computedHeight;
            };
            Time.prototype.calculateWorstWidth = function (container, format) {
                // returns the worst case width for a format
                // September 29, 9999 at 12:59.9999 PM Wednesday
                var longDate = new Date(9999, 8, 29, 12, 59, 9999);
                return this.measurer(d3.time.format(format)(longDate)).width;
            };
            Time.prototype.getIntervalLength = function (interval) {
                var startDate = this._scale.domain()[0];
                var endDate = interval.timeUnit.offset(startDate, interval.step);
                if (endDate > this._scale.domain()[1]) {
                    // this offset is too large, so just return available width
                    return this.width();
                }
                // measure how much space one date can get
                var stepLength = Math.abs(this._scale.scale(endDate) - this._scale.scale(startDate));
                return stepLength;
            };
            Time.prototype.isEnoughSpace = function (container, interval) {
                // compute number of ticks
                // if less than a certain threshold
                var worst = this.calculateWorstWidth(container, interval.formatString) + 2 * this.tickLabelPadding();
                var stepLength = Math.min(this.getIntervalLength(interval), this.width());
                return worst < stepLength;
            };
            Time.prototype._setup = function () {
                _super.prototype._setup.call(this);
                this._majorTickLabels = this._content.append("g").classed(Axis.AbstractAxis.TICK_LABEL_CLASS, true);
                this._minorTickLabels = this._content.append("g").classed(Axis.AbstractAxis.TICK_LABEL_CLASS, true);
                this.measurer = Plottable._Util.Text.getTextMeasurer(this._majorTickLabels.append("text"));
            };
            // returns a number to index into the major/minor intervals
            Time.prototype.getTickLevel = function () {
                for (var i = 0; i < Time._minorIntervals.length; i++) {
                    if (this.isEnoughSpace(this._minorTickLabels, Time._minorIntervals[i]) && this.isEnoughSpace(this._majorTickLabels, Time._majorIntervals[i])) {
                        break;
                    }
                }
                if (i >= Time._minorIntervals.length) {
                    Plottable._Util.Methods.warn("zoomed out too far: could not find suitable interval to display labels");
                    i = Time._minorIntervals.length - 1;
                }
                return i;
            };
            Time.prototype._getTickIntervalValues = function (interval) {
                return this._scale._tickInterval(interval.timeUnit, interval.step);
            };
            Time.prototype._getTickValues = function () {
                var index = this.getTickLevel();
                var minorTicks = this._getTickIntervalValues(Time._minorIntervals[index]);
                var majorTicks = this._getTickIntervalValues(Time._majorIntervals[index]);
                return minorTicks.concat(majorTicks);
            };
            Time.prototype._measureTextHeight = function (container) {
                var fakeTickLabel = container.append("g").classed(Axis.AbstractAxis.TICK_LABEL_CLASS, true);
                var textHeight = this.measurer(Plottable._Util.Text.HEIGHT_TEXT).height;
                fakeTickLabel.remove();
                return textHeight;
            };
            Time.prototype.renderTickLabels = function (container, interval, height) {
                var _this = this;
                container.selectAll("." + Axis.AbstractAxis.TICK_LABEL_CLASS).remove();
                var tickPos = this._scale._tickInterval(interval.timeUnit, interval.step);
                tickPos.splice(0, 0, this._scale.domain()[0]);
                tickPos.push(this._scale.domain()[1]);
                var shouldCenterText = interval.step === 1;
                // only center when the label should span the whole interval
                var labelPos = [];
                if (shouldCenterText) {
                    tickPos.map(function (datum, index) {
                        if (index + 1 >= tickPos.length) {
                            return;
                        }
                        labelPos.push(new Date((tickPos[index + 1].valueOf() - tickPos[index].valueOf()) / 2 + tickPos[index].valueOf()));
                    });
                }
                else {
                    labelPos = tickPos;
                }
                labelPos = labelPos.filter(function (d) { return _this.canFitLabelFilter(container, d, d3.time.format(interval.formatString)(d), shouldCenterText); });
                var tickLabels = container.selectAll("." + Axis.AbstractAxis.TICK_LABEL_CLASS).data(labelPos, function (d) { return d.valueOf(); });
                var tickLabelsEnter = tickLabels.enter().append("g").classed(Axis.AbstractAxis.TICK_LABEL_CLASS, true);
                tickLabelsEnter.append("text");
                var xTranslate = shouldCenterText ? 0 : this.tickLabelPadding();
                var yTranslate = (this._orientation === "bottom" ? (this._maxLabelTickLength() / 2 * height) : (this.height() - this._maxLabelTickLength() / 2 * height + 2 * this.tickLabelPadding()));
                var textSelection = tickLabels.selectAll("text");
                if (textSelection.size() > 0) {
                    Plottable._Util.DOM.translate(textSelection, xTranslate, yTranslate);
                }
                tickLabels.exit().remove();
                tickLabels.attr("transform", function (d) { return "translate(" + _this._scale.scale(d) + ",0)"; });
                var anchor = shouldCenterText ? "middle" : "start";
                tickLabels.selectAll("text").text(function (d) { return d3.time.format(interval.formatString)(d); }).style("text-anchor", anchor);
            };
            Time.prototype.canFitLabelFilter = function (container, position, label, isCentered) {
                var endPosition;
                var startPosition;
                var width = this.measurer(label).width + this.tickLabelPadding();
                if (isCentered) {
                    endPosition = this._scale.scale(position) + width / 2;
                    startPosition = this._scale.scale(position) - width / 2;
                }
                else {
                    endPosition = this._scale.scale(position) + width;
                    startPosition = this._scale.scale(position);
                }
                return endPosition < this.width() && startPosition > 0;
            };
            Time.prototype.adjustTickLength = function (height, interval) {
                var tickValues = this._getTickIntervalValues(interval);
                var selection = this._tickMarkContainer.selectAll("." + Axis.AbstractAxis.TICK_MARK_CLASS).filter(function (d) { return tickValues.map(function (x) { return x.valueOf(); }).indexOf(d.valueOf()) >= 0; });
                if (this._orientation === "top") {
                    height = this.height() - height;
                }
                selection.attr("y2", height);
            };
            Time.prototype.generateLabellessTicks = function (index) {
                if (index < 0) {
                    return;
                }
                var smallTicks = this._getTickIntervalValues(Time._minorIntervals[index]);
                var allTicks = this._getTickValues().concat(smallTicks);
                var tickMarks = this._tickMarkContainer.selectAll("." + Axis.AbstractAxis.TICK_MARK_CLASS).data(allTicks);
                tickMarks.enter().append("line").classed(Axis.AbstractAxis.TICK_MARK_CLASS, true);
                tickMarks.attr(this._generateTickMarkAttrHash());
                tickMarks.exit().remove();
                this.adjustTickLength(this.tickLabelPadding(), Time._minorIntervals[index]);
            };
            Time.prototype._doRender = function () {
                _super.prototype._doRender.call(this);
                var index = this.getTickLevel();
                this.renderTickLabels(this._minorTickLabels, Time._minorIntervals[index], 1);
                this.renderTickLabels(this._majorTickLabels, Time._majorIntervals[index], 2);
                var domain = this._scale.domain();
                var totalLength = this._scale.scale(domain[1]) - this._scale.scale(domain[0]);
                if (this.getIntervalLength(Time._minorIntervals[index]) * 1.5 >= totalLength) {
                    this.generateLabellessTicks(index - 1);
                }
                // make minor ticks shorter
                this.adjustTickLength(this._maxLabelTickLength() / 2, Time._minorIntervals[index]);
                // however, we need to make major ticks longer, since they may have overlapped with some minor ticks
                this.adjustTickLength(this._maxLabelTickLength(), Time._majorIntervals[index]);
                return this;
            };
            // default intervals
            // these are for minor tick labels
            Time._minorIntervals = [
                { timeUnit: d3.time.second, step: 1, formatString: "%I:%M:%S %p" },
                { timeUnit: d3.time.second, step: 5, formatString: "%I:%M:%S %p" },
                { timeUnit: d3.time.second, step: 10, formatString: "%I:%M:%S %p" },
                { timeUnit: d3.time.second, step: 15, formatString: "%I:%M:%S %p" },
                { timeUnit: d3.time.second, step: 30, formatString: "%I:%M:%S %p" },
                { timeUnit: d3.time.minute, step: 1, formatString: "%I:%M %p" },
                { timeUnit: d3.time.minute, step: 5, formatString: "%I:%M %p" },
                { timeUnit: d3.time.minute, step: 10, formatString: "%I:%M %p" },
                { timeUnit: d3.time.minute, step: 15, formatString: "%I:%M %p" },
                { timeUnit: d3.time.minute, step: 30, formatString: "%I:%M %p" },
                { timeUnit: d3.time.hour, step: 1, formatString: "%I %p" },
                { timeUnit: d3.time.hour, step: 3, formatString: "%I %p" },
                { timeUnit: d3.time.hour, step: 6, formatString: "%I %p" },
                { timeUnit: d3.time.hour, step: 12, formatString: "%I %p" },
                { timeUnit: d3.time.day, step: 1, formatString: "%a %e" },
                { timeUnit: d3.time.day, step: 1, formatString: "%e" },
                { timeUnit: d3.time.month, step: 1, formatString: "%B" },
                { timeUnit: d3.time.month, step: 1, formatString: "%b" },
                { timeUnit: d3.time.month, step: 3, formatString: "%B" },
                { timeUnit: d3.time.month, step: 6, formatString: "%B" },
                { timeUnit: d3.time.year, step: 1, formatString: "%Y" },
                { timeUnit: d3.time.year, step: 1, formatString: "%y" },
                { timeUnit: d3.time.year, step: 5, formatString: "%Y" },
                { timeUnit: d3.time.year, step: 25, formatString: "%Y" },
                { timeUnit: d3.time.year, step: 50, formatString: "%Y" },
                { timeUnit: d3.time.year, step: 100, formatString: "%Y" },
                { timeUnit: d3.time.year, step: 200, formatString: "%Y" },
                { timeUnit: d3.time.year, step: 500, formatString: "%Y" },
                { timeUnit: d3.time.year, step: 1000, formatString: "%Y" }
            ];
            // these are for major tick labels
            Time._majorIntervals = [
                { timeUnit: d3.time.day, step: 1, formatString: "%B %e, %Y" },
                { timeUnit: d3.time.day, step: 1, formatString: "%B %e, %Y" },
                { timeUnit: d3.time.day, step: 1, formatString: "%B %e, %Y" },
                { timeUnit: d3.time.day, step: 1, formatString: "%B %e, %Y" },
                { timeUnit: d3.time.day, step: 1, formatString: "%B %e, %Y" },
                { timeUnit: d3.time.day, step: 1, formatString: "%B %e, %Y" },
                { timeUnit: d3.time.day, step: 1, formatString: "%B %e, %Y" },
                { timeUnit: d3.time.day, step: 1, formatString: "%B %e, %Y" },
                { timeUnit: d3.time.day, step: 1, formatString: "%B %e, %Y" },
                { timeUnit: d3.time.day, step: 1, formatString: "%B %e, %Y" },
                { timeUnit: d3.time.day, step: 1, formatString: "%B %e, %Y" },
                { timeUnit: d3.time.day, step: 1, formatString: "%B %e, %Y" },
                { timeUnit: d3.time.day, step: 1, formatString: "%B %e, %Y" },
                { timeUnit: d3.time.day, step: 1, formatString: "%B %e, %Y" },
                { timeUnit: d3.time.month, step: 1, formatString: "%B %Y" },
                { timeUnit: d3.time.month, step: 1, formatString: "%B %Y" },
                { timeUnit: d3.time.year, step: 1, formatString: "%Y" },
                { timeUnit: d3.time.year, step: 1, formatString: "%Y" },
                { timeUnit: d3.time.year, step: 1, formatString: "%Y" },
                { timeUnit: d3.time.year, step: 1, formatString: "%Y" },
                { timeUnit: d3.time.year, step: 100000, formatString: "" },
                { timeUnit: d3.time.year, step: 100000, formatString: "" },
                { timeUnit: d3.time.year, step: 100000, formatString: "" },
                { timeUnit: d3.time.year, step: 100000, formatString: "" },
                { timeUnit: d3.time.year, step: 100000, formatString: "" },
                { timeUnit: d3.time.year, step: 100000, formatString: "" },
                { timeUnit: d3.time.year, step: 100000, formatString: "" },
                { timeUnit: d3.time.year, step: 100000, formatString: "" },
                { timeUnit: d3.time.year, step: 100000, formatString: "" }
            ];
            return Time;
        })(Axis.AbstractAxis);
        Axis.Time = Time;
    })(Plottable.Axis || (Plottable.Axis = {}));
    var Axis = Plottable.Axis;
})(Plottable || (Plottable = {}));

///<reference path="../../reference.ts" />
var __extends = this.__extends || function (d, b) {
    for (var p in b) if (b.hasOwnProperty(p)) d[p] = b[p];
    function __() { this.constructor = d; }
    __.prototype = b.prototype;
    d.prototype = new __();
};
var Plottable;
(function (Plottable) {
    (function (Axis) {
        var Numeric = (function (_super) {
            __extends(Numeric, _super);
            /**
             * Constructs a NumericAxis.
             *
             * Just as an CategoryAxis is for rendering an OrdinalScale, a NumericAxis
             * is for rendering a QuantitativeScale.
             *
             * @constructor
             * @param {QuantitativeScale} scale The QuantitativeScale to base the axis on.
             * @param {string} orientation The orientation of the QuantitativeScale (top/bottom/left/right)
             * @param {Formatter} formatter A function to format tick labels (default Formatters.general()).
             */
            function Numeric(scale, orientation, formatter) {
                if (formatter === void 0) { formatter = Plottable.Formatters.general(); }
                _super.call(this, scale, orientation, formatter);
                this.tickLabelPositioning = "center";
                // Whether or not first/last tick label will still be displayed even if
                // the label is cut off.
                this.showFirstTickLabel = false;
                this.showLastTickLabel = false;
            }
            Numeric.prototype._setup = function () {
                _super.prototype._setup.call(this);
                this.measurer = Plottable._Util.Text.getTextMeasurer(this._tickLabelContainer.append("text").classed(Axis.AbstractAxis.TICK_LABEL_CLASS, true));
            };
            Numeric.prototype._computeWidth = function () {
                var _this = this;
                var tickValues = this._getTickValues();
                var textLengths = tickValues.map(function (v) {
                    var formattedValue = _this._formatter(v);
                    return _this.measurer(formattedValue).width;
                });
                var maxTextLength = Plottable._Util.Methods.max(textLengths, 0);
                if (this.tickLabelPositioning === "center") {
                    this._computedWidth = this._maxLabelTickLength() + this.tickLabelPadding() + maxTextLength;
                }
                else {
                    this._computedWidth = Math.max(this._maxLabelTickLength(), this.tickLabelPadding() + maxTextLength);
                }
                return this._computedWidth;
            };
            Numeric.prototype._computeHeight = function () {
                var textHeight = this.measurer(Plottable._Util.Text.HEIGHT_TEXT).height;
                if (this.tickLabelPositioning === "center") {
                    this._computedHeight = this._maxLabelTickLength() + this.tickLabelPadding() + textHeight;
                }
                else {
                    this._computedHeight = Math.max(this._maxLabelTickLength(), this.tickLabelPadding() + textHeight);
                }
                return this._computedHeight;
            };
            Numeric.prototype._getTickValues = function () {
                return this._scale.ticks();
            };
            Numeric.prototype._rescale = function () {
                if (!this._isSetup) {
                    return;
                }
                if (!this._isHorizontal()) {
                    var reComputedWidth = this._computeWidth();
                    if (reComputedWidth > this.width() || reComputedWidth < (this.width() - this.gutter())) {
                        this._invalidateLayout();
                        return;
                    }
                }
                this._render();
            };
            Numeric.prototype._doRender = function () {
                _super.prototype._doRender.call(this);
                var tickLabelAttrHash = {
                    x: 0,
                    y: 0,
                    dx: "0em",
                    dy: "0.3em"
                };
                var tickMarkLength = this._maxLabelTickLength();
                var tickLabelPadding = this.tickLabelPadding();
                var tickLabelTextAnchor = "middle";
                var labelGroupTransformX = 0;
                var labelGroupTransformY = 0;
                var labelGroupShiftX = 0;
                var labelGroupShiftY = 0;
                if (this._isHorizontal()) {
                    switch (this.tickLabelPositioning) {
                        case "left":
                            tickLabelTextAnchor = "end";
                            labelGroupTransformX = -tickLabelPadding;
                            labelGroupShiftY = tickLabelPadding;
                            break;
                        case "center":
                            labelGroupShiftY = tickMarkLength + tickLabelPadding;
                            break;
                        case "right":
                            tickLabelTextAnchor = "start";
                            labelGroupTransformX = tickLabelPadding;
                            labelGroupShiftY = tickLabelPadding;
                            break;
                    }
                }
                else {
                    switch (this.tickLabelPositioning) {
                        case "top":
                            tickLabelAttrHash["dy"] = "-0.3em";
                            labelGroupShiftX = tickLabelPadding;
                            labelGroupTransformY = -tickLabelPadding;
                            break;
                        case "center":
                            labelGroupShiftX = tickMarkLength + tickLabelPadding;
                            break;
                        case "bottom":
                            tickLabelAttrHash["dy"] = "1em";
                            labelGroupShiftX = tickLabelPadding;
                            labelGroupTransformY = tickLabelPadding;
                            break;
                    }
                }
                var tickMarkAttrHash = this._generateTickMarkAttrHash();
                switch (this._orientation) {
                    case "bottom":
                        tickLabelAttrHash["x"] = tickMarkAttrHash["x1"];
                        tickLabelAttrHash["dy"] = "0.95em";
                        labelGroupTransformY = tickMarkAttrHash["y1"] + labelGroupShiftY;
                        break;
                    case "top":
                        tickLabelAttrHash["x"] = tickMarkAttrHash["x1"];
                        tickLabelAttrHash["dy"] = "-.25em";
                        labelGroupTransformY = tickMarkAttrHash["y1"] - labelGroupShiftY;
                        break;
                    case "left":
                        tickLabelTextAnchor = "end";
                        labelGroupTransformX = tickMarkAttrHash["x1"] - labelGroupShiftX;
                        tickLabelAttrHash["y"] = tickMarkAttrHash["y1"];
                        break;
                    case "right":
                        tickLabelTextAnchor = "start";
                        labelGroupTransformX = tickMarkAttrHash["x1"] + labelGroupShiftX;
                        tickLabelAttrHash["y"] = tickMarkAttrHash["y1"];
                        break;
                }
                var tickLabelValues = this._getTickValues();
                var tickLabels = this._tickLabelContainer.selectAll("." + Axis.AbstractAxis.TICK_LABEL_CLASS).data(tickLabelValues);
                tickLabels.enter().append("text").classed(Axis.AbstractAxis.TICK_LABEL_CLASS, true);
                tickLabels.exit().remove();
                tickLabels.style("text-anchor", tickLabelTextAnchor).style("visibility", "visible").attr(tickLabelAttrHash).text(this._formatter);
                var labelGroupTransform = "translate(" + labelGroupTransformX + ", " + labelGroupTransformY + ")";
                this._tickLabelContainer.attr("transform", labelGroupTransform);
                if (!this.showEndTickLabels()) {
                    this._hideEndTickLabels();
                }
                this._hideOverlappingTickLabels();
            };
            Numeric.prototype.tickLabelPosition = function (position) {
                if (position == null) {
                    return this.tickLabelPositioning;
                }
                else {
                    var positionLC = position.toLowerCase();
                    if (this._isHorizontal()) {
                        if (!(positionLC === "left" || positionLC === "center" || positionLC === "right")) {
                            throw new Error(positionLC + " is not a valid tick label position for a horizontal NumericAxis");
                        }
                    }
                    else {
                        if (!(positionLC === "top" || positionLC === "center" || positionLC === "bottom")) {
                            throw new Error(positionLC + " is not a valid tick label position for a vertical NumericAxis");
                        }
                    }
                    this.tickLabelPositioning = positionLC;
                    this._invalidateLayout();
                    return this;
                }
            };
            Numeric.prototype.showEndTickLabel = function (orientation, show) {
                if ((this._isHorizontal() && orientation === "left") || (!this._isHorizontal() && orientation === "bottom")) {
                    if (show === undefined) {
                        return this.showFirstTickLabel;
                    }
                    else {
                        this.showFirstTickLabel = show;
                        this._render();
                        return this;
                    }
                }
                else if ((this._isHorizontal() && orientation === "right") || (!this._isHorizontal() && orientation === "top")) {
                    if (show === undefined) {
                        return this.showLastTickLabel;
                    }
                    else {
                        this.showLastTickLabel = show;
                        this._render();
                        return this;
                    }
                }
                else {
                    throw new Error("Attempt to show " + orientation + " tick label on a " + (this._isHorizontal() ? "horizontal" : "vertical") + " axis");
                }
            };
            return Numeric;
        })(Axis.AbstractAxis);
        Axis.Numeric = Numeric;
    })(Plottable.Axis || (Plottable.Axis = {}));
    var Axis = Plottable.Axis;
})(Plottable || (Plottable = {}));

///<reference path="../../reference.ts" />
var __extends = this.__extends || function (d, b) {
    for (var p in b) if (b.hasOwnProperty(p)) d[p] = b[p];
    function __() { this.constructor = d; }
    __.prototype = b.prototype;
    d.prototype = new __();
};
var Plottable;
(function (Plottable) {
    (function (Axis) {
        var Category = (function (_super) {
            __extends(Category, _super);
            /**
             * Constructs a CategoryAxis.
             *
             * A CategoryAxis takes an OrdinalScale and includes word-wrapping
             * algorithms and advanced layout logic to try to display the scale as
             * efficiently as possible.
             *
             * @constructor
             * @param {OrdinalScale} scale The scale to base the Axis on.
             * @param {string} orientation The orientation of the Axis (top/bottom/left/right) (default = "bottom").
             * @param {Formatter} formatter The Formatter for the Axis (default Formatters.identity())
             */
            function Category(scale, orientation, formatter) {
                if (orientation === void 0) { orientation = "bottom"; }
                if (formatter === void 0) { formatter = Plottable.Formatters.identity(); }
                _super.call(this, scale, orientation, formatter);
                this._tickLabelAngle = 0;
                this.classed("category-axis", true);
            }
            Category.prototype._setup = function () {
                _super.prototype._setup.call(this);
                this.measurer = new Plottable._Util.Text.CachingCharacterMeasurer(this._tickLabelContainer.append("text"));
            };
            Category.prototype._rescale = function () {
                return this._invalidateLayout();
            };
            Category.prototype._requestedSpace = function (offeredWidth, offeredHeight) {
                var widthRequiredByTicks = this._isHorizontal() ? 0 : this._maxLabelTickLength() + this.tickLabelPadding() + this.gutter();
                var heightRequiredByTicks = this._isHorizontal() ? this._maxLabelTickLength() + this.tickLabelPadding() + this.gutter() : 0;
                if (this._scale.domain().length === 0) {
                    return { width: 0, height: 0, wantsWidth: false, wantsHeight: false };
                }
                var fakeScale = this._scale.copy();
                if (this._isHorizontal()) {
                    fakeScale.range([0, offeredWidth]);
                }
                else {
                    fakeScale.range([offeredHeight, 0]);
                }
                var textResult = this.measureTicks(offeredWidth, offeredHeight, fakeScale, this._scale.domain());
                return {
                    width: textResult.usedWidth + widthRequiredByTicks,
                    height: textResult.usedHeight + heightRequiredByTicks,
                    wantsWidth: !textResult.textFits,
                    wantsHeight: !textResult.textFits
                };
            };
            Category.prototype._getTickValues = function () {
                return this._scale.domain();
            };
            Category.prototype.tickLabelAngle = function (angle) {
                if (angle == null) {
                    return this._tickLabelAngle;
                }
                if (angle !== 0 && angle !== 90 && angle !== -90) {
                    throw new Error("Angle " + angle + " not supported; only 0, 90, and -90 are valid values");
                }
                this._tickLabelAngle = angle;
                this._invalidateLayout();
                return this;
            };
            Category.prototype.tickLabelOrientation = function () {
                switch (this._tickLabelAngle) {
                    case 0:
                        return "horizontal";
                    case -90:
                        return "left";
                    case 90:
                        return "right";
                    default:
                        throw new Error("bad orientation");
                }
            };
            /**
             * Measures the size of the ticks while also writing them to the DOM.
             * @param {D3.Selection} ticks The tick elements to be written to.
             */
            Category.prototype.drawTicks = function (axisWidth, axisHeight, scale, ticks) {
                return this.drawOrMeasureTicks(axisWidth, axisHeight, scale, ticks, true);
            };
            /**
             * Measures the size of the ticks without making any (permanent) DOM
             * changes.
             *
             * @param {string[]} ticks The strings that will be printed on the ticks.
             */
            Category.prototype.measureTicks = function (axisWidth, axisHeight, scale, ticks) {
                return this.drawOrMeasureTicks(axisWidth, axisHeight, scale, ticks, false);
            };
            Category.prototype.drawOrMeasureTicks = function (axisWidth, axisHeight, scale, dataOrTicks, draw) {
                var self = this;
                var textWriteResults = [];
                var tm = function (s) { return self.measurer.measure(s); };
                var iterator = draw ? function (f) { return dataOrTicks.each(f); } : function (f) { return dataOrTicks.forEach(f); };
                iterator(function (d) {
                    var bandWidth = scale.fullBandStartAndWidth(d)[1];
                    var width = self._isHorizontal() ? bandWidth : axisWidth - self._maxLabelTickLength() - self.tickLabelPadding();
                    var height = self._isHorizontal() ? axisHeight - self._maxLabelTickLength() - self.tickLabelPadding() : bandWidth;
                    var textWriteResult;
                    var formatter = self._formatter;
                    if (draw) {
                        var d3this = d3.select(this);
                        var xAlign = { left: "right", right: "left", top: "center", bottom: "center" };
                        var yAlign = { left: "center", right: "center", top: "bottom", bottom: "top" };
                        textWriteResult = Plottable._Util.Text.writeText(formatter(d), width, height, tm, self.tickLabelOrientation(), {
                            g: d3this,
                            xAlign: xAlign[self._orientation],
                            yAlign: yAlign[self._orientation]
                        });
                    }
                    else {
                        textWriteResult = Plottable._Util.Text.writeText(formatter(d), width, height, tm, self.tickLabelOrientation());
                    }
                    textWriteResults.push(textWriteResult);
                });
                var widthFn = this._isHorizontal() ? d3.sum : Plottable._Util.Methods.max;
                var heightFn = this._isHorizontal() ? Plottable._Util.Methods.max : d3.sum;
                return {
                    textFits: textWriteResults.every(function (t) { return t.textFits; }),
                    usedWidth: widthFn(textWriteResults, function (t) { return t.usedWidth; }, 0),
                    usedHeight: heightFn(textWriteResults, function (t) { return t.usedHeight; }, 0)
                };
            };
            Category.prototype._doRender = function () {
                var _this = this;
                _super.prototype._doRender.call(this);
                var tickLabels = this._tickLabelContainer.selectAll("." + Axis.AbstractAxis.TICK_LABEL_CLASS).data(this._scale.domain(), function (d) { return d; });
                var getTickLabelTransform = function (d, i) {
                    var startAndWidth = _this._scale.fullBandStartAndWidth(d);
                    var bandStartPosition = startAndWidth[0];
                    var x = _this._isHorizontal() ? bandStartPosition : 0;
                    var y = _this._isHorizontal() ? 0 : bandStartPosition;
                    return "translate(" + x + "," + y + ")";
                };
                tickLabels.enter().append("g").classed(Axis.AbstractAxis.TICK_LABEL_CLASS, true);
                tickLabels.exit().remove();
                tickLabels.attr("transform", getTickLabelTransform);
                // erase all text first, then rewrite
                tickLabels.text("");
                this.drawTicks(this.width(), this.height(), this._scale, tickLabels);
                var translate = this._isHorizontal() ? [this._scale.rangeBand() / 2, 0] : [0, this._scale.rangeBand() / 2];
                var xTranslate = this._orientation === "right" ? this._maxLabelTickLength() + this.tickLabelPadding() : 0;
                var yTranslate = this._orientation === "bottom" ? this._maxLabelTickLength() + this.tickLabelPadding() : 0;
                Plottable._Util.DOM.translate(this._tickLabelContainer, xTranslate, yTranslate);
                Plottable._Util.DOM.translate(this._tickMarkContainer, translate[0], translate[1]);
                return this;
            };
            Category.prototype._computeLayout = function (xOrigin, yOrigin, availableWidth, availableHeight) {
                // When anyone calls _invalidateLayout, _computeLayout will be called
                // on everyone, including this. Since CSS or something might have
                // affected the size of the characters, clear the cache.
                this.measurer.clear();
                return _super.prototype._computeLayout.call(this, xOrigin, yOrigin, availableWidth, availableHeight);
            };
            return Category;
        })(Axis.AbstractAxis);
        Axis.Category = Category;
    })(Plottable.Axis || (Plottable.Axis = {}));
    var Axis = Plottable.Axis;
})(Plottable || (Plottable = {}));

///<reference path="../reference.ts" />
var __extends = this.__extends || function (d, b) {
    for (var p in b) if (b.hasOwnProperty(p)) d[p] = b[p];
    function __() { this.constructor = d; }
    __.prototype = b.prototype;
    d.prototype = new __();
};
var Plottable;
(function (Plottable) {
    (function (Component) {
        var Label = (function (_super) {
            __extends(Label, _super);
            /**
             * Creates a Label.
             *
             * A label is component that renders just text. The most common use of
             * labels is to create a title or axis labels.
             *
             * @constructor
             * @param {string} displayText The text of the Label (default = "").
             * @param {string} orientation The orientation of the Label (horizontal/left/right) (default = "horizontal").
             */
            function Label(displayText, orientation) {
                if (displayText === void 0) { displayText = ""; }
                if (orientation === void 0) { orientation = "horizontal"; }
                _super.call(this);
                this.classed("label", true);
                this.text(displayText);
                this.orient(orientation);
                this.xAlign("center").yAlign("center");
                this._fixedHeightFlag = true;
                this._fixedWidthFlag = true;
            }
            /**
             * Sets the horizontal side the label will go to given the label is given more space that it needs
             *
             * @param {string} alignment The new setting, one of `["left", "center",
             * "right"]`. Defaults to `"center"`.
             * @returns {Label} The calling Label.
             */
            Label.prototype.xAlign = function (alignment) {
                var alignmentLC = alignment.toLowerCase();
                _super.prototype.xAlign.call(this, alignmentLC);
                this.xAlignment = alignmentLC;
                return this;
            };
            /**
             * Sets the vertical side the label will go to given the label is given more space that it needs
             *
             * @param {string} alignment The new setting, one of `["top", "center",
             * "bottom"]`. Defaults to `"center"`.
             * @returns {Label} The calling Label.
             */
            Label.prototype.yAlign = function (alignment) {
                var alignmentLC = alignment.toLowerCase();
                _super.prototype.yAlign.call(this, alignmentLC);
                this.yAlignment = alignmentLC;
                return this;
            };
            Label.prototype._requestedSpace = function (offeredWidth, offeredHeight) {
                var desiredWH = this.measurer(this._text);
                var desiredWidth = (this.orientation === "horizontal" ? desiredWH.width : desiredWH.height);
                var desiredHeight = (this.orientation === "horizontal" ? desiredWH.height : desiredWH.width);
                return {
                    width: desiredWidth,
                    height: desiredHeight,
                    wantsWidth: desiredWidth > offeredWidth,
                    wantsHeight: desiredHeight > offeredHeight
                };
            };
            Label.prototype._setup = function () {
                _super.prototype._setup.call(this);
                this.textContainer = this._content.append("g");
                this.measurer = Plottable._Util.Text.getTextMeasurer(this.textContainer.append("text"));
                this.text(this._text);
            };
            Label.prototype.text = function (displayText) {
                if (displayText === undefined) {
                    return this._text;
                }
                else {
                    this._text = displayText;
                    this._invalidateLayout();
                    return this;
                }
            };
            Label.prototype.orient = function (newOrientation) {
                if (newOrientation == null) {
                    return this.orientation;
                }
                else {
                    newOrientation = newOrientation.toLowerCase();
                    if (newOrientation === "horizontal" || newOrientation === "left" || newOrientation === "right") {
                        this.orientation = newOrientation;
                    }
                    else {
                        throw new Error(newOrientation + " is not a valid orientation for LabelComponent");
                    }
                    this._invalidateLayout();
                    return this;
                }
            };
            Label.prototype._doRender = function () {
                _super.prototype._doRender.call(this);
                this.textContainer.text("");
                var dimension = this.orientation === "horizontal" ? this.width() : this.height();
                var truncatedText = Plottable._Util.Text.getTruncatedText(this._text, dimension, this.measurer);
                if (this.orientation === "horizontal") {
                    Plottable._Util.Text.writeLineHorizontally(truncatedText, this.textContainer, this.width(), this.height(), this.xAlignment, this.yAlignment);
                }
                else {
                    Plottable._Util.Text.writeLineVertically(truncatedText, this.textContainer, this.width(), this.height(), this.xAlignment, this.yAlignment, this.orientation);
                }
            };
            Label.prototype._computeLayout = function (xOffset, yOffset, availableWidth, availableHeight) {
                this.measurer = Plottable._Util.Text.getTextMeasurer(this.textContainer.append("text")); // reset it in case fonts have changed
                _super.prototype._computeLayout.call(this, xOffset, yOffset, availableWidth, availableHeight);
                return this;
            };
            return Label;
        })(Component.AbstractComponent);
        Component.Label = Label;
        var TitleLabel = (function (_super) {
            __extends(TitleLabel, _super);
            /**
             * Creates a TitleLabel, a type of label made for rendering titles.
             *
             * @constructor
             */
            function TitleLabel(text, orientation) {
                _super.call(this, text, orientation);
                this.classed("title-label", true);
            }
            return TitleLabel;
        })(Label);
        Component.TitleLabel = TitleLabel;
        var AxisLabel = (function (_super) {
            __extends(AxisLabel, _super);
            /**
             * Creates a AxisLabel, a type of label made for rendering axis labels.
             *
             * @constructor
             */
            function AxisLabel(text, orientation) {
                _super.call(this, text, orientation);
                this.classed("axis-label", true);
            }
            return AxisLabel;
        })(Label);
        Component.AxisLabel = AxisLabel;
    })(Plottable.Component || (Plottable.Component = {}));
    var Component = Plottable.Component;
})(Plottable || (Plottable = {}));

///<reference path="../reference.ts" />
var __extends = this.__extends || function (d, b) {
    for (var p in b) if (b.hasOwnProperty(p)) d[p] = b[p];
    function __() { this.constructor = d; }
    __.prototype = b.prototype;
    d.prototype = new __();
};
var Plottable;
(function (Plottable) {
    (function (Component) {
        var Legend = (function (_super) {
            __extends(Legend, _super);
            /**
             * Constructs a Legend.
             *
             * A legend consists of a series of legend rows, each with a color and label taken from the `colorScale`.
             * The rows will be displayed in the order of the `colorScale` domain.
             * This legend also allows interactions, through the functions `toggleCallback` and `hoverCallback`
             * Setting a callback will also put classes on the individual rows.
             *
             * @constructor
             * @param {ColorScale} colorScale
             */
            function Legend(colorScale) {
                _super.call(this);
                this.classed("legend", true);
                this.scale(colorScale);
                this.xAlign("RIGHT").yAlign("TOP");
                this.xOffset(5).yOffset(5);
                this._fixedWidthFlag = true;
                this._fixedHeightFlag = true;
            }
            Legend.prototype.remove = function () {
                _super.prototype.remove.call(this);
                if (this.colorScale != null) {
                    this.colorScale.broadcaster.deregisterListener(this);
                }
            };
            Legend.prototype.toggleCallback = function (callback) {
                if (callback !== undefined) {
                    this._toggleCallback = callback;
                    this.isOff = d3.set();
                    this.updateListeners();
                    this.updateClasses();
                    return this;
                }
                else {
                    return this._toggleCallback;
                }
            };
            Legend.prototype.hoverCallback = function (callback) {
                if (callback !== undefined) {
                    this._hoverCallback = callback;
                    this.datumCurrentlyFocusedOn = undefined;
                    this.updateListeners();
                    this.updateClasses();
                    return this;
                }
                else {
                    return this._hoverCallback;
                }
            };
            Legend.prototype.scale = function (scale) {
                var _this = this;
                if (scale != null) {
                    if (this.colorScale != null) {
                        this.colorScale.broadcaster.deregisterListener(this);
                    }
                    this.colorScale = scale;
                    this.colorScale.broadcaster.registerListener(this, function () { return _this.updateDomain(); });
                    this.updateDomain();
                    return this;
                }
                else {
                    return this.colorScale;
                }
            };
            Legend.prototype.updateDomain = function () {
                if (this._toggleCallback != null) {
                    this.isOff = Plottable._Util.Methods.intersection(this.isOff, d3.set(this.scale().domain()));
                }
                if (this._hoverCallback != null) {
                    this.datumCurrentlyFocusedOn = this.scale().domain().indexOf(this.datumCurrentlyFocusedOn) >= 0 ? this.datumCurrentlyFocusedOn : undefined;
                }
                this._invalidateLayout();
            };
            Legend.prototype._computeLayout = function (xOrigin, yOrigin, availableWidth, availableHeight) {
                _super.prototype._computeLayout.call(this, xOrigin, yOrigin, availableWidth, availableHeight);
                var textHeight = this.measureTextHeight();
                var totalNumRows = this.colorScale.domain().length;
                this.nRowsDrawn = Math.min(totalNumRows, Math.floor(this.height() / textHeight));
            };
            Legend.prototype._requestedSpace = function (offeredWidth, offeredHeight) {
                var textHeight = this.measureTextHeight();
                var totalNumRows = this.colorScale.domain().length;
                var rowsICanFit = Math.min(totalNumRows, Math.floor((offeredHeight - 2 * Legend.MARGIN) / textHeight));
                var fakeLegendEl = this._content.append("g").classed(Legend.SUBELEMENT_CLASS, true);
                var measure = Plottable._Util.Text.getTextMeasurer(fakeLegendEl.append("text"));
                var maxWidth = Plottable._Util.Methods.max(this.colorScale.domain(), function (d) { return measure(d).width; }, 0);
                fakeLegendEl.remove();
                maxWidth = maxWidth === undefined ? 0 : maxWidth;
                var desiredWidth = rowsICanFit === 0 ? 0 : maxWidth + textHeight + 2 * Legend.MARGIN;
                var desiredHeight = rowsICanFit === 0 ? 0 : totalNumRows * textHeight + 2 * Legend.MARGIN;
                return {
                    width: desiredWidth,
                    height: desiredHeight,
                    wantsWidth: offeredWidth < desiredWidth,
                    wantsHeight: offeredHeight < desiredHeight
                };
            };
            Legend.prototype.measureTextHeight = function () {
                // note: can't be called before anchoring atm
                var fakeLegendEl = this._content.append("g").classed(Legend.SUBELEMENT_CLASS, true);
                var textHeight = Plottable._Util.Text.getTextMeasurer(fakeLegendEl.append("text"))(Plottable._Util.Text.HEIGHT_TEXT).height;
                // HACKHACK
                if (textHeight === 0) {
                    textHeight = 1;
                }
                fakeLegendEl.remove();
                return textHeight;
            };
            Legend.prototype._doRender = function () {
                _super.prototype._doRender.call(this);
                var domain = this.colorScale.domain().slice(0, this.nRowsDrawn);
                var textHeight = this.measureTextHeight();
                var availableWidth = this.width() - textHeight - Legend.MARGIN;
                var r = textHeight * 0.3;
                var legend = this._content.selectAll("." + Legend.SUBELEMENT_CLASS).data(domain, function (d) { return d; });
                var legendEnter = legend.enter().append("g").classed(Legend.SUBELEMENT_CLASS, true);
                legendEnter.append("circle");
                legendEnter.append("g").classed("text-container", true);
                legend.exit().remove();
                legend.selectAll("circle").attr("cx", textHeight / 2).attr("cy", textHeight / 2).attr("r", r).attr("fill", this.colorScale._d3Scale);
                legend.selectAll("g.text-container").text("").attr("transform", "translate(" + textHeight + ", 0)").each(function (d) {
                    var d3this = d3.select(this);
                    var measure = Plottable._Util.Text.getTextMeasurer(d3this.append("text"));
                    var writeLine = Plottable._Util.Text.getTruncatedText(d, availableWidth, measure);
                    var writeLineMeasure = measure(writeLine);
                    Plottable._Util.Text.writeLineHorizontally(writeLine, d3this, writeLineMeasure.width, writeLineMeasure.height);
                });
                legend.attr("transform", function (d) {
                    return "translate(" + Legend.MARGIN + "," + (domain.indexOf(d) * textHeight + Legend.MARGIN) + ")";
                });
                this.updateClasses();
                this.updateListeners();
            };
            Legend.prototype.updateListeners = function () {
                var _this = this;
                if (!this._isSetup) {
                    return;
                }
                var dataSelection = this._content.selectAll("." + Legend.SUBELEMENT_CLASS);
                if (this._hoverCallback != null) {
                    // tag the element that is being hovered over with the class "focus"
                    // this callback will trigger with the specific element being hovered over.
                    var hoverRow = function (mouseover) { return function (datum) {
                        _this.datumCurrentlyFocusedOn = mouseover ? datum : undefined;
                        _this._hoverCallback(_this.datumCurrentlyFocusedOn);
                        _this.updateClasses();
                    }; };
                    dataSelection.on("mouseover", hoverRow(true));
                    dataSelection.on("mouseout", hoverRow(false));
                }
                else {
                    // remove all mouseover/mouseout listeners
                    dataSelection.on("mouseover", null);
                    dataSelection.on("mouseout", null);
                }
                if (this._toggleCallback != null) {
                    dataSelection.on("click", function (datum) {
                        var turningOn = _this.isOff.has(datum);
                        if (turningOn) {
                            _this.isOff.remove(datum);
                        }
                        else {
                            _this.isOff.add(datum);
                        }
                        _this._toggleCallback(datum, turningOn);
                        _this.updateClasses();
                    });
                }
                else {
                    // remove all click listeners
                    dataSelection.on("click", null);
                }
            };
            Legend.prototype.updateClasses = function () {
                var _this = this;
                if (!this._isSetup) {
                    return;
                }
                var dataSelection = this._content.selectAll("." + Legend.SUBELEMENT_CLASS);
                if (this._hoverCallback != null) {
                    dataSelection.classed("focus", function (d) { return _this.datumCurrentlyFocusedOn === d; });
                    dataSelection.classed("hover", this.datumCurrentlyFocusedOn !== undefined);
                }
                else {
                    dataSelection.classed("hover", false);
                    dataSelection.classed("focus", false);
                }
                if (this._toggleCallback != null) {
                    dataSelection.classed("toggled-on", function (d) { return !_this.isOff.has(d); });
                    dataSelection.classed("toggled-off", function (d) { return _this.isOff.has(d); });
                }
                else {
                    dataSelection.classed("toggled-on", false);
                    dataSelection.classed("toggled-off", false);
                }
            };
            /**
             * The css class applied to each legend row
             */
            Legend.SUBELEMENT_CLASS = "legend-row";
            Legend.MARGIN = 5;
            return Legend;
        })(Component.AbstractComponent);
        Component.Legend = Legend;
    })(Plottable.Component || (Plottable.Component = {}));
    var Component = Plottable.Component;
})(Plottable || (Plottable = {}));

///<reference path="../reference.ts" />
var __extends = this.__extends || function (d, b) {
    for (var p in b) if (b.hasOwnProperty(p)) d[p] = b[p];
    function __() { this.constructor = d; }
    __.prototype = b.prototype;
    d.prototype = new __();
};
var Plottable;
(function (Plottable) {
    (function (Component) {
        var HorizontalLegend = (function (_super) {
            __extends(HorizontalLegend, _super);
            /**
             * Creates a Horizontal Legend.
             *
             * The legend consists of a series of legend entries, each with a color and label taken from the `colorScale`.
             * The entries will be displayed in the order of the `colorScale` domain.
             *
             * @constructor
             * @param {Scale.Color} colorScale
             */
            function HorizontalLegend(colorScale) {
                var _this = this;
                _super.call(this);
                this.padding = 5;
                this.classed("legend", true);
                this.scale = colorScale;
                this.scale.broadcaster.registerListener(this, function () { return _this._invalidateLayout(); });
                this.xAlign("left").yAlign("center");
                this._fixedWidthFlag = true;
                this._fixedHeightFlag = true;
            }
            HorizontalLegend.prototype.remove = function () {
                _super.prototype.remove.call(this);
                this.scale.broadcaster.deregisterListener(this);
            };
            HorizontalLegend.prototype.calculateLayoutInfo = function (availableWidth, availableHeight) {
                var _this = this;
                var fakeLegendRow = this._content.append("g").classed(HorizontalLegend.LEGEND_ROW_CLASS, true);
                var fakeLegendEntry = fakeLegendRow.append("g").classed(HorizontalLegend.LEGEND_ENTRY_CLASS, true);
                var measure = Plottable._Util.Text.getTextMeasurer(fakeLegendRow.append("text"));
                var textHeight = measure(Plottable._Util.Text.HEIGHT_TEXT).height;
                var availableWidthForEntries = Math.max(0, (availableWidth - this.padding));
                var measureEntry = function (entryText) {
                    var originalEntryLength = (textHeight + measure(entryText).width + _this.padding);
                    return Math.min(originalEntryLength, availableWidthForEntries);
                };
                var entries = this.scale.domain();
                var entryLengths = Plottable._Util.Methods.populateMap(entries, measureEntry);
                fakeLegendRow.remove();
                var rows = this.packRows(availableWidthForEntries, entries, entryLengths);
                var rowsAvailable = Math.floor((availableHeight - 2 * this.padding) / textHeight);
                if (rowsAvailable !== rowsAvailable) {
                    rowsAvailable = 0;
                }
                return {
                    textHeight: textHeight,
                    entryLengths: entryLengths,
                    rows: rows,
                    numRowsToDraw: Math.max(Math.min(rowsAvailable, rows.length), 0)
                };
            };
            HorizontalLegend.prototype._requestedSpace = function (offeredWidth, offeredHeight) {
                var estimatedLayout = this.calculateLayoutInfo(offeredWidth, offeredHeight);
                var rowLengths = estimatedLayout.rows.map(function (row) {
                    return d3.sum(row, function (entry) { return estimatedLayout.entryLengths.get(entry); });
                });
                var longestRowLength = Plottable._Util.Methods.max(rowLengths, 0);
                longestRowLength = longestRowLength === undefined ? 0 : longestRowLength; // HACKHACK: #843
                var desiredWidth = this.padding + longestRowLength;
                var acceptableHeight = estimatedLayout.numRowsToDraw * estimatedLayout.textHeight + 2 * this.padding;
                var desiredHeight = estimatedLayout.rows.length * estimatedLayout.textHeight + 2 * this.padding;
                return {
                    width: desiredWidth,
                    height: acceptableHeight,
                    wantsWidth: offeredWidth < desiredWidth,
                    wantsHeight: offeredHeight < desiredHeight
                };
            };
            HorizontalLegend.prototype.packRows = function (availableWidth, entries, entryLengths) {
                var rows = [[]];
                var currentRow = rows[0];
                var spaceLeft = availableWidth;
                entries.forEach(function (e) {
                    var entryLength = entryLengths.get(e);
                    if (entryLength > spaceLeft) {
                        currentRow = [];
                        rows.push(currentRow);
                        spaceLeft = availableWidth;
                    }
                    currentRow.push(e);
                    spaceLeft -= entryLength;
                });
                return rows;
            };
            HorizontalLegend.prototype._doRender = function () {
                var _this = this;
                _super.prototype._doRender.call(this);
                var layout = this.calculateLayoutInfo(this.width(), this.height());
                var rowsToDraw = layout.rows.slice(0, layout.numRowsToDraw);
                var rows = this._content.selectAll("g." + HorizontalLegend.LEGEND_ROW_CLASS).data(rowsToDraw);
                rows.enter().append("g").classed(HorizontalLegend.LEGEND_ROW_CLASS, true);
                rows.exit().remove();
                rows.attr("transform", function (d, i) { return "translate(0, " + (i * layout.textHeight + _this.padding) + ")"; });
                var entries = rows.selectAll("g." + HorizontalLegend.LEGEND_ENTRY_CLASS).data(function (d) { return d; });
                var entriesEnter = entries.enter().append("g").classed(HorizontalLegend.LEGEND_ENTRY_CLASS, true);
                entriesEnter.append("circle");
                entriesEnter.append("g").classed("text-container", true);
                entries.exit().remove();
                var legendPadding = this.padding;
                rows.each(function (values) {
                    var xShift = legendPadding;
                    var entriesInRow = d3.select(this).selectAll("g." + HorizontalLegend.LEGEND_ENTRY_CLASS);
                    entriesInRow.attr("transform", function (value, i) {
                        var translateString = "translate(" + xShift + ", 0)";
                        xShift += layout.entryLengths.get(value);
                        return translateString;
                    });
                });
                entries.select("circle").attr("cx", layout.textHeight / 2).attr("cy", layout.textHeight / 2).attr("r", layout.textHeight * 0.3).attr("fill", function (value) { return _this.scale.scale(value); });
                var padding = this.padding;
                var textContainers = entries.select("g.text-container");
                textContainers.text(""); // clear out previous results
                textContainers.append("title").text(function (value) { return value; });
                // HACKHACK (translate vertical shift): #864
                textContainers.attr("transform", "translate(" + layout.textHeight + ", " + (layout.textHeight * 0.1) + ")").each(function (value) {
                    var container = d3.select(this);
                    var measure = Plottable._Util.Text.getTextMeasurer(container.append("text"));
                    var maxTextLength = layout.entryLengths.get(value) - layout.textHeight - padding;
                    var textToWrite = Plottable._Util.Text.getTruncatedText(value, maxTextLength, measure);
                    var textSize = measure(textToWrite);
                    Plottable._Util.Text.writeLineHorizontally(textToWrite, container, textSize.width, textSize.height);
                });
            };
            /**
             * The css class applied to each legend row
             */
            HorizontalLegend.LEGEND_ROW_CLASS = "legend-row";
            /**
             * The css class applied to each legend entry
             */
            HorizontalLegend.LEGEND_ENTRY_CLASS = "legend-entry";
            return HorizontalLegend;
        })(Component.AbstractComponent);
        Component.HorizontalLegend = HorizontalLegend;
    })(Plottable.Component || (Plottable.Component = {}));
    var Component = Plottable.Component;
})(Plottable || (Plottable = {}));

///<reference path="../reference.ts" />
var __extends = this.__extends || function (d, b) {
    for (var p in b) if (b.hasOwnProperty(p)) d[p] = b[p];
    function __() { this.constructor = d; }
    __.prototype = b.prototype;
    d.prototype = new __();
};
var Plottable;
(function (Plottable) {
    (function (Component) {
        var Gridlines = (function (_super) {
            __extends(Gridlines, _super);
            /**
             * Creates a set of Gridlines.
             * @constructor
             *
             * @param {QuantitativeScale} xScale The scale to base the x gridlines on. Pass null if no gridlines are desired.
             * @param {QuantitativeScale} yScale The scale to base the y gridlines on. Pass null if no gridlines are desired.
             */
            function Gridlines(xScale, yScale) {
                var _this = this;
                if (xScale != null && !(Plottable.Scale.AbstractQuantitative.prototype.isPrototypeOf(xScale))) {
                    throw new Error("xScale needs to inherit from Scale.AbstractQuantitative");
                }
                if (yScale != null && !(Plottable.Scale.AbstractQuantitative.prototype.isPrototypeOf(yScale))) {
                    throw new Error("yScale needs to inherit from Scale.AbstractQuantitative");
                }
                _super.call(this);
                this.classed("gridlines", true);
                this.xScale = xScale;
                this.yScale = yScale;
                if (this.xScale) {
                    this.xScale.broadcaster.registerListener(this, function () { return _this._render(); });
                }
                if (this.yScale) {
                    this.yScale.broadcaster.registerListener(this, function () { return _this._render(); });
                }
            }
            Gridlines.prototype.remove = function () {
                _super.prototype.remove.call(this);
                if (this.xScale) {
                    this.xScale.broadcaster.deregisterListener(this);
                }
                if (this.yScale) {
                    this.yScale.broadcaster.deregisterListener(this);
                }
                return this;
            };
            Gridlines.prototype._setup = function () {
                _super.prototype._setup.call(this);
                this.xLinesContainer = this._content.append("g").classed("x-gridlines", true);
                this.yLinesContainer = this._content.append("g").classed("y-gridlines", true);
            };
            Gridlines.prototype._doRender = function () {
                _super.prototype._doRender.call(this);
                this.redrawXLines();
                this.redrawYLines();
            };
            Gridlines.prototype.redrawXLines = function () {
                var _this = this;
                if (this.xScale) {
                    var xTicks = this.xScale.ticks();
                    var getScaledXValue = function (tickVal) { return _this.xScale.scale(tickVal); };
                    var xLines = this.xLinesContainer.selectAll("line").data(xTicks);
                    xLines.enter().append("line");
                    xLines.attr("x1", getScaledXValue).attr("y1", 0).attr("x2", getScaledXValue).attr("y2", this.height()).classed("zeroline", function (t) { return t === 0; });
                    xLines.exit().remove();
                }
            };
            Gridlines.prototype.redrawYLines = function () {
                var _this = this;
                if (this.yScale) {
                    var yTicks = this.yScale.ticks();
                    var getScaledYValue = function (tickVal) { return _this.yScale.scale(tickVal); };
                    var yLines = this.yLinesContainer.selectAll("line").data(yTicks);
                    yLines.enter().append("line");
                    yLines.attr("x1", 0).attr("y1", getScaledYValue).attr("x2", this.width()).attr("y2", getScaledYValue).classed("zeroline", function (t) { return t === 0; });
                    yLines.exit().remove();
                }
            };
            return Gridlines;
        })(Component.AbstractComponent);
        Component.Gridlines = Gridlines;
    })(Plottable.Component || (Plottable.Component = {}));
    var Component = Plottable.Component;
})(Plottable || (Plottable = {}));

///<reference path="../reference.ts" />
var __extends = this.__extends || function (d, b) {
    for (var p in b) if (b.hasOwnProperty(p)) d[p] = b[p];
    function __() { this.constructor = d; }
    __.prototype = b.prototype;
    d.prototype = new __();
};
var Plottable;
(function (Plottable) {
    (function (Component) {
        ;
        var Table = (function (_super) {
            __extends(Table, _super);
            /**
             * Constructs a Table.
             *
             * A Table is used to combine multiple Components in the form of a grid. A
             * common case is combining a y-axis, x-axis, and the plotted data via
             * ```typescript
             * new Table([[yAxis, plot],
             *            [null,  xAxis]]);
             * ```
             *
             * @constructor
             * @param {Component[][]} [rows] A 2-D array of the Components to place in the table.
             * null can be used if a cell is empty. (default = [])
             */
            function Table(rows) {
                var _this = this;
                if (rows === void 0) { rows = []; }
                _super.call(this);
                this.rowPadding = 0;
                this.colPadding = 0;
                this.rows = [];
                this.rowWeights = [];
                this.colWeights = [];
                this.nRows = 0;
                this.nCols = 0;
                this.classed("table", true);
                rows.forEach(function (row, rowIndex) {
                    row.forEach(function (component, colIndex) {
                        _this.addComponent(rowIndex, colIndex, component);
                    });
                });
            }
            /**
             * Adds a Component in the specified cell. The cell must be unoccupied.
             *
             * For example, instead of calling `new Table([[a, b], [null, c]])`, you
             * could call
             * ```typescript
             * var table = new Table();
             * table.addComponent(0, 0, a);
             * table.addComponent(0, 1, b);
             * table.addComponent(1, 1, c);
             * ```
             *
             * @param {number} row The row in which to add the Component.
             * @param {number} col The column in which to add the Component.
             * @param {Component} component The Component to be added.
             * @returns {Table} The calling Table.
             */
            Table.prototype.addComponent = function (row, col, component) {
                if (this._addComponent(component)) {
                    this.nRows = Math.max(row + 1, this.nRows);
                    this.nCols = Math.max(col + 1, this.nCols);
                    this.padTableToSize(this.nRows, this.nCols);
                    var currentComponent = this.rows[row][col];
                    if (currentComponent) {
                        throw new Error("Table.addComponent cannot be called on a cell where a component already exists (for the moment)");
                    }
                    this.rows[row][col] = component;
                }
                return this;
            };
            Table.prototype._removeComponent = function (component) {
                _super.prototype._removeComponent.call(this, component);
                var rowpos;
                var colpos;
                outer: for (var i = 0; i < this.nRows; i++) {
                    for (var j = 0; j < this.nCols; j++) {
                        if (this.rows[i][j] === component) {
                            rowpos = i;
                            colpos = j;
                            break outer;
                        }
                    }
                }
                if (rowpos !== undefined) {
                    this.rows[rowpos][colpos] = null;
                }
            };
            Table.prototype.iterateLayout = function (availableWidth, availableHeight) {
                /*
                 * Given availableWidth and availableHeight, figure out how to allocate it between rows and columns using an iterative algorithm.
                 *
                 * For both dimensions, keeps track of "guaranteedSpace", which the fixed-size components have requested, and
                 * "proportionalSpace", which is being given to proportionally-growing components according to the weights on the table.
                 * Here is how it works (example uses width but it is the same for height). First, columns are guaranteed no width, and
                 * the free width is allocated to columns based on their colWeights. Then, in determineGuarantees, every component is
                 * offered its column's width and may request some amount of it, which increases that column's guaranteed
                 * width. If there are some components that were not satisfied with the width they were offered, and there is free
                 * width that has not already been guaranteed, then the remaining width is allocated to the unsatisfied columns and the
                 * algorithm runs again. If all components are satisfied, then the remaining width is allocated as proportional space
                 * according to the colWeights.
                 *
                 * The guaranteed width for each column is monotonically increasing as the algorithm iterates. Since it is deterministic
                 * and monotonically increasing, if the freeWidth does not change during an iteration it implies that no further progress
                 * is possible, so the algorithm will not continue iterating on that dimension's account.
                 *
                 * If the algorithm runs more than 5 times, we stop and just use whatever we arrived at. It's not clear under what
                 * circumstances this will happen or if it will happen at all. A message will be printed to the console if this occurs.
                 *
                 */
                var cols = d3.transpose(this.rows);
                var availableWidthAfterPadding = availableWidth - this.colPadding * (this.nCols - 1);
                var availableHeightAfterPadding = availableHeight - this.rowPadding * (this.nRows - 1);
                var rowWeights = Table.calcComponentWeights(this.rowWeights, this.rows, function (c) { return (c == null) || c._isFixedHeight(); });
                var colWeights = Table.calcComponentWeights(this.colWeights, cols, function (c) { return (c == null) || c._isFixedWidth(); });
                // To give the table a good starting position to iterate from, we give the fixed-width components half-weight
                // so that they will get some initial space allocated to work with
                var heuristicColWeights = colWeights.map(function (c) { return c === 0 ? 0.5 : c; });
                var heuristicRowWeights = rowWeights.map(function (c) { return c === 0 ? 0.5 : c; });
                var colProportionalSpace = Table.calcProportionalSpace(heuristicColWeights, availableWidthAfterPadding);
                var rowProportionalSpace = Table.calcProportionalSpace(heuristicRowWeights, availableHeightAfterPadding);
                var guaranteedWidths = Plottable._Util.Methods.createFilledArray(0, this.nCols);
                var guaranteedHeights = Plottable._Util.Methods.createFilledArray(0, this.nRows);
                var freeWidth;
                var freeHeight;
                var nIterations = 0;
                while (true) {
                    var offeredHeights = Plottable._Util.Methods.addArrays(guaranteedHeights, rowProportionalSpace);
                    var offeredWidths = Plottable._Util.Methods.addArrays(guaranteedWidths, colProportionalSpace);
                    var guarantees = this.determineGuarantees(offeredWidths, offeredHeights);
                    guaranteedWidths = guarantees.guaranteedWidths;
                    guaranteedHeights = guarantees.guaranteedHeights;
                    var wantsWidth = guarantees.wantsWidthArr.some(function (x) { return x; });
                    var wantsHeight = guarantees.wantsHeightArr.some(function (x) { return x; });
                    var lastFreeWidth = freeWidth;
                    var lastFreeHeight = freeHeight;
                    freeWidth = availableWidthAfterPadding - d3.sum(guarantees.guaranteedWidths);
                    freeHeight = availableHeightAfterPadding - d3.sum(guarantees.guaranteedHeights);
                    var xWeights;
                    if (wantsWidth) {
                        xWeights = guarantees.wantsWidthArr.map(function (x) { return x ? 0.1 : 0; });
                        xWeights = Plottable._Util.Methods.addArrays(xWeights, colWeights);
                    }
                    else {
                        xWeights = colWeights;
                    }
                    var yWeights;
                    if (wantsHeight) {
                        yWeights = guarantees.wantsHeightArr.map(function (x) { return x ? 0.1 : 0; });
                        yWeights = Plottable._Util.Methods.addArrays(yWeights, rowWeights);
                    }
                    else {
                        yWeights = rowWeights;
                    }
                    colProportionalSpace = Table.calcProportionalSpace(xWeights, freeWidth);
                    rowProportionalSpace = Table.calcProportionalSpace(yWeights, freeHeight);
                    nIterations++;
                    var canImproveWidthAllocation = freeWidth > 0 && wantsWidth && freeWidth !== lastFreeWidth;
                    var canImproveHeightAllocation = freeHeight > 0 && wantsHeight && freeHeight !== lastFreeHeight;
                    if (!(canImproveWidthAllocation || canImproveHeightAllocation)) {
                        break;
                    }
                    if (nIterations > 5) {
                        break;
                    }
                }
                // Redo the proportional space one last time, to ensure we use the real weights not the wantsWidth/Height weights
                freeWidth = availableWidthAfterPadding - d3.sum(guarantees.guaranteedWidths);
                freeHeight = availableHeightAfterPadding - d3.sum(guarantees.guaranteedHeights);
                colProportionalSpace = Table.calcProportionalSpace(colWeights, freeWidth);
                rowProportionalSpace = Table.calcProportionalSpace(rowWeights, freeHeight);
                return { colProportionalSpace: colProportionalSpace, rowProportionalSpace: rowProportionalSpace, guaranteedWidths: guarantees.guaranteedWidths, guaranteedHeights: guarantees.guaranteedHeights, wantsWidth: wantsWidth, wantsHeight: wantsHeight };
            };
            Table.prototype.determineGuarantees = function (offeredWidths, offeredHeights) {
                var requestedWidths = Plottable._Util.Methods.createFilledArray(0, this.nCols);
                var requestedHeights = Plottable._Util.Methods.createFilledArray(0, this.nRows);
                var layoutWantsWidth = Plottable._Util.Methods.createFilledArray(false, this.nCols);
                var layoutWantsHeight = Plottable._Util.Methods.createFilledArray(false, this.nRows);
                this.rows.forEach(function (row, rowIndex) {
                    row.forEach(function (component, colIndex) {
                        var spaceRequest;
                        if (component != null) {
                            spaceRequest = component._requestedSpace(offeredWidths[colIndex], offeredHeights[rowIndex]);
                        }
                        else {
                            spaceRequest = { width: 0, height: 0, wantsWidth: false, wantsHeight: false };
                        }
                        var allocatedWidth = Math.min(spaceRequest.width, offeredWidths[colIndex]);
                        var allocatedHeight = Math.min(spaceRequest.height, offeredHeights[rowIndex]);
                        requestedWidths[colIndex] = Math.max(requestedWidths[colIndex], allocatedWidth);
                        requestedHeights[rowIndex] = Math.max(requestedHeights[rowIndex], allocatedHeight);
                        layoutWantsWidth[colIndex] = layoutWantsWidth[colIndex] || spaceRequest.wantsWidth;
                        layoutWantsHeight[rowIndex] = layoutWantsHeight[rowIndex] || spaceRequest.wantsHeight;
                    });
                });
                return { guaranteedWidths: requestedWidths, guaranteedHeights: requestedHeights, wantsWidthArr: layoutWantsWidth, wantsHeightArr: layoutWantsHeight };
            };
            Table.prototype._requestedSpace = function (offeredWidth, offeredHeight) {
                var layout = this.iterateLayout(offeredWidth, offeredHeight);
                return { width: d3.sum(layout.guaranteedWidths), height: d3.sum(layout.guaranteedHeights), wantsWidth: layout.wantsWidth, wantsHeight: layout.wantsHeight };
            };
            // xOffset is relative to parent element, not absolute
            Table.prototype._computeLayout = function (xOffset, yOffset, availableWidth, availableHeight) {
                var _this = this;
                _super.prototype._computeLayout.call(this, xOffset, yOffset, availableWidth, availableHeight);
                var layout = this.iterateLayout(this.width(), this.height());
                var sumPair = function (p) { return p[0] + p[1]; };
                var rowHeights = Plottable._Util.Methods.addArrays(layout.rowProportionalSpace, layout.guaranteedHeights);
                var colWidths = Plottable._Util.Methods.addArrays(layout.colProportionalSpace, layout.guaranteedWidths);
                var childYOffset = 0;
                this.rows.forEach(function (row, rowIndex) {
                    var childXOffset = 0;
                    row.forEach(function (component, colIndex) {
                        // recursively compute layout
                        if (component != null) {
                            component._computeLayout(childXOffset, childYOffset, colWidths[colIndex], rowHeights[rowIndex]);
                        }
                        childXOffset += colWidths[colIndex] + _this.colPadding;
                    });
                    childYOffset += rowHeights[rowIndex] + _this.rowPadding;
                });
            };
            /**
             * Sets the row and column padding on the Table.
             *
             * @param {number} rowPadding The padding above and below each row, in pixels.
             * @param {number} colPadding the padding to the left and right of each column, in pixels.
             * @returns {Table} The calling Table.
             */
            Table.prototype.padding = function (rowPadding, colPadding) {
                this.rowPadding = rowPadding;
                this.colPadding = colPadding;
                this._invalidateLayout();
                return this;
            };
            /**
             * Sets the layout weight of a particular row.
             * Space is allocated to rows based on their weight. Rows with higher weights receive proportionally more space.
             *
             * A common case would be to have one row take up 2/3rds of the space,
             * and the other row take up 1/3rd.
             *
             * Example:
             *
             * ```JavaScript
             * plot = new Plottable.Component.Table([
             *  [row1],
             *  [row2]
             * ]);
             *
             * // assign twice as much space to the first row
             * plot
             *  .rowWeight(0, 2)
             *  .rowWeight(1, 1)
             * ```
             *
             * @param {number} index The index of the row.
             * @param {number} weight The weight to be set on the row.
             * @returns {Table} The calling Table.
             */
            Table.prototype.rowWeight = function (index, weight) {
                this.rowWeights[index] = weight;
                this._invalidateLayout();
                return this;
            };
            /**
             * Sets the layout weight of a particular column.
             * Space is allocated to columns based on their weight. Columns with higher weights receive proportionally more space.
             *
             * Please see `rowWeight` docs for an example.
             *
             * @param {number} index The index of the column.
             * @param {number} weight The weight to be set on the column.
             * @returns {Table} The calling Table.
             */
            Table.prototype.colWeight = function (index, weight) {
                this.colWeights[index] = weight;
                this._invalidateLayout();
                return this;
            };
            Table.prototype._isFixedWidth = function () {
                var cols = d3.transpose(this.rows);
                return Table.fixedSpace(cols, function (c) { return (c == null) || c._isFixedWidth(); });
            };
            Table.prototype._isFixedHeight = function () {
                return Table.fixedSpace(this.rows, function (c) { return (c == null) || c._isFixedHeight(); });
            };
            Table.prototype.padTableToSize = function (nRows, nCols) {
                for (var i = 0; i < nRows; i++) {
                    if (this.rows[i] === undefined) {
                        this.rows[i] = [];
                        this.rowWeights[i] = null;
                    }
                    for (var j = 0; j < nCols; j++) {
                        if (this.rows[i][j] === undefined) {
                            this.rows[i][j] = null;
                        }
                    }
                }
                for (j = 0; j < nCols; j++) {
                    if (this.colWeights[j] === undefined) {
                        this.colWeights[j] = null;
                    }
                }
            };
            Table.calcComponentWeights = function (setWeights, componentGroups, fixityAccessor) {
                // If the row/col weight was explicitly set, then return it outright
                // If the weight was not explicitly set, then guess it using the heuristic that if all components are fixed-space
                // then weight is 0, otherwise weight is 1
                return setWeights.map(function (w, i) {
                    if (w != null) {
                        return w;
                    }
                    var fixities = componentGroups[i].map(fixityAccessor);
                    var allFixed = fixities.reduce(function (a, b) { return a && b; }, true);
                    return allFixed ? 0 : 1;
                });
            };
            Table.calcProportionalSpace = function (weights, freeSpace) {
                var weightSum = d3.sum(weights);
                if (weightSum === 0) {
                    return Plottable._Util.Methods.createFilledArray(0, weights.length);
                }
                else {
                    return weights.map(function (w) { return freeSpace * w / weightSum; });
                }
            };
            Table.fixedSpace = function (componentGroup, fixityAccessor) {
                var all = function (bools) { return bools.reduce(function (a, b) { return a && b; }, true); };
                var group_isFixed = function (components) { return all(components.map(fixityAccessor)); };
                return all(componentGroup.map(group_isFixed));
            };
            return Table;
        })(Component.AbstractComponentContainer);
        Component.Table = Table;
    })(Plottable.Component || (Plottable.Component = {}));
    var Component = Plottable.Component;
})(Plottable || (Plottable = {}));

///<reference path="../../reference.ts" />
var __extends = this.__extends || function (d, b) {
    for (var p in b) if (b.hasOwnProperty(p)) d[p] = b[p];
    function __() { this.constructor = d; }
    __.prototype = b.prototype;
    d.prototype = new __();
};
var Plottable;
(function (Plottable) {
    (function (Plot) {
        var AbstractPlot = (function (_super) {
            __extends(AbstractPlot, _super);
            /**
             * Constructs a Plot.
             *
             * Plots render data. Common example include Plot.Scatter, Plot.Bar, and Plot.Line.
             *
             * A bare Plot has a DataSource and any number of projectors, which take
             * data and "project" it onto the Plot, such as "x", "y", "fill", "r".
             *
             * @constructor
             * @param {any[]|Dataset} [dataset] If provided, the data or Dataset to be associated with this Plot.
             */
            function AbstractPlot() {
                _super.call(this);
                this._dataChanged = false;
                this._projectors = {};
                this._animate = false;
                this._animators = {};
                this._ANIMATION_DURATION = 250; // milliseconds
                this._animateOnNextRender = true;
                this.clipPathEnabled = true;
                this.classed("plot", true);
                this._key2DatasetDrawerKey = d3.map();
                this._datasetKeysInOrder = [];
                this.nextSeriesIndex = 0;
            }
            AbstractPlot.prototype._anchor = function (element) {
                _super.prototype._anchor.call(this, element);
                this._animateOnNextRender = true;
                this._dataChanged = true;
                this._updateScaleExtents();
            };
            AbstractPlot.prototype._setup = function () {
                var _this = this;
                _super.prototype._setup.call(this);
                this._renderArea = this._content.append("g").classed("render-area", true);
                // HACKHACK on 591
                this._getDrawersInOrder().forEach(function (d) { return d.setup(_this._renderArea.append("g")); });
            };
            AbstractPlot.prototype.remove = function () {
                var _this = this;
                _super.prototype.remove.call(this);
                this._datasetKeysInOrder.forEach(function (k) { return _this.removeDataset(k); });
                // deregister from all scales
                var properties = Object.keys(this._projectors);
                properties.forEach(function (property) {
                    var projector = _this._projectors[property];
                    if (projector.scale) {
                        projector.scale.broadcaster.deregisterListener(_this);
                    }
                });
            };
            AbstractPlot.prototype.addDataset = function (keyOrDataset, dataset) {
                if (typeof (keyOrDataset) !== "string" && dataset !== undefined) {
                    throw new Error("invalid input to addDataset");
                }
                if (typeof (keyOrDataset) === "string" && keyOrDataset[0] === "_") {
                    Plottable._Util.Methods.warn("Warning: Using _named series keys may produce collisions with unlabeled data sources");
                }
                var key = typeof (keyOrDataset) === "string" ? keyOrDataset : "_" + this.nextSeriesIndex++;
                var data = typeof (keyOrDataset) !== "string" ? keyOrDataset : dataset;
                var dataset = (data instanceof Plottable.Dataset) ? data : new Plottable.Dataset(data);
                this._addDataset(key, dataset);
                return this;
            };
            AbstractPlot.prototype._addDataset = function (key, dataset) {
                var _this = this;
                if (this._key2DatasetDrawerKey.has(key)) {
                    this.removeDataset(key);
                }
                ;
                var drawer = this._getDrawer(key);
                var ddk = { drawer: drawer, dataset: dataset, key: key };
                this._datasetKeysInOrder.push(key);
                this._key2DatasetDrawerKey.set(key, ddk);
                if (this._isSetup) {
                    drawer.setup(this._renderArea.append("g"));
                }
                dataset.broadcaster.registerListener(this, function () { return _this._onDatasetUpdate(); });
                this._onDatasetUpdate();
            };
            AbstractPlot.prototype._getDrawer = function (key) {
                return new Plottable._Drawer.AbstractDrawer(key);
            };
            AbstractPlot.prototype._getAnimator = function (key) {
                if (this._animate && this._animateOnNextRender) {
                    return this._animators[key] || new Plottable.Animator.Null();
                }
                else {
                    return new Plottable.Animator.Null();
                }
            };
            AbstractPlot.prototype._onDatasetUpdate = function () {
                this._updateScaleExtents();
                this._animateOnNextRender = true;
                this._dataChanged = true;
                this._render();
            };
            /**
             * Sets an attribute of every data point.
             *
             * Here's a common use case:
             * ```typescript
             * plot.attr("r", function(d) { return d.foo; });
             * ```
             * This will set the radius of each datum `d` to be `d.foo`.
             *
             * @param {string} attrToSet The attribute to set across each data
             * point. Popular examples include "x", "y", "r". Scales that inherit from
             * Plot define their meaning.
             *
             * @param {Function|string|any} accessor Function to apply to each element
             * of the dataSource. If a Function, use `accessor(d, i)`. If a string,
             * `d[accessor]` is used. If anything else, use `accessor` as a constant
             * across all data points.
             *
             * @param {Scale.AbstractScale} scale If provided, the result of the accessor
             * is passed through the scale, such as `scale.scale(accessor(d, i))`.
             *
             * @returns {Plot} The calling Plot.
             */
            AbstractPlot.prototype.attr = function (attrToSet, accessor, scale) {
                return this.project(attrToSet, accessor, scale);
            };
            /**
             * Identical to plot.attr
             */
            AbstractPlot.prototype.project = function (attrToSet, accessor, scale) {
                var _this = this;
                attrToSet = attrToSet.toLowerCase();
                var currentProjection = this._projectors[attrToSet];
                var existingScale = currentProjection && currentProjection.scale;
                if (existingScale) {
                    this._datasetKeysInOrder.forEach(function (key) {
                        existingScale._removeExtent(_this._plottableID.toString() + "_" + key, attrToSet);
                        existingScale.broadcaster.deregisterListener(_this);
                    });
                }
                if (scale) {
                    scale.broadcaster.registerListener(this, function () { return _this._render(); });
                }
                var activatedAccessor = Plottable._Util.Methods._applyAccessor(accessor, this);
                this._projectors[attrToSet] = { accessor: activatedAccessor, scale: scale, attribute: attrToSet };
                this._updateScaleExtent(attrToSet);
                this._render(); // queue a re-render upon changing projector
                return this;
            };
            AbstractPlot.prototype._generateAttrToProjector = function () {
                var _this = this;
                var h = {};
                d3.keys(this._projectors).forEach(function (a) {
                    var projector = _this._projectors[a];
                    var accessor = projector.accessor;
                    var scale = projector.scale;
                    var fn = scale ? function (d, i) { return scale.scale(accessor(d, i)); } : accessor;
                    h[a] = fn;
                });
                return h;
            };
            AbstractPlot.prototype._doRender = function () {
                if (this._isAnchored) {
                    this.paint();
                    this._dataChanged = false;
                    this._animateOnNextRender = false;
                }
            };
            /**
             * Enables or disables animation.
             *
             * @param {boolean} enabled Whether or not to animate.
             */
            AbstractPlot.prototype.animate = function (enabled) {
                this._animate = enabled;
                return this;
            };
            AbstractPlot.prototype.detach = function () {
                _super.prototype.detach.call(this);
                // make the domain resize
                this._updateScaleExtents();
                return this;
            };
            /**
             * This function makes sure that all of the scales in this._projectors
             * have an extent that includes all the data that is projected onto them.
             */
            AbstractPlot.prototype._updateScaleExtents = function () {
                var _this = this;
                d3.keys(this._projectors).forEach(function (attr) { return _this._updateScaleExtent(attr); });
            };
            AbstractPlot.prototype._updateScaleExtent = function (attr) {
                var _this = this;
                var projector = this._projectors[attr];
                if (projector.scale) {
                    this._key2DatasetDrawerKey.forEach(function (key, ddk) {
                        var extent = ddk.dataset._getExtent(projector.accessor, projector.scale._typeCoercer);
                        var scaleKey = _this._plottableID.toString() + "_" + key;
                        if (extent.length === 0 || !_this._isAnchored) {
                            projector.scale._removeExtent(scaleKey, attr);
                        }
                        else {
                            projector.scale._updateExtent(scaleKey, attr, extent);
                        }
                    });
                }
            };
            AbstractPlot.prototype.animator = function (animatorKey, animator) {
                if (animator === undefined) {
                    return this._animators[animatorKey];
                }
                else {
                    this._animators[animatorKey] = animator;
                    return this;
                }
            };
            AbstractPlot.prototype.datasetOrder = function (order) {
                if (order === undefined) {
                    return this._datasetKeysInOrder;
                }
                function isPermutation(l1, l2) {
                    var intersection = Plottable._Util.Methods.intersection(d3.set(l1), d3.set(l2));
                    var size = intersection.size(); // HACKHACK pending on borisyankov/definitelytyped/ pr #2653
                    return size === l1.length && size === l2.length;
                }
                if (isPermutation(order, this._datasetKeysInOrder)) {
                    this._datasetKeysInOrder = order;
                    this._onDatasetUpdate();
                }
                else {
                    Plottable._Util.Methods.warn("Attempted to change datasetOrder, but new order is not permutation of old. Ignoring.");
                }
                return this;
            };
            AbstractPlot.prototype.removeDataset = function (datasetOrKeyOrArray) {
                var key;
                if (typeof (datasetOrKeyOrArray) === "string") {
                    key = datasetOrKeyOrArray;
                }
                else if (datasetOrKeyOrArray instanceof Plottable.Dataset || datasetOrKeyOrArray instanceof Array) {
                    var array = (datasetOrKeyOrArray instanceof Plottable.Dataset) ? this.datasets() : this.datasets().map(function (d) { return d.data(); });
                    var idx = array.indexOf(datasetOrKeyOrArray);
                    if (idx !== -1) {
                        key = this._datasetKeysInOrder[idx];
                    }
                }
                return this._removeDataset(key);
            };
            AbstractPlot.prototype._removeDataset = function (key) {
                if (key != null && this._key2DatasetDrawerKey.has(key)) {
                    var ddk = this._key2DatasetDrawerKey.get(key);
                    ddk.drawer.remove();
                    var projectors = d3.values(this._projectors);
                    var scaleKey = this._plottableID.toString() + "_" + key;
                    projectors.forEach(function (p) {
                        if (p.scale != null) {
                            p.scale._removeExtent(scaleKey, p.attribute);
                        }
                    });
                    ddk.dataset.broadcaster.deregisterListener(this);
                    this._datasetKeysInOrder.splice(this._datasetKeysInOrder.indexOf(key), 1);
                    this._key2DatasetDrawerKey.remove(key);
                    this._onDatasetUpdate();
                }
                return this;
            };
            AbstractPlot.prototype.datasets = function () {
                var _this = this;
                return this._datasetKeysInOrder.map(function (k) { return _this._key2DatasetDrawerKey.get(k).dataset; });
            };
            AbstractPlot.prototype._getDrawersInOrder = function () {
                var _this = this;
                return this._datasetKeysInOrder.map(function (k) { return _this._key2DatasetDrawerKey.get(k).drawer; });
            };
            AbstractPlot.prototype._generateDrawSteps = function () {
                return [{ attrToProjector: this._generateAttrToProjector(), animator: new Plottable.Animator.Null() }];
            };
            AbstractPlot.prototype._additionalPaint = function (time) {
                // no-op
            };
            AbstractPlot.prototype._getDataToDraw = function () {
                var _this = this;
                var datasets = d3.map();
                this._datasetKeysInOrder.forEach(function (key) {
                    datasets.set(key, _this._key2DatasetDrawerKey.get(key).dataset.data());
                });
                return datasets;
            };
            AbstractPlot.prototype.paint = function () {
                var drawSteps = this._generateDrawSteps();
                var dataToDraw = this._getDataToDraw();
                var drawers = this._getDrawersInOrder();
                var times = this._datasetKeysInOrder.map(function (k, i) { return drawers[i].draw(dataToDraw.get(k), drawSteps); });
                var maxTime = Plottable._Util.Methods.max(times, 0);
                this._additionalPaint(maxTime);
            };
            return AbstractPlot;
        })(Plottable.Component.AbstractComponent);
        Plot.AbstractPlot = AbstractPlot;
    })(Plottable.Plot || (Plottable.Plot = {}));
    var Plot = Plottable.Plot;
})(Plottable || (Plottable = {}));

///<reference path="../../reference.ts" />
var __extends = this.__extends || function (d, b) {
    for (var p in b) if (b.hasOwnProperty(p)) d[p] = b[p];
    function __() { this.constructor = d; }
    __.prototype = b.prototype;
    d.prototype = new __();
};
var Plottable;
(function (Plottable) {
    (function (Plot) {
        /*
         * A PiePlot is a plot meant to show how much out of a total an attribute's value is.
         * One usecase is to show how much funding departments are given out of a total budget.
         *
         * Primary projection attributes:
         *   "fill" - Accessor determining the color of each sector
         *   "inner-radius" - Accessor determining the distance from the center to the inner edge of the sector
         *   "outer-radius" - Accessor determining the distance from the center to the outer edge of the sector
         *   "value" - Accessor to extract the value determining the proportion of each slice to the total
         */
        var Pie = (function (_super) {
            __extends(Pie, _super);
            /**
             * Constructs a PiePlot.
             *
             * @constructor
             */
            function Pie() {
                _super.call(this);
                this.classed("pie-plot", true);
            }
            Pie.prototype._computeLayout = function (xOffset, yOffset, availableWidth, availableHeight) {
                _super.prototype._computeLayout.call(this, xOffset, yOffset, availableWidth, availableHeight);
                this._renderArea.attr("transform", "translate(" + this.width() / 2 + "," + this.height() / 2 + ")");
            };
            Pie.prototype._addDataset = function (key, dataset) {
                if (this._datasetKeysInOrder.length === 1) {
                    Plottable._Util.Methods.warn("Only one dataset is supported in Pie plots");
                    return;
                }
                _super.prototype._addDataset.call(this, key, dataset);
            };
            Pie.prototype._generateAttrToProjector = function () {
                var attrToProjector = _super.prototype._generateAttrToProjector.call(this);
                attrToProjector["inner-radius"] = attrToProjector["inner-radius"] || d3.functor(0);
                attrToProjector["outer-radius"] = attrToProjector["outer-radius"] || d3.functor(Math.min(this.width(), this.height()) / 2);
                if (attrToProjector["fill"] == null) {
                    attrToProjector["fill"] = function (d, i) { return Pie.DEFAULT_COLOR_SCALE.scale(String(i)); };
                }
                var defaultAccessor = function (d) { return d.value; };
                var valueProjector = this._projectors["value"];
                attrToProjector["value"] = valueProjector ? valueProjector.accessor : defaultAccessor;
                return attrToProjector;
            };
            Pie.prototype._getDrawer = function (key) {
                return new Plottable._Drawer.Arc(key).setClass("arc");
            };
            Pie.DEFAULT_COLOR_SCALE = new Plottable.Scale.Color();
            return Pie;
        })(Plot.AbstractPlot);
        Plot.Pie = Pie;
    })(Plottable.Plot || (Plottable.Plot = {}));
    var Plot = Plottable.Plot;
})(Plottable || (Plottable = {}));

///<reference path="../../reference.ts" />
var __extends = this.__extends || function (d, b) {
    for (var p in b) if (b.hasOwnProperty(p)) d[p] = b[p];
    function __() { this.constructor = d; }
    __.prototype = b.prototype;
    d.prototype = new __();
};
var Plottable;
(function (Plottable) {
    (function (Plot) {
        var AbstractXYPlot = (function (_super) {
            __extends(AbstractXYPlot, _super);
            /**
             * Constructs an XYPlot.
             *
             * An XYPlot is a plot from drawing 2-dimensional data. Common examples
             * include Scale.Line and Scale.Bar.
             *
             * @constructor
             * @param {any[]|Dataset} [dataset] The data or Dataset to be associated with this Renderer.
             * @param {Scale} xScale The x scale to use.
             * @param {Scale} yScale The y scale to use.
             */
            function AbstractXYPlot(xScale, yScale) {
                _super.call(this);
                this._autoAdjustXScaleDomain = false;
                this._autoAdjustYScaleDomain = false;
                if (xScale == null || yScale == null) {
                    throw new Error("XYPlots require an xScale and yScale");
                }
                this.classed("xy-plot", true);
                this.project("x", "x", xScale); // default accessor
                this.project("y", "y", yScale); // default accessor
            }
            /**
             * @param {string} attrToSet One of ["x", "y"] which determines the point's
             * x and y position in the Plot.
             */
            AbstractXYPlot.prototype.project = function (attrToSet, accessor, scale) {
                var _this = this;
                // We only want padding and nice-ing on scales that will correspond to axes / pixel layout.
                // So when we get an "x" or "y" scale, enable autoNiceing and autoPadding.
                if (attrToSet === "x" && scale) {
                    if (this._xScale) {
                        this._xScale.broadcaster.deregisterListener("yDomainAdjustment" + this._plottableID);
                    }
                    this._xScale = scale;
                    this._updateXDomainer();
                    scale.broadcaster.registerListener("yDomainAdjustment" + this._plottableID, function () { return _this.adjustYDomainOnChangeFromX(); });
                }
                if (attrToSet === "y" && scale) {
                    if (this._yScale) {
                        this._yScale.broadcaster.deregisterListener("xDomainAdjustment" + this._plottableID);
                    }
                    this._yScale = scale;
                    this._updateYDomainer();
                    scale.broadcaster.registerListener("xDomainAdjustment" + this._plottableID, function () { return _this.adjustXDomainOnChangeFromY(); });
                }
                _super.prototype.project.call(this, attrToSet, accessor, scale);
                return this;
            };
            AbstractXYPlot.prototype.remove = function () {
                _super.prototype.remove.call(this);
                if (this._xScale) {
                    this._xScale.broadcaster.deregisterListener("yDomainAdjustment" + this._plottableID);
                }
                if (this._yScale) {
                    this._yScale.broadcaster.deregisterListener("xDomainAdjustment" + this._plottableID);
                }
                return this;
            };
            /**
             * Sets the automatic domain adjustment over visible points for y scale.
             *
             * If autoAdjustment is true adjustment is immediately performend.
             *
             * @param {boolean} autoAdjustment The new value for the automatic adjustment domain for y scale.
             * @returns {AbstractXYPlot} The calling AbstractXYPlot.
             */
            AbstractXYPlot.prototype.automaticallyAdjustYScaleOverVisiblePoints = function (autoAdjustment) {
                this._autoAdjustYScaleDomain = autoAdjustment;
                this.adjustYDomainOnChangeFromX();
                return this;
            };
            /**
             * Sets the automatic domain adjustment over visible points for x scale.
             *
             * If autoAdjustment is true adjustment is immediately performend.
             *
             * @param {boolean} autoAdjustment The new value for the automatic adjustment domain for x scale.
             * @returns {AbstractXYPlot} The calling AbstractXYPlot.
             */
            AbstractXYPlot.prototype.automaticallyAdjustXScaleOverVisiblePoints = function (autoAdjustment) {
                this._autoAdjustXScaleDomain = autoAdjustment;
                this.adjustXDomainOnChangeFromY();
                return this;
            };
            AbstractXYPlot.prototype._generateAttrToProjector = function () {
                var attrToProjector = _super.prototype._generateAttrToProjector.call(this);
                var positionXFn = attrToProjector["x"];
                var positionYFn = attrToProjector["y"];
                attrToProjector["defined"] = function (d, i) {
                    var positionX = positionXFn(d, i);
                    var positionY = positionYFn(d, i);
                    return positionX != null && positionX === positionX && positionY != null && positionY === positionY;
                };
                return attrToProjector;
            };
            AbstractXYPlot.prototype._computeLayout = function (xOffset, yOffset, availableWidth, availableHeight) {
                _super.prototype._computeLayout.call(this, xOffset, yOffset, availableWidth, availableHeight);
                this._xScale.range([0, this.width()]);
                this._yScale.range([this.height(), 0]);
            };
            AbstractXYPlot.prototype._updateXDomainer = function () {
                if (this._xScale instanceof Plottable.Scale.AbstractQuantitative) {
                    var scale = this._xScale;
                    if (!scale._userSetDomainer) {
                        scale.domainer().pad().nice();
                    }
                }
            };
            AbstractXYPlot.prototype._updateYDomainer = function () {
                if (this._yScale instanceof Plottable.Scale.AbstractQuantitative) {
                    var scale = this._yScale;
                    if (!scale._userSetDomainer) {
                        scale.domainer().pad().nice();
                    }
                }
            };
            /**
             * Adjusts both domains' extents to show all datasets.
             *
             * This call does not override auto domain adjustment behavior over visible points.
             */
            AbstractXYPlot.prototype.showAllData = function () {
                this._xScale.autoDomain();
                if (!this._autoAdjustYScaleDomain) {
                    this._yScale.autoDomain();
                }
            };
            AbstractXYPlot.prototype.adjustYDomainOnChangeFromX = function () {
                if (this._autoAdjustYScaleDomain) {
                    this.adjustDomainToVisiblePoints(this._xScale, this._yScale, true);
                }
            };
            AbstractXYPlot.prototype.adjustXDomainOnChangeFromY = function () {
                if (this._autoAdjustXScaleDomain) {
                    this.adjustDomainToVisiblePoints(this._yScale, this._xScale, false);
                }
            };
            AbstractXYPlot.prototype.adjustDomainToVisiblePoints = function (fromScale, toScale, fromX) {
                if (toScale instanceof Plottable.Scale.AbstractQuantitative) {
                    var toScaleQ = toScale;
                    var normalizedData = this.normalizeDatasets(fromX);
                    var adjustedDomain = this.adjustDomainOverVisiblePoints(normalizedData, fromScale.domain());
                    if (adjustedDomain.length === 0) {
                        return;
                    }
                    adjustedDomain = toScaleQ.domainer().computeDomain([adjustedDomain], toScaleQ);
                    toScaleQ.domain(adjustedDomain);
                }
            };
            AbstractXYPlot.prototype.normalizeDatasets = function (fromX) {
                var flattenDatasets = Plottable._Util.Methods.flatten(this.datasets().map(function (d) { return d.data(); }));
                var aAccessor = this._projectors[fromX ? "x" : "y"].accessor;
                var bAccessor = this._projectors[fromX ? "y" : "x"].accessor;
                return flattenDatasets.map(function (d, i) {
                    return { a: aAccessor(d, i), b: bAccessor(d, i) };
                });
            };
            AbstractXYPlot.prototype.adjustDomainOverVisiblePoints = function (values, fromDomain) {
                var bVals = values.filter(function (v) { return fromDomain[0] <= v.a && v.a <= fromDomain[1]; }).map(function (v) { return v.b; });
                var retVal = [];
                if (bVals.length !== 0) {
                    retVal = [Plottable._Util.Methods.min(bVals, null), Plottable._Util.Methods.max(bVals, null)];
                }
                return retVal;
            };
            return AbstractXYPlot;
        })(Plot.AbstractPlot);
        Plot.AbstractXYPlot = AbstractXYPlot;
    })(Plottable.Plot || (Plottable.Plot = {}));
    var Plot = Plottable.Plot;
})(Plottable || (Plottable = {}));

///<reference path="../../reference.ts" />
var __extends = this.__extends || function (d, b) {
    for (var p in b) if (b.hasOwnProperty(p)) d[p] = b[p];
    function __() { this.constructor = d; }
    __.prototype = b.prototype;
    d.prototype = new __();
};
var Plottable;
(function (Plottable) {
    (function (Plot) {
        var Scatter = (function (_super) {
            __extends(Scatter, _super);
            /**
             * Constructs a ScatterPlot.
             *
             * @constructor
             * @param {Scale} xScale The x scale to use.
             * @param {Scale} yScale The y scale to use.
             */
            function Scatter(xScale, yScale) {
                _super.call(this, xScale, yScale);
                this.closeDetectionRadius = 5;
                this.classed("scatter-plot", true);
                this.project("r", 3); // default
                this.project("opacity", 0.6); // default
                this.project("fill", function () { return Plottable.Core.Colors.INDIGO; }); // default
                this._animators["circles-reset"] = new Plottable.Animator.Null();
                this._animators["circles"] = new Plottable.Animator.Base().duration(250).delay(5);
            }
            /**
             * @param {string} attrToSet One of ["x", "y", "cx", "cy", "r",
             * "fill"]. "cx" and "cy" are aliases for "x" and "y". "r" is the datum's
             * radius, and "fill" is the CSS color of the datum.
             */
            Scatter.prototype.project = function (attrToSet, accessor, scale) {
                attrToSet = attrToSet === "cx" ? "x" : attrToSet;
                attrToSet = attrToSet === "cy" ? "y" : attrToSet;
                _super.prototype.project.call(this, attrToSet, accessor, scale);
                return this;
            };
            Scatter.prototype._getDrawer = function (key) {
                return new Plottable._Drawer.Element(key).svgElement("circle");
            };
            Scatter.prototype._generateAttrToProjector = function () {
                var attrToProjector = _super.prototype._generateAttrToProjector.call(this);
                attrToProjector["cx"] = attrToProjector["x"];
                delete attrToProjector["x"];
                attrToProjector["cy"] = attrToProjector["y"];
                delete attrToProjector["y"];
                return attrToProjector;
            };
            Scatter.prototype._generateDrawSteps = function () {
                var drawSteps = [];
                if (this._dataChanged) {
                    var resetAttrToProjector = this._generateAttrToProjector();
                    resetAttrToProjector["r"] = function () { return 0; };
                    drawSteps.push({ attrToProjector: resetAttrToProjector, animator: this._getAnimator("circles-reset") });
                }
                drawSteps.push({ attrToProjector: this._generateAttrToProjector(), animator: this._getAnimator("circles") });
                return drawSteps;
            };
            Scatter.prototype._getClosestStruckPoint = function (p, range) {
                var drawers = this._getDrawersInOrder();
                var attrToProjector = this._generateAttrToProjector();
                var getDistSq = function (d, i) {
                    var dx = attrToProjector["cx"](d, i) - p.x;
                    var dy = attrToProjector["cy"](d, i) - p.y;
                    return (dx * dx + dy * dy);
                };
                var overAPoint = false;
                var closestElement;
                var minDistSq = range * range;
                drawers.forEach(function (drawer) {
                    drawer._getDrawSelection().each(function (d, i) {
                        var distSq = getDistSq(d, i);
                        var r = attrToProjector["r"](d, i);
                        if (distSq < r * r) {
                            if (!overAPoint || distSq < minDistSq) {
                                closestElement = this;
                                minDistSq = distSq;
                            }
                            overAPoint = true;
                        }
                        else if (!overAPoint && distSq < minDistSq) {
                            closestElement = this;
                            minDistSq = distSq;
                        }
                    });
                });
                var closestSelection = d3.select(closestElement);
                return {
                    selection: closestElement ? closestSelection : null,
                    data: closestElement ? closestSelection.data() : null
                };
            };
            //===== Hover logic =====
            Scatter.prototype._hoverOverComponent = function (p) {
                // no-op
            };
            Scatter.prototype._hoverOutComponent = function (p) {
                // no-op
            };
            Scatter.prototype._doHover = function (p) {
                return this._getClosestStruckPoint(p, this.closeDetectionRadius);
            };
            return Scatter;
        })(Plot.AbstractXYPlot);
        Plot.Scatter = Scatter;
    })(Plottable.Plot || (Plottable.Plot = {}));
    var Plot = Plottable.Plot;
})(Plottable || (Plottable = {}));

///<reference path="../../reference.ts" />
var __extends = this.__extends || function (d, b) {
    for (var p in b) if (b.hasOwnProperty(p)) d[p] = b[p];
    function __() { this.constructor = d; }
    __.prototype = b.prototype;
    d.prototype = new __();
};
var Plottable;
(function (Plottable) {
    (function (Plot) {
        var Grid = (function (_super) {
            __extends(Grid, _super);
            /**
             * Constructs a GridPlot.
             *
             * A GridPlot is used to shade a grid of data. Each datum is a cell on the
             * grid, and the datum can control what color it is.
             *
             * @constructor
             * @param {Scale.Ordinal} xScale The x scale to use.
             * @param {Scale.Ordinal} yScale The y scale to use.
             * @param {Scale.Color|Scale.InterpolatedColor} colorScale The color scale
             * to use for each grid cell.
             */
            function Grid(xScale, yScale, colorScale) {
                _super.call(this, xScale, yScale);
                this._animators = {
                    "cells": new Plottable.Animator.Null()
                };
                this.classed("grid-plot", true);
                // The x and y scales should render in bands with no padding
                this._xScale.rangeType("bands", 0, 0);
                this._yScale.rangeType("bands", 0, 0);
                this._colorScale = colorScale;
                this.project("fill", "value", colorScale); // default
                this._animators["cells"] = new Plottable.Animator.Null();
            }
            Grid.prototype._addDataset = function (key, dataset) {
                if (this._datasetKeysInOrder.length === 1) {
                    Plottable._Util.Methods.warn("Only one dataset is supported in Grid plots");
                    return;
                }
                _super.prototype._addDataset.call(this, key, dataset);
            };
            Grid.prototype._getDrawer = function (key) {
                return new Plottable._Drawer.Element(key).svgElement("rect");
            };
            /**
             * @param {string} attrToSet One of ["x", "y", "fill"]. If "fill" is used,
             * the data should return a valid CSS color.
             */
            Grid.prototype.project = function (attrToSet, accessor, scale) {
                _super.prototype.project.call(this, attrToSet, accessor, scale);
                if (attrToSet === "fill") {
                    this._colorScale = this._projectors["fill"].scale;
                }
                return this;
            };
            Grid.prototype._generateAttrToProjector = function () {
                var attrToProjector = _super.prototype._generateAttrToProjector.call(this);
                var xStep = this._xScale.rangeBand();
                var yStep = this._yScale.rangeBand();
                attrToProjector["width"] = function () { return xStep; };
                attrToProjector["height"] = function () { return yStep; };
                return attrToProjector;
            };
            Grid.prototype._generateDrawSteps = function () {
                return [{ attrToProjector: this._generateAttrToProjector(), animator: this._getAnimator("cells") }];
            };
            return Grid;
        })(Plot.AbstractXYPlot);
        Plot.Grid = Grid;
    })(Plottable.Plot || (Plottable.Plot = {}));
    var Plot = Plottable.Plot;
})(Plottable || (Plottable = {}));

///<reference path="../../reference.ts" />
var __extends = this.__extends || function (d, b) {
    for (var p in b) if (b.hasOwnProperty(p)) d[p] = b[p];
    function __() { this.constructor = d; }
    __.prototype = b.prototype;
    d.prototype = new __();
};
var Plottable;
(function (Plottable) {
    (function (Plot) {
        var AbstractBarPlot = (function (_super) {
            __extends(AbstractBarPlot, _super);
            /**
             * Constructs a BarPlot.
             *
             * @constructor
             * @param {Scale} xScale The x scale to use.
             * @param {Scale} yScale The y scale to use.
             */
            function AbstractBarPlot(xScale, yScale) {
                _super.call(this, xScale, yScale);
                this._baselineValue = 0;
                this._barAlignmentFactor = 0.5;
                this._barLabelFormatter = Plottable.Formatters.identity();
                this._barLabelsEnabled = false;
                this._hoverMode = "point";
                this.hideBarsIfAnyAreTooWide = true;
                this.classed("bar-plot", true);
                this.project("fill", function () { return Plottable.Core.Colors.INDIGO; });
                this._animators["bars-reset"] = new Plottable.Animator.Null();
                this._animators["bars"] = new Plottable.Animator.Base();
                this._animators["baseline"] = new Plottable.Animator.Null();
                this.baseline(this._baselineValue);
            }
            AbstractBarPlot.prototype._getDrawer = function (key) {
                return new Plottable._Drawer.Rect(key, this._isVertical);
            };
            AbstractBarPlot.prototype._setup = function () {
                _super.prototype._setup.call(this);
                this._baseline = this._renderArea.append("line").classed("baseline", true);
            };
            AbstractBarPlot.prototype.baseline = function (value) {
                if (value == null) {
                    return this._baselineValue;
                }
                this._baselineValue = value;
                this._updateXDomainer();
                this._updateYDomainer();
                this._render();
                return this;
            };
            /**
             * Sets the bar alignment relative to the independent axis.
             * VerticalBarPlot supports "left", "center", "right"
             * HorizontalBarPlot supports "top", "center", "bottom"
             *
             * @param {string} alignment The desired alignment.
             * @returns {AbstractBarPlot} The calling AbstractBarPlot.
             */
            AbstractBarPlot.prototype.barAlignment = function (alignment) {
                var alignmentLC = alignment.toLowerCase();
                var align2factor = this.constructor._BarAlignmentToFactor;
                if (align2factor[alignmentLC] === undefined) {
                    throw new Error("unsupported bar alignment");
                }
                this._barAlignmentFactor = align2factor[alignmentLC];
                this._render();
                return this;
            };
            AbstractBarPlot.prototype.parseExtent = function (input) {
                if (typeof (input) === "number") {
                    return { min: input, max: input };
                }
                else if (input instanceof Object && "min" in input && "max" in input) {
                    return input;
                }
                else {
                    throw new Error("input '" + input + "' can't be parsed as an Extent");
                }
            };
            AbstractBarPlot.prototype.barLabelsEnabled = function (enabled) {
                if (enabled === undefined) {
                    return this._barLabelsEnabled;
                }
                else {
                    this._barLabelsEnabled = enabled;
                    this._render();
                    return this;
                }
            };
            AbstractBarPlot.prototype.barLabelFormatter = function (formatter) {
                if (formatter == null) {
                    return this._barLabelFormatter;
                }
                else {
                    this._barLabelFormatter = formatter;
                    this._render();
                    return this;
                }
            };
            AbstractBarPlot.prototype.selectBar = function (xValOrExtent, yValOrExtent, select) {
                if (select === void 0) { select = true; }
                if (!this._isSetup) {
                    return null;
                }
                var selectedBars = [];
                var xExtent = this.parseExtent(xValOrExtent);
                var yExtent = this.parseExtent(yValOrExtent);
                // the SVGRects are positioned with sub-pixel accuracy (the default unit
                // for the x, y, height & width attributes), but user selections (e.g. via
                // mouse events) usually have pixel accuracy. A tolerance of half-a-pixel
                // seems appropriate:
                var tolerance = 0.5;
                // currently, linear scan the bars. If inversion is implemented on non-numeric scales we might be able to do better.
                this._getDrawersInOrder().forEach(function (d) {
                    d._renderArea.selectAll("rect").each(function (d) {
                        var bbox = this.getBBox();
                        if (bbox.x + bbox.width >= xExtent.min - tolerance && bbox.x <= xExtent.max + tolerance && bbox.y + bbox.height >= yExtent.min - tolerance && bbox.y <= yExtent.max + tolerance) {
                            selectedBars.push(this);
                        }
                    });
                });
                if (selectedBars.length > 0) {
                    var selection = d3.selectAll(selectedBars);
                    selection.classed("selected", select);
                    return selection;
                }
                else {
                    return null;
                }
            };
            /**
             * Deselects all bars.
             * @returns {AbstractBarPlot} The calling AbstractBarPlot.
             */
            AbstractBarPlot.prototype.deselectAll = function () {
                if (this._isSetup) {
                    this._getDrawersInOrder().forEach(function (d) { return d._renderArea.selectAll("rect").classed("selected", false); });
                }
                return this;
            };
            AbstractBarPlot.prototype._updateDomainer = function (scale) {
                if (scale instanceof Plottable.Scale.AbstractQuantitative) {
                    var qscale = scale;
                    if (!qscale._userSetDomainer) {
                        if (this._baselineValue != null) {
                            qscale.domainer().addPaddingException(this._baselineValue, "BAR_PLOT+" + this._plottableID).addIncludedValue(this._baselineValue, "BAR_PLOT+" + this._plottableID);
                        }
                        else {
                            qscale.domainer().removePaddingException("BAR_PLOT+" + this._plottableID).removeIncludedValue("BAR_PLOT+" + this._plottableID);
                        }
                        qscale.domainer().pad();
                    }
                    // prepending "BAR_PLOT" is unnecessary but reduces likely of user accidentally creating collisions
                    qscale._autoDomainIfAutomaticMode();
                }
            };
            AbstractBarPlot.prototype._updateYDomainer = function () {
                if (this._isVertical) {
                    this._updateDomainer(this._yScale);
                }
                else {
                    _super.prototype._updateYDomainer.call(this);
                }
            };
            AbstractBarPlot.prototype._updateXDomainer = function () {
                if (!this._isVertical) {
                    this._updateDomainer(this._xScale);
                }
                else {
                    _super.prototype._updateXDomainer.call(this);
                }
            };
            AbstractBarPlot.prototype._additionalPaint = function (time) {
                var _this = this;
                var primaryScale = this._isVertical ? this._yScale : this._xScale;
                var scaledBaseline = primaryScale.scale(this._baselineValue);
                var baselineAttr = {
                    "x1": this._isVertical ? 0 : scaledBaseline,
                    "y1": this._isVertical ? scaledBaseline : 0,
                    "x2": this._isVertical ? this.width() : scaledBaseline,
                    "y2": this._isVertical ? scaledBaseline : this.height()
                };
                this._getAnimator("baseline").animate(this._baseline, baselineAttr);
                var drawers = this._getDrawersInOrder();
                drawers.forEach(function (d) { return d.removeLabels(); });
                if (this._barLabelsEnabled) {
                    Plottable._Util.Methods.setTimeout(function () { return _this._drawLabels(); }, time);
                }
            };
            AbstractBarPlot.prototype._drawLabels = function () {
                var drawers = this._getDrawersInOrder();
                var attrToProjector = this._generateAttrToProjector();
                var dataToDraw = this._getDataToDraw();
                this._datasetKeysInOrder.forEach(function (k, i) { return drawers[i].drawText(dataToDraw.get(k), attrToProjector); });
                if (this.hideBarsIfAnyAreTooWide && drawers.some(function (d) { return d._someLabelsTooWide; })) {
                    drawers.forEach(function (d) { return d.removeLabels(); });
                }
            };
            AbstractBarPlot.prototype._generateDrawSteps = function () {
                var drawSteps = [];
                if (this._dataChanged && this._animate) {
                    var resetAttrToProjector = this._generateAttrToProjector();
                    var primaryScale = this._isVertical ? this._yScale : this._xScale;
                    var scaledBaseline = primaryScale.scale(this._baselineValue);
                    var positionAttr = this._isVertical ? "y" : "x";
                    var dimensionAttr = this._isVertical ? "height" : "width";
                    resetAttrToProjector[positionAttr] = function () { return scaledBaseline; };
                    resetAttrToProjector[dimensionAttr] = function () { return 0; };
                    drawSteps.push({ attrToProjector: resetAttrToProjector, animator: this._getAnimator("bars-reset") });
                }
                drawSteps.push({ attrToProjector: this._generateAttrToProjector(), animator: this._getAnimator("bars") });
                return drawSteps;
            };
            AbstractBarPlot.prototype._generateAttrToProjector = function () {
                var _this = this;
                // Primary scale/direction: the "length" of the bars
                // Secondary scale/direction: the "width" of the bars
                var attrToProjector = _super.prototype._generateAttrToProjector.call(this);
                var primaryScale = this._isVertical ? this._yScale : this._xScale;
                var secondaryScale = this._isVertical ? this._xScale : this._yScale;
                var primaryAttr = this._isVertical ? "y" : "x";
                var secondaryAttr = this._isVertical ? "x" : "y";
                var bandsMode = (secondaryScale instanceof Plottable.Scale.Ordinal) && secondaryScale.rangeType() === "bands";
                var scaledBaseline = primaryScale.scale(this._baselineValue);
                if (!attrToProjector["width"]) {
                    var constantWidth = bandsMode ? secondaryScale.rangeBand() : AbstractBarPlot._DEFAULT_WIDTH;
                    attrToProjector["width"] = function (d, i) { return constantWidth; };
                }
                var positionF = attrToProjector[secondaryAttr];
                var widthF = attrToProjector["width"];
                if (!bandsMode) {
                    attrToProjector[secondaryAttr] = function (d, i) { return positionF(d, i) - widthF(d, i) * _this._barAlignmentFactor; };
                }
                else {
                    var bandWidth = secondaryScale.rangeBand();
                    attrToProjector[secondaryAttr] = function (d, i) { return positionF(d, i) - widthF(d, i) / 2 + bandWidth / 2; };
                }
                var originalPositionFn = attrToProjector[primaryAttr];
                attrToProjector[primaryAttr] = function (d, i) {
                    var originalPos = originalPositionFn(d, i);
                    // If it is past the baseline, it should start at the baselin then width/height
                    // carries it over. If it's not past the baseline, leave it at original position and
                    // then width/height carries it to baseline
                    return (originalPos > scaledBaseline) ? scaledBaseline : originalPos;
                };
                attrToProjector["height"] = function (d, i) {
                    return Math.abs(scaledBaseline - originalPositionFn(d, i));
                };
                var primaryAccessor = this._projectors[primaryAttr].accessor;
                if (this.barLabelsEnabled && this.barLabelFormatter) {
                    attrToProjector["label"] = function (d, i) {
                        return _this._barLabelFormatter(primaryAccessor(d, i));
                    };
                    attrToProjector["positive"] = function (d, i) { return originalPositionFn(d, i) <= scaledBaseline; };
                }
                return attrToProjector;
            };
            AbstractBarPlot.prototype.hoverMode = function (mode) {
                if (mode == null) {
                    return this._hoverMode;
                }
                var modeLC = mode.toLowerCase();
                if (modeLC !== "point" && modeLC !== "line") {
                    throw new Error(mode + " is not a valid hover mode");
                }
                this._hoverMode = modeLC;
                return this;
            };
            AbstractBarPlot.prototype.clearHoverSelection = function () {
                this._getDrawersInOrder().forEach(function (d, i) {
                    d._renderArea.selectAll("rect").classed("not-hovered hovered", false);
                });
            };
            //===== Hover logic =====
            AbstractBarPlot.prototype._hoverOverComponent = function (p) {
                // no-op
            };
            AbstractBarPlot.prototype._hoverOutComponent = function (p) {
                this.clearHoverSelection();
            };
            AbstractBarPlot.prototype._doHover = function (p) {
                var xPositionOrExtent = p.x;
                var yPositionOrExtent = p.y;
                if (this._hoverMode === "line") {
                    var maxExtent = { min: -Infinity, max: Infinity };
                    if (this._isVertical) {
                        yPositionOrExtent = maxExtent;
                    }
                    else {
                        xPositionOrExtent = maxExtent;
                    }
                }
                var selectedBars = this.selectBar(xPositionOrExtent, yPositionOrExtent, false);
                if (selectedBars) {
                    this._getDrawersInOrder().forEach(function (d, i) {
                        d._renderArea.selectAll("rect").classed({ "hovered": false, "not-hovered": true });
                    });
                    selectedBars.classed({ "hovered": true, "not-hovered": false });
                }
                else {
                    this.clearHoverSelection();
                }
                return {
                    data: selectedBars ? selectedBars.data() : null,
                    selection: selectedBars
                };
            };
            AbstractBarPlot._BarAlignmentToFactor = {};
            AbstractBarPlot._DEFAULT_WIDTH = 10;
            return AbstractBarPlot;
        })(Plot.AbstractXYPlot);
        Plot.AbstractBarPlot = AbstractBarPlot;
    })(Plottable.Plot || (Plottable.Plot = {}));
    var Plot = Plottable.Plot;
})(Plottable || (Plottable = {}));

///<reference path="../../reference.ts" />
var __extends = this.__extends || function (d, b) {
    for (var p in b) if (b.hasOwnProperty(p)) d[p] = b[p];
    function __() { this.constructor = d; }
    __.prototype = b.prototype;
    d.prototype = new __();
};
var Plottable;
(function (Plottable) {
    (function (Plot) {
        /**
         * A VerticalBarPlot draws bars vertically.
         * Key projected attributes:
         *  - "width" - the horizontal width of a bar.
         *      - if an ordinal scale is attached, this defaults to ordinalScale.rangeBand()
         *      - if a quantitative scale is attached, this defaults to 10
         *  - "x" - the horizontal position of a bar
         *  - "y" - the vertical height of a bar
         */
        var VerticalBar = (function (_super) {
            __extends(VerticalBar, _super);
            /**
             * Constructs a VerticalBarPlot.
             *
             * @constructor
             * @param {Scale} xScale The x scale to use.
             * @param {QuantitativeScale} yScale The y scale to use.
             */
            function VerticalBar(xScale, yScale) {
                this._isVertical = true; // Has to be set before super()
                _super.call(this, xScale, yScale);
            }
            VerticalBar.prototype._updateYDomainer = function () {
                this._updateDomainer(this._yScale);
            };
            VerticalBar._BarAlignmentToFactor = { "left": 0, "center": 0.5, "right": 1 };
            return VerticalBar;
        })(Plot.AbstractBarPlot);
        Plot.VerticalBar = VerticalBar;
    })(Plottable.Plot || (Plottable.Plot = {}));
    var Plot = Plottable.Plot;
})(Plottable || (Plottable = {}));

///<reference path="../../reference.ts" />
var __extends = this.__extends || function (d, b) {
    for (var p in b) if (b.hasOwnProperty(p)) d[p] = b[p];
    function __() { this.constructor = d; }
    __.prototype = b.prototype;
    d.prototype = new __();
};
var Plottable;
(function (Plottable) {
    (function (Plot) {
        /**
         * A HorizontalBarPlot draws bars horizontally.
         * Key projected attributes:
         *  - "width" - the vertical height of a bar (since the bar is rotated horizontally)
         *      - if an ordinal scale is attached, this defaults to ordinalScale.rangeBand()
         *      - if a quantitative scale is attached, this defaults to 10
         *  - "x" - the horizontal length of a bar
         *  - "y" - the vertical position of a bar
         */
        var HorizontalBar = (function (_super) {
            __extends(HorizontalBar, _super);
            /**
             * Constructs a HorizontalBarPlot.
             *
             * @constructor
             * @param {QuantitativeScale} xScale The x scale to use.
             * @param {Scale} yScale The y scale to use.
             */
            function HorizontalBar(xScale, yScale) {
                _super.call(this, xScale, yScale);
            }
            HorizontalBar.prototype._updateXDomainer = function () {
                this._updateDomainer(this._xScale);
            };
            HorizontalBar.prototype._generateAttrToProjector = function () {
                var attrToProjector = _super.prototype._generateAttrToProjector.call(this);
                // by convention, for API users the 2ndary dimension of a bar is always called its "width", so
                // the "width" of a horziontal bar plot is actually its "height" from the perspective of a svg rect
                var widthF = attrToProjector["width"];
                attrToProjector["width"] = attrToProjector["height"];
                attrToProjector["height"] = widthF;
                return attrToProjector;
            };
            HorizontalBar._BarAlignmentToFactor = { "top": 0, "center": 0.5, "bottom": 1 };
            return HorizontalBar;
        })(Plot.AbstractBarPlot);
        Plot.HorizontalBar = HorizontalBar;
    })(Plottable.Plot || (Plottable.Plot = {}));
    var Plot = Plottable.Plot;
})(Plottable || (Plottable = {}));

///<reference path="../../reference.ts" />
var __extends = this.__extends || function (d, b) {
    for (var p in b) if (b.hasOwnProperty(p)) d[p] = b[p];
    function __() { this.constructor = d; }
    __.prototype = b.prototype;
    d.prototype = new __();
};
var Plottable;
(function (Plottable) {
    (function (Plot) {
        var Line = (function (_super) {
            __extends(Line, _super);
            /**
             * Constructs a LinePlot.
             *
             * @constructor
             * @param {QuantitativeScale} xScale The x scale to use.
             * @param {QuantitativeScale} yScale The y scale to use.
             */
            function Line(xScale, yScale) {
                _super.call(this, xScale, yScale);
                this.classed("line-plot", true);
                this.project("stroke", function () { return Plottable.Core.Colors.INDIGO; }); // default
                this.project("stroke-width", function () { return "2px"; }); // default
                this._animators["reset"] = new Plottable.Animator.Null();
                this._animators["main"] = new Plottable.Animator.Base().duration(600).easing("exp-in-out");
            }
            Line.prototype._rejectNullsAndNaNs = function (d, i, projector) {
                var value = projector(d, i);
                return value != null && value === value;
            };
            Line.prototype._getDrawer = function (key) {
                return new Plottable._Drawer.Line(key);
            };
            Line.prototype._getResetYFunction = function () {
                // gets the y-value generator for the animation start point
                var yDomain = this._yScale.domain();
                var domainMax = Math.max(yDomain[0], yDomain[1]);
                var domainMin = Math.min(yDomain[0], yDomain[1]);
                // start from zero, or the closest domain value to zero
                // avoids lines zooming on from offscreen.
                var startValue = (domainMax < 0 && domainMax) || (domainMin > 0 && domainMin) || 0;
                var scaledStartValue = this._yScale.scale(startValue);
                return function (d, i) { return scaledStartValue; };
            };
            Line.prototype._generateDrawSteps = function () {
                var drawSteps = [];
                if (this._dataChanged) {
                    var attrToProjector = this._generateAttrToProjector();
                    attrToProjector["y"] = this._getResetYFunction();
                    drawSteps.push({ attrToProjector: attrToProjector, animator: this._getAnimator("reset") });
                }
                drawSteps.push({ attrToProjector: this._generateAttrToProjector(), animator: this._getAnimator("main") });
                return drawSteps;
            };
            Line.prototype._generateAttrToProjector = function () {
                var _this = this;
                var attrToProjector = _super.prototype._generateAttrToProjector.call(this);
                var wholeDatumAttributes = this._wholeDatumAttributes();
                var isSingleDatumAttr = function (attr) { return wholeDatumAttributes.indexOf(attr) === -1; };
                var singleDatumAttributes = d3.keys(attrToProjector).filter(isSingleDatumAttr);
                singleDatumAttributes.forEach(function (attribute) {
                    var projector = attrToProjector[attribute];
                    attrToProjector[attribute] = function (data, i) { return data.length > 0 ? projector(data[0], i) : null; };
                });
                var xFunction = attrToProjector["x"];
                var yFunction = attrToProjector["y"];
                attrToProjector["defined"] = function (d, i) { return _this._rejectNullsAndNaNs(d, i, xFunction) && _this._rejectNullsAndNaNs(d, i, yFunction); };
                return attrToProjector;
            };
            Line.prototype._wholeDatumAttributes = function () {
                return ["x", "y"];
            };
            return Line;
        })(Plot.AbstractXYPlot);
        Plot.Line = Line;
    })(Plottable.Plot || (Plottable.Plot = {}));
    var Plot = Plottable.Plot;
})(Plottable || (Plottable = {}));

///<reference path="../../reference.ts" />
var __extends = this.__extends || function (d, b) {
    for (var p in b) if (b.hasOwnProperty(p)) d[p] = b[p];
    function __() { this.constructor = d; }
    __.prototype = b.prototype;
    d.prototype = new __();
};
var Plottable;
(function (Plottable) {
    (function (Plot) {
        /**
         * An AreaPlot draws a filled region (area) between the plot's projected "y" and projected "y0" values.
         */
        var Area = (function (_super) {
            __extends(Area, _super);
            /**
             * Constructs an AreaPlot.
             *
             * @constructor
             * @param {QuantitativeScale} xScale The x scale to use.
             * @param {QuantitativeScale} yScale The y scale to use.
             */
            function Area(xScale, yScale) {
                _super.call(this, xScale, yScale);
                this.classed("area-plot", true);
                this.project("y0", 0, yScale); // default
                this.project("fill", function () { return Plottable.Core.Colors.INDIGO; }); // default
                this.project("fill-opacity", function () { return 0.25; }); // default
                this.project("stroke", function () { return Plottable.Core.Colors.INDIGO; }); // default
                this._animators["reset"] = new Plottable.Animator.Null();
                this._animators["main"] = new Plottable.Animator.Base().duration(600).easing("exp-in-out");
            }
            Area.prototype._onDatasetUpdate = function () {
                _super.prototype._onDatasetUpdate.call(this);
                if (this._yScale != null) {
                    this._updateYDomainer();
                }
            };
            Area.prototype._getDrawer = function (key) {
                return new Plottable._Drawer.Area(key);
            };
            Area.prototype._updateYDomainer = function () {
                var _this = this;
                _super.prototype._updateYDomainer.call(this);
                var constantBaseline;
                var y0Projector = this._projectors["y0"];
                var y0Accessor = y0Projector && y0Projector.accessor;
                if (y0Accessor != null) {
                    var extents = this.datasets().map(function (d) { return d._getExtent(y0Accessor, _this._yScale._typeCoercer); });
                    var extent = Plottable._Util.Methods.flatten(extents);
                    var uniqExtentVals = Plottable._Util.Methods.uniq(extent);
                    if (uniqExtentVals.length === 1) {
                        constantBaseline = uniqExtentVals[0];
                    }
                }
                if (!this._yScale._userSetDomainer) {
                    if (constantBaseline != null) {
                        this._yScale.domainer().addPaddingException(constantBaseline, "AREA_PLOT+" + this._plottableID);
                    }
                    else {
                        this._yScale.domainer().removePaddingException("AREA_PLOT+" + this._plottableID);
                    }
                    // prepending "AREA_PLOT" is unnecessary but reduces likely of user accidentally creating collisions
                    this._yScale._autoDomainIfAutomaticMode();
                }
            };
            Area.prototype.project = function (attrToSet, accessor, scale) {
                _super.prototype.project.call(this, attrToSet, accessor, scale);
                if (attrToSet === "y0") {
                    this._updateYDomainer();
                }
                return this;
            };
            Area.prototype._getResetYFunction = function () {
                return this._generateAttrToProjector()["y0"];
            };
            Area.prototype._wholeDatumAttributes = function () {
                var wholeDatumAttributes = _super.prototype._wholeDatumAttributes.call(this);
                wholeDatumAttributes.push("y0");
                return wholeDatumAttributes;
            };
            return Area;
        })(Plot.Line);
        Plot.Area = Area;
    })(Plottable.Plot || (Plottable.Plot = {}));
    var Plot = Plottable.Plot;
})(Plottable || (Plottable = {}));

///<reference path="../../reference.ts" />
var __extends = this.__extends || function (d, b) {
    for (var p in b) if (b.hasOwnProperty(p)) d[p] = b[p];
    function __() { this.constructor = d; }
    __.prototype = b.prototype;
    d.prototype = new __();
};
var Plottable;
(function (Plottable) {
    (function (Plot) {
        var ClusteredBar = (function (_super) {
            __extends(ClusteredBar, _super);
            /**
             * Creates a ClusteredBarPlot.
             *
             * A ClusteredBarPlot is a plot that plots several bar plots next to each
             * other. For example, when plotting life expectancy across each country,
             * you would want each country to have a "male" and "female" bar.
             *
             * @constructor
             * @param {Scale} xScale The x scale to use.
             * @param {Scale} yScale The y scale to use.
             */
            function ClusteredBar(xScale, yScale, isVertical) {
                if (isVertical === void 0) { isVertical = true; }
                this._isVertical = isVertical; // Has to be set before super()
                _super.call(this, xScale, yScale);
            }
            ClusteredBar.prototype._generateAttrToProjector = function () {
                var attrToProjector = _super.prototype._generateAttrToProjector.call(this);
                // the width is constant, so set the inner scale range to that
                var innerScale = this.makeInnerScale();
                var innerWidthF = function (d, i) { return innerScale.rangeBand(); };
                var heightF = attrToProjector["height"];
                attrToProjector["width"] = this._isVertical ? innerWidthF : heightF;
                attrToProjector["height"] = this._isVertical ? heightF : innerWidthF;
                var positionF = function (d) { return d._PLOTTABLE_PROTECTED_FIELD_POSITION; };
                attrToProjector["x"] = this._isVertical ? positionF : attrToProjector["x"];
                attrToProjector["y"] = this._isVertical ? attrToProjector["y"] : positionF;
                return attrToProjector;
            };
            ClusteredBar.prototype._getDataToDraw = function () {
                var _this = this;
                var accessor = this._isVertical ? this._projectors["x"].accessor : this._projectors["y"].accessor;
                var innerScale = this.makeInnerScale();
                var clusters = d3.map();
                this._datasetKeysInOrder.forEach(function (key) {
                    var data = _this._key2DatasetDrawerKey.get(key).dataset.data();
                    clusters.set(key, data.map(function (d, i) {
                        var val = accessor(d, i);
                        var primaryScale = _this._isVertical ? _this._xScale : _this._yScale;
                        // TODO: store position information in metadata.
                        var copyD = Plottable._Util.Methods.copyMap(d);
                        copyD["_PLOTTABLE_PROTECTED_FIELD_POSITION"] = primaryScale.scale(val) + innerScale.scale(key);
                        return copyD;
                    }));
                });
                return clusters;
            };
            ClusteredBar.prototype.makeInnerScale = function () {
                var innerScale = new Plottable.Scale.Ordinal();
                innerScale.domain(this._datasetKeysInOrder);
                // TODO: it might be replaced with _getBarPixelWidth call after closing #1180.
                if (!this._projectors["width"]) {
                    var secondaryScale = this._isVertical ? this._xScale : this._yScale;
                    var bandsMode = (secondaryScale instanceof Plottable.Scale.Ordinal) && secondaryScale.rangeType() === "bands";
                    var constantWidth = bandsMode ? secondaryScale.rangeBand() : Plot.AbstractBarPlot._DEFAULT_WIDTH;
                    innerScale.range([0, constantWidth]);
                }
                else {
                    var projector = this._projectors["width"];
                    var accessor = projector.accessor;
                    var scale = projector.scale;
                    var fn = scale ? function (d, i) { return scale.scale(accessor(d, i)); } : accessor;
                    innerScale.range([0, fn(null, 0)]);
                }
                return innerScale;
            };
            return ClusteredBar;
        })(Plot.AbstractBarPlot);
        Plot.ClusteredBar = ClusteredBar;
    })(Plottable.Plot || (Plottable.Plot = {}));
    var Plot = Plottable.Plot;
})(Plottable || (Plottable = {}));

///<reference path="../../reference.ts" />
var __extends = this.__extends || function (d, b) {
    for (var p in b) if (b.hasOwnProperty(p)) d[p] = b[p];
    function __() { this.constructor = d; }
    __.prototype = b.prototype;
    d.prototype = new __();
};
var Plottable;
(function (Plottable) {
    (function (Plot) {
        var AbstractStacked = (function (_super) {
            __extends(AbstractStacked, _super);
            function AbstractStacked() {
                _super.apply(this, arguments);
                this.stackedExtent = [0, 0];
            }
            AbstractStacked.prototype.project = function (attrToSet, accessor, scale) {
                _super.prototype.project.call(this, attrToSet, accessor, scale);
                if (this._projectors["x"] && this._projectors["y"] && (attrToSet === "x" || attrToSet === "y")) {
                    this._updateStackOffsets();
                }
                return this;
            };
            AbstractStacked.prototype._onDatasetUpdate = function () {
                _super.prototype._onDatasetUpdate.call(this);
                // HACKHACK Caused since onDataSource is called before projectors are set up.  Should be fixed by #803
                if (this._datasetKeysInOrder && this._projectors["x"] && this._projectors["y"]) {
                    this._updateStackOffsets();
                }
            };
            AbstractStacked.prototype._updateStackOffsets = function () {
                var dataMapArray = this._generateDefaultMapArray();
                var domainKeys = this._getDomainKeys();
                var positiveDataMapArray = dataMapArray.map(function (dataMap) {
                    return Plottable._Util.Methods.populateMap(domainKeys, function (domainKey) {
                        return { key: domainKey, value: Math.max(0, dataMap.get(domainKey).value) };
                    });
                });
                var negativeDataMapArray = dataMapArray.map(function (dataMap) {
                    return Plottable._Util.Methods.populateMap(domainKeys, function (domainKey) {
                        return { key: domainKey, value: Math.min(dataMap.get(domainKey).value, 0) };
                    });
                });
                this._setDatasetStackOffsets(this._stack(positiveDataMapArray), this._stack(negativeDataMapArray));
                this._updateStackExtents();
            };
            AbstractStacked.prototype._updateStackExtents = function () {
                var datasets = this.datasets();
                var valueAccessor = this._valueAccessor();
                var maxStackExtent = Plottable._Util.Methods.max(datasets, function (dataset) {
                    return Plottable._Util.Methods.max(dataset.data(), function (datum) {
                        return +valueAccessor(datum) + datum["_PLOTTABLE_PROTECTED_FIELD_STACK_OFFSET"];
                    }, 0);
                }, 0);
                var minStackExtent = Plottable._Util.Methods.min(datasets, function (dataset) {
                    return Plottable._Util.Methods.min(dataset.data(), function (datum) {
                        return +valueAccessor(datum) + datum["_PLOTTABLE_PROTECTED_FIELD_STACK_OFFSET"];
                    }, 0);
                }, 0);
                this.stackedExtent = [Math.min(minStackExtent, 0), Math.max(0, maxStackExtent)];
            };
            /**
             * Feeds the data through d3's stack layout function which will calculate
             * the stack offsets and use the the function declared in .out to set the offsets on the data.
             */
            AbstractStacked.prototype._stack = function (dataArray) {
                var _this = this;
                var outFunction = function (d, y0, y) {
                    d.offset = y0;
                };
                d3.layout.stack().x(function (d) { return d.key; }).y(function (d) { return +d.value; }).values(function (d) { return _this._getDomainKeys().map(function (domainKey) { return d.get(domainKey); }); }).out(outFunction)(dataArray);
                return dataArray;
            };
            /**
             * After the stack offsets have been determined on each separate dataset, the offsets need
             * to be determined correctly on the overall datasets
             */
            AbstractStacked.prototype._setDatasetStackOffsets = function (positiveDataMapArray, negativeDataMapArray) {
                var keyAccessor = this._keyAccessor();
                var valueAccessor = this._valueAccessor();
                this.datasets().forEach(function (dataset, datasetIndex) {
                    var positiveDataMap = positiveDataMapArray[datasetIndex];
                    var negativeDataMap = negativeDataMapArray[datasetIndex];
                    var isAllNegativeValues = dataset.data().every(function (datum) { return valueAccessor(datum) <= 0; });
                    dataset.data().forEach(function (datum, datumIndex) {
                        var positiveOffset = positiveDataMap.get(keyAccessor(datum)).offset;
                        var negativeOffset = negativeDataMap.get(keyAccessor(datum)).offset;
                        var value = valueAccessor(datum);
                        if (value === 0) {
                            datum["_PLOTTABLE_PROTECTED_FIELD_STACK_OFFSET"] = isAllNegativeValues ? negativeOffset : positiveOffset;
                        }
                        else {
                            datum["_PLOTTABLE_PROTECTED_FIELD_STACK_OFFSET"] = value > 0 ? positiveOffset : negativeOffset;
                        }
                    });
                });
            };
            AbstractStacked.prototype._getDomainKeys = function () {
                var keyAccessor = this._keyAccessor();
                var domainKeys = d3.set();
                var datasets = this.datasets();
                datasets.forEach(function (dataset) {
                    dataset.data().forEach(function (datum) {
                        domainKeys.add(keyAccessor(datum));
                    });
                });
                return domainKeys.values();
            };
            AbstractStacked.prototype._generateDefaultMapArray = function () {
                var keyAccessor = this._keyAccessor();
                var valueAccessor = this._valueAccessor();
                var datasets = this.datasets();
                var domainKeys = this._getDomainKeys();
                var dataMapArray = datasets.map(function () {
                    return Plottable._Util.Methods.populateMap(domainKeys, function (domainKey) {
                        return { key: domainKey, value: 0 };
                    });
                });
                datasets.forEach(function (dataset, datasetIndex) {
                    dataset.data().forEach(function (datum) {
                        var key = keyAccessor(datum);
                        var value = valueAccessor(datum);
                        dataMapArray[datasetIndex].set(key, { key: key, value: value });
                    });
                });
                return dataMapArray;
            };
            AbstractStacked.prototype._updateScaleExtents = function () {
                _super.prototype._updateScaleExtents.call(this);
                var primaryScale = this._isVertical ? this._yScale : this._xScale;
                if (!primaryScale) {
                    return;
                }
                if (this._isAnchored && this.stackedExtent.length > 0) {
                    primaryScale._updateExtent(this._plottableID.toString(), "_PLOTTABLE_PROTECTED_FIELD_STACK_EXTENT", this.stackedExtent);
                }
                else {
                    primaryScale._removeExtent(this._plottableID.toString(), "_PLOTTABLE_PROTECTED_FIELD_STACK_EXTENT");
                }
            };
            AbstractStacked.prototype._keyAccessor = function () {
                return this._isVertical ? this._projectors["x"].accessor : this._projectors["y"].accessor;
            };
            AbstractStacked.prototype._valueAccessor = function () {
                return this._isVertical ? this._projectors["y"].accessor : this._projectors["x"].accessor;
            };
            return AbstractStacked;
        })(Plot.AbstractXYPlot);
        Plot.AbstractStacked = AbstractStacked;
    })(Plottable.Plot || (Plottable.Plot = {}));
    var Plot = Plottable.Plot;
})(Plottable || (Plottable = {}));

///<reference path="../../reference.ts" />
var __extends = this.__extends || function (d, b) {
    for (var p in b) if (b.hasOwnProperty(p)) d[p] = b[p];
    function __() { this.constructor = d; }
    __.prototype = b.prototype;
    d.prototype = new __();
};
var Plottable;
(function (Plottable) {
    (function (Plot) {
        var StackedArea = (function (_super) {
            __extends(StackedArea, _super);
            /**
             * Constructs a StackedArea plot.
             *
             * @constructor
             * @param {QuantitativeScale} xScale The x scale to use.
             * @param {QuantitativeScale} yScale The y scale to use.
             */
            function StackedArea(xScale, yScale) {
                _super.call(this, xScale, yScale);
                this._baselineValue = 0;
                this.classed("area-plot", true);
                this.project("fill", function () { return Plottable.Core.Colors.INDIGO; });
                this._isVertical = true;
            }
            StackedArea.prototype._getDrawer = function (key) {
                return new Plottable._Drawer.Area(key).drawLine(false);
            };
            StackedArea.prototype._setup = function () {
                _super.prototype._setup.call(this);
                this._baseline = this._renderArea.append("line").classed("baseline", true);
            };
            StackedArea.prototype._updateStackOffsets = function () {
                var domainKeys = this._getDomainKeys();
                var keyAccessor = this._isVertical ? this._projectors["x"].accessor : this._projectors["y"].accessor;
                var keySets = this.datasets().map(function (dataset) { return d3.set(dataset.data().map(function (datum, i) { return keyAccessor(datum, i).toString(); })).values(); });
                if (keySets.some(function (keySet) { return keySet.length !== domainKeys.length; })) {
                    Plottable._Util.Methods.warn("the domains across the datasets are not the same.  Plot may produce unintended behavior.");
                }
                _super.prototype._updateStackOffsets.call(this);
            };
            StackedArea.prototype._additionalPaint = function () {
                var scaledBaseline = this._yScale.scale(this._baselineValue);
                var baselineAttr = {
                    "x1": 0,
                    "y1": scaledBaseline,
                    "x2": this.width(),
                    "y2": scaledBaseline
                };
                this._getAnimator("baseline").animate(this._baseline, baselineAttr);
            };
            StackedArea.prototype._updateYDomainer = function () {
                _super.prototype._updateYDomainer.call(this);
                var scale = this._yScale;
                if (!scale._userSetDomainer) {
                    scale.domainer().addPaddingException(0, "STACKED_AREA_PLOT+" + this._plottableID);
                    // prepending "AREA_PLOT" is unnecessary but reduces likely of user accidentally creating collisions
                    scale._autoDomainIfAutomaticMode();
                }
            };
            StackedArea.prototype._onDatasetUpdate = function () {
                _super.prototype._onDatasetUpdate.call(this);
                Plot.Area.prototype._onDatasetUpdate.apply(this);
            };
            StackedArea.prototype._generateAttrToProjector = function () {
                var _this = this;
                var attrToProjector = _super.prototype._generateAttrToProjector.call(this);
                var yAccessor = this._projectors["y"].accessor;
                attrToProjector["y"] = function (d) { return _this._yScale.scale(+yAccessor(d) + d["_PLOTTABLE_PROTECTED_FIELD_STACK_OFFSET"]); };
                attrToProjector["y0"] = function (d) { return _this._yScale.scale(d["_PLOTTABLE_PROTECTED_FIELD_STACK_OFFSET"]); };
                // Align fill with first index
                var fillProjector = attrToProjector["fill"];
                attrToProjector["fill"] = function (d, i) { return (d && d[0]) ? fillProjector(d[0], i) : null; };
                return attrToProjector;
            };
            return StackedArea;
        })(Plot.AbstractStacked);
        Plot.StackedArea = StackedArea;
    })(Plottable.Plot || (Plottable.Plot = {}));
    var Plot = Plottable.Plot;
})(Plottable || (Plottable = {}));

///<reference path="../../reference.ts" />
var __extends = this.__extends || function (d, b) {
    for (var p in b) if (b.hasOwnProperty(p)) d[p] = b[p];
    function __() { this.constructor = d; }
    __.prototype = b.prototype;
    d.prototype = new __();
};
var Plottable;
(function (Plottable) {
    (function (Plot) {
        var StackedBar = (function (_super) {
            __extends(StackedBar, _super);
            /**
             * Constructs a StackedBar plot.
             * A StackedBarPlot is a plot that plots several bar plots stacking on top of each
             * other.
             * @constructor
             * @param {Scale} xScale the x scale of the plot.
             * @param {Scale} yScale the y scale of the plot.
             * @param {boolean} isVertical if the plot if vertical.
             */
            function StackedBar(xScale, yScale, isVertical) {
                if (isVertical === void 0) { isVertical = true; }
                this._isVertical = isVertical; // Has to be set before super()
                this._baselineValue = 0;
                _super.call(this, xScale, yScale);
                this.classed("bar-plot", true);
                this.project("fill", function () { return Plottable.Core.Colors.INDIGO; });
                this.baseline(this._baselineValue);
                this._isVertical = isVertical;
            }
            StackedBar.prototype._getAnimator = function (key) {
                if (this._animate && this._animateOnNextRender) {
                    if (this._animators[key]) {
                        return this._animators[key];
                    }
                    else if (key === "stacked-bar") {
                        var primaryScale = this._isVertical ? this._yScale : this._xScale;
                        var scaledBaseline = primaryScale.scale(this._baselineValue);
                        return new Plottable.Animator.MovingRect(scaledBaseline, this._isVertical);
                    }
                }
                return new Plottable.Animator.Null();
            };
            StackedBar.prototype._generateAttrToProjector = function () {
                var _this = this;
                var attrToProjector = Plot.AbstractBarPlot.prototype._generateAttrToProjector.apply(this);
                var primaryAttr = this._isVertical ? "y" : "x";
                var primaryScale = this._isVertical ? this._yScale : this._xScale;
                var primaryAccessor = this._projectors[primaryAttr].accessor;
                var getStart = function (d) { return primaryScale.scale(d["_PLOTTABLE_PROTECTED_FIELD_STACK_OFFSET"]); };
                var getEnd = function (d) { return primaryScale.scale(+primaryAccessor(d) + d["_PLOTTABLE_PROTECTED_FIELD_STACK_OFFSET"]); };
                var heightF = function (d) { return Math.abs(getEnd(d) - getStart(d)); };
                var widthF = attrToProjector["width"];
                attrToProjector["height"] = this._isVertical ? heightF : widthF;
                attrToProjector["width"] = this._isVertical ? widthF : heightF;
                var attrFunction = function (d) { return +primaryAccessor(d) < 0 ? getStart(d) : getEnd(d); };
                attrToProjector[primaryAttr] = function (d) { return _this._isVertical ? attrFunction(d) : attrFunction(d) - heightF(d); };
                return attrToProjector;
            };
            StackedBar.prototype._generateDrawSteps = function () {
                return [{ attrToProjector: this._generateAttrToProjector(), animator: this._getAnimator("stacked-bar") }];
            };
            StackedBar.prototype.project = function (attrToSet, accessor, scale) {
                _super.prototype.project.call(this, attrToSet, accessor, scale);
                Plot.AbstractStacked.prototype.project.apply(this, [attrToSet, accessor, scale]);
                return this;
            };
            StackedBar.prototype._onDatasetUpdate = function () {
                _super.prototype._onDatasetUpdate.call(this);
                Plot.AbstractStacked.prototype._onDatasetUpdate.apply(this);
                return this;
            };
            //===== Stack logic from AbstractStackedPlot =====
            StackedBar.prototype._updateStackOffsets = function () {
                Plot.AbstractStacked.prototype._updateStackOffsets.call(this);
            };
            StackedBar.prototype._updateStackExtents = function () {
                Plot.AbstractStacked.prototype._updateStackExtents.call(this);
            };
            StackedBar.prototype._stack = function (dataArray) {
                return Plot.AbstractStacked.prototype._stack.call(this, dataArray);
            };
            StackedBar.prototype._setDatasetStackOffsets = function (positiveDataMapArray, negativeDataMapArray) {
                Plot.AbstractStacked.prototype._setDatasetStackOffsets.call(this, positiveDataMapArray, negativeDataMapArray);
            };
            StackedBar.prototype._getDomainKeys = function () {
                return Plot.AbstractStacked.prototype._getDomainKeys.call(this);
            };
            StackedBar.prototype._generateDefaultMapArray = function () {
                return Plot.AbstractStacked.prototype._generateDefaultMapArray.call(this);
            };
            StackedBar.prototype._updateScaleExtents = function () {
                Plot.AbstractStacked.prototype._updateScaleExtents.call(this);
            };
            StackedBar.prototype._keyAccessor = function () {
                return Plot.AbstractStacked.prototype._keyAccessor.call(this);
            };
            StackedBar.prototype._valueAccessor = function () {
                return Plot.AbstractStacked.prototype._valueAccessor.call(this);
            };
            return StackedBar;
        })(Plot.AbstractBarPlot);
        Plot.StackedBar = StackedBar;
    })(Plottable.Plot || (Plottable.Plot = {}));
    var Plot = Plottable.Plot;
})(Plottable || (Plottable = {}));

///<reference path="../reference.ts" />

///<reference path="../reference.ts" />
var Plottable;
(function (Plottable) {
    (function (Animator) {
        /**
         * An animator implementation with no animation. The attributes are
         * immediately set on the selection.
         */
        var Null = (function () {
            function Null() {
            }
            Null.prototype.getTiming = function (selection) {
                return 0;
            };
            Null.prototype.animate = function (selection, attrToProjector) {
                return selection.attr(attrToProjector);
            };
            return Null;
        })();
        Animator.Null = Null;
    })(Plottable.Animator || (Plottable.Animator = {}));
    var Animator = Plottable.Animator;
})(Plottable || (Plottable = {}));

///<reference path="../reference.ts" />
var Plottable;
(function (Plottable) {
    (function (Animator) {
        /**
         * The base animator implementation with easing, duration, and delay.
         *
         * The maximum delay between animations can be configured with maxIterativeDelay.
         *
         * The maximum total animation duration can be configured with maxTotalDuration.
         * maxTotalDuration does not set actual total animation duration.
         *
         * The actual interval delay is calculated by following formula:
         * min(maxIterativeDelay(),
         *   max(maxTotalDuration() - duration(), 0) / <number of iterations>)
         */
        var Base = (function () {
            /**
             * Constructs the default animator
             *
             * @constructor
             */
            function Base() {
                this._duration = Base.DEFAULT_DURATION_MILLISECONDS;
                this._delay = Base.DEFAULT_DELAY_MILLISECONDS;
                this._easing = Base.DEFAULT_EASING;
                this._maxIterativeDelay = Base.DEFAULT_MAX_ITERATIVE_DELAY_MILLISECONDS;
                this._maxTotalDuration = Base.DEFAULT_MAX_TOTAL_DURATION_MILLISECONDS;
            }
            Base.prototype.getTiming = function (numberOfIterations) {
                var maxDelayForLastIteration = Math.max(this.maxTotalDuration() - this.duration(), 0);
                var adjustedIterativeDelay = Math.min(this.maxIterativeDelay(), maxDelayForLastIteration / Math.max(numberOfIterations - 1, 1));
                var time = adjustedIterativeDelay * numberOfIterations + this.delay() + this.duration();
                return time;
            };
            Base.prototype.animate = function (selection, attrToProjector) {
                var _this = this;
                var numberOfIterations = selection[0].length;
                var maxDelayForLastIteration = Math.max(this.maxTotalDuration() - this.duration(), 0);
                var adjustedIterativeDelay = Math.min(this.maxIterativeDelay(), maxDelayForLastIteration / Math.max(numberOfIterations - 1, 1));
                return selection.transition().ease(this.easing()).duration(this.duration()).delay(function (d, i) { return _this.delay() + adjustedIterativeDelay * i; }).attr(attrToProjector);
            };
            Base.prototype.duration = function (duration) {
                if (duration == null) {
                    return this._duration;
                }
                else {
                    this._duration = duration;
                    return this;
                }
            };
            Base.prototype.delay = function (delay) {
                if (delay == null) {
                    return this._delay;
                }
                else {
                    this._delay = delay;
                    return this;
                }
            };
            Base.prototype.easing = function (easing) {
                if (easing == null) {
                    return this._easing;
                }
                else {
                    this._easing = easing;
                    return this;
                }
            };
            Base.prototype.maxIterativeDelay = function (maxIterDelay) {
                if (maxIterDelay == null) {
                    return this._maxIterativeDelay;
                }
                else {
                    this._maxIterativeDelay = maxIterDelay;
                    return this;
                }
            };
            Base.prototype.maxTotalDuration = function (maxDuration) {
                if (maxDuration == null) {
                    return this._maxTotalDuration;
                }
                else {
                    this._maxTotalDuration = maxDuration;
                    return this;
                }
            };
            /**
             * The default duration of the animation in milliseconds
             */
            Base.DEFAULT_DURATION_MILLISECONDS = 300;
            /**
             * The default starting delay of the animation in milliseconds
             */
            Base.DEFAULT_DELAY_MILLISECONDS = 0;
            /**
             * The default maximum start delay between each start of an animation
             */
            Base.DEFAULT_MAX_ITERATIVE_DELAY_MILLISECONDS = 15;
            /**
             * The default maximum total animation duration
             */
            Base.DEFAULT_MAX_TOTAL_DURATION_MILLISECONDS = 600;
            /**
             * The default easing of the animation
             */
            Base.DEFAULT_EASING = "exp-out";
            return Base;
        })();
        Animator.Base = Base;
    })(Plottable.Animator || (Plottable.Animator = {}));
    var Animator = Plottable.Animator;
})(Plottable || (Plottable = {}));

///<reference path="../reference.ts" />
var __extends = this.__extends || function (d, b) {
    for (var p in b) if (b.hasOwnProperty(p)) d[p] = b[p];
    function __() { this.constructor = d; }
    __.prototype = b.prototype;
    d.prototype = new __();
};
var Plottable;
(function (Plottable) {
    (function (Animator) {
        /**
         * The default animator implementation with easing, duration, and delay.
         */
        var Rect = (function (_super) {
            __extends(Rect, _super);
            function Rect(isVertical, isReverse) {
                if (isVertical === void 0) { isVertical = true; }
                if (isReverse === void 0) { isReverse = false; }
                _super.call(this);
                this.isVertical = isVertical;
                this.isReverse = isReverse;
            }
            Rect.prototype.animate = function (selection, attrToProjector) {
                var startAttrToProjector = {};
                Rect.ANIMATED_ATTRIBUTES.forEach(function (attr) { return startAttrToProjector[attr] = attrToProjector[attr]; });
                startAttrToProjector[this.getMovingAttr()] = this._startMovingProjector(attrToProjector);
                startAttrToProjector[this.getGrowingAttr()] = function () { return 0; };
                selection.attr(startAttrToProjector);
                return _super.prototype.animate.call(this, selection, attrToProjector);
            };
            Rect.prototype._startMovingProjector = function (attrToProjector) {
                if (this.isVertical === this.isReverse) {
                    return attrToProjector[this.getMovingAttr()];
                }
                var movingAttrProjector = attrToProjector[this.getMovingAttr()];
                var growingAttrProjector = attrToProjector[this.getGrowingAttr()];
                return function (d, i) { return movingAttrProjector(d, i) + growingAttrProjector(d, i); };
            };
            Rect.prototype.getGrowingAttr = function () {
                return this.isVertical ? "height" : "width";
            };
            Rect.prototype.getMovingAttr = function () {
                return this.isVertical ? "y" : "x";
            };
            Rect.ANIMATED_ATTRIBUTES = ["height", "width", "x", "y", "fill"];
            return Rect;
        })(Animator.Base);
        Animator.Rect = Rect;
    })(Plottable.Animator || (Plottable.Animator = {}));
    var Animator = Plottable.Animator;
})(Plottable || (Plottable = {}));

///<reference path="../reference.ts" />
var __extends = this.__extends || function (d, b) {
    for (var p in b) if (b.hasOwnProperty(p)) d[p] = b[p];
    function __() { this.constructor = d; }
    __.prototype = b.prototype;
    d.prototype = new __();
};
var Plottable;
(function (Plottable) {
    (function (Animator) {
        /**
         * A child class of RectAnimator that will move the rectangle
         * as well as animate its growth.
         */
        var MovingRect = (function (_super) {
            __extends(MovingRect, _super);
            /**
             * Constructs a MovingRectAnimator
             *
             * @param {number} basePixel The pixel value to start moving from
             * @param {boolean} isVertical If the movement/animation is vertical
             */
            function MovingRect(startPixelValue, isVertical) {
                if (isVertical === void 0) { isVertical = true; }
                _super.call(this, isVertical);
                this.startPixelValue = startPixelValue;
            }
            MovingRect.prototype._startMovingProjector = function (attrToProjector) {
                return d3.functor(this.startPixelValue);
            };
            return MovingRect;
        })(Animator.Rect);
        Animator.MovingRect = MovingRect;
    })(Plottable.Animator || (Plottable.Animator = {}));
    var Animator = Plottable.Animator;
})(Plottable || (Plottable = {}));

///<reference path="../reference.ts" />
var __extends = this.__extends || function (d, b) {
    for (var p in b) if (b.hasOwnProperty(p)) d[p] = b[p];
    function __() { this.constructor = d; }
    __.prototype = b.prototype;
    d.prototype = new __();
};
var Plottable;
(function (Plottable) {
    (function (Dispatcher) {
        var AbstractDispatcher = (function (_super) {
            __extends(AbstractDispatcher, _super);
            /**
             * Constructs a Dispatcher with the specified target.
             *
             * @constructor
             * @param {D3.Selection} [target] The selection to listen for events on.
             */
            function AbstractDispatcher(target) {
                _super.call(this);
                this._event2Callback = {};
                this.connected = false;
                this._target = target;
            }
            AbstractDispatcher.prototype.target = function (targetElement) {
                if (targetElement == null) {
                    return this._target;
                }
                var wasConnected = this.connected;
                this.disconnect();
                this._target = targetElement;
                if (wasConnected) {
                    // re-connect to the new target
                    this.connect();
                }
                return this;
            };
            /**
             * Gets a namespaced version of the event name.
             */
            AbstractDispatcher.prototype._getEventString = function (eventName) {
                return eventName + ".dispatcher" + this._plottableID;
            };
            /**
             * Attaches the Dispatcher's listeners to the Dispatcher's target element.
             *
             * @returns {Dispatcher} The calling Dispatcher.
             */
            AbstractDispatcher.prototype.connect = function () {
                var _this = this;
                if (this.connected) {
                    throw new Error("Can't connect dispatcher twice!");
                }
                if (this._target) {
                    this.connected = true;
                    Object.keys(this._event2Callback).forEach(function (event) {
                        var callback = _this._event2Callback[event];
                        _this._target.on(_this._getEventString(event), callback);
                    });
                }
                return this;
            };
            /**
             * Detaches the Dispatcher's listeners from the Dispatchers' target element.
             *
             * @returns {Dispatcher} The calling Dispatcher.
             */
            AbstractDispatcher.prototype.disconnect = function () {
                var _this = this;
                this.connected = false;
                if (this._target) {
                    Object.keys(this._event2Callback).forEach(function (event) {
                        _this._target.on(_this._getEventString(event), null);
                    });
                }
                return this;
            };
            return AbstractDispatcher;
        })(Plottable.Core.PlottableObject);
        Dispatcher.AbstractDispatcher = AbstractDispatcher;
    })(Plottable.Dispatcher || (Plottable.Dispatcher = {}));
    var Dispatcher = Plottable.Dispatcher;
})(Plottable || (Plottable = {}));

///<reference path="../reference.ts" />
var __extends = this.__extends || function (d, b) {
    for (var p in b) if (b.hasOwnProperty(p)) d[p] = b[p];
    function __() { this.constructor = d; }
    __.prototype = b.prototype;
    d.prototype = new __();
};
var Plottable;
(function (Plottable) {
    (function (Dispatcher) {
        var Mouse = (function (_super) {
            __extends(Mouse, _super);
            /**
             * Constructs a Mouse Dispatcher with the specified target.
             *
             * @param {D3.Selection} target The selection to listen for events on.
             */
            function Mouse(target) {
                var _this = this;
                _super.call(this, target);
                this._event2Callback["mouseover"] = function () {
                    if (_this._mouseover != null) {
                        _this._mouseover(_this.getMousePosition());
                    }
                };
                this._event2Callback["mousemove"] = function () {
                    if (_this._mousemove != null) {
                        _this._mousemove(_this.getMousePosition());
                    }
                };
                this._event2Callback["mouseout"] = function () {
                    if (_this._mouseout != null) {
                        _this._mouseout(_this.getMousePosition());
                    }
                };
            }
            Mouse.prototype.getMousePosition = function () {
                var xy = d3.mouse(this._target.node());
                return {
                    x: xy[0],
                    y: xy[1]
                };
            };
            Mouse.prototype.mouseover = function (callback) {
                if (callback === undefined) {
                    return this._mouseover;
                }
                this._mouseover = callback;
                return this;
            };
            Mouse.prototype.mousemove = function (callback) {
                if (callback === undefined) {
                    return this._mousemove;
                }
                this._mousemove = callback;
                return this;
            };
            Mouse.prototype.mouseout = function (callback) {
                if (callback === undefined) {
                    return this._mouseout;
                }
                this._mouseout = callback;
                return this;
            };
            return Mouse;
        })(Dispatcher.AbstractDispatcher);
        Dispatcher.Mouse = Mouse;
    })(Plottable.Dispatcher || (Plottable.Dispatcher = {}));
    var Dispatcher = Plottable.Dispatcher;
})(Plottable || (Plottable = {}));

///<reference path="../reference.ts" />
var __extends = this.__extends || function (d, b) {
    for (var p in b) if (b.hasOwnProperty(p)) d[p] = b[p];
    function __() { this.constructor = d; }
    __.prototype = b.prototype;
    d.prototype = new __();
};
var Plottable;
(function (Plottable) {
    (function (Dispatcher) {
        var Keypress = (function (_super) {
            __extends(Keypress, _super);
            /**
             * Constructs a Keypress Dispatcher with the specified target.
             *
             * @constructor
             * @param {D3.Selection} [target] The selection to listen for events on.
             */
            function Keypress(target) {
                var _this = this;
                _super.call(this, target);
                this.mousedOverTarget = false;
                // Can't attach the key listener to the target (a sub-svg element)
                // because "focusable" is only in SVG 1.2 / 2, which most browsers don't
                // yet implement
                this.keydownListenerTarget = d3.select(document);
                this._event2Callback["mouseover"] = function () {
                    _this.mousedOverTarget = true;
                };
                this._event2Callback["mouseout"] = function () {
                    _this.mousedOverTarget = false;
                };
            }
            Keypress.prototype.connect = function () {
                var _this = this;
                _super.prototype.connect.call(this);
                this.keydownListenerTarget.on(this._getEventString("keydown"), function () {
                    if (_this.mousedOverTarget && _this._onKeyDown) {
                        _this._onKeyDown(d3.event);
                    }
                });
                return this;
            };
            Keypress.prototype.disconnect = function () {
                _super.prototype.disconnect.call(this);
                this.keydownListenerTarget.on(this._getEventString("keydown"), null);
                return this;
            };
            Keypress.prototype.onKeyDown = function (callback) {
                if (callback === undefined) {
                    return this._onKeyDown;
                }
                this._onKeyDown = callback;
                return this;
            };
            return Keypress;
        })(Dispatcher.AbstractDispatcher);
        Dispatcher.Keypress = Keypress;
    })(Plottable.Dispatcher || (Plottable.Dispatcher = {}));
    var Dispatcher = Plottable.Dispatcher;
})(Plottable || (Plottable = {}));

///<reference path="../reference.ts" />
var __extends = this.__extends || function (d, b) {
    for (var p in b) if (b.hasOwnProperty(p)) d[p] = b[p];
    function __() { this.constructor = d; }
    __.prototype = b.prototype;
    d.prototype = new __();
};
var Plottable;
(function (Plottable) {
    (function (Interaction) {
        var AbstractInteraction = (function (_super) {
            __extends(AbstractInteraction, _super);
            function AbstractInteraction() {
                _super.apply(this, arguments);
            }
            AbstractInteraction.prototype._anchor = function (component, hitBox) {
                this._componentToListenTo = component;
                this._hitBox = hitBox;
            };
            return AbstractInteraction;
        })(Plottable.Core.PlottableObject);
        Interaction.AbstractInteraction = AbstractInteraction;
    })(Plottable.Interaction || (Plottable.Interaction = {}));
    var Interaction = Plottable.Interaction;
})(Plottable || (Plottable = {}));

///<reference path="../reference.ts" />
var __extends = this.__extends || function (d, b) {
    for (var p in b) if (b.hasOwnProperty(p)) d[p] = b[p];
    function __() { this.constructor = d; }
    __.prototype = b.prototype;
    d.prototype = new __();
};
var Plottable;
(function (Plottable) {
    (function (Interaction) {
        var Click = (function (_super) {
            __extends(Click, _super);
            function Click() {
                _super.apply(this, arguments);
            }
            Click.prototype._anchor = function (component, hitBox) {
                var _this = this;
                _super.prototype._anchor.call(this, component, hitBox);
                hitBox.on(this._listenTo(), function () {
                    var xy = d3.mouse(hitBox.node());
                    var x = xy[0];
                    var y = xy[1];
                    _this._callback({ x: x, y: y });
                });
            };
            Click.prototype._listenTo = function () {
                return "click";
            };
            /**
             * Sets a callback to be called when a click is received.
             *
             * @param {(p: Point) => any} cb Callback that takes the pixel position of the click event.
             */
            Click.prototype.callback = function (cb) {
                this._callback = cb;
                return this;
            };
            return Click;
        })(Interaction.AbstractInteraction);
        Interaction.Click = Click;
        var DoubleClick = (function (_super) {
            __extends(DoubleClick, _super);
            function DoubleClick() {
                _super.apply(this, arguments);
            }
            DoubleClick.prototype._listenTo = function () {
                return "dblclick";
            };
            return DoubleClick;
        })(Click);
        Interaction.DoubleClick = DoubleClick;
    })(Plottable.Interaction || (Plottable.Interaction = {}));
    var Interaction = Plottable.Interaction;
})(Plottable || (Plottable = {}));

///<reference path="../reference.ts" />
var __extends = this.__extends || function (d, b) {
    for (var p in b) if (b.hasOwnProperty(p)) d[p] = b[p];
    function __() { this.constructor = d; }
    __.prototype = b.prototype;
    d.prototype = new __();
};
var Plottable;
(function (Plottable) {
    (function (Interaction) {
        var Key = (function (_super) {
            __extends(Key, _super);
            /**
             * Creates a KeyInteraction.
             *
             * KeyInteraction listens to key events that occur while the component is
             * moused over.
             *
             * @constructor
             */
            function Key() {
                _super.call(this);
                this.activated = false;
                this.keyCode2Callback = {};
                this.dispatcher = new Plottable.Dispatcher.Keypress();
            }
            Key.prototype._anchor = function (component, hitBox) {
                var _this = this;
                _super.prototype._anchor.call(this, component, hitBox);
                this.dispatcher.target(this._hitBox);
                this.dispatcher.onKeyDown(function (e) {
                    if (_this.keyCode2Callback[e.keyCode]) {
                        _this.keyCode2Callback[e.keyCode]();
                    }
                });
                this.dispatcher.connect();
            };
            /**
             * Sets a callback to be called when the key with the given keyCode is
             * pressed and the user is moused over the Component.
             *
             * @param {number} keyCode The key code associated with the key.
             * @param {() => void} callback Callback to be called.
             * @returns The calling Interaction.Key.
             */
            Key.prototype.on = function (keyCode, callback) {
                this.keyCode2Callback[keyCode] = callback;
                return this;
            };
            return Key;
        })(Interaction.AbstractInteraction);
        Interaction.Key = Key;
    })(Plottable.Interaction || (Plottable.Interaction = {}));
    var Interaction = Plottable.Interaction;
})(Plottable || (Plottable = {}));

///<reference path="../reference.ts" />
var __extends = this.__extends || function (d, b) {
    for (var p in b) if (b.hasOwnProperty(p)) d[p] = b[p];
    function __() { this.constructor = d; }
    __.prototype = b.prototype;
    d.prototype = new __();
};
var Plottable;
(function (Plottable) {
    (function (Interaction) {
        var PanZoom = (function (_super) {
            __extends(PanZoom, _super);
            /**
             * Creates a PanZoomInteraction.
             *
             * The allows you to move around and zoom in on a plot, interactively. It
             * does so by changing the xScale and yScales' domains repeatedly.
             *
             * @constructor
             * @param {QuantitativeScale} [xScale] The X scale to update on panning/zooming.
             * @param {QuantitativeScale} [yScale] The Y scale to update on panning/zooming.
             */
            function PanZoom(xScale, yScale) {
                var _this = this;
                _super.call(this);
                if (xScale == null) {
                    xScale = new Plottable.Scale.Linear();
                }
                if (yScale == null) {
                    yScale = new Plottable.Scale.Linear();
                }
                this._xScale = xScale;
                this._yScale = yScale;
                this.zoom = d3.behavior.zoom();
                this.zoom.x(this._xScale._d3Scale);
                this.zoom.y(this._yScale._d3Scale);
                this.zoom.on("zoom", function () { return _this.rerenderZoomed(); });
            }
            /**
             * Sets the scales back to their original domains.
             */
            PanZoom.prototype.resetZoom = function () {
                var _this = this;
                // HACKHACK #254
                this.zoom = d3.behavior.zoom();
                this.zoom.x(this._xScale._d3Scale);
                this.zoom.y(this._yScale._d3Scale);
                this.zoom.on("zoom", function () { return _this.rerenderZoomed(); });
                this.zoom(this._hitBox);
            };
            PanZoom.prototype._anchor = function (component, hitBox) {
                _super.prototype._anchor.call(this, component, hitBox);
                this.zoom(hitBox);
            };
            PanZoom.prototype.rerenderZoomed = function () {
                // HACKHACK since the d3.zoom.x modifies d3 scales and not our TS scales, and the TS scales have the
                // event listener machinery, let's grab the domain out of the d3 scale and pipe it back into the TS scale
                var xDomain = this._xScale._d3Scale.domain();
                var yDomain = this._yScale._d3Scale.domain();
                this._xScale.domain(xDomain);
                this._yScale.domain(yDomain);
            };
            return PanZoom;
        })(Interaction.AbstractInteraction);
        Interaction.PanZoom = PanZoom;
    })(Plottable.Interaction || (Plottable.Interaction = {}));
    var Interaction = Plottable.Interaction;
})(Plottable || (Plottable = {}));

///<reference path="../reference.ts" />
var __extends = this.__extends || function (d, b) {
    for (var p in b) if (b.hasOwnProperty(p)) d[p] = b[p];
    function __() { this.constructor = d; }
    __.prototype = b.prototype;
    d.prototype = new __();
};
var Plottable;
(function (Plottable) {
    (function (Interaction) {
        var BarHover = (function (_super) {
            __extends(BarHover, _super);
            function BarHover() {
                _super.apply(this, arguments);
                this.currentBar = null;
                this._hoverMode = "point";
            }
            BarHover.prototype._anchor = function (barPlot, hitBox) {
                var _this = this;
                _super.prototype._anchor.call(this, barPlot, hitBox);
                Plottable._Util.Methods.warn("Interaction.BarHover is deprecated; please use Interaction.Hover instead");
                this.plotIsVertical = this._componentToListenTo._isVertical;
                this.dispatcher = new Plottable.Dispatcher.Mouse(this._hitBox);
                this.dispatcher.mousemove(function (p) {
                    var selectedBar = _this.getHoveredBar(p);
                    if (selectedBar == null) {
                        _this._hoverOut();
                    }
                    else {
                        if (_this.currentBar != null) {
                            if (_this.currentBar.node() === selectedBar.node()) {
                                return; // no message if bar is the same
                            }
                            else {
                                _this._hoverOut();
                            }
                        }
                        _this.getBars().classed("not-hovered", true).classed("hovered", false);
                        selectedBar.classed("not-hovered", false).classed("hovered", true);
                        if (_this.hoverCallback != null) {
                            _this.hoverCallback(selectedBar.data()[0], selectedBar);
                        }
                    }
                    _this.currentBar = selectedBar;
                });
                this.dispatcher.mouseout(function (p) { return _this._hoverOut(); });
                this.dispatcher.connect();
            };
            BarHover.prototype.getBars = function () {
                return this._componentToListenTo._renderArea.selectAll("rect");
            };
            BarHover.prototype._hoverOut = function () {
                this.getBars().classed("not-hovered hovered", false);
                if (this.unhoverCallback != null && this.currentBar != null) {
                    this.unhoverCallback(this.currentBar.data()[0], this.currentBar); // last known information
                }
                this.currentBar = null;
            };
            BarHover.prototype.getHoveredBar = function (p) {
                if (this._hoverMode === "point") {
                    return this._componentToListenTo.selectBar(p.x, p.y, false);
                }
                var maxExtent = { min: -Infinity, max: Infinity };
                if (this.plotIsVertical) {
                    return this._componentToListenTo.selectBar(p.x, maxExtent, false);
                }
                else {
                    return this._componentToListenTo.selectBar(maxExtent, p.y, false);
                }
            };
            BarHover.prototype.hoverMode = function (mode) {
                if (mode == null) {
                    return this._hoverMode;
                }
                var modeLC = mode.toLowerCase();
                if (modeLC !== "point" && modeLC !== "line") {
                    throw new Error(mode + " is not a valid hover mode for Interaction.BarHover");
                }
                this._hoverMode = modeLC;
                return this;
            };
            /**
             * Attaches an callback to be called when the user mouses over a bar.
             *
             * @param {(datum: any, bar: D3.Selection) => any} callback The callback to be called.
             *      The callback will be passed the data from the hovered-over bar.
             * @return {BarHover} The calling BarHover.
             */
            BarHover.prototype.onHover = function (callback) {
                this.hoverCallback = callback;
                return this;
            };
            /**
             * Attaches a callback to be called when the user mouses off of a bar.
             *
             * @param {(datum: any, bar: D3.Selection) => any} callback The callback to be called.
             *      The callback will be passed the data from the last-hovered bar.
             * @return {BarHover} The calling BarHover.
             */
            BarHover.prototype.onUnhover = function (callback) {
                this.unhoverCallback = callback;
                return this;
            };
            return BarHover;
        })(Interaction.AbstractInteraction);
        Interaction.BarHover = BarHover;
    })(Plottable.Interaction || (Plottable.Interaction = {}));
    var Interaction = Plottable.Interaction;
})(Plottable || (Plottable = {}));

///<reference path="../../reference.ts" />
var __extends = this.__extends || function (d, b) {
    for (var p in b) if (b.hasOwnProperty(p)) d[p] = b[p];
    function __() { this.constructor = d; }
    __.prototype = b.prototype;
    d.prototype = new __();
};
var Plottable;
(function (Plottable) {
    (function (Interaction) {
        var Drag = (function (_super) {
            __extends(Drag, _super);
            /**
             * Constructs a Drag. A Drag will signal its callbacks on mouse drag.
             */
            function Drag() {
                var _this = this;
                _super.call(this);
                this.dragInitialized = false;
                this._origin = [0, 0];
                this._location = [0, 0];
                this.dragBehavior = d3.behavior.drag();
                this.dragBehavior.on("dragstart", function () { return _this._dragstart(); });
                this.dragBehavior.on("drag", function () { return _this._drag(); });
                this.dragBehavior.on("dragend", function () { return _this._dragend(); });
            }
            Drag.prototype.dragstart = function (cb) {
                if (cb === undefined) {
                    return this.ondragstart;
                }
                else {
                    this.ondragstart = cb;
                    return this;
                }
            };
            Drag.prototype.drag = function (cb) {
                if (cb === undefined) {
                    return this.ondrag;
                }
                else {
                    this.ondrag = cb;
                    return this;
                }
            };
            Drag.prototype.dragend = function (cb) {
                if (cb === undefined) {
                    return this.ondragend;
                }
                else {
                    this.ondragend = cb;
                    return this;
                }
            };
            Drag.prototype._dragstart = function () {
                var width = this._componentToListenTo.width();
                var height = this._componentToListenTo.height();
                // the constraint functions ensure that the selection rectangle will not exceed the hit box
                var constraintFunction = function (min, max) { return function (x) { return Math.min(Math.max(x, min), max); }; };
                this.constrainX = constraintFunction(0, width);
                this.constrainY = constraintFunction(0, height);
            };
            Drag.prototype._doDragstart = function () {
                if (this.ondragstart != null) {
                    this.ondragstart({ x: this._origin[0], y: this._origin[1] });
                }
            };
            Drag.prototype._drag = function () {
                if (!this.dragInitialized) {
                    this._origin = [d3.event.x, d3.event.y];
                    this.dragInitialized = true;
                    this._doDragstart();
                }
                this._location = [this.constrainX(d3.event.x), this.constrainY(d3.event.y)];
                this._doDrag();
            };
            Drag.prototype._doDrag = function () {
                if (this.ondrag != null) {
                    var startLocation = { x: this._origin[0], y: this._origin[1] };
                    var endLocation = { x: this._location[0], y: this._location[1] };
                    this.ondrag(startLocation, endLocation);
                }
            };
            Drag.prototype._dragend = function () {
                if (!this.dragInitialized) {
                    return;
                }
                this.dragInitialized = false;
                this._doDragend();
            };
            Drag.prototype._doDragend = function () {
                if (this.ondragend != null) {
                    var startLocation = { x: this._origin[0], y: this._origin[1] };
                    var endLocation = { x: this._location[0], y: this._location[1] };
                    this.ondragend(startLocation, endLocation);
                }
            };
            Drag.prototype._anchor = function (component, hitBox) {
                _super.prototype._anchor.call(this, component, hitBox);
                hitBox.call(this.dragBehavior);
                return this;
            };
            /**
             * Sets up so that the xScale and yScale that are passed have their
             * domains automatically changed as you zoom.
             *
             * @param {QuantitativeScale} xScale The scale along the x-axis.
             * @param {QuantitativeScale} yScale The scale along the y-axis.
             * @returns {Drag} The calling Drag.
             */
            Drag.prototype.setupZoomCallback = function (xScale, yScale) {
                var xDomainOriginal = xScale != null ? xScale.domain() : null;
                var yDomainOriginal = yScale != null ? yScale.domain() : null;
                var resetOnNextClick = false;
                function callback(upperLeft, lowerRight) {
                    if (upperLeft == null || lowerRight == null) {
                        if (resetOnNextClick) {
                            if (xScale != null) {
                                xScale.domain(xDomainOriginal);
                            }
                            if (yScale != null) {
                                yScale.domain(yDomainOriginal);
                            }
                        }
                        resetOnNextClick = !resetOnNextClick;
                        return;
                    }
                    resetOnNextClick = false;
                    if (xScale != null) {
                        xScale.domain([xScale.invert(upperLeft.x), xScale.invert(lowerRight.x)]);
                    }
                    if (yScale != null) {
                        yScale.domain([yScale.invert(lowerRight.y), yScale.invert(upperLeft.y)]);
                    }
                    this.clearBox();
                    return;
                }
                this.drag(callback);
                this.dragend(callback);
                return this;
            };
            return Drag;
        })(Interaction.AbstractInteraction);
        Interaction.Drag = Drag;
    })(Plottable.Interaction || (Plottable.Interaction = {}));
    var Interaction = Plottable.Interaction;
})(Plottable || (Plottable = {}));

///<reference path="../../reference.ts" />
var __extends = this.__extends || function (d, b) {
    for (var p in b) if (b.hasOwnProperty(p)) d[p] = b[p];
    function __() { this.constructor = d; }
    __.prototype = b.prototype;
    d.prototype = new __();
};
var Plottable;
(function (Plottable) {
    (function (Interaction) {
        /**
         * A DragBox is an interaction that automatically draws a box across the
         * element you attach it to when you drag.
         */
        var DragBox = (function (_super) {
            __extends(DragBox, _super);
            function DragBox() {
                _super.apply(this, arguments);
                /**
                 * Whether or not dragBox has been rendered in a visible area.
                 */
                this.boxIsDrawn = false;
            }
            DragBox.prototype._dragstart = function () {
                _super.prototype._dragstart.call(this);
                this.clearBox();
            };
            /**
             * Clears the highlighted drag-selection box drawn by the DragBox.
             *
             * @returns {DragBox} The calling DragBox.
             */
            DragBox.prototype.clearBox = function () {
                if (this.dragBox == null) {
                    return;
                } // HACKHACK #593
                this.dragBox.attr("height", 0).attr("width", 0);
                this.boxIsDrawn = false;
                return this;
            };
            /**
             * Set where the box is draw explicitly.
             *
             * @param {number} x0 Left.
             * @param {number} x1 Right.
             * @param {number} y0 Top.
             * @param {number} y1 Bottom.
             *
             * @returns {DragBox} The calling DragBox.
             */
            DragBox.prototype.setBox = function (x0, x1, y0, y1) {
                if (this.dragBox == null) {
                    return;
                } // HACKHACK #593
                var w = Math.abs(x0 - x1);
                var h = Math.abs(y0 - y1);
                var xo = Math.min(x0, x1);
                var yo = Math.min(y0, y1);
                this.dragBox.attr({ x: xo, y: yo, width: w, height: h });
                this.boxIsDrawn = (w > 0 && h > 0);
                return this;
            };
            DragBox.prototype._anchor = function (component, hitBox) {
                _super.prototype._anchor.call(this, component, hitBox);
                var cname = DragBox.CLASS_DRAG_BOX;
                var background = this._componentToListenTo._backgroundContainer;
                this.dragBox = background.append("rect").classed(cname, true).attr("x", 0).attr("y", 0);
                return this;
            };
            DragBox.CLASS_DRAG_BOX = "drag-box";
            return DragBox;
        })(Interaction.Drag);
        Interaction.DragBox = DragBox;
    })(Plottable.Interaction || (Plottable.Interaction = {}));
    var Interaction = Plottable.Interaction;
})(Plottable || (Plottable = {}));

///<reference path="../../reference.ts" />
var __extends = this.__extends || function (d, b) {
    for (var p in b) if (b.hasOwnProperty(p)) d[p] = b[p];
    function __() { this.constructor = d; }
    __.prototype = b.prototype;
    d.prototype = new __();
};
var Plottable;
(function (Plottable) {
    (function (Interaction) {
        var XDragBox = (function (_super) {
            __extends(XDragBox, _super);
            function XDragBox() {
                _super.apply(this, arguments);
            }
            XDragBox.prototype._drag = function () {
                _super.prototype._drag.call(this);
                this.setBox(this._origin[0], this._location[0]);
            };
            XDragBox.prototype.setBox = function (x0, x1) {
                _super.prototype.setBox.call(this, x0, x1, 0, this._componentToListenTo.height());
                return this;
            };
            return XDragBox;
        })(Interaction.DragBox);
        Interaction.XDragBox = XDragBox;
    })(Plottable.Interaction || (Plottable.Interaction = {}));
    var Interaction = Plottable.Interaction;
})(Plottable || (Plottable = {}));

///<reference path="../../reference.ts" />
var __extends = this.__extends || function (d, b) {
    for (var p in b) if (b.hasOwnProperty(p)) d[p] = b[p];
    function __() { this.constructor = d; }
    __.prototype = b.prototype;
    d.prototype = new __();
};
var Plottable;
(function (Plottable) {
    (function (Interaction) {
        var XYDragBox = (function (_super) {
            __extends(XYDragBox, _super);
            function XYDragBox() {
                _super.apply(this, arguments);
            }
            XYDragBox.prototype._drag = function () {
                _super.prototype._drag.call(this);
                this.setBox(this._origin[0], this._location[0], this._origin[1], this._location[1]);
            };
            return XYDragBox;
        })(Interaction.DragBox);
        Interaction.XYDragBox = XYDragBox;
    })(Plottable.Interaction || (Plottable.Interaction = {}));
    var Interaction = Plottable.Interaction;
})(Plottable || (Plottable = {}));

///<reference path="../../reference.ts" />
var __extends = this.__extends || function (d, b) {
    for (var p in b) if (b.hasOwnProperty(p)) d[p] = b[p];
    function __() { this.constructor = d; }
    __.prototype = b.prototype;
    d.prototype = new __();
};
var Plottable;
(function (Plottable) {
    (function (Interaction) {
        var YDragBox = (function (_super) {
            __extends(YDragBox, _super);
            function YDragBox() {
                _super.apply(this, arguments);
            }
            YDragBox.prototype._drag = function () {
                _super.prototype._drag.call(this);
                this.setBox(this._origin[1], this._location[1]);
            };
            YDragBox.prototype.setBox = function (y0, y1) {
                _super.prototype.setBox.call(this, 0, this._componentToListenTo.width(), y0, y1);
                return this;
            };
            return YDragBox;
        })(Interaction.DragBox);
        Interaction.YDragBox = YDragBox;
    })(Plottable.Interaction || (Plottable.Interaction = {}));
    var Interaction = Plottable.Interaction;
})(Plottable || (Plottable = {}));

///<reference path="../reference.ts" />
var __extends = this.__extends || function (d, b) {
    for (var p in b) if (b.hasOwnProperty(p)) d[p] = b[p];
    function __() { this.constructor = d; }
    __.prototype = b.prototype;
    d.prototype = new __();
};
var Plottable;
(function (Plottable) {
    (function (Interaction) {
        var Hover = (function (_super) {
            __extends(Hover, _super);
            function Hover() {
                _super.apply(this, arguments);
                this.currentHoverData = {
                    data: null,
                    selection: null
                };
            }
            Hover.prototype._anchor = function (component, hitBox) {
                var _this = this;
                _super.prototype._anchor.call(this, component, hitBox);
                this.dispatcher = new Plottable.Dispatcher.Mouse(this._hitBox);
                this.dispatcher.mouseover(function (p) {
                    _this._componentToListenTo._hoverOverComponent(p);
                    _this.handleHoverOver(p);
                });
                this.dispatcher.mouseout(function (p) {
                    _this._componentToListenTo._hoverOutComponent(p);
                    _this.safeHoverOut(_this.currentHoverData);
                    _this.currentHoverData = {
                        data: null,
                        selection: null
                    };
                });
                this.dispatcher.mousemove(function (p) { return _this.handleHoverOver(p); });
                this.dispatcher.connect();
            };
            /**
             * Returns a HoverData consisting of all data and selections in a but not in b.
             */
            Hover.diffHoverData = function (a, b) {
                if (a.data == null || b.data == null) {
                    return a;
                }
                var notInB = function (d) { return b.data.indexOf(d) === -1; };
                var diffData = a.data.filter(notInB);
                if (diffData.length === 0) {
                    return {
                        data: null,
                        selection: null
                    };
                }
                var diffSelection = a.selection.filter(notInB);
                return {
                    data: diffData,
                    selection: diffSelection
                };
            };
            Hover.prototype.handleHoverOver = function (p) {
                var lastHoverData = this.currentHoverData;
                var newHoverData = this._componentToListenTo._doHover(p);
                var outData = Hover.diffHoverData(lastHoverData, newHoverData);
                this.safeHoverOut(outData);
                var overData = Hover.diffHoverData(newHoverData, lastHoverData);
                this.safeHoverOver(overData);
                this.currentHoverData = newHoverData;
            };
            Hover.prototype.safeHoverOut = function (outData) {
                if (this.hoverOutCallback && outData.data) {
                    this.hoverOutCallback(outData);
                }
            };
            Hover.prototype.safeHoverOver = function (overData) {
                if (this.hoverOverCallback && overData.data) {
                    this.hoverOverCallback(overData);
                }
            };
            /**
             * Attaches an callback to be called when the user mouses over an element.
             *
             * @param {(hoverData: HoverData) => any} callback The callback to be called.
             *      The callback will be passed data for newly hovered-over elements.
             * @return {Interaction.Hover} The calling Interaction.Hover.
             */
            Hover.prototype.onHoverOver = function (callback) {
                this.hoverOverCallback = callback;
                return this;
            };
            /**
             * Attaches a callback to be called when the user mouses off of an element.
             *
             * @param {(hoverData: HoverData) => any} callback The callback to be called.
             *      The callback will be passed data from the hovered-out elements.
             * @return {Interaction.Hover} The calling Interaction.Hover.
             */
            Hover.prototype.onHoverOut = function (callback) {
                this.hoverOutCallback = callback;
                return this;
            };
            /**
             * Retrieves the HoverData associated with the elements the user is currently hovering over.
             *
             * @return {HoverData} The data and selection corresponding to the elements
             *                     the user is currently hovering over.
             */
            Hover.prototype.getCurrentHoverData = function () {
                return this.currentHoverData;
            };
            return Hover;
        })(Interaction.AbstractInteraction);
        Interaction.Hover = Hover;
    })(Plottable.Interaction || (Plottable.Interaction = {}));
    var Interaction = Plottable.Interaction;
})(Plottable || (Plottable = {}));<|MERGE_RESOLUTION|>--- conflicted
+++ resolved
@@ -1373,7 +1373,6 @@
 ///<reference path="../reference.ts" />
 var Plottable;
 (function (Plottable) {
-<<<<<<< HEAD
     (function (Config) {
         /**
          * Specifies if Plottable should show warnings.
@@ -1386,10 +1385,7 @@
 ///<reference path="../reference.ts" />
 var Plottable;
 (function (Plottable) {
-    Plottable.version = "0.34.0";
-=======
     Plottable.version = "0.34.1";
->>>>>>> 7268476c
 })(Plottable || (Plottable = {}));
 
 ///<reference path="../reference.ts" />
