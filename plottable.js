/*!
Plottable 0.37.0 (https://github.com/palantir/plottable)
Copyright 2014 Palantir Technologies
Licensed under MIT (https://github.com/palantir/plottable/blob/master/LICENSE)
*/

///<reference path="../reference.ts" />
var Plottable;
(function (Plottable) {
    (function (_Util) {
        (function (Methods) {
            /**
             * Checks if x is between a and b.
             *
             * @param {number} x The value to test if in range
             * @param {number} a The beginning of the (inclusive) range
             * @param {number} b The ending of the (inclusive) range
             * @return {boolean} Whether x is in [a, b]
             */
            function inRange(x, a, b) {
                return (Math.min(a, b) <= x && x <= Math.max(a, b));
            }
            Methods.inRange = inRange;
            /** Print a warning message to the console, if it is available.
             *
             * @param {string} The warnings to print
             */
            function warn(warning) {
                if (!Plottable.Config.SHOW_WARNINGS) {
                    return;
                }
                /* tslint:disable:no-console */
                if (window.console != null) {
                    if (window.console.warn != null) {
                        console.warn(warning);
                    }
                    else if (window.console.log != null) {
                        console.log(warning);
                    }
                }
                /* tslint:enable:no-console */
            }
            Methods.warn = warn;
            /**
             * Takes two arrays of numbers and adds them together
             *
             * @param {number[]} alist The first array of numbers
             * @param {number[]} blist The second array of numbers
             * @return {number[]} An array of numbers where x[i] = alist[i] + blist[i]
             */
            function addArrays(alist, blist) {
                if (alist.length !== blist.length) {
                    throw new Error("attempted to add arrays of unequal length");
                }
                return alist.map(function (_, i) { return alist[i] + blist[i]; });
            }
            Methods.addArrays = addArrays;
            /**
             * Takes two sets and returns the intersection
             *
             * Due to the fact that D3.Sets store strings internally, return type is always a string set
             *
             * @param {D3.Set<T>} set1 The first set
             * @param {D3.Set<T>} set2 The second set
             * @return {D3.Set<string>} A set that contains elements that appear in both set1 and set2
             */
            function intersection(set1, set2) {
                var set = d3.set();
                set1.forEach(function (v) {
                    if (set2.has(v)) {
                        set.add(v);
                    }
                });
                return set;
            }
            Methods.intersection = intersection;
            /**
             * Take an accessor object (may be a string to be made into a key, or a value, or a color code)
             * and "activate" it by turning it into a function in (datum, index, metadata)
             */
            function accessorize(accessor) {
                if (typeof (accessor) === "function") {
                    return accessor;
                }
                else if (typeof (accessor) === "string" && accessor[0] !== "#") {
                    return function (d, i, s) { return d[accessor]; };
                }
                else {
                    return function (d, i, s) { return accessor; };
                }
                ;
            }
            Methods.accessorize = accessorize;
            /**
             * Takes two sets and returns the union
             *
             * Due to the fact that D3.Sets store strings internally, return type is always a string set
             *
             * @param {D3.Set<T>} set1 The first set
             * @param {D3.Set<T>} set2 The second set
             * @return {D3.Set<string>} A set that contains elements that appear in either set1 or set2
             */
            function union(set1, set2) {
                var set = d3.set();
                set1.forEach(function (v) { return set.add(v); });
                set2.forEach(function (v) { return set.add(v); });
                return set;
            }
            Methods.union = union;
            /**
             * Populates a map from an array of keys and a transformation function.
             *
             * @param {string[]} keys The array of keys.
             * @param {(string, number) => T} transform A transformation function to apply to the keys.
             * @return {D3.Map<T>} A map mapping keys to their transformed values.
             */
            function populateMap(keys, transform) {
                var map = d3.map();
                keys.forEach(function (key, i) {
                    map.set(key, transform(key, i));
                });
                return map;
            }
            Methods.populateMap = populateMap;
            /**
             * Take an array of values, and return the unique values.
             * Will work iff ∀ a, b, a.toString() == b.toString() => a == b; will break on Object inputs
             *
             * @param {T[]} values The values to find uniqueness for
             * @return {T[]} The unique values
             */
            function uniq(arr) {
                var seen = d3.set();
                var result = [];
                arr.forEach(function (x) {
                    if (!seen.has(x)) {
                        seen.add(x);
                        result.push(x);
                    }
                });
                return result;
            }
            Methods.uniq = uniq;
            function createFilledArray(value, count) {
                var out = [];
                for (var i = 0; i < count; i++) {
                    out[i] = typeof (value) === "function" ? value(i) : value;
                }
                return out;
            }
            Methods.createFilledArray = createFilledArray;
            /**
             * @param {T[][]} a The 2D array that will have its elements joined together.
             * @return {T[]} Every array in a, concatenated together in the order they appear.
             */
            function flatten(a) {
                return Array.prototype.concat.apply([], a);
            }
            Methods.flatten = flatten;
            /**
             * Check if two arrays are equal by strict equality.
             */
            function arrayEq(a, b) {
                // Technically, null and undefined are arrays too
                if (a == null || b == null) {
                    return a === b;
                }
                if (a.length !== b.length) {
                    return false;
                }
                for (var i = 0; i < a.length; i++) {
                    if (a[i] !== b[i]) {
                        return false;
                    }
                }
                return true;
            }
            Methods.arrayEq = arrayEq;
            /**
             * @param {any} a Object to check against b for equality.
             * @param {any} b Object to check against a for equality.
             *
             * @returns {boolean} whether or not two objects share the same keys, and
             *          values associated with those keys. Values will be compared
             *          with ===.
             */
            function objEq(a, b) {
                if (a == null || b == null) {
                    return a === b;
                }
                var keysA = Object.keys(a).sort();
                var keysB = Object.keys(b).sort();
                var valuesA = keysA.map(function (k) { return a[k]; });
                var valuesB = keysB.map(function (k) { return b[k]; });
                return arrayEq(keysA, keysB) && arrayEq(valuesA, valuesB);
            }
            Methods.objEq = objEq;
            function max(arr, one, two) {
                if (arr.length === 0) {
                    if (typeof (one) !== "function") {
                        return one;
                    }
                    else {
                        return two;
                    }
                }
                /* tslint:disable:ban */
                var acc = typeof (one) === "function" ? one : typeof (two) === "function" ? two : undefined;
                return acc === undefined ? d3.max(arr) : d3.max(arr, acc);
                /* tslint:enable:ban */
            }
            Methods.max = max;
            function min(arr, one, two) {
                if (arr.length === 0) {
                    if (typeof (one) !== "function") {
                        return one;
                    }
                    else {
                        return two;
                    }
                }
                /* tslint:disable:ban */
                var acc = typeof (one) === "function" ? one : typeof (two) === "function" ? two : undefined;
                return acc === undefined ? d3.min(arr) : d3.min(arr, acc);
                /* tslint:enable:ban */
            }
            Methods.min = min;
            /**
             * Creates shallow copy of map.
             * @param {{ [key: string]: any }} oldMap Map to copy
             *
             * @returns {[{ [key: string]: any }} coppied map.
             */
            function copyMap(oldMap) {
                var newMap = {};
                d3.keys(oldMap).forEach(function (key) { return newMap[key] = oldMap[key]; });
                return newMap;
            }
            Methods.copyMap = copyMap;
            function range(start, stop, step) {
                if (step === void 0) { step = 1; }
                if (step === 0) {
                    throw new Error("step cannot be 0");
                }
                var length = Math.max(Math.ceil((stop - start) / step), 0);
                var range = [];
                for (var i = 0; i < length; ++i) {
                    range[i] = start + step * i;
                }
                return range;
            }
            Methods.range = range;
            /** Is like setTimeout, but activates synchronously if time=0
             * We special case 0 because of an observed issue where calling setTimeout causes visible flickering.
             * We believe this is because when requestAnimationFrame calls into the paint function, as soon as that function finishes
             * evaluating, the results are painted to the screen. As a result, if we want something to occur immediately but call setTimeout
             * with time=0, then it is pushed to the call stack and rendered in the next frame, so the component that was rendered via
             * setTimeout appears out-of-sync with the rest of the plot.
             */
            function setTimeout(f, time) {
                var args = [];
                for (var _i = 2; _i < arguments.length; _i++) {
                    args[_i - 2] = arguments[_i];
                }
                if (time === 0) {
                    f(args);
                    return -1;
                }
                else {
                    return window.setTimeout(f, time, args);
                }
            }
            Methods.setTimeout = setTimeout;
            function colorTest(colorTester, className) {
                colorTester.classed(className, true);
                // Use regex to get the text inside the rgb parentheses
                var colorStyle = colorTester.style("background-color");
                if (colorStyle === "transparent") {
                    return null;
                }
                var rgb = /\((.+)\)/.exec(colorStyle)[1].split(",").map(function (colorValue) {
                    var colorNumber = +colorValue;
                    var hexValue = colorNumber.toString(16);
                    return colorNumber < 16 ? "0" + hexValue : hexValue;
                });
                if (rgb.length === 4 && rgb[3] === "00") {
                    return null;
                }
                var hexCode = "#" + rgb.join("");
                colorTester.classed(className, false);
                return hexCode;
            }
            Methods.colorTest = colorTest;
        })(_Util.Methods || (_Util.Methods = {}));
        var Methods = _Util.Methods;
    })(Plottable._Util || (Plottable._Util = {}));
    var _Util = Plottable._Util;
})(Plottable || (Plottable = {}));

///<reference path="../reference.ts" />
// This file contains open source utilities, along with their copyright notices
var Plottable;
(function (Plottable) {
    (function (_Util) {
        (function (OpenSource) {
            function sortedIndex(val, arr, accessor) {
                var low = 0;
                var high = arr.length;
                while (low < high) {
                    /* tslint:disable:no-bitwise */
                    var mid = (low + high) >>> 1;
                    /* tslint:enable:no-bitwise */
                    var x = accessor == null ? arr[mid] : accessor(arr[mid]);
                    if (x < val) {
                        low = mid + 1;
                    }
                    else {
                        high = mid;
                    }
                }
                return low;
            }
            OpenSource.sortedIndex = sortedIndex;
            ;
        })(_Util.OpenSource || (_Util.OpenSource = {}));
        var OpenSource = _Util.OpenSource;
    })(Plottable._Util || (Plottable._Util = {}));
    var _Util = Plottable._Util;
})(Plottable || (Plottable = {}));

///<reference path="../reference.ts" />
var Plottable;
(function (Plottable) {
    (function (_Util) {
        var IDCounter = (function () {
            function IDCounter() {
                this._counter = {};
            }
            IDCounter.prototype._setDefault = function (id) {
                if (this._counter[id] == null) {
                    this._counter[id] = 0;
                }
            };
            IDCounter.prototype.increment = function (id) {
                this._setDefault(id);
                return ++this._counter[id];
            };
            IDCounter.prototype.decrement = function (id) {
                this._setDefault(id);
                return --this._counter[id];
            };
            IDCounter.prototype.get = function (id) {
                this._setDefault(id);
                return this._counter[id];
            };
            return IDCounter;
        })();
        _Util.IDCounter = IDCounter;
    })(Plottable._Util || (Plottable._Util = {}));
    var _Util = Plottable._Util;
})(Plottable || (Plottable = {}));

///<reference path="../reference.ts" />
var Plottable;
(function (Plottable) {
    (function (_Util) {
        /**
         * An associative array that can be keyed by anything (inc objects).
         * Uses pointer equality checks which is why this works.
         * This power has a price: everything is linear time since it is actually backed by an array...
         */
        var StrictEqualityAssociativeArray = (function () {
            function StrictEqualityAssociativeArray() {
                this._keyValuePairs = [];
            }
            /**
             * Set a new key/value pair in the store.
             *
             * @param {any} key Key to set in the store
             * @param {any} value Value to set in the store
             * @return {boolean} True if key already in store, false otherwise
             */
            StrictEqualityAssociativeArray.prototype.set = function (key, value) {
                if (key !== key) {
                    throw new Error("NaN may not be used as a key to the StrictEqualityAssociativeArray");
                }
                for (var i = 0; i < this._keyValuePairs.length; i++) {
                    if (this._keyValuePairs[i][0] === key) {
                        this._keyValuePairs[i][1] = value;
                        return true;
                    }
                }
                this._keyValuePairs.push([key, value]);
                return false;
            };
            /**
             * Get a value from the store, given a key.
             *
             * @param {any} key Key associated with value to retrieve
             * @return {any} Value if found, undefined otherwise
             */
            StrictEqualityAssociativeArray.prototype.get = function (key) {
                for (var i = 0; i < this._keyValuePairs.length; i++) {
                    if (this._keyValuePairs[i][0] === key) {
                        return this._keyValuePairs[i][1];
                    }
                }
                return undefined;
            };
            /**
             * Test whether store has a value associated with given key.
             *
             * Will return true if there is a key/value entry,
             * even if the value is explicitly `undefined`.
             *
             * @param {any} key Key to test for presence of an entry
             * @return {boolean} Whether there was a matching entry for that key
             */
            StrictEqualityAssociativeArray.prototype.has = function (key) {
                for (var i = 0; i < this._keyValuePairs.length; i++) {
                    if (this._keyValuePairs[i][0] === key) {
                        return true;
                    }
                }
                return false;
            };
            /**
             * Return an array of the values in the key-value store
             *
             * @return {any[]} The values in the store
             */
            StrictEqualityAssociativeArray.prototype.values = function () {
                return this._keyValuePairs.map(function (x) { return x[1]; });
            };
            /**
             * Return an array of keys in the key-value store
             *
             * @return {any[]} The keys in the store
             */
            StrictEqualityAssociativeArray.prototype.keys = function () {
                return this._keyValuePairs.map(function (x) { return x[0]; });
            };
            /**
             * Execute a callback for each entry in the array.
             *
             * @param {(key: any, val?: any, index?: number) => any} callback The callback to eecute
             * @return {any[]} The results of mapping the callback over the entries
             */
            StrictEqualityAssociativeArray.prototype.map = function (cb) {
                return this._keyValuePairs.map(function (kv, index) {
                    return cb(kv[0], kv[1], index);
                });
            };
            /**
             * Delete a key from the key-value store. Return whether the key was present.
             *
             * @param {any} The key to remove
             * @return {boolean} Whether a matching entry was found and removed
             */
            StrictEqualityAssociativeArray.prototype.delete = function (key) {
                for (var i = 0; i < this._keyValuePairs.length; i++) {
                    if (this._keyValuePairs[i][0] === key) {
                        this._keyValuePairs.splice(i, 1);
                        return true;
                    }
                }
                return false;
            };
            return StrictEqualityAssociativeArray;
        })();
        _Util.StrictEqualityAssociativeArray = StrictEqualityAssociativeArray;
    })(Plottable._Util || (Plottable._Util = {}));
    var _Util = Plottable._Util;
})(Plottable || (Plottable = {}));

///<reference path="../reference.ts" />
var Plottable;
(function (Plottable) {
    (function (_Util) {
        var Cache = (function () {
            /**
             * @constructor
             *
             * @param {string} compute The function whose results will be cached.
             * @param {string} [canonicalKey] If present, when clear() is called,
             *        this key will be re-computed. If its result hasn't been changed,
             *        the cache will not be cleared.
             * @param {(v: T, w: T) => boolean} [valueEq]
             *        Used to determine if the value of canonicalKey has changed.
             *        If omitted, defaults to === comparision.
             */
            function Cache(compute, canonicalKey, valueEq) {
                if (valueEq === void 0) { valueEq = function (v, w) { return v === w; }; }
                this._cache = d3.map();
                this._canonicalKey = null;
                this._compute = compute;
                this._canonicalKey = canonicalKey;
                this._valueEq = valueEq;
                if (canonicalKey !== undefined) {
                    this._cache.set(this._canonicalKey, this._compute(this._canonicalKey));
                }
            }
            /**
             * Attempt to look up k in the cache, computing the result if it isn't
             * found.
             *
             * @param {string} k The key to look up in the cache.
             * @return {T} The value associated with k; the result of compute(k).
             */
            Cache.prototype.get = function (k) {
                if (!this._cache.has(k)) {
                    this._cache.set(k, this._compute(k));
                }
                return this._cache.get(k);
            };
            /**
             * Reset the cache empty.
             *
             * If canonicalKey was provided at construction, compute(canonicalKey)
             * will be re-run. If the result matches what is already in the cache,
             * it will not clear the cache.
             *
             * @return {Cache<T>} The calling Cache.
             */
            Cache.prototype.clear = function () {
                if (this._canonicalKey === undefined || !this._valueEq(this._cache.get(this._canonicalKey), this._compute(this._canonicalKey))) {
                    this._cache = d3.map();
                }
                return this;
            };
            return Cache;
        })();
        _Util.Cache = Cache;
    })(Plottable._Util || (Plottable._Util = {}));
    var _Util = Plottable._Util;
})(Plottable || (Plottable = {}));

///<reference path="../reference.ts" />
var Plottable;
(function (Plottable) {
    (function (_Util) {
        (function (Text) {
            Text.HEIGHT_TEXT = "bqpdl";
            ;
            ;
            /**
             * Returns a quasi-pure function of typesignature (t: string) => Dimensions which measures height and width of text
             * in the given text selection
             *
             * @param {D3.Selection} selection: A temporary text selection that the string will be placed into for measurement.
             *                                  Will be removed on function creation and appended only for measurement.
             * @returns {Dimensions} width and height of the text
             */
            function getTextMeasurer(selection) {
                var parentNode = selection.node().parentNode;
                selection.remove();
                return function (s) {
                    if (s.trim() === "") {
                        return { width: 0, height: 0 };
                    }
                    parentNode.appendChild(selection.node());
                    selection.text(s);
                    var bb = _Util.DOM.getBBox(selection);
                    selection.remove();
                    return { width: bb.width, height: bb.height };
                };
            }
            Text.getTextMeasurer = getTextMeasurer;
            /**
             * @return {TextMeasurer} A test measurer that will treat all sequences
             *         of consecutive whitespace as a single " ".
             */
            function combineWhitespace(tm) {
                return function (s) { return tm(s.replace(/\s+/g, " ")); };
            }
            /**
             * Returns a text measure that measures each individual character of the
             * string with tm, then combines all the individual measurements.
             */
            function measureByCharacter(tm) {
                return function (s) {
                    var whs = s.trim().split("").map(tm);
                    return {
                        width: d3.sum(whs, function (wh) { return wh.width; }),
                        height: _Util.Methods.max(whs, function (wh) { return wh.height; }, 0)
                    };
                };
            }
            var CANONICAL_CHR = "a";
            /**
             * Some TextMeasurers get confused when measuring something that's only
             * whitespace: only whitespace in a dom node takes up 0 x 0 space.
             *
             * @return {TextMeasurer} A function that if its argument is all
             *         whitespace, it will wrap its argument in CANONICAL_CHR before
             *         measuring in order to get a non-zero size of the whitespace.
             */
            function wrapWhitespace(tm) {
                return function (s) {
                    if (/^\s*$/.test(s)) {
                        var whs = s.split("").map(function (c) {
                            var wh = tm(CANONICAL_CHR + c + CANONICAL_CHR);
                            var whWrapping = tm(CANONICAL_CHR);
                            return {
                                width: wh.width - 2 * whWrapping.width,
                                height: wh.height
                            };
                        });
                        return {
                            width: d3.sum(whs, function (x) { return x.width; }),
                            height: _Util.Methods.max(whs, function (x) { return x.height; }, 0)
                        };
                    }
                    else {
                        return tm(s);
                    }
                };
            }
            /**
             * This class will measure text by measuring each character individually,
             * then adding up the dimensions. It will also cache the dimensions of each
             * letter.
             */
            var CachingCharacterMeasurer = (function () {
                /**
                 * @param {D3.Selection} textSelection The element that will have text inserted into
                 *        it in order to measure text. The styles present for text in
                 *        this element will to the text being measured.
                 */
                function CachingCharacterMeasurer(textSelection) {
                    var _this = this;
                    this._cache = new _Util.Cache(getTextMeasurer(textSelection), CANONICAL_CHR, _Util.Methods.objEq);
                    this.measure = combineWhitespace(measureByCharacter(wrapWhitespace(function (s) { return _this._cache.get(s); })));
                }
                /**
                 * Clear the cache, if it seems that the text has changed size.
                 */
                CachingCharacterMeasurer.prototype.clear = function () {
                    this._cache.clear();
                    return this;
                };
                return CachingCharacterMeasurer;
            })();
            Text.CachingCharacterMeasurer = CachingCharacterMeasurer;
            /**
             * Gets a truncated version of a sting that fits in the available space, given the element in which to draw the text
             *
             * @param {string} text: The string to be truncated
             * @param {number} availableWidth: The available width, in pixels
             * @param {D3.Selection} element: The text element used to measure the text
             * @returns {string} text - the shortened text
             */
            function getTruncatedText(text, availableWidth, measurer) {
                if (measurer(text).width <= availableWidth) {
                    return text;
                }
                else {
                    return addEllipsesToLine(text, availableWidth, measurer);
                }
            }
            Text.getTruncatedText = getTruncatedText;
            /**
             * Takes a line, a width to fit it in, and a text measurer. Will attempt to add ellipses to the end of the line,
             * shortening the line as required to ensure that it fits within width.
             */
            function addEllipsesToLine(line, width, measureText) {
                var mutatedLine = line.trim(); // Leave original around for debugging utility
                var widthMeasure = function (s) { return measureText(s).width; };
                var lineWidth = widthMeasure(line);
                var ellipsesWidth = widthMeasure("...");
                if (width < ellipsesWidth) {
                    var periodWidth = widthMeasure(".");
                    var numPeriodsThatFit = Math.floor(width / periodWidth);
                    return "...".substr(0, numPeriodsThatFit);
                }
                while (lineWidth + ellipsesWidth > width) {
                    mutatedLine = mutatedLine.substr(0, mutatedLine.length - 1).trim();
                    lineWidth = widthMeasure(mutatedLine);
                }
                if (widthMeasure(mutatedLine + "...") > width) {
                    throw new Error("addEllipsesToLine failed :(");
                }
                return mutatedLine + "...";
            }
            Text.addEllipsesToLine = addEllipsesToLine;
            function writeLineHorizontally(line, g, width, height, xAlign, yAlign) {
                if (xAlign === void 0) { xAlign = "left"; }
                if (yAlign === void 0) { yAlign = "top"; }
                var xOffsetFactor = { left: 0, center: 0.5, right: 1 };
                var yOffsetFactor = { top: 0, center: 0.5, bottom: 1 };
                if (xOffsetFactor[xAlign] === undefined || yOffsetFactor[yAlign] === undefined) {
                    throw new Error("unrecognized alignment x:" + xAlign + ", y:" + yAlign);
                }
                var innerG = g.append("g");
                var textEl = innerG.append("text");
                textEl.text(line);
                var bb = _Util.DOM.getBBox(textEl);
                var h = bb.height;
                var w = bb.width;
                if (w > width || h > height) {
                    _Util.Methods.warn("Insufficient space to fit text: " + line);
                    textEl.text("");
                    return { width: 0, height: 0 };
                }
                var anchorConverter = { left: "start", center: "middle", right: "end" };
                var anchor = anchorConverter[xAlign];
                var xOff = width * xOffsetFactor[xAlign];
                var yOff = height * yOffsetFactor[yAlign];
                var ems = 0.85 - yOffsetFactor[yAlign];
                textEl.attr("text-anchor", anchor).attr("y", ems + "em");
                _Util.DOM.translate(innerG, xOff, yOff);
                return { width: w, height: h };
            }
            Text.writeLineHorizontally = writeLineHorizontally;
            function writeLineVertically(line, g, width, height, xAlign, yAlign, rotation) {
                if (xAlign === void 0) { xAlign = "left"; }
                if (yAlign === void 0) { yAlign = "top"; }
                if (rotation === void 0) { rotation = "right"; }
                if (rotation !== "right" && rotation !== "left") {
                    throw new Error("unrecognized rotation: " + rotation);
                }
                var isRight = rotation === "right";
                var rightTranslator = { left: "bottom", right: "top", center: "center", top: "left", bottom: "right" };
                var leftTranslator = { left: "top", right: "bottom", center: "center", top: "right", bottom: "left" };
                var alignTranslator = isRight ? rightTranslator : leftTranslator;
                var innerG = g.append("g");
                var wh = writeLineHorizontally(line, innerG, height, width, alignTranslator[yAlign], alignTranslator[xAlign]);
                var xForm = d3.transform("");
                xForm.rotate = rotation === "right" ? 90 : -90;
                xForm.translate = [isRight ? width : 0, isRight ? 0 : height];
                innerG.attr("transform", xForm.toString());
                innerG.classed("rotated-" + rotation, true);
                return { width: wh.height, height: wh.width };
            }
            Text.writeLineVertically = writeLineVertically;
            function writeTextHorizontally(brokenText, g, width, height, xAlign, yAlign) {
                if (xAlign === void 0) { xAlign = "left"; }
                if (yAlign === void 0) { yAlign = "top"; }
                var h = getTextMeasurer(g.append("text"))(Text.HEIGHT_TEXT).height;
                var maxWidth = 0;
                var blockG = g.append("g");
                brokenText.forEach(function (line, i) {
                    var innerG = blockG.append("g");
                    _Util.DOM.translate(innerG, 0, i * h);
                    var wh = writeLineHorizontally(line, innerG, width, h, xAlign, yAlign);
                    if (wh.width > maxWidth) {
                        maxWidth = wh.width;
                    }
                });
                var usedSpace = h * brokenText.length;
                var freeSpace = height - usedSpace;
                var translator = { center: 0.5, top: 0, bottom: 1 };
                _Util.DOM.translate(blockG, 0, freeSpace * translator[yAlign]);
                return { width: maxWidth, height: usedSpace };
            }
            function writeTextVertically(brokenText, g, width, height, xAlign, yAlign, rotation) {
                if (xAlign === void 0) { xAlign = "left"; }
                if (yAlign === void 0) { yAlign = "top"; }
                if (rotation === void 0) { rotation = "left"; }
                var h = getTextMeasurer(g.append("text"))(Text.HEIGHT_TEXT).height;
                var maxHeight = 0;
                var blockG = g.append("g");
                brokenText.forEach(function (line, i) {
                    var innerG = blockG.append("g");
                    _Util.DOM.translate(innerG, i * h, 0);
                    var wh = writeLineVertically(line, innerG, h, height, xAlign, yAlign, rotation);
                    if (wh.height > maxHeight) {
                        maxHeight = wh.height;
                    }
                });
                var usedSpace = h * brokenText.length;
                var freeSpace = width - usedSpace;
                var translator = { center: 0.5, left: 0, right: 1 };
                _Util.DOM.translate(blockG, freeSpace * translator[xAlign], 0);
                return { width: usedSpace, height: maxHeight };
            }
            ;
            /**
             * @param {write} [IWriteOptions] If supplied, the text will be written
             *        To the given g. Will align the text vertically if it seems like
             *        that is appropriate.
             * Returns an IWriteTextResult with info on whether the text fit, and how much width/height was used.
             */
            function writeText(text, width, height, tm, orientation, write) {
                if (orientation === void 0) { orientation = "horizontal"; }
                if (["left", "right", "horizontal"].indexOf(orientation) === -1) {
                    throw new Error("Unrecognized orientation to writeText: " + orientation);
                }
                var orientHorizontally = orientation === "horizontal";
                var primaryDimension = orientHorizontally ? width : height;
                var secondaryDimension = orientHorizontally ? height : width;
                var wrappedText = _Util.WordWrap.breakTextToFitRect(text, primaryDimension, secondaryDimension, tm);
                if (wrappedText.lines.length === 0) {
                    return { textFits: wrappedText.textFits, usedWidth: 0, usedHeight: 0 };
                }
                var usedWidth, usedHeight;
                if (write == null) {
                    var widthFn = orientHorizontally ? _Util.Methods.max : d3.sum;
                    var heightFn = orientHorizontally ? d3.sum : _Util.Methods.max;
                    var heightAcc = function (line) { return orientHorizontally ? tm(line).height : tm(line).width; };
                    var widthAcc = function (line) { return orientHorizontally ? tm(line).width : tm(line).height; };
                    usedWidth = widthFn(wrappedText.lines, widthAcc, 0);
                    usedHeight = heightFn(wrappedText.lines, heightAcc, 0);
                }
                else {
                    var innerG = write.g.append("g").classed("writeText-inner-g", true); // unleash your inner G
                    // the outerG contains general transforms for positining the whole block, the inner g
                    // will contain transforms specific to orienting the text properly within the block.
                    var writeTextFn = orientHorizontally ? writeTextHorizontally : writeTextVertically;
                    var wh = writeTextFn.call(this, wrappedText.lines, innerG, width, height, write.xAlign, write.yAlign, orientation);
                    usedWidth = wh.width;
                    usedHeight = wh.height;
                }
                return { textFits: wrappedText.textFits, usedWidth: usedWidth, usedHeight: usedHeight };
            }
            Text.writeText = writeText;
        })(_Util.Text || (_Util.Text = {}));
        var Text = _Util.Text;
    })(Plottable._Util || (Plottable._Util = {}));
    var _Util = Plottable._Util;
})(Plottable || (Plottable = {}));

///<reference path="../reference.ts" />
var Plottable;
(function (Plottable) {
    (function (_Util) {
        (function (WordWrap) {
            var LINE_BREAKS_BEFORE = /[{\[]/;
            var LINE_BREAKS_AFTER = /[!"%),-.:;?\]}]/;
            var SPACES = /^\s+$/;
            ;
            /**
             * Takes a block of text, a width and height to fit it in, and a 2-d text measurement function.
             * Wraps words and fits as much of the text as possible into the given width and height.
             */
            function breakTextToFitRect(text, width, height, measureText) {
                var widthMeasure = function (s) { return measureText(s).width; };
                var lines = breakTextToFitWidth(text, width, widthMeasure);
                var textHeight = measureText("hello world").height;
                var nLinesThatFit = Math.floor(height / textHeight);
                var textFit = nLinesThatFit >= lines.length;
                if (!textFit) {
                    lines = lines.splice(0, nLinesThatFit);
                    if (nLinesThatFit > 0) {
                        // Overwrite the last line to one that has had a ... appended to the end
                        lines[nLinesThatFit - 1] = _Util.Text.addEllipsesToLine(lines[nLinesThatFit - 1], width, measureText);
                    }
                }
                return { originalText: text, lines: lines, textFits: textFit };
            }
            WordWrap.breakTextToFitRect = breakTextToFitRect;
            /**
             * Splits up the text so that it will fit in width (or splits into a list of single characters if it is impossible
             * to fit in width). Tries to avoid breaking words on non-linebreak-or-space characters, and will only break a word if
             * the word is too big to fit within width on its own.
             */
            function breakTextToFitWidth(text, width, widthMeasure) {
                var ret = [];
                var paragraphs = text.split("\n");
                for (var i = 0, len = paragraphs.length; i < len; i++) {
                    var paragraph = paragraphs[i];
                    if (paragraph !== null) {
                        ret = ret.concat(breakParagraphToFitWidth(paragraph, width, widthMeasure));
                    }
                    else {
                        ret.push("");
                    }
                }
                return ret;
            }
            /**
             * Determines if it is possible to fit a given text within width without breaking any of the words.
             * Simple algorithm, split the text up into tokens, and make sure that the widest token doesn't exceed
             * allowed width.
             */
            function canWrapWithoutBreakingWords(text, width, widthMeasure) {
                var tokens = tokenize(text);
                var widths = tokens.map(widthMeasure);
                var maxWidth = _Util.Methods.max(widths, 0);
                return maxWidth <= width;
            }
            WordWrap.canWrapWithoutBreakingWords = canWrapWithoutBreakingWords;
            /**
             * A paragraph is a string of text containing no newlines.
             * Given a paragraph, break it up into lines that are no
             * wider than width.  widthMeasure is a function that takes
             * text as input, and returns the width of the text in pixels.
             */
            function breakParagraphToFitWidth(text, width, widthMeasure) {
                var lines = [];
                var tokens = tokenize(text);
                var curLine = "";
                var i = 0;
                var nextToken;
                while (nextToken || i < tokens.length) {
                    if (typeof nextToken === "undefined" || nextToken === null) {
                        nextToken = tokens[i++];
                    }
                    var brokenToken = breakNextTokenToFitInWidth(curLine, nextToken, width, widthMeasure);
                    var canAdd = brokenToken[0];
                    var leftOver = brokenToken[1];
                    if (canAdd !== null) {
                        curLine += canAdd;
                    }
                    nextToken = leftOver;
                    if (leftOver) {
                        lines.push(curLine);
                        curLine = "";
                    }
                }
                if (curLine) {
                    lines.push(curLine);
                }
                return lines;
            }
            /**
             * Breaks up the next token and so that some part of it can be
             * added to curLine and fits in the width. the return value
             * is an array with 2 elements, the part that can be added
             * and the left over part of the token
             * widthMeasure is a function that takes text as input,
             * and returns the width of the text in pixels.
             */
            function breakNextTokenToFitInWidth(curLine, nextToken, width, widthMeasure) {
                if (isBlank(nextToken)) {
                    return [nextToken, null];
                }
                if (widthMeasure(curLine + nextToken) <= width) {
                    return [nextToken, null];
                }
                if (!isBlank(curLine)) {
                    return [null, nextToken];
                }
                var i = 0;
                while (i < nextToken.length) {
                    if (widthMeasure(curLine + nextToken[i] + "-") <= width) {
                        curLine += nextToken[i++];
                    }
                    else {
                        break;
                    }
                }
                var append = "-";
                if (isBlank(curLine) && i === 0) {
                    i = 1;
                    append = "";
                }
                return [nextToken.substring(0, i) + append, nextToken.substring(i)];
            }
            /**
             * Breaks up into tokens for word wrapping
             * Each token is comprised of either:
             *  1) Only word and non line break characters
             *  2) Only spaces characters
             *  3) Line break characters such as ":" or ";" or ","
             *  (will be single character token, unless there is a repeated linebreak character)
             */
            function tokenize(text) {
                var ret = [];
                var token = "";
                var lastChar = "";
                for (var i = 0, len = text.length; i < len; i++) {
                    var curChar = text[i];
                    if (token === "" || isTokenizedTogether(token[0], curChar, lastChar)) {
                        token += curChar;
                    }
                    else {
                        ret.push(token);
                        token = curChar;
                    }
                    lastChar = curChar;
                }
                if (token) {
                    ret.push(token);
                }
                return ret;
            }
            /**
             * Returns whether a string is blank.
             *
             * @param {string} str: The string to test for blank-ness
             * @returns {boolean} Whether the string is blank
             */
            function isBlank(text) {
                return text == null ? true : text.trim() === "";
            }
            /**
             * Given a token (ie a string of characters that are similar and shouldn't be broken up) and a character, determine
             * whether that character should be added to the token. Groups of characters that don't match the space or line break
             * regex are always tokenzied together. Spaces are always tokenized together. Line break characters are almost always
             * split into their own token, except that two subsequent identical line break characters are put into the same token.
             * For isTokenizedTogether(":", ",") == False but isTokenizedTogether("::") == True.
             */
            function isTokenizedTogether(text, nextChar, lastChar) {
                if (!(text && nextChar)) {
                    false;
                }
                if (SPACES.test(text) && SPACES.test(nextChar)) {
                    return true;
                }
                else if (SPACES.test(text) || SPACES.test(nextChar)) {
                    return false;
                }
                if (LINE_BREAKS_AFTER.test(lastChar) || LINE_BREAKS_BEFORE.test(nextChar)) {
                    return false;
                }
                return true;
            }
        })(_Util.WordWrap || (_Util.WordWrap = {}));
        var WordWrap = _Util.WordWrap;
    })(Plottable._Util || (Plottable._Util = {}));
    var _Util = Plottable._Util;
})(Plottable || (Plottable = {}));

var Plottable;
(function (Plottable) {
    (function (_Util) {
        (function (DOM) {
            /**
             * Gets the bounding box of an element.
             * @param {D3.Selection} element
             * @returns {SVGRed} The bounding box.
             */
            function getBBox(element) {
                var bbox;
                try {
                    bbox = element.node().getBBox();
                }
                catch (err) {
                    bbox = {
                        x: 0,
                        y: 0,
                        width: 0,
                        height: 0
                    };
                }
                return bbox;
            }
            DOM.getBBox = getBBox;
            DOM.POLYFILL_TIMEOUT_MSEC = 1000 / 60; // 60 fps
            function requestAnimationFramePolyfill(fn) {
                if (window.requestAnimationFrame != null) {
                    window.requestAnimationFrame(fn);
                }
                else {
                    setTimeout(fn, DOM.POLYFILL_TIMEOUT_MSEC);
                }
            }
            DOM.requestAnimationFramePolyfill = requestAnimationFramePolyfill;
            function getParsedStyleValue(style, prop) {
                var value = style.getPropertyValue(prop);
                var parsedValue = parseFloat(value);
                if (parsedValue !== parsedValue) {
                    return 0;
                }
                return parsedValue;
            }
            function isSelectionRemovedFromSVG(selection) {
                var n = selection.node();
                while (n !== null && n.nodeName !== "svg") {
                    n = n.parentNode;
                }
                return (n == null);
            }
            DOM.isSelectionRemovedFromSVG = isSelectionRemovedFromSVG;
            function getElementWidth(elem) {
                var style = window.getComputedStyle(elem);
                return getParsedStyleValue(style, "width") + getParsedStyleValue(style, "padding-left") + getParsedStyleValue(style, "padding-right") + getParsedStyleValue(style, "border-left-width") + getParsedStyleValue(style, "border-right-width");
            }
            DOM.getElementWidth = getElementWidth;
            function getElementHeight(elem) {
                var style = window.getComputedStyle(elem);
                return getParsedStyleValue(style, "height") + getParsedStyleValue(style, "padding-top") + getParsedStyleValue(style, "padding-bottom") + getParsedStyleValue(style, "border-top-width") + getParsedStyleValue(style, "border-bottom-width");
            }
            DOM.getElementHeight = getElementHeight;
            function getSVGPixelWidth(svg) {
                var width = svg.node().clientWidth;
                if (width === 0) {
                    var widthAttr = svg.attr("width");
                    if (widthAttr.indexOf("%") !== -1) {
                        var ancestorNode = svg.node().parentNode;
                        while (ancestorNode != null && ancestorNode.clientWidth === 0) {
                            ancestorNode = ancestorNode.parentNode;
                        }
                        if (ancestorNode == null) {
                            throw new Error("Could not compute width of element");
                        }
                        width = ancestorNode.clientWidth * parseFloat(widthAttr) / 100;
                    }
                    else {
                        width = parseFloat(widthAttr);
                    }
                }
                return width;
            }
            DOM.getSVGPixelWidth = getSVGPixelWidth;
            function translate(s, x, y) {
                var xform = d3.transform(s.attr("transform"));
                if (x == null) {
                    return xform.translate;
                }
                else {
                    y = (y == null) ? 0 : y;
                    xform.translate[0] = x;
                    xform.translate[1] = y;
                    s.attr("transform", xform.toString());
                    return s;
                }
            }
            DOM.translate = translate;
            function boxesOverlap(boxA, boxB) {
                if (boxA.right < boxB.left) {
                    return false;
                }
                if (boxA.left > boxB.right) {
                    return false;
                }
                if (boxA.bottom < boxB.top) {
                    return false;
                }
                if (boxA.top > boxB.bottom) {
                    return false;
                }
                return true;
            }
            DOM.boxesOverlap = boxesOverlap;
        })(_Util.DOM || (_Util.DOM = {}));
        var DOM = _Util.DOM;
    })(Plottable._Util || (Plottable._Util = {}));
    var _Util = Plottable._Util;
})(Plottable || (Plottable = {}));

///<reference path="../reference.ts" />
var Plottable;
(function (Plottable) {
    (function (_Util) {
        (function (Color) {
            /**
             * Return relative luminance (defined here: http://www.w3.org/TR/2008/REC-WCAG20-20081211/#relativeluminancedef)
             * Based on implementation from chroma.js by Gregor Aisch (gka) (licensed under BSD)
             * chroma.js may be found here: https://github.com/gka/chroma.js
             * License may be found here: https://github.com/gka/chroma.js/blob/master/LICENSE
             */
            function luminance(color) {
                var rgb = d3.rgb(color);
                var lum = function (x) {
                    x = x / 255;
                    return x <= 0.03928 ? x / 12.92 : Math.pow((x + 0.055) / 1.055, 2.4);
                };
                var r = lum(rgb.r);
                var g = lum(rgb.g);
                var b = lum(rgb.b);
                return 0.2126 * r + 0.7152 * g + 0.0722 * b;
            }
            /**
             * Return contrast ratio between two colors
             * Based on implementation from chroma.js by Gregor Aisch (gka) (licensed under BSD)
             * chroma.js may be found here: https://github.com/gka/chroma.js
             * License may be found here: https://github.com/gka/chroma.js/blob/master/LICENSE
             * see http://www.w3.org/TR/2008/REC-WCAG20-20081211/#contrast-ratiodef
             */
            function contrast(a, b) {
                var l1 = luminance(a) + 0.05;
                var l2 = luminance(b) + 0.05;
                return l1 > l2 ? l1 / l2 : l2 / l1;
            }
            Color.contrast = contrast;
        })(_Util.Color || (_Util.Color = {}));
        var Color = _Util.Color;
    })(Plottable._Util || (Plottable._Util = {}));
    var _Util = Plottable._Util;
})(Plottable || (Plottable = {}));

///<reference path="../reference.ts" />
var Plottable;
(function (Plottable) {
    Plottable.MILLISECONDS_IN_ONE_DAY = 24 * 60 * 60 * 1000;
    (function (Formatters) {
        /**
         * Creates a formatter for currency values.
         *
         * @param {number} [precision] The number of decimal places to show (default 2).
         * @param {string} [symbol] The currency symbol to use (default "$").
         * @param {boolean} [prefix] Whether to prepend or append the currency symbol (default true).
         * @param {boolean} [onlyShowUnchanged] Whether to return a value if value changes after formatting (default true).
         *
         * @returns {Formatter} A formatter for currency values.
         */
        function currency(precision, symbol, prefix) {
            if (precision === void 0) { precision = 2; }
            if (symbol === void 0) { symbol = "$"; }
            if (prefix === void 0) { prefix = true; }
            var fixedFormatter = Formatters.fixed(precision);
            return function (d) {
                var formattedValue = fixedFormatter(Math.abs(d));
                if (formattedValue !== "") {
                    if (prefix) {
                        formattedValue = symbol + formattedValue;
                    }
                    else {
                        formattedValue += symbol;
                    }
                    if (d < 0) {
                        formattedValue = "-" + formattedValue;
                    }
                }
                return formattedValue;
            };
        }
        Formatters.currency = currency;
        /**
         * Creates a formatter that displays exactly [precision] decimal places.
         *
         * @param {number} [precision] The number of decimal places to show (default 3).
         * @param {boolean} [onlyShowUnchanged] Whether to return a value if value changes after formatting (default true).
         *
         * @returns {Formatter} A formatter that displays exactly [precision] decimal places.
         */
        function fixed(precision) {
            if (precision === void 0) { precision = 3; }
            verifyPrecision(precision);
            return function (d) {
                return d.toFixed(precision);
            };
        }
        Formatters.fixed = fixed;
        /**
         * Creates a formatter that formats numbers to show no more than
         * [precision] decimal places. All other values are stringified.
         *
         * @param {number} [precision] The number of decimal places to show (default 3).
         * @param {boolean} [onlyShowUnchanged] Whether to return a value if value changes after formatting (default true).
         *
         * @returns {Formatter} A formatter for general values.
         */
        function general(precision) {
            if (precision === void 0) { precision = 3; }
            verifyPrecision(precision);
            return function (d) {
                if (typeof d === "number") {
                    var multiplier = Math.pow(10, precision);
                    return String(Math.round(d * multiplier) / multiplier);
                }
                else {
                    return String(d);
                }
            };
        }
        Formatters.general = general;
        /**
         * Creates a formatter that stringifies its input.
         *
         * @returns {Formatter} A formatter that stringifies its input.
         */
        function identity() {
            return function (d) {
                return String(d);
            };
        }
        Formatters.identity = identity;
        /**
         * Creates a formatter for percentage values.
         * Multiplies the input by 100 and appends "%".
         *
         * @param {number} [precision] The number of decimal places to show (default 0).
         * @param {boolean} [onlyShowUnchanged] Whether to return a value if value changes after formatting (default true).
         *
         * @returns {Formatter} A formatter for percentage values.
         */
        function percentage(precision) {
            if (precision === void 0) { precision = 0; }
            var fixedFormatter = Formatters.fixed(precision);
            return function (d) {
                var valToFormat = d * 100;
                // Account for float imprecision
                var valString = d.toString();
                var integerPowerTen = Math.pow(10, valString.length - (valString.indexOf(".") + 1));
                valToFormat = parseInt((valToFormat * integerPowerTen).toString(), 10) / integerPowerTen;
                return fixedFormatter(valToFormat) + "%";
            };
        }
        Formatters.percentage = percentage;
        /**
         * Creates a formatter for values that displays [precision] significant figures
         * and puts SI notation.
         *
         * @param {number} [precision] The number of significant figures to show (default 3).
         *
         * @returns {Formatter} A formatter for SI values.
         */
        function siSuffix(precision) {
            if (precision === void 0) { precision = 3; }
            verifyPrecision(precision);
            return function (d) {
                return d3.format("." + precision + "s")(d);
            };
        }
        Formatters.siSuffix = siSuffix;
        /**
         * Creates a multi time formatter that displays dates.
         *
         * @returns {Formatter} A formatter for time/date values.
         */
        function multiTime() {
            var numFormats = 8;
            // these defaults were taken from d3
            // https://github.com/mbostock/d3/wiki/Time-Formatting#format_multi
            var timeFormat = {};
            timeFormat[0] = {
                format: ".%L",
                filter: function (d) { return d.getMilliseconds() !== 0; }
            };
            timeFormat[1] = {
                format: ":%S",
                filter: function (d) { return d.getSeconds() !== 0; }
            };
            timeFormat[2] = {
                format: "%I:%M",
                filter: function (d) { return d.getMinutes() !== 0; }
            };
            timeFormat[3] = {
                format: "%I %p",
                filter: function (d) { return d.getHours() !== 0; }
            };
            timeFormat[4] = {
                format: "%a %d",
                filter: function (d) { return d.getDay() !== 0 && d.getDate() !== 1; }
            };
            timeFormat[5] = {
                format: "%b %d",
                filter: function (d) { return d.getDate() !== 1; }
            };
            timeFormat[6] = {
                format: "%b",
                filter: function (d) { return d.getMonth() !== 0; }
            };
            timeFormat[7] = {
                format: "%Y",
                filter: function () { return true; }
            };
            return function (d) {
                for (var i = 0; i < numFormats; i++) {
                    if (timeFormat[i].filter(d)) {
                        return d3.time.format(timeFormat[i].format)(d);
                    }
                }
            };
        }
        Formatters.multiTime = multiTime;
        /**
         * Creates a time formatter that displays time/date using given specifier.
         *
         * List of directives can be found on: https://github.com/mbostock/d3/wiki/Time-Formatting#format
         *
         * @param {string} [specifier] The specifier for the formatter.
         *
         * @returns {Formatter} A formatter for time/date values.
         */
        function time(specifier) {
            return d3.time.format(specifier);
        }
        Formatters.time = time;
        /**
         * Creates a formatter for relative dates.
         *
         * @param {number} baseValue The start date (as epoch time) used in computing relative dates (default 0)
         * @param {number} increment The unit used in calculating relative date values (default MILLISECONDS_IN_ONE_DAY)
         * @param {string} label The label to append to the formatted string (default "")
         *
         * @returns {Formatter} A formatter for time/date values.
         */
        function relativeDate(baseValue, increment, label) {
            if (baseValue === void 0) { baseValue = 0; }
            if (increment === void 0) { increment = Plottable.MILLISECONDS_IN_ONE_DAY; }
            if (label === void 0) { label = ""; }
            return function (d) {
                var relativeDate = Math.round((d.valueOf() - baseValue) / increment);
                return relativeDate.toString() + label;
            };
        }
        Formatters.relativeDate = relativeDate;
        function verifyPrecision(precision) {
            if (precision < 0 || precision > 20) {
                throw new RangeError("Formatter precision must be between 0 and 20");
            }
        }
    })(Plottable.Formatters || (Plottable.Formatters = {}));
    var Formatters = Plottable.Formatters;
})(Plottable || (Plottable = {}));

///<reference path="../reference.ts" />
var Plottable;
(function (Plottable) {
    (function (Config) {
        /**
         * Specifies if Plottable should show warnings.
         */
        Config.SHOW_WARNINGS = true;
    })(Plottable.Config || (Plottable.Config = {}));
    var Config = Plottable.Config;
})(Plottable || (Plottable = {}));

///<reference path="../reference.ts" />
var Plottable;
(function (Plottable) {
    Plottable.version = "0.37.0";
})(Plottable || (Plottable = {}));

///<reference path="../reference.ts" />
var Plottable;
(function (Plottable) {
    (function (Core) {
        /**
         * Colors we use as defaults on a number of graphs.
         */
        var Colors = (function () {
            function Colors() {
            }
            Colors.CORAL_RED = "#fd373e";
            Colors.INDIGO = "#5279c7";
            Colors.ROBINS_EGG_BLUE = "#06cccc";
            Colors.FERN = "#63c261";
            Colors.BURNING_ORANGE = "#ff7939";
            Colors.ROYAL_HEATH = "#962565";
            Colors.CONIFER = "#99ce50";
            Colors.CERISE_RED = "#db2e65";
            Colors.BRIGHT_SUN = "#fad419";
            Colors.JACARTA = "#2c2b6f";
            Colors.PLOTTABLE_COLORS = [
                Colors.INDIGO,
                Colors.CORAL_RED,
                Colors.FERN,
                Colors.BRIGHT_SUN,
                Colors.JACARTA,
                Colors.BURNING_ORANGE,
                Colors.CERISE_RED,
                Colors.CONIFER,
                Colors.ROYAL_HEATH,
                Colors.ROBINS_EGG_BLUE,
            ];
            return Colors;
        })();
        Core.Colors = Colors;
    })(Plottable.Core || (Plottable.Core = {}));
    var Core = Plottable.Core;
})(Plottable || (Plottable = {}));

///<reference path="../reference.ts" />
var Plottable;
(function (Plottable) {
    (function (Core) {
        /**
         * A class most other Plottable classes inherit from, in order to have a
         * unique ID.
         */
        var PlottableObject = (function () {
            function PlottableObject() {
                this._plottableID = PlottableObject._nextID++;
            }
            PlottableObject._nextID = 0;
            return PlottableObject;
        })();
        Core.PlottableObject = PlottableObject;
    })(Plottable.Core || (Plottable.Core = {}));
    var Core = Plottable.Core;
})(Plottable || (Plottable = {}));

///<reference path="../reference.ts" />
var __extends = this.__extends || function (d, b) {
    for (var p in b) if (b.hasOwnProperty(p)) d[p] = b[p];
    function __() { this.constructor = d; }
    __.prototype = b.prototype;
    d.prototype = new __();
};
var Plottable;
(function (Plottable) {
    (function (Core) {
        /**
         * The Broadcaster class is owned by an Listenable. Third parties can register and deregister listeners
         * from the broadcaster. When the broadcaster.broadcast method is activated, all registered callbacks are
         * called. The registered callbacks are called with the registered Listenable that the broadcaster is attached
         * to, along with optional arguments passed to the `broadcast` method.
         *
         * The listeners are called synchronously.
         */
        var Broadcaster = (function (_super) {
            __extends(Broadcaster, _super);
            /**
             * Constructs a broadcaster, taking the Listenable that the broadcaster will be attached to.
             *
             * @constructor
             * @param {Listenable} listenable The Listenable-object that this broadcaster is attached to.
             */
            function Broadcaster(listenable) {
                _super.call(this);
                this._key2callback = new Plottable._Util.StrictEqualityAssociativeArray();
                this.listenable = listenable;
            }
            /**
             * Registers a callback to be called when the broadcast method is called. Also takes a key which
             * is used to support deregistering the same callback later, by passing in the same key.
             * If there is already a callback associated with that key, then the callback will be replaced.
             *
             * @param key The key associated with the callback. Key uniqueness is determined by deep equality.
             * @param {BroadcasterCallback} callback A callback to be called when the Scale's domain changes.
             * @returns {Broadcaster} this object
             */
            Broadcaster.prototype.registerListener = function (key, callback) {
                this._key2callback.set(key, callback);
                return this;
            };
            /**
             * Call all listening callbacks, optionally with arguments passed through.
             *
             * @param ...args A variable number of optional arguments
             * @returns {Broadcaster} this object
             */
            Broadcaster.prototype.broadcast = function () {
                var _this = this;
                var args = [];
                for (var _i = 0; _i < arguments.length; _i++) {
                    args[_i - 0] = arguments[_i];
                }
                this._key2callback.values().forEach(function (callback) { return callback(_this.listenable, args); });
                return this;
            };
            /**
             * Deregisters the callback associated with a key.
             *
             * @param key The key to deregister.
             * @returns {Broadcaster} this object
             */
            Broadcaster.prototype.deregisterListener = function (key) {
                this._key2callback.delete(key);
                return this;
            };
            /**
             * Deregisters all listeners and callbacks associated with the broadcaster.
             *
             * @returns {Broadcaster} this object
             */
            Broadcaster.prototype.deregisterAllListeners = function () {
                this._key2callback = new Plottable._Util.StrictEqualityAssociativeArray();
            };
            return Broadcaster;
        })(Core.PlottableObject);
        Core.Broadcaster = Broadcaster;
    })(Plottable.Core || (Plottable.Core = {}));
    var Core = Plottable.Core;
})(Plottable || (Plottable = {}));

///<reference path="../reference.ts" />
var __extends = this.__extends || function (d, b) {
    for (var p in b) if (b.hasOwnProperty(p)) d[p] = b[p];
    function __() { this.constructor = d; }
    __.prototype = b.prototype;
    d.prototype = new __();
};
var Plottable;
(function (Plottable) {
    var Dataset = (function (_super) {
        __extends(Dataset, _super);
        /**
         * Constructs a new set.
         *
         * A Dataset is mostly just a wrapper around an any[], Dataset is the
         * data you're going to plot.
         *
         * @constructor
         * @param {any[]} data The data for this DataSource (default = []).
         * @param {any} metadata An object containing additional information (default = {}).
         */
        function Dataset(data, metadata) {
            if (data === void 0) { data = []; }
            if (metadata === void 0) { metadata = {}; }
            _super.call(this);
            this.broadcaster = new Plottable.Core.Broadcaster(this);
            this._data = data;
            this._metadata = metadata;
            this._accessor2cachedExtent = new Plottable._Util.StrictEqualityAssociativeArray();
        }
        Dataset.prototype.data = function (data) {
            if (data == null) {
                return this._data;
            }
            else {
                this._data = data;
                this._accessor2cachedExtent = new Plottable._Util.StrictEqualityAssociativeArray();
                this.broadcaster.broadcast();
                return this;
            }
        };
        Dataset.prototype.metadata = function (metadata) {
            if (metadata == null) {
                return this._metadata;
            }
            else {
                this._metadata = metadata;
                this._accessor2cachedExtent = new Plottable._Util.StrictEqualityAssociativeArray();
                this.broadcaster.broadcast();
                return this;
            }
        };
        Dataset.prototype._getExtent = function (accessor, typeCoercer, plotMetadata) {
            if (plotMetadata === void 0) { plotMetadata = {}; }
            var cachedExtent = this._accessor2cachedExtent.get(accessor);
            if (cachedExtent === undefined) {
                cachedExtent = this._computeExtent(accessor, typeCoercer, plotMetadata);
                this._accessor2cachedExtent.set(accessor, cachedExtent);
            }
            return cachedExtent;
        };
        Dataset.prototype._computeExtent = function (accessor, typeCoercer, plotMetadata) {
            var _this = this;
            var appliedAccessor = function (d, i) { return accessor(d, i, _this._metadata, plotMetadata); };
            var mappedData = this._data.map(appliedAccessor).map(typeCoercer);
            if (mappedData.length === 0) {
                return [];
            }
            else if (typeof (mappedData[0]) === "string") {
                return Plottable._Util.Methods.uniq(mappedData);
            }
            else {
                var extent = d3.extent(mappedData);
                if (extent[0] == null || extent[1] == null) {
                    return [];
                }
                else {
                    return extent;
                }
            }
        };
        return Dataset;
    })(Plottable.Core.PlottableObject);
    Plottable.Dataset = Dataset;
})(Plottable || (Plottable = {}));

///<reference path="../reference.ts" />
var Plottable;
(function (Plottable) {
    (function (Core) {
        (function (RenderController) {
            (function (RenderPolicy) {
                /**
                 * Never queue anything, render everything immediately. Useful for
                 * debugging, horrible for performance.
                 */
                var Immediate = (function () {
                    function Immediate() {
                    }
                    Immediate.prototype.render = function () {
                        RenderController.flush();
                    };
                    return Immediate;
                })();
                RenderPolicy.Immediate = Immediate;
                /**
                 * The default way to render, which only tries to render every frame
                 * (usually, 1/60th of a second).
                 */
                var AnimationFrame = (function () {
                    function AnimationFrame() {
                    }
                    AnimationFrame.prototype.render = function () {
                        Plottable._Util.DOM.requestAnimationFramePolyfill(RenderController.flush);
                    };
                    return AnimationFrame;
                })();
                RenderPolicy.AnimationFrame = AnimationFrame;
                /**
                 * Renders with `setTimeout`. This is generally an inferior way to render
                 * compared to `requestAnimationFrame`, but it's still there if you want
                 * it.
                 */
                var Timeout = (function () {
                    function Timeout() {
                        this._timeoutMsec = Plottable._Util.DOM.POLYFILL_TIMEOUT_MSEC;
                    }
                    Timeout.prototype.render = function () {
                        setTimeout(RenderController.flush, this._timeoutMsec);
                    };
                    return Timeout;
                })();
                RenderPolicy.Timeout = Timeout;
            })(RenderController.RenderPolicy || (RenderController.RenderPolicy = {}));
            var RenderPolicy = RenderController.RenderPolicy;
        })(Core.RenderController || (Core.RenderController = {}));
        var RenderController = Core.RenderController;
    })(Plottable.Core || (Plottable.Core = {}));
    var Core = Plottable.Core;
})(Plottable || (Plottable = {}));

///<reference path="../reference.ts" />
var Plottable;
(function (Plottable) {
    (function (Core) {
        /**
         * The RenderController is responsible for enqueueing and synchronizing
         * layout and render calls for Plottable components.
         *
         * Layouts and renders occur inside an animation callback
         * (window.requestAnimationFrame if available).
         *
         * If you require immediate rendering, call RenderController.flush() to
         * perform enqueued layout and rendering serially.
         *
         * If you want to always have immediate rendering (useful for debugging),
         * call
         * ```typescript
         * Plottable.Core.RenderController.setRenderPolicy(
         *   new Plottable.Core.RenderController.RenderPolicy.Immediate()
         * );
         * ```
         */
        (function (RenderController) {
            var _componentsNeedingRender = {};
            var _componentsNeedingComputeLayout = {};
            var _animationRequested = false;
            var _isCurrentlyFlushing = false;
            RenderController._renderPolicy = new RenderController.RenderPolicy.AnimationFrame();
            function setRenderPolicy(policy) {
                if (typeof (policy) === "string") {
                    switch (policy.toLowerCase()) {
                        case "immediate":
                            policy = new RenderController.RenderPolicy.Immediate();
                            break;
                        case "animationframe":
                            policy = new RenderController.RenderPolicy.AnimationFrame();
                            break;
                        case "timeout":
                            policy = new RenderController.RenderPolicy.Timeout();
                            break;
                        default:
                            Plottable._Util.Methods.warn("Unrecognized renderPolicy: " + policy);
                            return;
                    }
                }
                RenderController._renderPolicy = policy;
            }
            RenderController.setRenderPolicy = setRenderPolicy;
            /**
             * If the RenderController is enabled, we enqueue the component for
             * render. Otherwise, it is rendered immediately.
             *
             * @param {AbstractComponent} component Any Plottable component.
             */
            function registerToRender(c) {
                if (_isCurrentlyFlushing) {
                    Plottable._Util.Methods.warn("Registered to render while other components are flushing: request may be ignored");
                }
                _componentsNeedingRender[c._plottableID] = c;
                requestRender();
            }
            RenderController.registerToRender = registerToRender;
            /**
             * If the RenderController is enabled, we enqueue the component for
             * layout and render. Otherwise, it is rendered immediately.
             *
             * @param {AbstractComponent} component Any Plottable component.
             */
            function registerToComputeLayout(c) {
                _componentsNeedingComputeLayout[c._plottableID] = c;
                _componentsNeedingRender[c._plottableID] = c;
                requestRender();
            }
            RenderController.registerToComputeLayout = registerToComputeLayout;
            function requestRender() {
                // Only run or enqueue flush on first request.
                if (!_animationRequested) {
                    _animationRequested = true;
                    RenderController._renderPolicy.render();
                }
            }
            /**
             * Render everything that is waiting to be rendered right now, instead of
             * waiting until the next frame.
             *
             * Useful to call when debugging.
             */
            function flush() {
                if (_animationRequested) {
                    // Layout
                    var toCompute = d3.values(_componentsNeedingComputeLayout);
                    toCompute.forEach(function (c) { return c._computeLayout(); });
                    // Top level render.
                    // Containers will put their children in the toRender queue
                    var toRender = d3.values(_componentsNeedingRender);
                    toRender.forEach(function (c) { return c._render(); });
                    // now we are flushing
                    _isCurrentlyFlushing = true;
                    // Finally, perform render of all components
                    var failed = {};
                    Object.keys(_componentsNeedingRender).forEach(function (k) {
                        try {
                            _componentsNeedingRender[k]._doRender();
                        }
                        catch (err) {
                            // using setTimeout instead of console.log, we get the familiar red
                            // stack trace
                            setTimeout(function () {
                                throw err;
                            }, 0);
                            failed[k] = _componentsNeedingRender[k];
                        }
                    });
                    // Reset queues
                    _componentsNeedingComputeLayout = {};
                    _componentsNeedingRender = failed;
                    _animationRequested = false;
                    _isCurrentlyFlushing = false;
                }
                // Reset resize flag regardless of queue'd components
                Core.ResizeBroadcaster.clearResizing();
            }
            RenderController.flush = flush;
        })(Core.RenderController || (Core.RenderController = {}));
        var RenderController = Core.RenderController;
    })(Plottable.Core || (Plottable.Core = {}));
    var Core = Plottable.Core;
})(Plottable || (Plottable = {}));

///<reference path="../reference.ts" />
var Plottable;
(function (Plottable) {
    (function (Core) {
        /**
         * The ResizeBroadcaster will broadcast a notification to any registered
         * components when the window is resized.
         *
         * The broadcaster and single event listener are lazily constructed.
         *
         * Upon resize, the _resized flag will be set to true until after the next
         * flush of the RenderController. This is used, for example, to disable
         * animations during resize.
         */
        (function (ResizeBroadcaster) {
            var broadcaster;
            var _resizing = false;
            function _lazyInitialize() {
                if (broadcaster === undefined) {
                    broadcaster = new Core.Broadcaster(ResizeBroadcaster);
                    window.addEventListener("resize", _onResize);
                }
            }
            function _onResize() {
                _resizing = true;
                broadcaster.broadcast();
            }
            /**
             * Checks if the window has been resized and the RenderController
             * has not yet been flushed.
             *
             * @returns {boolean} If the window has been resized/RenderController
             * has not yet been flushed.
             */
            function resizing() {
                return _resizing;
            }
            ResizeBroadcaster.resizing = resizing;
            /**
             * Sets that it is not resizing anymore. Good if it stubbornly thinks
             * it is still resizing, or for cancelling the effects of resizing
             * prematurely.
             */
            function clearResizing() {
                _resizing = false;
            }
            ResizeBroadcaster.clearResizing = clearResizing;
            /**
             * Registers a component.
             *
             * When the window is resized, ._invalidateLayout() is invoked on the
             * component, which will enqueue the component for layout and rendering
             * with the RenderController.
             *
             * @param {Component} component Any Plottable component.
             */
            function register(c) {
                _lazyInitialize();
                broadcaster.registerListener(c._plottableID, function () { return c._invalidateLayout(); });
            }
            ResizeBroadcaster.register = register;
            /**
             * Deregisters the components.
             *
             * The component will no longer receive updates on window resize.
             *
             * @param {Component} component Any Plottable component.
             */
            function deregister(c) {
                if (broadcaster) {
                    broadcaster.deregisterListener(c._plottableID);
                }
            }
            ResizeBroadcaster.deregister = deregister;
        })(Core.ResizeBroadcaster || (Core.ResizeBroadcaster = {}));
        var ResizeBroadcaster = Core.ResizeBroadcaster;
    })(Plottable.Core || (Plottable.Core = {}));
    var Core = Plottable.Core;
})(Plottable || (Plottable = {}));

var Plottable;
(function (Plottable) {
    ;
})(Plottable || (Plottable = {}));

///<reference path="../reference.ts" />
var Plottable;
(function (Plottable) {
    var Domainer = (function () {
        /**
         * Constructs a new Domainer.
         *
         * @constructor
         * @param {(extents: any[][]) => any[]} combineExtents
         *        If present, this function will be used by the Domainer to merge
         *        all the extents that are present on a scale.
         *
         *        A plot may draw multiple things relative to a scale, e.g.
         *        different stocks over time. The plot computes their extents,
         *        which are a [min, max] pair. combineExtents is responsible for
         *        merging them all into one [min, max] pair. It defaults to taking
         *        the min of the first elements and the max of the second arguments.
         */
        function Domainer(combineExtents) {
            this._doNice = false;
            this._padProportion = 0.0;
            this._paddingExceptions = d3.map();
            this._unregisteredPaddingExceptions = d3.set();
            this._includedValues = d3.map();
            // _includedValues needs to be a map, even unregistered, to support getting un-stringified values back out
            this._unregisteredIncludedValues = d3.map();
            this._combineExtents = combineExtents;
        }
        /**
         * @param {any[][]} extents The list of extents to be reduced to a single
         *        extent.
         * @param {QuantitativeScale} scale
         *        Since nice() must do different things depending on Linear, Log,
         *        or Time scale, the scale must be passed in for nice() to work.
         * @returns {any[]} The domain, as a merging of all exents, as a [min, max]
         *                 pair.
         */
        Domainer.prototype.computeDomain = function (extents, scale) {
            var domain;
            if (this._combineExtents != null) {
                domain = this._combineExtents(extents);
            }
            else if (extents.length === 0) {
                domain = scale._defaultExtent();
            }
            else {
                domain = [Plottable._Util.Methods.min(extents, function (e) { return e[0]; }, 0), Plottable._Util.Methods.max(extents, function (e) { return e[1]; }, 0)];
            }
            domain = this.includeDomain(domain);
            domain = this.padDomain(scale, domain);
            domain = this.niceDomain(scale, domain);
            return domain;
        };
        /**
         * Sets the Domainer to pad by a given ratio.
         *
         * @param {number} padProportion Proportionally how much bigger the
         *         new domain should be (0.05 = 5% larger).
         *
         *         A domainer will pad equal visual amounts on each side.
         *         On a linear scale, this means both sides are padded the same
         *         amount: [10, 20] will be padded to [5, 25].
         *         On a log scale, the top will be padded more than the bottom, so
         *         [10, 100] will be padded to [1, 1000].
         *
         * @returns {Domainer} The calling Domainer.
         */
        Domainer.prototype.pad = function (padProportion) {
            if (padProportion === void 0) { padProportion = 0.05; }
            this._padProportion = padProportion;
            return this;
        };
        /**
         * Adds a padding exception, a value that will not be padded at either end of the domain.
         *
         * Eg, if a padding exception is added at x=0, then [0, 100] will pad to [0, 105] instead of [-2.5, 102.5].
         * If a key is provided, it will be registered under that key with standard map semantics. (Overwrite / remove by key)
         * If a key is not provided, it will be added with set semantics (Can be removed by value)
         *
         * @param {any} exception The padding exception to add.
         * @param {string} key The key to register the exception under.
         * @returns {Domainer} The calling domainer
         */
        Domainer.prototype.addPaddingException = function (exception, key) {
            if (key != null) {
                this._paddingExceptions.set(key, exception);
            }
            else {
                this._unregisteredPaddingExceptions.add(exception);
            }
            return this;
        };
        /**
         * Removes a padding exception, allowing the domain to pad out that value again.
         *
         * If a string is provided, it is assumed to be a key and the exception associated with that key is removed.
         * If a non-string is provdied, it is assumed to be an unkeyed exception and that exception is removed.
         *
         * @param {any} keyOrException The key for the value to remove, or the value to remove
         * @return {Domainer} The calling domainer
         */
        Domainer.prototype.removePaddingException = function (keyOrException) {
            if (typeof (keyOrException) === "string") {
                this._paddingExceptions.remove(keyOrException);
            }
            else {
                this._unregisteredPaddingExceptions.remove(keyOrException);
            }
            return this;
        };
        /**
         * Adds an included value, a value that must be included inside the domain.
         *
         * Eg, if a value exception is added at x=0, then [50, 100] will expand to [0, 100] rather than [50, 100].
         * If a key is provided, it will be registered under that key with standard map semantics. (Overwrite / remove by key)
         * If a key is not provided, it will be added with set semantics (Can be removed by value)
         *
         * @param {any} value The included value to add.
         * @param {string} key The key to register the value under.
         * @returns {Domainer} The calling domainer
         */
        Domainer.prototype.addIncludedValue = function (value, key) {
            if (key != null) {
                this._includedValues.set(key, value);
            }
            else {
                this._unregisteredIncludedValues.set(value, value);
            }
            return this;
        };
        /**
         * Remove an included value, allowing the domain to not include that value gain again.
         *
         * If a string is provided, it is assumed to be a key and the value associated with that key is removed.
         * If a non-string is provdied, it is assumed to be an unkeyed value and that value is removed.
         *
         * @param {any} keyOrException The key for the value to remove, or the value to remove
         * @return {Domainer} The calling domainer
         */
        Domainer.prototype.removeIncludedValue = function (valueOrKey) {
            if (typeof (valueOrKey) === "string") {
                this._includedValues.remove(valueOrKey);
            }
            else {
                this._unregisteredIncludedValues.remove(valueOrKey);
            }
            return this;
        };
        /**
         * Extends the scale's domain so it starts and ends with "nice" values.
         *
         * @param {number} count The number of ticks that should fit inside the new domain.
         * @return {Domainer} The calling Domainer.
         */
        Domainer.prototype.nice = function (count) {
            this._doNice = true;
            this._niceCount = count;
            return this;
        };
        Domainer.defaultCombineExtents = function (extents) {
            return [Plottable._Util.Methods.min(extents, function (e) { return e[0]; }, 0), Plottable._Util.Methods.max(extents, function (e) { return e[1]; }, 1)];
        };
        Domainer.prototype.padDomain = function (scale, domain) {
            var min = domain[0];
            var max = domain[1];
            if (min === max && this._padProportion > 0.0) {
                var d = min.valueOf(); // valueOf accounts for dates properly
                if (min instanceof Date) {
                    return [d - Domainer._ONE_DAY, d + Domainer._ONE_DAY];
                }
                else {
                    return [d - Domainer._PADDING_FOR_IDENTICAL_DOMAIN, d + Domainer._PADDING_FOR_IDENTICAL_DOMAIN];
                }
            }
            if (scale.domain()[0] === scale.domain()[1]) {
                return domain;
            }
            var p = this._padProportion / 2;
            // This scaling is done to account for log scales and other non-linear
            // scales. A log scale should be padded more on the max than on the min.
            var newMin = scale.invert(scale.scale(min) - (scale.scale(max) - scale.scale(min)) * p);
            var newMax = scale.invert(scale.scale(max) + (scale.scale(max) - scale.scale(min)) * p);
            var exceptionValues = this._paddingExceptions.values().concat(this._unregisteredPaddingExceptions.values());
            var exceptionSet = d3.set(exceptionValues);
            if (exceptionSet.has(min)) {
                newMin = min;
            }
            if (exceptionSet.has(max)) {
                newMax = max;
            }
            return [newMin, newMax];
        };
        Domainer.prototype.niceDomain = function (scale, domain) {
            if (this._doNice) {
                return scale._niceDomain(domain, this._niceCount);
            }
            else {
                return domain;
            }
        };
        Domainer.prototype.includeDomain = function (domain) {
            var includedValues = this._includedValues.values().concat(this._unregisteredIncludedValues.values());
            return includedValues.reduce(function (domain, value) { return [Math.min(domain[0], value), Math.max(domain[1], value)]; }, domain);
        };
        Domainer._PADDING_FOR_IDENTICAL_DOMAIN = 1;
        Domainer._ONE_DAY = 1000 * 60 * 60 * 24;
        return Domainer;
    })();
    Plottable.Domainer = Domainer;
})(Plottable || (Plottable = {}));

///<reference path="../reference.ts" />
var __extends = this.__extends || function (d, b) {
    for (var p in b) if (b.hasOwnProperty(p)) d[p] = b[p];
    function __() { this.constructor = d; }
    __.prototype = b.prototype;
    d.prototype = new __();
};
var Plottable;
(function (Plottable) {
    (function (Scale) {
        var AbstractScale = (function (_super) {
            __extends(AbstractScale, _super);
            /**
             * Constructs a new Scale.
             *
             * A Scale is a wrapper around a D3.Scale.Scale. A Scale is really just a
             * function. Scales have a domain (input), a range (output), and a function
             * from domain to range.
             *
             * @constructor
             * @param {D3.Scale.Scale} scale The D3 scale backing the Scale.
             */
            function AbstractScale(scale) {
                _super.call(this);
                this._autoDomainAutomatically = true;
                this.broadcaster = new Plottable.Core.Broadcaster(this);
                this._rendererAttrID2Extent = {};
                this._typeCoercer = function (d) { return d; };
                this._domainModificationInProgress = false;
                this._d3Scale = scale;
            }
            AbstractScale.prototype._getAllExtents = function () {
                return d3.values(this._rendererAttrID2Extent);
            };
            AbstractScale.prototype._getExtent = function () {
                return []; // this should be overwritten
            };
            /**
             * Modifies the domain on the scale so that it includes the extent of all
             * perspectives it depends on. This will normally happen automatically, but
             * if you set domain explicitly with `plot.domain(x)`, you will need to
             * call this function if you want the domain to neccessarily include all
             * the data.
             *
             * Extent: The [min, max] pair for a Scale.Quantitative, all covered
             * strings for a Scale.Ordinal.
             *
             * Perspective: A combination of a Dataset and an Accessor that
             * represents a view in to the data.
             *
             * @returns {Scale} The calling Scale.
             */
            AbstractScale.prototype.autoDomain = function () {
                this._autoDomainAutomatically = true;
                this._setDomain(this._getExtent());
                return this;
            };
            AbstractScale.prototype._autoDomainIfAutomaticMode = function () {
                if (this._autoDomainAutomatically) {
                    this.autoDomain();
                }
            };
            /**
             * Computes the range value corresponding to a given domain value. In other
             * words, apply the function to value.
             *
             * @param {R} value A domain value to be scaled.
             * @returns {R} The range value corresponding to the supplied domain value.
             */
            AbstractScale.prototype.scale = function (value) {
                return this._d3Scale(value);
            };
            AbstractScale.prototype.domain = function (values) {
                if (values == null) {
                    return this._getDomain();
                }
                else {
                    this._autoDomainAutomatically = false;
                    this._setDomain(values);
                    return this;
                }
            };
            AbstractScale.prototype._getDomain = function () {
                return this._d3Scale.domain();
            };
            AbstractScale.prototype._setDomain = function (values) {
                if (!this._domainModificationInProgress) {
                    this._domainModificationInProgress = true;
                    this._d3Scale.domain(values);
                    this.broadcaster.broadcast();
                    this._domainModificationInProgress = false;
                }
            };
            AbstractScale.prototype.range = function (values) {
                if (values == null) {
                    return this._d3Scale.range();
                }
                else {
                    this._d3Scale.range(values);
                    return this;
                }
            };
            /**
             * Constructs a copy of the Scale with the same domain and range but without
             * any registered listeners.
             *
             * @returns {Scale} A copy of the calling Scale.
             */
            AbstractScale.prototype.copy = function () {
                return new AbstractScale(this._d3Scale.copy());
            };
            /**
             * When a renderer determines that the extent of a projector has changed,
             * it will call this function. This function should ensure that
             * the scale has a domain at least large enough to include extent.
             *
             * @param {number} rendererID A unique indentifier of the renderer sending
             *                 the new extent.
             * @param {string} attr The attribute being projected, e.g. "x", "y0", "r"
             * @param {D[]} extent The new extent to be included in the scale.
             */
            AbstractScale.prototype._updateExtent = function (plotProvidedKey, attr, extent) {
                this._rendererAttrID2Extent[plotProvidedKey + attr] = extent;
                this._autoDomainIfAutomaticMode();
                return this;
            };
            AbstractScale.prototype._removeExtent = function (plotProvidedKey, attr) {
                delete this._rendererAttrID2Extent[plotProvidedKey + attr];
                this._autoDomainIfAutomaticMode();
                return this;
            };
            return AbstractScale;
        })(Plottable.Core.PlottableObject);
        Scale.AbstractScale = AbstractScale;
    })(Plottable.Scale || (Plottable.Scale = {}));
    var Scale = Plottable.Scale;
})(Plottable || (Plottable = {}));

///<reference path="../reference.ts" />
var __extends = this.__extends || function (d, b) {
    for (var p in b) if (b.hasOwnProperty(p)) d[p] = b[p];
    function __() { this.constructor = d; }
    __.prototype = b.prototype;
    d.prototype = new __();
};
var Plottable;
(function (Plottable) {
    (function (Scale) {
        var AbstractQuantitative = (function (_super) {
            __extends(AbstractQuantitative, _super);
            /**
             * Constructs a new QuantitativeScale.
             *
             * A QuantitativeScale is a Scale that maps anys to numbers. It
             * is invertible and continuous.
             *
             * @constructor
             * @param {D3.Scale.QuantitativeScale} scale The D3 QuantitativeScale
             * backing the QuantitativeScale.
             */
            function AbstractQuantitative(scale) {
                _super.call(this, scale);
                this._numTicks = 10;
                this._PADDING_FOR_IDENTICAL_DOMAIN = 1;
                this._userSetDomainer = false;
                this._domainer = new Plottable.Domainer();
                this._typeCoercer = function (d) { return +d; };
                this._tickGenerator = function (scale) { return scale.getDefaultTicks(); };
            }
            AbstractQuantitative.prototype._getExtent = function () {
                return this._domainer.computeDomain(this._getAllExtents(), this);
            };
            /**
             * Retrieves the domain value corresponding to a supplied range value.
             *
             * @param {number} value: A value from the Scale's range.
             * @returns {D} The domain value corresponding to the supplied range value.
             */
            AbstractQuantitative.prototype.invert = function (value) {
                return this._d3Scale.invert(value);
            };
            /**
             * Creates a copy of the QuantitativeScale with the same domain and range but without any registered list.
             *
             * @returns {AbstractQuantitative} A copy of the calling QuantitativeScale.
             */
            AbstractQuantitative.prototype.copy = function () {
                return new AbstractQuantitative(this._d3Scale.copy());
            };
            AbstractQuantitative.prototype.domain = function (values) {
                return _super.prototype.domain.call(this, values); // need to override type sig to enable method chaining :/
            };
            AbstractQuantitative.prototype._setDomain = function (values) {
                var isNaNOrInfinity = function (x) { return x !== x || x === Infinity || x === -Infinity; };
                if (isNaNOrInfinity(values[0]) || isNaNOrInfinity(values[1])) {
                    Plottable._Util.Methods.warn("Warning: QuantitativeScales cannot take NaN or Infinity as a domain value. Ignoring.");
                    return;
                }
                _super.prototype._setDomain.call(this, values);
            };
            AbstractQuantitative.prototype.interpolate = function (factory) {
                if (factory == null) {
                    return this._d3Scale.interpolate();
                }
                this._d3Scale.interpolate(factory);
                return this;
            };
            /**
             * Sets the range of the QuantitativeScale and sets the interpolator to d3.interpolateRound.
             *
             * @param {number[]} values The new range value for the range.
             */
            AbstractQuantitative.prototype.rangeRound = function (values) {
                this._d3Scale.rangeRound(values);
                return this;
            };
            /**
             * Gets ticks generated by the default algorithm.
             */
            AbstractQuantitative.prototype.getDefaultTicks = function () {
                return this._d3Scale.ticks(this.numTicks());
            };
            AbstractQuantitative.prototype.clamp = function (clamp) {
                if (clamp == null) {
                    return this._d3Scale.clamp();
                }
                this._d3Scale.clamp(clamp);
                return this;
            };
            /**
             * Gets a set of tick values spanning the domain.
             *
             * @returns {any[]} The generated ticks.
             */
            AbstractQuantitative.prototype.ticks = function () {
                return this._tickGenerator(this);
            };
            AbstractQuantitative.prototype.numTicks = function (count) {
                if (count == null) {
                    return this._numTicks;
                }
                this._numTicks = count;
                return this;
            };
            /**
             * Given a domain, expands its domain onto "nice" values, e.g. whole
             * numbers.
             */
            AbstractQuantitative.prototype._niceDomain = function (domain, count) {
                return this._d3Scale.copy().domain(domain).nice(count).domain();
            };
            AbstractQuantitative.prototype.domainer = function (domainer) {
                if (domainer == null) {
                    return this._domainer;
                }
                else {
                    this._domainer = domainer;
                    this._userSetDomainer = true;
                    this._autoDomainIfAutomaticMode();
                    return this;
                }
            };
            AbstractQuantitative.prototype._defaultExtent = function () {
                return [0, 1];
            };
            AbstractQuantitative.prototype.tickGenerator = function (generator) {
                if (generator == null) {
                    return this._tickGenerator;
                }
                else {
                    this._tickGenerator = generator;
                    return this;
                }
            };
            return AbstractQuantitative;
        })(Scale.AbstractScale);
        Scale.AbstractQuantitative = AbstractQuantitative;
    })(Plottable.Scale || (Plottable.Scale = {}));
    var Scale = Plottable.Scale;
})(Plottable || (Plottable = {}));

///<reference path="../reference.ts" />
var __extends = this.__extends || function (d, b) {
    for (var p in b) if (b.hasOwnProperty(p)) d[p] = b[p];
    function __() { this.constructor = d; }
    __.prototype = b.prototype;
    d.prototype = new __();
};
var Plottable;
(function (Plottable) {
    (function (Scale) {
        var Linear = (function (_super) {
            __extends(Linear, _super);
            function Linear(scale) {
                _super.call(this, scale == null ? d3.scale.linear() : scale);
            }
            /**
             * Constructs a copy of the LinearScale with the same domain and range but
             * without any registered listeners.
             *
             * @returns {Linear} A copy of the calling LinearScale.
             */
            Linear.prototype.copy = function () {
                return new Linear(this._d3Scale.copy());
            };
            return Linear;
        })(Scale.AbstractQuantitative);
        Scale.Linear = Linear;
    })(Plottable.Scale || (Plottable.Scale = {}));
    var Scale = Plottable.Scale;
})(Plottable || (Plottable = {}));

///<reference path="../reference.ts" />
var __extends = this.__extends || function (d, b) {
    for (var p in b) if (b.hasOwnProperty(p)) d[p] = b[p];
    function __() { this.constructor = d; }
    __.prototype = b.prototype;
    d.prototype = new __();
};
var Plottable;
(function (Plottable) {
    (function (Scale) {
        var Log = (function (_super) {
            __extends(Log, _super);
            function Log(scale) {
                _super.call(this, scale == null ? d3.scale.log() : scale);
                if (!Log.warned) {
                    Log.warned = true;
                    Plottable._Util.Methods.warn("Plottable.Scale.Log is deprecated. If possible, use Plottable.Scale.ModifiedLog instead.");
                }
            }
            /**
             * Creates a copy of the Scale.Log with the same domain and range but without any registered listeners.
             *
             * @returns {Log} A copy of the calling Log.
             */
            Log.prototype.copy = function () {
                return new Log(this._d3Scale.copy());
            };
            Log.prototype._defaultExtent = function () {
                return [1, 10];
            };
            Log.warned = false;
            return Log;
        })(Scale.AbstractQuantitative);
        Scale.Log = Log;
    })(Plottable.Scale || (Plottable.Scale = {}));
    var Scale = Plottable.Scale;
})(Plottable || (Plottable = {}));

///<reference path="../reference.ts" />
var __extends = this.__extends || function (d, b) {
    for (var p in b) if (b.hasOwnProperty(p)) d[p] = b[p];
    function __() { this.constructor = d; }
    __.prototype = b.prototype;
    d.prototype = new __();
};
var Plottable;
(function (Plottable) {
    (function (Scale) {
        var ModifiedLog = (function (_super) {
            __extends(ModifiedLog, _super);
            /**
             * Creates a new Scale.ModifiedLog.
             *
             * A ModifiedLog scale acts as a regular log scale for large numbers.
             * As it approaches 0, it gradually becomes linear. This means that the
             * scale won't freak out if you give it 0 or a negative number, where an
             * ordinary Log scale would.
             *
             * However, it does mean that scale will be effectively linear as values
             * approach 0. If you want very small values on a log scale, you should use
             * an ordinary Scale.Log instead.
             *
             * @constructor
             * @param {number} [base]
             *        The base of the log. Defaults to 10, and must be > 1.
             *
             *        For base <= x, scale(x) = log(x).
             *
             *        For 0 < x < base, scale(x) will become more and more
             *        linear as it approaches 0.
             *
             *        At x == 0, scale(x) == 0.
             *
             *        For negative values, scale(-x) = -scale(x).
             */
            function ModifiedLog(base) {
                if (base === void 0) { base = 10; }
                _super.call(this, d3.scale.linear());
                this._showIntermediateTicks = false;
                this.base = base;
                this.pivot = this.base;
                this.untransformedDomain = this._defaultExtent();
                this._numTicks = 10;
                if (base <= 1) {
                    throw new Error("ModifiedLogScale: The base must be > 1");
                }
            }
            /**
             * Returns an adjusted log10 value for graphing purposes.  The first
             * adjustment is that negative values are changed to positive during
             * the calculations, and then the answer is negated at the end.  The
             * second is that, for values less than 10, an increasingly large
             * (0 to 1) scaling factor is added such that at 0 the value is
             * adjusted to 1, resulting in a returned result of 0.
             */
            ModifiedLog.prototype.adjustedLog = function (x) {
                var negationFactor = x < 0 ? -1 : 1;
                x *= negationFactor;
                if (x < this.pivot) {
                    x += (this.pivot - x) / this.pivot;
                }
                x = Math.log(x) / Math.log(this.base);
                x *= negationFactor;
                return x;
            };
            ModifiedLog.prototype.invertedAdjustedLog = function (x) {
                var negationFactor = x < 0 ? -1 : 1;
                x *= negationFactor;
                x = Math.pow(this.base, x);
                if (x < this.pivot) {
                    x = (this.pivot * (x - 1)) / (this.pivot - 1);
                }
                x *= negationFactor;
                return x;
            };
            ModifiedLog.prototype.scale = function (x) {
                return this._d3Scale(this.adjustedLog(x));
            };
            ModifiedLog.prototype.invert = function (x) {
                return this.invertedAdjustedLog(this._d3Scale.invert(x));
            };
            ModifiedLog.prototype._getDomain = function () {
                return this.untransformedDomain;
            };
            ModifiedLog.prototype._setDomain = function (values) {
                this.untransformedDomain = values;
                var transformedDomain = [this.adjustedLog(values[0]), this.adjustedLog(values[1])];
                this._d3Scale.domain(transformedDomain);
                this.broadcaster.broadcast();
            };
            ModifiedLog.prototype.ticks = function (count) {
                if (count === void 0) { count = this.numTicks(); }
                // Say your domain is [-100, 100] and your pivot is 10.
                // then we're going to draw negative log ticks from -100 to -10,
                // linear ticks from -10 to 10, and positive log ticks from 10 to 100.
                var middle = function (x, y, z) { return [x, y, z].sort(function (a, b) { return a - b; })[1]; };
                var min = Plottable._Util.Methods.min(this.untransformedDomain, 0);
                var max = Plottable._Util.Methods.max(this.untransformedDomain, 0);
                var negativeLower = min;
                var negativeUpper = middle(min, max, -this.pivot);
                var positiveLower = middle(min, max, this.pivot);
                var positiveUpper = max;
                var negativeLogTicks = this.logTicks(-negativeUpper, -negativeLower).map(function (x) { return -x; }).reverse();
                var positiveLogTicks = this.logTicks(positiveLower, positiveUpper);
                var linearTicks = this._showIntermediateTicks ? d3.scale.linear().domain([negativeUpper, positiveLower]).ticks(this.howManyTicks(negativeUpper, positiveLower)) : [-this.pivot, 0, this.pivot].filter(function (x) { return min <= x && x <= max; });
                var ticks = negativeLogTicks.concat(linearTicks).concat(positiveLogTicks);
                // If you only have 1 tick, you can't tell how big the scale is.
                if (ticks.length <= 1) {
                    ticks = d3.scale.linear().domain([min, max]).ticks(count);
                }
                return ticks;
            };
            /**
             * Return an appropriate number of ticks from lower to upper.
             *
             * This will first try to fit as many powers of this.base as it can from
             * lower to upper.
             *
             * If it still has ticks after that, it will generate ticks in "clusters",
             * e.g. [20, 30, ... 90, 100] would be a cluster, [200, 300, ... 900, 1000]
             * would be another cluster.
             *
             * This function will generate clusters as large as it can while not
             * drastically exceeding its number of ticks.
             */
            ModifiedLog.prototype.logTicks = function (lower, upper) {
                var _this = this;
                var nTicks = this.howManyTicks(lower, upper);
                if (nTicks === 0) {
                    return [];
                }
                var startLogged = Math.floor(Math.log(lower) / Math.log(this.base));
                var endLogged = Math.ceil(Math.log(upper) / Math.log(this.base));
                var bases = d3.range(endLogged, startLogged, -Math.ceil((endLogged - startLogged) / nTicks));
                var nMultiples = this._showIntermediateTicks ? Math.floor(nTicks / bases.length) : 1;
                var multiples = d3.range(this.base, 1, -(this.base - 1) / nMultiples).map(Math.floor);
                var uniqMultiples = Plottable._Util.Methods.uniq(multiples);
                var clusters = bases.map(function (b) { return uniqMultiples.map(function (x) { return Math.pow(_this.base, b - 1) * x; }); });
                var flattened = Plottable._Util.Methods.flatten(clusters);
                var filtered = flattened.filter(function (x) { return lower <= x && x <= upper; });
                var sorted = filtered.sort(function (x, y) { return x - y; });
                return sorted;
            };
            /**
             * How many ticks does the range [lower, upper] deserve?
             *
             * e.g. if your domain was [10, 1000] and I asked howManyTicks(10, 100),
             * I would get 1/2 of the ticks. The range 10, 100 takes up 1/2 of the
             * distance when plotted.
             */
            ModifiedLog.prototype.howManyTicks = function (lower, upper) {
                var adjustedMin = this.adjustedLog(Plottable._Util.Methods.min(this.untransformedDomain, 0));
                var adjustedMax = this.adjustedLog(Plottable._Util.Methods.max(this.untransformedDomain, 0));
                var adjustedLower = this.adjustedLog(lower);
                var adjustedUpper = this.adjustedLog(upper);
                var proportion = (adjustedUpper - adjustedLower) / (adjustedMax - adjustedMin);
                var ticks = Math.ceil(proportion * this._numTicks);
                return ticks;
            };
            ModifiedLog.prototype.copy = function () {
                return new ModifiedLog(this.base);
            };
            ModifiedLog.prototype._niceDomain = function (domain, count) {
                return domain;
            };
            ModifiedLog.prototype.showIntermediateTicks = function (show) {
                if (show == null) {
                    return this._showIntermediateTicks;
                }
                else {
                    this._showIntermediateTicks = show;
                }
            };
            return ModifiedLog;
        })(Scale.AbstractQuantitative);
        Scale.ModifiedLog = ModifiedLog;
    })(Plottable.Scale || (Plottable.Scale = {}));
    var Scale = Plottable.Scale;
})(Plottable || (Plottable = {}));

///<reference path="../reference.ts" />
var __extends = this.__extends || function (d, b) {
    for (var p in b) if (b.hasOwnProperty(p)) d[p] = b[p];
    function __() { this.constructor = d; }
    __.prototype = b.prototype;
    d.prototype = new __();
};
var Plottable;
(function (Plottable) {
    (function (Scale) {
        var Ordinal = (function (_super) {
            __extends(Ordinal, _super);
            /**
             * Creates an OrdinalScale.
             *
             * An OrdinalScale maps strings to numbers. A common use is to map the
             * labels of a bar plot (strings) to their pixel locations (numbers).
             *
             * @constructor
             */
            function Ordinal(scale) {
                _super.call(this, scale == null ? d3.scale.ordinal() : scale);
                this._range = [0, 1];
                this._rangeType = "bands";
                // Padding as a proportion of the spacing between domain values
                this._innerPadding = 0.3;
                this._outerPadding = 0.5;
                this._typeCoercer = function (d) { return d != null && d.toString ? d.toString() : d; };
                if (this._innerPadding > this._outerPadding) {
                    throw new Error("outerPadding must be >= innerPadding so cat axis bands work out reasonably");
                }
            }
            Ordinal.prototype._getExtent = function () {
                var extents = this._getAllExtents();
                return Plottable._Util.Methods.uniq(Plottable._Util.Methods.flatten(extents));
            };
            Ordinal.prototype.domain = function (values) {
                return _super.prototype.domain.call(this, values);
            };
            Ordinal.prototype._setDomain = function (values) {
                _super.prototype._setDomain.call(this, values);
                this.range(this.range()); // update range
            };
            Ordinal.prototype.range = function (values) {
                if (values == null) {
                    return this._range;
                }
                else {
                    this._range = values;
                    if (this._rangeType === "points") {
                        this._d3Scale.rangePoints(values, 2 * this._outerPadding); // d3 scale takes total padding
                    }
                    else if (this._rangeType === "bands") {
                        this._d3Scale.rangeBands(values, this._innerPadding, this._outerPadding);
                    }
                    return this;
                }
            };
            /**
             * Returns the width of the range band. Only valid when rangeType is set to "bands".
             *
             * @returns {number} The range band width or 0 if rangeType isn't "bands".
             */
            Ordinal.prototype.rangeBand = function () {
                return this._d3Scale.rangeBand();
            };
            Ordinal.prototype.innerPadding = function () {
                var d = this.domain();
                if (d.length < 2) {
                    return 0;
                }
                var step = Math.abs(this.scale(d[1]) - this.scale(d[0]));
                return step - this.rangeBand();
            };
            Ordinal.prototype.fullBandStartAndWidth = function (v) {
                var start = this.scale(v) - this.innerPadding() / 2;
                var width = this.rangeBand() + this.innerPadding();
                return [start, width];
            };
            Ordinal.prototype.rangeType = function (rangeType, outerPadding, innerPadding) {
                if (rangeType == null) {
                    return this._rangeType;
                }
                else {
                    if (!(rangeType === "points" || rangeType === "bands")) {
                        throw new Error("Unsupported range type: " + rangeType);
                    }
                    this._rangeType = rangeType;
                    if (outerPadding != null) {
                        this._outerPadding = outerPadding;
                    }
                    if (innerPadding != null) {
                        this._innerPadding = innerPadding;
                    }
                    this.range(this.range());
                    this.broadcaster.broadcast();
                    return this;
                }
            };
            Ordinal.prototype.copy = function () {
                return new Ordinal(this._d3Scale.copy());
            };
            return Ordinal;
        })(Scale.AbstractScale);
        Scale.Ordinal = Ordinal;
    })(Plottable.Scale || (Plottable.Scale = {}));
    var Scale = Plottable.Scale;
})(Plottable || (Plottable = {}));

///<reference path="../reference.ts" />
var __extends = this.__extends || function (d, b) {
    for (var p in b) if (b.hasOwnProperty(p)) d[p] = b[p];
    function __() { this.constructor = d; }
    __.prototype = b.prototype;
    d.prototype = new __();
};
var Plottable;
(function (Plottable) {
    (function (Scale) {
        var Color = (function (_super) {
            __extends(Color, _super);
            /**
             * Constructs a ColorScale.
             *
             * @constructor
             * @param {string} [scaleType] the type of color scale to create
             *     (Category10/Category20/Category20b/Category20c).
             * See https://github.com/mbostock/d3/wiki/Ordinal-Scales#categorical-colors
             */
            function Color(scaleType) {
                var scale;
                switch (scaleType) {
                    case null:
                    case undefined:
                        scale = d3.scale.ordinal().range(Color._getPlottableColors());
                        break;
                    case "Category10":
                    case "category10":
                    case "10":
                        scale = d3.scale.category10();
                        break;
                    case "Category20":
                    case "category20":
                    case "20":
                        scale = d3.scale.category20();
                        break;
                    case "Category20b":
                    case "category20b":
                    case "20b":
                        scale = d3.scale.category20b();
                        break;
                    case "Category20c":
                    case "category20c":
                    case "20c":
                        scale = d3.scale.category20c();
                        break;
                    default:
                        throw new Error("Unsupported ColorScale type");
                }
                _super.call(this, scale);
            }
            // Duplicated from OrdinalScale._getExtent - should be removed in #388
            Color.prototype._getExtent = function () {
                var extents = this._getAllExtents();
                var concatenatedExtents = [];
                extents.forEach(function (e) {
                    concatenatedExtents = concatenatedExtents.concat(e);
                });
                return Plottable._Util.Methods.uniq(concatenatedExtents);
            };
            Color._getPlottableColors = function () {
                var plottableDefaultColors = [];
                var colorTester = d3.select("body").append("div");
                var i = 0;
                var colorHex;
                while ((colorHex = Plottable._Util.Methods.colorTest(colorTester, "plottable-colors-" + i)) !== null) {
                    plottableDefaultColors.push(colorHex);
                    i++;
                }
                colorTester.remove();
                return plottableDefaultColors;
            };
            return Color;
        })(Scale.AbstractScale);
        Scale.Color = Color;
    })(Plottable.Scale || (Plottable.Scale = {}));
    var Scale = Plottable.Scale;
})(Plottable || (Plottable = {}));

///<reference path="../reference.ts" />
var __extends = this.__extends || function (d, b) {
    for (var p in b) if (b.hasOwnProperty(p)) d[p] = b[p];
    function __() { this.constructor = d; }
    __.prototype = b.prototype;
    d.prototype = new __();
};
var Plottable;
(function (Plottable) {
    (function (Scale) {
        var Time = (function (_super) {
            __extends(Time, _super);
            function Time(scale) {
                // need to cast since d3 time scales do not descend from Quantitative scales
                _super.call(this, scale == null ? d3.time.scale() : scale);
                this._typeCoercer = function (d) { return d && d._isAMomentObject || d instanceof Date ? d : new Date(d); };
            }
            Time.prototype._tickInterval = function (interval, step) {
                // temporarily creats a time scale from our linear scale into a time scale so we can get access to its api
                var tempScale = d3.time.scale();
                tempScale.domain(this.domain());
                tempScale.range(this.range());
                return tempScale.ticks(interval.range, step);
            };
            Time.prototype._setDomain = function (values) {
                // attempt to parse dates
                values = values.map(this._typeCoercer);
                return _super.prototype._setDomain.call(this, values);
            };
            Time.prototype.copy = function () {
                return new Time(this._d3Scale.copy());
            };
            Time.prototype._defaultExtent = function () {
                var endTime = new Date().valueOf();
                var startTime = endTime - Plottable.MILLISECONDS_IN_ONE_DAY;
                return [startTime, endTime];
            };
            return Time;
        })(Scale.AbstractQuantitative);
        Scale.Time = Time;
    })(Plottable.Scale || (Plottable.Scale = {}));
    var Scale = Plottable.Scale;
})(Plottable || (Plottable = {}));

///<reference path="../reference.ts" />
var __extends = this.__extends || function (d, b) {
    for (var p in b) if (b.hasOwnProperty(p)) d[p] = b[p];
    function __() { this.constructor = d; }
    __.prototype = b.prototype;
    d.prototype = new __();
};
var Plottable;
(function (Plottable) {
    (function (Scale) {
        ;
        /**
         * This class implements a color scale that takes quantitive input and
         * interpolates between a list of color values. It returns a hex string
         * representing the interpolated color.
         *
         * By default it generates a linear scale internally.
         */
        var InterpolatedColor = (function (_super) {
            __extends(InterpolatedColor, _super);
            /**
             * Constructs an InterpolatedColorScale.
             *
             * An InterpolatedColorScale maps numbers evenly to color strings.
             *
             * @constructor
             * @param {string|string[]} colorRange the type of color scale to
             *     create. Default is "reds". @see {@link colorRange} for further
             *     options.
             * @param {string} scaleType the type of underlying scale to use
             *     (linear/pow/log/sqrt). Default is "linear". @see {@link scaleType}
             *     for further options.
             */
            function InterpolatedColor(colorRange, scaleType) {
                if (colorRange === void 0) { colorRange = "reds"; }
                if (scaleType === void 0) { scaleType = "linear"; }
                this._colorRange = this._resolveColorValues(colorRange);
                this._scaleType = scaleType;
                _super.call(this, InterpolatedColor._getD3InterpolatedScale(this._colorRange, this._scaleType));
            }
            /**
             * Converts the string array into a d3 scale.
             *
             * @param {string[]} colors an array of strings representing color
             *     values in hex ("#FFFFFF") or keywords ("white").
             * @param {string} scaleType a string representing the underlying scale
             *     type ("linear"/"log"/"sqrt"/"pow")
             * @returns {D3.Scale.QuantitativeScale} The converted Quantitative d3 scale.
             */
            InterpolatedColor._getD3InterpolatedScale = function (colors, scaleType) {
                var scale;
                switch (scaleType) {
                    case "linear":
                        scale = d3.scale.linear();
                        break;
                    case "log":
                        scale = d3.scale.log();
                        break;
                    case "sqrt":
                        scale = d3.scale.sqrt();
                        break;
                    case "pow":
                        scale = d3.scale.pow();
                        break;
                }
                if (scale == null) {
                    throw new Error("unknown Quantitative scale type " + scaleType);
                }
                return scale.range([0, 1]).interpolate(InterpolatedColor._interpolateColors(colors));
            };
            /**
             * Creates a d3 interpolator given the color array.
             *
             * This class implements a scale that maps numbers to strings.
             *
             * @param {string[]} colors an array of strings representing color
             *     values in hex ("#FFFFFF") or keywords ("white").
             * @returns {D3.Transition.Interpolate} The d3 interpolator for colors.
             */
            InterpolatedColor._interpolateColors = function (colors) {
                if (colors.length < 2) {
                    throw new Error("Color scale arrays must have at least two elements.");
                }
                ;
                return function (ignored) {
                    return function (t) {
                        // Clamp t parameter to [0,1]
                        t = Math.max(0, Math.min(1, t));
                        // Determine indices for colors
                        var tScaled = t * (colors.length - 1);
                        var i0 = Math.floor(tScaled);
                        var i1 = Math.ceil(tScaled);
                        var frac = (tScaled - i0);
                        // Interpolate in the L*a*b color space
                        return d3.interpolateLab(colors[i0], colors[i1])(frac);
                    };
                };
            };
            InterpolatedColor.prototype.colorRange = function (colorRange) {
                if (colorRange == null) {
                    return this._colorRange;
                }
                this._colorRange = this._resolveColorValues(colorRange);
                this._resetScale();
                return this;
            };
            InterpolatedColor.prototype.scaleType = function (scaleType) {
                if (scaleType == null) {
                    return this._scaleType;
                }
                this._scaleType = scaleType;
                this._resetScale();
                return this;
            };
            InterpolatedColor.prototype._resetScale = function () {
                this._d3Scale = InterpolatedColor._getD3InterpolatedScale(this._colorRange, this._scaleType);
                this._autoDomainIfAutomaticMode();
                this.broadcaster.broadcast();
            };
            InterpolatedColor.prototype._resolveColorValues = function (colorRange) {
                if (colorRange instanceof Array) {
                    return colorRange;
                }
                else if (InterpolatedColor._COLOR_SCALES[colorRange] != null) {
                    return InterpolatedColor._COLOR_SCALES[colorRange];
                }
                else {
                    return InterpolatedColor._COLOR_SCALES["reds"];
                }
            };
            InterpolatedColor.prototype.autoDomain = function () {
                // unlike other QuantitativeScales, interpolatedColorScale ignores its domainer
                var extents = this._getAllExtents();
                if (extents.length > 0) {
                    this._setDomain([Plottable._Util.Methods.min(extents, function (x) { return x[0]; }, 0), Plottable._Util.Methods.max(extents, function (x) { return x[1]; }, 0)]);
                }
                return this;
            };
            InterpolatedColor._COLOR_SCALES = {
                reds: [
                    "#FFFFFF",
                    "#FFF6E1",
                    "#FEF4C0",
                    "#FED976",
                    "#FEB24C",
                    "#FD8D3C",
                    "#FC4E2A",
                    "#E31A1C",
                    "#B10026"
                ],
                blues: [
                    "#FFFFFF",
                    "#CCFFFF",
                    "#A5FFFD",
                    "#85F7FB",
                    "#6ED3EF",
                    "#55A7E0",
                    "#417FD0",
                    "#2545D3",
                    "#0B02E1"
                ],
                posneg: [
                    "#0B02E1",
                    "#2545D3",
                    "#417FD0",
                    "#55A7E0",
                    "#6ED3EF",
                    "#85F7FB",
                    "#A5FFFD",
                    "#CCFFFF",
                    "#FFFFFF",
                    "#FFF6E1",
                    "#FEF4C0",
                    "#FED976",
                    "#FEB24C",
                    "#FD8D3C",
                    "#FC4E2A",
                    "#E31A1C",
                    "#B10026"
                ]
            };
            return InterpolatedColor;
        })(Scale.AbstractScale);
        Scale.InterpolatedColor = InterpolatedColor;
    })(Plottable.Scale || (Plottable.Scale = {}));
    var Scale = Plottable.Scale;
})(Plottable || (Plottable = {}));

///<reference path="../reference.ts" />
var Plottable;
(function (Plottable) {
    (function (_Util) {
        var ScaleDomainCoordinator = (function () {
            /**
             * Constructs a ScaleDomainCoordinator.
             *
             * @constructor
             * @param {Scale[]} scales A list of scales whose domains should be linked.
             */
            function ScaleDomainCoordinator(scales) {
                var _this = this;
                /* This class is responsible for maintaining coordination between linked scales.
                It registers event listeners for when one of its scales changes its domain. When the scale
                does change its domain, it re-propogates the change to every linked scale.
                */
                this._rescaleInProgress = false;
                if (scales == null) {
                    throw new Error("ScaleDomainCoordinator requires scales to coordinate");
                }
                this._scales = scales;
                this._scales.forEach(function (s) { return s.broadcaster.registerListener(_this, function (sx) { return _this.rescale(sx); }); });
            }
            ScaleDomainCoordinator.prototype.rescale = function (scale) {
                if (this._rescaleInProgress) {
                    return;
                }
                this._rescaleInProgress = true;
                var newDomain = scale.domain();
                this._scales.forEach(function (s) { return s.domain(newDomain); });
                this._rescaleInProgress = false;
            };
            return ScaleDomainCoordinator;
        })();
        _Util.ScaleDomainCoordinator = ScaleDomainCoordinator;
    })(Plottable._Util || (Plottable._Util = {}));
    var _Util = Plottable._Util;
})(Plottable || (Plottable = {}));

///<reference path="../reference.ts" />
var Plottable;
(function (Plottable) {
    (function (Scale) {
        (function (TickGenerators) {
            /**
             * Creates a tick generator using the specified interval.
             *
             * Generates ticks at multiples of the interval while also including the domain boundaries.
             *
             * @param {number} interval The interval between two ticks (not including the end ticks).
             *
             * @returns {TickGenerator} A tick generator using the specified interval.
             */
            function intervalTickGenerator(interval) {
                if (interval <= 0) {
                    throw new Error("interval must be positive number");
                }
                return function (s) {
                    var domain = s.domain();
                    var low = Math.min(domain[0], domain[1]);
                    var high = Math.max(domain[0], domain[1]);
                    var firstTick = Math.ceil(low / interval) * interval;
                    var numTicks = Math.floor((high - firstTick) / interval) + 1;
                    var lowTicks = low % interval === 0 ? [] : [low];
                    var middleTicks = Plottable._Util.Methods.range(0, numTicks).map(function (t) { return firstTick + t * interval; });
                    var highTicks = high % interval === 0 ? [] : [high];
                    return lowTicks.concat(middleTicks).concat(highTicks);
                };
            }
            TickGenerators.intervalTickGenerator = intervalTickGenerator;
            /**
             * Creates a tick generator that will filter for only the integers in defaultTicks and return them.
             *
             * Will also include the end ticks.
             *
             * @returns {TickGenerator} A tick generator returning only integer ticks.
             */
            function integerTickGenerator() {
                return function (s) {
                    var defaultTicks = s.getDefaultTicks();
                    return defaultTicks.filter(function (tick, i) { return (tick % 1 === 0) || (i === 0) || (i === defaultTicks.length - 1); });
                };
            }
            TickGenerators.integerTickGenerator = integerTickGenerator;
        })(Scale.TickGenerators || (Scale.TickGenerators = {}));
        var TickGenerators = Scale.TickGenerators;
    })(Plottable.Scale || (Plottable.Scale = {}));
    var Scale = Plottable.Scale;
})(Plottable || (Plottable = {}));

///<reference path="../reference.ts" />
var Plottable;
(function (Plottable) {
    (function (_Drawer) {
        var AbstractDrawer = (function () {
            /**
             * Constructs a Drawer
             *
             * @constructor
             * @param{string} key The key associated with this Drawer
             */
            function AbstractDrawer(key) {
                this.key = key;
            }
            /**
             * Sets the class, which needs to be applied to bound elements.
             *
             * @param{string} className The class name to be applied.
             */
            AbstractDrawer.prototype.setClass = function (className) {
                this._className = className;
                return this;
            };
            AbstractDrawer.prototype.setup = function (area) {
                this._renderArea = area;
            };
            /**
             * Removes the Drawer and its renderArea
             */
            AbstractDrawer.prototype.remove = function () {
                if (this._renderArea != null) {
                    this._renderArea.remove();
                }
            };
            /**
             * Enter new data to render area and creates binding
             *
             * @param{any[]} data The data to be drawn
             */
            AbstractDrawer.prototype._enterData = function (data) {
                // no-op
            };
            /**
             * Draws data using one step
             *
             * @param{AppliedDrawStep} step The step, how data should be drawn.
             */
            AbstractDrawer.prototype._drawStep = function (step) {
                // no-op
            };
            AbstractDrawer.prototype._numberOfAnimationIterations = function (data) {
                return data.length;
            };
            AbstractDrawer.prototype.applyMetadata = function (attrToProjector, userMetadata, plotMetadata) {
                var modifiedAttrToProjector = {};
                d3.keys(attrToProjector).forEach(function (attr) {
                    modifiedAttrToProjector[attr] = function (datum, index) { return attrToProjector[attr](datum, index, userMetadata, plotMetadata); };
                });
                return modifiedAttrToProjector;
            };
            AbstractDrawer.prototype._prepareDrawSteps = function (drawSteps) {
                // no-op
            };
            AbstractDrawer.prototype._prepareData = function (data, drawSteps) {
                return data;
            };
            /**
             * Draws the data into the renderArea using the spefic steps and metadata
             *
             * @param{any[]} data The data to be drawn
             * @param{DrawStep[]} drawSteps The list of steps, which needs to be drawn
             * @param{any} userMetadata The metadata provided by user
             * @param{any} plotMetadata The metadata provided by plot
             */
            AbstractDrawer.prototype.draw = function (data, drawSteps, userMetadata, plotMetadata) {
                var _this = this;
                var appliedDrawSteps = drawSteps.map(function (dr) {
                    return {
                        attrToProjector: _this.applyMetadata(dr.attrToProjector, userMetadata, plotMetadata),
                        animator: dr.animator
                    };
                });
                var preparedData = this._prepareData(data, appliedDrawSteps);
                this._prepareDrawSteps(appliedDrawSteps);
                this._enterData(preparedData);
                var numberOfIterations = this._numberOfAnimationIterations(preparedData);
                var delay = 0;
                appliedDrawSteps.forEach(function (drawStep, i) {
                    Plottable._Util.Methods.setTimeout(function () { return _this._drawStep(drawStep); }, delay);
                    delay += drawStep.animator.getTiming(numberOfIterations);
                });
                return delay;
            };
            return AbstractDrawer;
        })();
        _Drawer.AbstractDrawer = AbstractDrawer;
    })(Plottable._Drawer || (Plottable._Drawer = {}));
    var _Drawer = Plottable._Drawer;
})(Plottable || (Plottable = {}));

///<reference path="../reference.ts" />
var __extends = this.__extends || function (d, b) {
    for (var p in b) if (b.hasOwnProperty(p)) d[p] = b[p];
    function __() { this.constructor = d; }
    __.prototype = b.prototype;
    d.prototype = new __();
};
var Plottable;
(function (Plottable) {
    (function (_Drawer) {
        var Line = (function (_super) {
            __extends(Line, _super);
            function Line() {
                _super.apply(this, arguments);
            }
            Line.prototype._enterData = function (data) {
                _super.prototype._enterData.call(this, data);
                this.pathSelection.datum(data);
            };
            Line.prototype.setup = function (area) {
                this.pathSelection = area.append("path").classed("line", true).style({
                    "fill": "none",
                    "vector-effect": "non-scaling-stroke"
                });
                _super.prototype.setup.call(this, area);
            };
            Line.prototype.createLine = function (xFunction, yFunction, definedFunction) {
                if (!definedFunction) {
                    definedFunction = function (d, i) { return true; };
                }
                return d3.svg.line().x(xFunction).y(yFunction).defined(definedFunction);
            };
            Line.prototype._numberOfAnimationIterations = function (data) {
                return 1;
            };
            Line.prototype._drawStep = function (step) {
                var baseTime = _super.prototype._drawStep.call(this, step);
                var attrToProjector = Plottable._Util.Methods.copyMap(step.attrToProjector);
                var xFunction = attrToProjector["x"];
                var yFunction = attrToProjector["y"];
                var definedFunction = attrToProjector["defined"];
                delete attrToProjector["x"];
                delete attrToProjector["y"];
                if (attrToProjector["defined"]) {
                    delete attrToProjector["defined"];
                }
                attrToProjector["d"] = this.createLine(xFunction, yFunction, definedFunction);
                if (attrToProjector["fill"]) {
                    this.pathSelection.attr("fill", attrToProjector["fill"]); // so colors don't animate
                }
                step.animator.animate(this.pathSelection, attrToProjector);
            };
            return Line;
        })(_Drawer.AbstractDrawer);
        _Drawer.Line = Line;
    })(Plottable._Drawer || (Plottable._Drawer = {}));
    var _Drawer = Plottable._Drawer;
})(Plottable || (Plottable = {}));

///<reference path="../reference.ts" />
var __extends = this.__extends || function (d, b) {
    for (var p in b) if (b.hasOwnProperty(p)) d[p] = b[p];
    function __() { this.constructor = d; }
    __.prototype = b.prototype;
    d.prototype = new __();
};
var Plottable;
(function (Plottable) {
    (function (_Drawer) {
        var Area = (function (_super) {
            __extends(Area, _super);
            function Area() {
                _super.apply(this, arguments);
                this._drawLine = true;
            }
            Area.prototype._enterData = function (data) {
                if (this._drawLine) {
                    _super.prototype._enterData.call(this, data);
                }
                else {
                    _Drawer.AbstractDrawer.prototype._enterData.call(this, data);
                }
                this.areaSelection.datum(data);
            };
            /**
             * Sets the value determining if line should be drawn.
             *
             * @param{boolean} draw The value determing if line should be drawn.
             */
            Area.prototype.drawLine = function (draw) {
                this._drawLine = draw;
                return this;
            };
            Area.prototype.setup = function (area) {
                this.areaSelection = area.append("path").classed("area", true).style({ "stroke": "none" });
                if (this._drawLine) {
                    _super.prototype.setup.call(this, area);
                }
                else {
                    _Drawer.AbstractDrawer.prototype.setup.call(this, area);
                }
            };
            Area.prototype.createArea = function (xFunction, y0Function, y1Function, definedFunction) {
                if (!definedFunction) {
                    definedFunction = function () { return true; };
                }
                return d3.svg.area().x(xFunction).y0(y0Function).y1(y1Function).defined(definedFunction);
            };
            Area.prototype._drawStep = function (step) {
                if (this._drawLine) {
                    _super.prototype._drawStep.call(this, step);
                }
                else {
                    _Drawer.AbstractDrawer.prototype._drawStep.call(this, step);
                }
                var attrToProjector = Plottable._Util.Methods.copyMap(step.attrToProjector);
                var xFunction = attrToProjector["x"];
                var y0Function = attrToProjector["y0"];
                var y1Function = attrToProjector["y"];
                var definedFunction = attrToProjector["defined"];
                delete attrToProjector["x"];
                delete attrToProjector["y0"];
                delete attrToProjector["y"];
                if (attrToProjector["defined"]) {
                    delete attrToProjector["defined"];
                }
                attrToProjector["d"] = this.createArea(xFunction, y0Function, y1Function, definedFunction);
                if (attrToProjector["fill"]) {
                    this.areaSelection.attr("fill", attrToProjector["fill"]); // so colors don't animate
                }
                step.animator.animate(this.areaSelection, attrToProjector);
            };
            return Area;
        })(_Drawer.Line);
        _Drawer.Area = Area;
    })(Plottable._Drawer || (Plottable._Drawer = {}));
    var _Drawer = Plottable._Drawer;
})(Plottable || (Plottable = {}));

///<reference path="../reference.ts" />
var __extends = this.__extends || function (d, b) {
    for (var p in b) if (b.hasOwnProperty(p)) d[p] = b[p];
    function __() { this.constructor = d; }
    __.prototype = b.prototype;
    d.prototype = new __();
};
var Plottable;
(function (Plottable) {
    (function (_Drawer) {
        var Element = (function (_super) {
            __extends(Element, _super);
            function Element() {
                _super.apply(this, arguments);
            }
            /**
             * Sets the svg element, which needs to be bind to data
             *
             * @param{string} tag The svg element to be bind
             */
            Element.prototype.svgElement = function (tag) {
                this._svgElement = tag;
                return this;
            };
            Element.prototype._getDrawSelection = function () {
                return this._renderArea.selectAll(this._svgElement);
            };
            Element.prototype._drawStep = function (step) {
                _super.prototype._drawStep.call(this, step);
                var drawSelection = this._getDrawSelection();
                if (step.attrToProjector["fill"]) {
                    drawSelection.attr("fill", step.attrToProjector["fill"]); // so colors don't animate
                }
                step.animator.animate(drawSelection, step.attrToProjector);
            };
            Element.prototype._enterData = function (data) {
                _super.prototype._enterData.call(this, data);
                var dataElements = this._getDrawSelection().data(data);
                dataElements.enter().append(this._svgElement);
                if (this._className != null) {
                    dataElements.classed(this._className, true);
                }
                dataElements.exit().remove();
            };
            Element.prototype.filterDefinedData = function (data, definedFunction) {
                return definedFunction ? data.filter(definedFunction) : data;
            };
            // HACKHACK To prevent populating undesired attribute to d3, we delete them here.
            Element.prototype._prepareDrawSteps = function (drawSteps) {
                _super.prototype._prepareDrawSteps.call(this, drawSteps);
                drawSteps.forEach(function (d) {
                    if (d.attrToProjector["defined"]) {
                        delete d.attrToProjector["defined"];
                    }
                });
            };
            Element.prototype._prepareData = function (data, drawSteps) {
                var _this = this;
                return drawSteps.reduce(function (data, drawStep) { return _this.filterDefinedData(data, drawStep.attrToProjector["defined"]); }, _super.prototype._prepareData.call(this, data, drawSteps));
            };
            return Element;
        })(_Drawer.AbstractDrawer);
        _Drawer.Element = Element;
    })(Plottable._Drawer || (Plottable._Drawer = {}));
    var _Drawer = Plottable._Drawer;
})(Plottable || (Plottable = {}));

///<reference path="../reference.ts" />
var __extends = this.__extends || function (d, b) {
    for (var p in b) if (b.hasOwnProperty(p)) d[p] = b[p];
    function __() { this.constructor = d; }
    __.prototype = b.prototype;
    d.prototype = new __();
};
var Plottable;
(function (Plottable) {
    (function (_Drawer) {
        var LABEL_VERTICAL_PADDING = 5;
        var LABEL_HORIZONTAL_PADDING = 5;
        var Rect = (function (_super) {
            __extends(Rect, _super);
            function Rect(key, isVertical) {
                _super.call(this, key);
                this._someLabelsTooWide = false;
                this.svgElement("rect");
                this._isVertical = isVertical;
            }
            Rect.prototype.setup = function (area) {
                // need to put the bars in a seperate container so we can ensure that they don't cover labels
                _super.prototype.setup.call(this, area.append("g").classed("bar-area", true));
                this.textArea = area.append("g").classed("bar-label-text-area", true);
                this.measurer = new Plottable._Util.Text.CachingCharacterMeasurer(this.textArea.append("text")).measure;
            };
            Rect.prototype.removeLabels = function () {
                this.textArea.selectAll("g").remove();
            };
            Rect.prototype.drawText = function (data, attrToProjector, userMetadata, plotMetadata) {
                var _this = this;
                var labelTooWide = data.map(function (d, i) {
                    var text = attrToProjector["label"](d, i, userMetadata, plotMetadata).toString();
                    var w = attrToProjector["width"](d, i, userMetadata, plotMetadata);
                    var h = attrToProjector["height"](d, i, userMetadata, plotMetadata);
                    var x = attrToProjector["x"](d, i, userMetadata, plotMetadata);
                    var y = attrToProjector["y"](d, i, userMetadata, plotMetadata);
                    var positive = attrToProjector["positive"](d, i, userMetadata, plotMetadata);
                    var measurement = _this.measurer(text);
                    var color = attrToProjector["fill"](d, i, userMetadata, plotMetadata);
                    var dark = Plottable._Util.Color.contrast("white", color) * 1.6 < Plottable._Util.Color.contrast("black", color);
                    var primary = _this._isVertical ? h : w;
                    var primarySpace = _this._isVertical ? measurement.height : measurement.width;
                    var secondaryAttrTextSpace = _this._isVertical ? measurement.width : measurement.height;
                    var secondaryAttrAvailableSpace = _this._isVertical ? w : h;
                    var tooWide = secondaryAttrTextSpace + 2 * LABEL_HORIZONTAL_PADDING > secondaryAttrAvailableSpace;
                    if (measurement.height <= h && measurement.width <= w) {
                        var offset = Math.min((primary - primarySpace) / 2, LABEL_VERTICAL_PADDING);
                        if (!positive) {
                            offset = offset * -1;
                        }
                        if (_this._isVertical) {
                            y += offset;
                        }
                        else {
                            x += offset;
                        }
                        var g = _this.textArea.append("g").attr("transform", "translate(" + x + "," + y + ")");
                        var className = dark ? "dark-label" : "light-label";
                        g.classed(className, true);
                        var xAlign;
                        var yAlign;
                        if (_this._isVertical) {
                            xAlign = "center";
                            yAlign = positive ? "top" : "bottom";
                        }
                        else {
                            xAlign = positive ? "left" : "right";
                            yAlign = "center";
                        }
                        Plottable._Util.Text.writeLineHorizontally(text, g, w, h, xAlign, yAlign);
                    }
                    return tooWide;
                });
                this._someLabelsTooWide = labelTooWide.some(function (d) { return d; });
            };
            return Rect;
        })(_Drawer.Element);
        _Drawer.Rect = Rect;
    })(Plottable._Drawer || (Plottable._Drawer = {}));
    var _Drawer = Plottable._Drawer;
})(Plottable || (Plottable = {}));

///<reference path="../reference.ts" />
var __extends = this.__extends || function (d, b) {
    for (var p in b) if (b.hasOwnProperty(p)) d[p] = b[p];
    function __() { this.constructor = d; }
    __.prototype = b.prototype;
    d.prototype = new __();
};
var Plottable;
(function (Plottable) {
    (function (_Drawer) {
        var Arc = (function (_super) {
            __extends(Arc, _super);
            function Arc(key) {
                _super.call(this, key);
                this._svgElement = "path";
            }
            Arc.prototype.createArc = function (innerRadiusF, outerRadiusF) {
                return d3.svg.arc().innerRadius(innerRadiusF).outerRadius(outerRadiusF);
            };
            Arc.prototype.retargetProjectors = function (attrToProjector) {
                var retargetedAttrToProjector = {};
                d3.entries(attrToProjector).forEach(function (entry) {
                    retargetedAttrToProjector[entry.key] = function (d, i) { return entry.value(d.data, i); };
                });
                return retargetedAttrToProjector;
            };
            Arc.prototype._drawStep = function (step) {
                var attrToProjector = Plottable._Util.Methods.copyMap(step.attrToProjector);
                attrToProjector = this.retargetProjectors(attrToProjector);
                var innerRadiusF = attrToProjector["inner-radius"];
                var outerRadiusF = attrToProjector["outer-radius"];
                delete attrToProjector["inner-radius"];
                delete attrToProjector["outer-radius"];
                attrToProjector["d"] = this.createArc(innerRadiusF, outerRadiusF);
                return _super.prototype._drawStep.call(this, { attrToProjector: attrToProjector, animator: step.animator });
            };
            Arc.prototype.draw = function (data, drawSteps, userMetadata, plotMetadata) {
                // HACKHACK Applying metadata should be done in base class
                var valueAccessor = function (d, i) { return drawSteps[0].attrToProjector["value"](d, i, userMetadata, plotMetadata); };
                var pie = d3.layout.pie().sort(null).value(valueAccessor)(data);
                drawSteps.forEach(function (s) { return delete s.attrToProjector["value"]; });
                return _super.prototype.draw.call(this, pie, drawSteps, userMetadata, plotMetadata);
            };
            return Arc;
        })(_Drawer.Element);
        _Drawer.Arc = Arc;
    })(Plottable._Drawer || (Plottable._Drawer = {}));
    var _Drawer = Plottable._Drawer;
})(Plottable || (Plottable = {}));

///<reference path="../reference.ts" />
var __extends = this.__extends || function (d, b) {
    for (var p in b) if (b.hasOwnProperty(p)) d[p] = b[p];
    function __() { this.constructor = d; }
    __.prototype = b.prototype;
    d.prototype = new __();
};
var Plottable;
(function (Plottable) {
    (function (Component) {
        var AbstractComponent = (function (_super) {
            __extends(AbstractComponent, _super);
            function AbstractComponent() {
                _super.apply(this, arguments);
                this.clipPathEnabled = false;
                this._xAlignProportion = 0; // What % along the free space do we want to position (0 = left, .5 = center, 1 = right)
                this._yAlignProportion = 0;
                this._fixedHeightFlag = false;
                this._fixedWidthFlag = false;
                this._isSetup = false;
                this._isAnchored = false;
                this._interactionsToRegister = [];
                this._boxes = [];
                this._isTopLevelComponent = false;
                this._width = 0; // Width and height of the component. Used to size the hitbox, bounding box, etc
                this._height = 0;
                this._xOffset = 0; // Offset from Origin, used for alignment and floating positioning
                this._yOffset = 0;
                this._cssClasses = ["component"];
                this._removed = false;
                this._autoResize = AbstractComponent.AUTORESIZE_BY_DEFAULT;
            }
            /**
             * Attaches the Component as a child of a given a DOM element. Usually only directly invoked on root-level Components.
             *
             * @param {D3.Selection} element A D3 selection consisting of the element to anchor under.
             */
            AbstractComponent.prototype._anchor = function (element) {
                if (this._removed) {
                    throw new Error("Can't reuse remove()-ed components!");
                }
                if (element.node().nodeName === "svg") {
                    // svg node gets the "plottable" CSS class
                    this._rootSVG = element;
                    this._rootSVG.classed("plottable", true);
                    // visible overflow for firefox https://stackoverflow.com/questions/5926986/why-does-firefox-appear-to-truncate-embedded-svgs
                    this._rootSVG.style("overflow", "visible");
                    this._isTopLevelComponent = true;
                }
                if (this._element != null) {
                    // reattach existing element
                    element.node().appendChild(this._element.node());
                }
                else {
                    this._element = element.append("g");
                    this._setup();
                }
                this._isAnchored = true;
            };
            /**
             * Creates additional elements as necessary for the Component to function.
             * Called during _anchor() if the Component's element has not been created yet.
             * Override in subclasses to provide additional functionality.
             */
            AbstractComponent.prototype._setup = function () {
                var _this = this;
                if (this._isSetup) {
                    return;
                }
                this._cssClasses.forEach(function (cssClass) {
                    _this._element.classed(cssClass, true);
                });
                this._cssClasses = null;
                this._backgroundContainer = this._element.append("g").classed("background-container", true);
                this._content = this._element.append("g").classed("content", true);
                this._foregroundContainer = this._element.append("g").classed("foreground-container", true);
                this._boxContainer = this._element.append("g").classed("box-container", true);
                if (this.clipPathEnabled) {
                    this._generateClipPath();
                }
                ;
                this._addBox("bounding-box");
                this._interactionsToRegister.forEach(function (r) { return _this.registerInteraction(r); });
                this._interactionsToRegister = null;
                if (this._isTopLevelComponent) {
                    this.autoResize(this._autoResize);
                }
                this._isSetup = true;
            };
            AbstractComponent.prototype._requestedSpace = function (availableWidth, availableHeight) {
                return { width: 0, height: 0, wantsWidth: false, wantsHeight: false };
            };
            /**
             * Computes the size, position, and alignment from the specified values.
             * If no parameters are supplied and the component is a root node,
             * they are inferred from the size of the component's element.
             *
             * @param {number} xOrigin x-coordinate of the origin of the component
             * @param {number} yOrigin y-coordinate of the origin of the component
             * @param {number} availableWidth available width for the component to render in
             * @param {number} availableHeight available height for the component to render in
             */
            AbstractComponent.prototype._computeLayout = function (xOrigin, yOrigin, availableWidth, availableHeight) {
                var _this = this;
                if (xOrigin == null || yOrigin == null || availableWidth == null || availableHeight == null) {
                    if (this._element == null) {
                        throw new Error("anchor must be called before computeLayout");
                    }
                    else if (this._isTopLevelComponent) {
                        // we are the root node, retrieve height/width from root SVG
                        xOrigin = 0;
                        yOrigin = 0;
                        // Set width/height to 100% if not specified, to allow accurate size calculation
                        // see http://www.w3.org/TR/CSS21/visudet.html#block-replaced-width
                        // and http://www.w3.org/TR/CSS21/visudet.html#inline-replaced-height
                        if (this._rootSVG.attr("width") == null) {
                            this._rootSVG.attr("width", "100%");
                        }
                        if (this._rootSVG.attr("height") == null) {
                            this._rootSVG.attr("height", "100%");
                        }
                        var elem = this._rootSVG.node();
                        availableWidth = Plottable._Util.DOM.getElementWidth(elem);
                        availableHeight = Plottable._Util.DOM.getElementHeight(elem);
                    }
                    else {
                        throw new Error("null arguments cannot be passed to _computeLayout() on a non-root node");
                    }
                }
                this._xOrigin = xOrigin;
                this._yOrigin = yOrigin;
                var requestedSpace = this._requestedSpace(availableWidth, availableHeight);
                this._width = this._isFixedWidth() ? Math.min(availableWidth, requestedSpace.width) : availableWidth;
                this._height = this._isFixedHeight() ? Math.min(availableHeight, requestedSpace.height) : availableHeight;
                var xPosition = this._xOrigin + this._xOffset;
                var yPosition = this._yOrigin + this._yOffset;
                xPosition += (availableWidth - this.width()) * this._xAlignProportion;
                yPosition += (availableHeight - requestedSpace.height) * this._yAlignProportion;
                this._element.attr("transform", "translate(" + xPosition + "," + yPosition + ")");
                this._boxes.forEach(function (b) { return b.attr("width", _this.width()).attr("height", _this.height()); });
            };
            AbstractComponent.prototype._render = function () {
                if (this._isAnchored && this._isSetup) {
                    Plottable.Core.RenderController.registerToRender(this);
                }
            };
            AbstractComponent.prototype._scheduleComputeLayout = function () {
                if (this._isAnchored && this._isSetup) {
                    Plottable.Core.RenderController.registerToComputeLayout(this);
                }
            };
            AbstractComponent.prototype._doRender = function () {
            };
            AbstractComponent.prototype._invalidateLayout = function () {
                if (this._isAnchored && this._isSetup) {
                    if (this._isTopLevelComponent) {
                        this._scheduleComputeLayout();
                    }
                    else {
                        this._parent._invalidateLayout();
                    }
                }
            };
            AbstractComponent.prototype.renderTo = function (element) {
                if (element != null) {
                    var selection;
                    if (typeof (element.node) === "function") {
                        selection = element;
                    }
                    else {
                        selection = d3.select(element);
                    }
                    if (!selection.node() || selection.node().nodeName !== "svg") {
                        throw new Error("Plottable requires a valid SVG to renderTo");
                    }
                    this._anchor(selection);
                }
                if (this._element == null) {
                    throw new Error("If a component has never been rendered before, then renderTo must be given a node to render to, \
          or a D3.Selection, or a selector string");
                }
                this._computeLayout();
                this._render();
                // flush so that consumers can immediately attach to stuff we create in the DOM
                Plottable.Core.RenderController.flush();
                return this;
            };
            /**
             * Causes the Component to recompute layout and redraw. If passed arguments, will resize the root SVG it lives in.
             *
             * This function should be called when CSS changes could influence the size
             * of the components, e.g. changing the font size.
             *
             * @param {number} [availableWidth]  - the width of the container element
             * @param {number} [availableHeight] - the height of the container element
             * @returns {Component} The calling component.
             */
            AbstractComponent.prototype.resize = function (width, height) {
                if (!this._isTopLevelComponent) {
                    throw new Error("Cannot resize on non top-level component");
                }
                if (width != null && height != null && this._isAnchored) {
                    this._rootSVG.attr({ width: width, height: height });
                }
                this._invalidateLayout();
                return this;
            };
            /**
             * Enables or disables resize on window resizes.
             *
             * If enabled, window resizes will enqueue this component for a re-layout
             * and re-render. Animations are disabled during window resizes when auto-
             * resize is enabled.
             *
             * @param {boolean} flag Enable (true) or disable (false) auto-resize.
             * @returns {Component} The calling component.
             */
            AbstractComponent.prototype.autoResize = function (flag) {
                if (flag) {
                    Plottable.Core.ResizeBroadcaster.register(this);
                }
                else {
                    Plottable.Core.ResizeBroadcaster.deregister(this);
                }
                this._autoResize = flag; // if _setup were called by constructor, this var could be _removed #591
                return this;
            };
            /**
             * Sets the x alignment of the Component. This will be used if the
             * Component is given more space than it needs.
             *
             * For example, you may want to make a Legend postition itself it the top
             * right, so you would call `legend.xAlign("right")` and
             * `legend.yAlign("top")`.
             *
             * @param {string} alignment The x alignment of the Component (one of ["left", "center", "right"]).
             * @returns {Component} The calling Component.
             */
            AbstractComponent.prototype.xAlign = function (alignment) {
                alignment = alignment.toLowerCase();
                if (alignment === "left") {
                    this._xAlignProportion = 0;
                }
                else if (alignment === "center") {
                    this._xAlignProportion = 0.5;
                }
                else if (alignment === "right") {
                    this._xAlignProportion = 1;
                }
                else {
                    throw new Error("Unsupported alignment");
                }
                this._invalidateLayout();
                return this;
            };
            /**
             * Sets the y alignment of the Component. This will be used if the
             * Component is given more space than it needs.
             *
             * For example, you may want to make a Legend postition itself it the top
             * right, so you would call `legend.xAlign("right")` and
             * `legend.yAlign("top")`.
             *
             * @param {string} alignment The x alignment of the Component (one of ["top", "center", "bottom"]).
             * @returns {Component} The calling Component.
             */
            AbstractComponent.prototype.yAlign = function (alignment) {
                alignment = alignment.toLowerCase();
                if (alignment === "top") {
                    this._yAlignProportion = 0;
                }
                else if (alignment === "center") {
                    this._yAlignProportion = 0.5;
                }
                else if (alignment === "bottom") {
                    this._yAlignProportion = 1;
                }
                else {
                    throw new Error("Unsupported alignment");
                }
                this._invalidateLayout();
                return this;
            };
            /**
             * Sets the x offset of the Component. This will be used if the Component
             * is given more space than it needs.
             *
             * @param {number} offset The desired x offset, in pixels, from the left
             * side of the container.
             * @returns {Component} The calling Component.
             */
            AbstractComponent.prototype.xOffset = function (offset) {
                this._xOffset = offset;
                this._invalidateLayout();
                return this;
            };
            /**
             * Sets the y offset of the Component. This will be used if the Component
             * is given more space than it needs.
             *
             * @param {number} offset The desired y offset, in pixels, from the top
             * side of the container.
             * @returns {Component} The calling Component.
             */
            AbstractComponent.prototype.yOffset = function (offset) {
                this._yOffset = offset;
                this._invalidateLayout();
                return this;
            };
            AbstractComponent.prototype._addBox = function (className, parentElement) {
                if (this._element == null) {
                    throw new Error("Adding boxes before anchoring is currently disallowed");
                }
                parentElement = parentElement == null ? this._boxContainer : parentElement;
                var box = parentElement.append("rect");
                if (className != null) {
                    box.classed(className, true);
                }
                ;
                this._boxes.push(box);
                if (this.width() != null && this.height() != null) {
                    box.attr("width", this.width()).attr("height", this.height());
                }
                return box;
            };
            AbstractComponent.prototype._generateClipPath = function () {
                // The clip path will prevent content from overflowing its component space.
                // HACKHACK: IE <=9 does not respect the HTML base element in SVG.
                // They don't need the current URL in the clip path reference.
                var prefix = /MSIE [5-9]/.test(navigator.userAgent) ? "" : document.location.href;
                prefix = prefix.split("#")[0]; // To fix cases where an anchor tag was used
                this._element.attr("clip-path", "url(\"" + prefix + "#clipPath" + this._plottableID + "\")");
                var clipPathParent = this._boxContainer.append("clipPath").attr("id", "clipPath" + this._plottableID);
                this._addBox("clip-rect", clipPathParent);
            };
            /**
             * Attaches an Interaction to the Component, so that the Interaction will listen for events on the Component.
             *
             * @param {Interaction} interaction The Interaction to attach to the Component.
             * @returns {Component} The calling Component.
             */
            AbstractComponent.prototype.registerInteraction = function (interaction) {
                // Interactions can be registered before or after anchoring. If registered before, they are
                // pushed to this._interactionsToRegister and registered during anchoring. If after, they are
                // registered immediately
                if (this._element) {
                    if (!this._hitBox) {
                        this._hitBox = this._addBox("hit-box");
                        this._hitBox.style("fill", "#ffffff").style("opacity", 0); // We need to set these so Chrome will register events
                    }
                    interaction._anchor(this, this._hitBox);
                }
                else {
                    this._interactionsToRegister.push(interaction);
                }
                return this;
            };
            AbstractComponent.prototype.classed = function (cssClass, addClass) {
                if (addClass == null) {
                    if (cssClass == null) {
                        return false;
                    }
                    else if (this._element == null) {
                        return (this._cssClasses.indexOf(cssClass) !== -1);
                    }
                    else {
                        return this._element.classed(cssClass);
                    }
                }
                else {
                    if (cssClass == null) {
                        return this;
                    }
                    if (this._element == null) {
                        var classIndex = this._cssClasses.indexOf(cssClass);
                        if (addClass && classIndex === -1) {
                            this._cssClasses.push(cssClass);
                        }
                        else if (!addClass && classIndex !== -1) {
                            this._cssClasses.splice(classIndex, 1);
                        }
                    }
                    else {
                        this._element.classed(cssClass, addClass);
                    }
                    return this;
                }
            };
            /**
             * Checks if the Component has a fixed width or false if it grows to fill available space.
             * Returns false by default on the base Component class.
             *
             * @returns {boolean} Whether the component has a fixed width.
             */
            AbstractComponent.prototype._isFixedWidth = function () {
                return this._fixedWidthFlag;
            };
            /**
             * Checks if the Component has a fixed height or false if it grows to fill available space.
             * Returns false by default on the base Component class.
             *
             * @returns {boolean} Whether the component has a fixed height.
             */
            AbstractComponent.prototype._isFixedHeight = function () {
                return this._fixedHeightFlag;
            };
            /**
             * Merges this Component with another Component, returning a
             * ComponentGroup. This is used to layer Components on top of each other.
             *
             * There are four cases:
             * Component + Component: Returns a ComponentGroup with both components inside it.
             * ComponentGroup + Component: Returns the ComponentGroup with the Component appended.
             * Component + ComponentGroup: Returns the ComponentGroup with the Component prepended.
             * ComponentGroup + ComponentGroup: Returns a new ComponentGroup with two ComponentGroups inside it.
             *
             * @param {Component} c The component to merge in.
             * @returns {ComponentGroup} The relevant ComponentGroup out of the above four cases.
             */
            AbstractComponent.prototype.merge = function (c) {
                var cg;
                if (this._isSetup || this._isAnchored) {
                    throw new Error("Can't presently merge a component that's already been anchored");
                }
                if (Plottable.Component.Group.prototype.isPrototypeOf(c)) {
                    cg = c;
                    cg._addComponent(this, true);
                    return cg;
                }
                else {
                    cg = new Plottable.Component.Group([this, c]);
                    return cg;
                }
            };
            /**
             * Detaches a Component from the DOM. The component can be reused.
             *
             * This should only be used if you plan on reusing the calling
             * Components. Otherwise, use remove().
             *
             * @returns The calling Component.
             */
            AbstractComponent.prototype.detach = function () {
                if (this._isAnchored) {
                    this._element.remove();
                }
                if (this._parent != null) {
                    this._parent._removeComponent(this);
                }
                this._isAnchored = false;
                this._parent = null;
                return this;
            };
            /**
             * Removes a Component from the DOM and disconnects it from everything it's
             * listening to (effectively destroying it).
             */
            AbstractComponent.prototype.remove = function () {
                this._removed = true;
                this.detach();
                Plottable.Core.ResizeBroadcaster.deregister(this);
            };
            /**
             * Return the width of the component
             *
             * @return {number} width of the component
             */
            AbstractComponent.prototype.width = function () {
                return this._width;
            };
            /**
             * Return the height of the component
             *
             * @return {number} height of the component
             */
            AbstractComponent.prototype.height = function () {
                return this._height;
            };
            AbstractComponent.AUTORESIZE_BY_DEFAULT = true;
            return AbstractComponent;
        })(Plottable.Core.PlottableObject);
        Component.AbstractComponent = AbstractComponent;
    })(Plottable.Component || (Plottable.Component = {}));
    var Component = Plottable.Component;
})(Plottable || (Plottable = {}));

///<reference path="../reference.ts" />
var __extends = this.__extends || function (d, b) {
    for (var p in b) if (b.hasOwnProperty(p)) d[p] = b[p];
    function __() { this.constructor = d; }
    __.prototype = b.prototype;
    d.prototype = new __();
};
var Plottable;
(function (Plottable) {
    (function (Component) {
        /*
         * An abstract ComponentContainer class to encapsulate Table and ComponentGroup's shared functionality.
         * It will not do anything if instantiated directly.
         */
        var AbstractComponentContainer = (function (_super) {
            __extends(AbstractComponentContainer, _super);
            function AbstractComponentContainer() {
                _super.apply(this, arguments);
                this._components = [];
            }
            AbstractComponentContainer.prototype._anchor = function (element) {
                var _this = this;
                _super.prototype._anchor.call(this, element);
                this.components().forEach(function (c) { return c._anchor(_this._content); });
            };
            AbstractComponentContainer.prototype._render = function () {
                this._components.forEach(function (c) { return c._render(); });
            };
            AbstractComponentContainer.prototype._removeComponent = function (c) {
                var removeIndex = this._components.indexOf(c);
                if (removeIndex >= 0) {
                    this.components().splice(removeIndex, 1);
                    this._invalidateLayout();
                }
            };
            AbstractComponentContainer.prototype._addComponent = function (c, prepend) {
                if (prepend === void 0) { prepend = false; }
                if (!c || this._components.indexOf(c) >= 0) {
                    return false;
                }
                if (prepend) {
                    this.components().unshift(c);
                }
                else {
                    this.components().push(c);
                }
                c._parent = this;
                if (this._isAnchored) {
                    c._anchor(this._content);
                }
                this._invalidateLayout();
                return true;
            };
            /**
             * Returns a list of components in the ComponentContainer.
             *
             * @returns {Component[]} the contained Components
             */
            AbstractComponentContainer.prototype.components = function () {
                return this._components;
            };
            /**
             * Returns true iff the ComponentContainer is empty.
             *
             * @returns {boolean} Whether the calling ComponentContainer is empty.
             */
            AbstractComponentContainer.prototype.empty = function () {
                return this._components.length === 0;
            };
            /**
             * Detaches all components contained in the ComponentContainer, and
             * empties the ComponentContainer.
             *
             * @returns {ComponentContainer} The calling ComponentContainer
             */
            AbstractComponentContainer.prototype.detachAll = function () {
                // Calling c.remove() will mutate this._components because the component will call this._parent._removeComponent(this)
                // Since mutating an array while iterating over it is dangerous, we instead iterate over a copy generated by Arr.slice()
                this.components().slice().forEach(function (c) { return c.detach(); });
                return this;
            };
            AbstractComponentContainer.prototype.remove = function () {
                _super.prototype.remove.call(this);
                this.components().slice().forEach(function (c) { return c.remove(); });
            };
            return AbstractComponentContainer;
        })(Component.AbstractComponent);
        Component.AbstractComponentContainer = AbstractComponentContainer;
    })(Plottable.Component || (Plottable.Component = {}));
    var Component = Plottable.Component;
})(Plottable || (Plottable = {}));

///<reference path="../reference.ts" />
var __extends = this.__extends || function (d, b) {
    for (var p in b) if (b.hasOwnProperty(p)) d[p] = b[p];
    function __() { this.constructor = d; }
    __.prototype = b.prototype;
    d.prototype = new __();
};
var Plottable;
(function (Plottable) {
    (function (Component) {
        var Group = (function (_super) {
            __extends(Group, _super);
            /**
             * Constructs a GroupComponent.
             *
             * A GroupComponent is a set of Components that will be rendered on top of
             * each other. When you call Component.merge(Component), it creates and
             * returns a GroupComponent.
             *
             * @constructor
             * @param {Component[]} components The Components in the Group (default = []).
             */
            function Group(components) {
                var _this = this;
                if (components === void 0) { components = []; }
                _super.call(this);
                this.classed("component-group", true);
                components.forEach(function (c) { return _this._addComponent(c); });
            }
            Group.prototype._requestedSpace = function (offeredWidth, offeredHeight) {
                var requests = this.components().map(function (c) { return c._requestedSpace(offeredWidth, offeredHeight); });
                return {
                    width: Plottable._Util.Methods.max(requests, function (request) { return request.width; }, 0),
                    height: Plottable._Util.Methods.max(requests, function (request) { return request.height; }, 0),
                    wantsWidth: requests.map(function (r) { return r.wantsWidth; }).some(function (x) { return x; }),
                    wantsHeight: requests.map(function (r) { return r.wantsHeight; }).some(function (x) { return x; })
                };
            };
            Group.prototype.merge = function (c) {
                this._addComponent(c);
                return this;
            };
            Group.prototype._computeLayout = function (xOrigin, yOrigin, availableWidth, availableHeight) {
                var _this = this;
                _super.prototype._computeLayout.call(this, xOrigin, yOrigin, availableWidth, availableHeight);
                this.components().forEach(function (c) {
                    c._computeLayout(0, 0, _this.width(), _this.height());
                });
                return this;
            };
            Group.prototype._isFixedWidth = function () {
                return this.components().every(function (c) { return c._isFixedWidth(); });
            };
            Group.prototype._isFixedHeight = function () {
                return this.components().every(function (c) { return c._isFixedHeight(); });
            };
            return Group;
        })(Component.AbstractComponentContainer);
        Component.Group = Group;
    })(Plottable.Component || (Plottable.Component = {}));
    var Component = Plottable.Component;
})(Plottable || (Plottable = {}));

///<reference path="../../reference.ts" />
var __extends = this.__extends || function (d, b) {
    for (var p in b) if (b.hasOwnProperty(p)) d[p] = b[p];
    function __() { this.constructor = d; }
    __.prototype = b.prototype;
    d.prototype = new __();
};
var Plottable;
(function (Plottable) {
    (function (Axis) {
        var AbstractAxis = (function (_super) {
            __extends(AbstractAxis, _super);
            /**
             * Constructs an axis. An axis is a wrapper around a scale for rendering.
             *
             * @constructor
             * @param {Scale} scale The scale for this axis to render.
             * @param {string} orientation One of ["top", "left", "bottom", "right"];
             * on which side the axis will appear. On most axes, this is either "left"
             * or "bottom".
             * @param {Formatter} Data is passed through this formatter before being
             * displayed.
             */
            function AbstractAxis(scale, orientation, formatter) {
                var _this = this;
                if (formatter === void 0) { formatter = Plottable.Formatters.identity(); }
                _super.call(this);
                this._endTickLength = 5;
                this._tickLength = 5;
                this._tickLabelPadding = 10;
                this._gutter = 15;
                this._showEndTickLabels = false;
                if (scale == null || orientation == null) {
                    throw new Error("Axis requires a scale and orientation");
                }
                this._scale = scale;
                this.orient(orientation);
                this._setDefaultAlignment();
                this.classed("axis", true);
                if (this._isHorizontal()) {
                    this.classed("x-axis", true);
                }
                else {
                    this.classed("y-axis", true);
                }
                this.formatter(formatter);
                this._scale.broadcaster.registerListener(this, function () { return _this._rescale(); });
            }
            AbstractAxis.prototype.remove = function () {
                _super.prototype.remove.call(this);
                this._scale.broadcaster.deregisterListener(this);
            };
            AbstractAxis.prototype._isHorizontal = function () {
                return this._orientation === "top" || this._orientation === "bottom";
            };
            AbstractAxis.prototype._computeWidth = function () {
                // to be overridden by subclass logic
                this._computedWidth = this._maxLabelTickLength();
                return this._computedWidth;
            };
            AbstractAxis.prototype._computeHeight = function () {
                // to be overridden by subclass logic
                this._computedHeight = this._maxLabelTickLength();
                return this._computedHeight;
            };
            AbstractAxis.prototype._requestedSpace = function (offeredWidth, offeredHeight) {
                var requestedWidth = 0;
                var requestedHeight = 0;
                if (this._isHorizontal()) {
                    if (this._computedHeight == null) {
                        this._computeHeight();
                    }
                    requestedHeight = this._computedHeight + this._gutter;
                }
                else {
                    if (this._computedWidth == null) {
                        this._computeWidth();
                    }
                    requestedWidth = this._computedWidth + this._gutter;
                }
                return {
                    width: requestedWidth,
                    height: requestedHeight,
                    wantsWidth: !this._isHorizontal() && offeredWidth < requestedWidth,
                    wantsHeight: this._isHorizontal() && offeredHeight < requestedHeight
                };
            };
            AbstractAxis.prototype._isFixedHeight = function () {
                return this._isHorizontal();
            };
            AbstractAxis.prototype._isFixedWidth = function () {
                return !this._isHorizontal();
            };
            AbstractAxis.prototype._rescale = function () {
                // default implementation; subclasses may call _invalidateLayout() here
                this._render();
            };
            AbstractAxis.prototype._computeLayout = function (xOffset, yOffset, availableWidth, availableHeight) {
                _super.prototype._computeLayout.call(this, xOffset, yOffset, availableWidth, availableHeight);
                if (this._isHorizontal()) {
                    this._scale.range([0, this.width()]);
                }
                else {
                    this._scale.range([this.height(), 0]);
                }
            };
            AbstractAxis.prototype._setup = function () {
                _super.prototype._setup.call(this);
                this._tickMarkContainer = this._content.append("g").classed(AbstractAxis.TICK_MARK_CLASS + "-container", true);
                this._tickLabelContainer = this._content.append("g").classed(AbstractAxis.TICK_LABEL_CLASS + "-container", true);
                this._baseline = this._content.append("line").classed("baseline", true);
            };
            /*
             * Function for generating tick values in data-space (as opposed to pixel values).
             * To be implemented by subclasses.
             */
            AbstractAxis.prototype._getTickValues = function () {
                return [];
            };
            AbstractAxis.prototype._doRender = function () {
                var tickMarkValues = this._getTickValues();
                var tickMarks = this._tickMarkContainer.selectAll("." + AbstractAxis.TICK_MARK_CLASS).data(tickMarkValues);
                tickMarks.enter().append("line").classed(AbstractAxis.TICK_MARK_CLASS, true);
                tickMarks.attr(this._generateTickMarkAttrHash());
                d3.select(tickMarks[0][0]).classed(AbstractAxis.END_TICK_MARK_CLASS, true).attr(this._generateTickMarkAttrHash(true));
                d3.select(tickMarks[0][tickMarkValues.length - 1]).classed(AbstractAxis.END_TICK_MARK_CLASS, true).attr(this._generateTickMarkAttrHash(true));
                tickMarks.exit().remove();
                this._baseline.attr(this._generateBaselineAttrHash());
            };
            AbstractAxis.prototype._generateBaselineAttrHash = function () {
                var baselineAttrHash = {
                    x1: 0,
                    y1: 0,
                    x2: 0,
                    y2: 0
                };
                switch (this._orientation) {
                    case "bottom":
                        baselineAttrHash.x2 = this.width();
                        break;
                    case "top":
                        baselineAttrHash.x2 = this.width();
                        baselineAttrHash.y1 = this.height();
                        baselineAttrHash.y2 = this.height();
                        break;
                    case "left":
                        baselineAttrHash.x1 = this.width();
                        baselineAttrHash.x2 = this.width();
                        baselineAttrHash.y2 = this.height();
                        break;
                    case "right":
                        baselineAttrHash.y2 = this.height();
                        break;
                }
                return baselineAttrHash;
            };
            AbstractAxis.prototype._generateTickMarkAttrHash = function (isEndTickMark) {
                var _this = this;
                if (isEndTickMark === void 0) { isEndTickMark = false; }
                var tickMarkAttrHash = {
                    x1: 0,
                    y1: 0,
                    x2: 0,
                    y2: 0
                };
                var scalingFunction = function (d) { return _this._scale.scale(d); };
                if (this._isHorizontal()) {
                    tickMarkAttrHash["x1"] = scalingFunction;
                    tickMarkAttrHash["x2"] = scalingFunction;
                }
                else {
                    tickMarkAttrHash["y1"] = scalingFunction;
                    tickMarkAttrHash["y2"] = scalingFunction;
                }
                var tickLength = isEndTickMark ? this._endTickLength : this._tickLength;
                switch (this._orientation) {
                    case "bottom":
                        tickMarkAttrHash["y2"] = tickLength;
                        break;
                    case "top":
                        tickMarkAttrHash["y1"] = this.height();
                        tickMarkAttrHash["y2"] = this.height() - tickLength;
                        break;
                    case "left":
                        tickMarkAttrHash["x1"] = this.width();
                        tickMarkAttrHash["x2"] = this.width() - tickLength;
                        break;
                    case "right":
                        tickMarkAttrHash["x2"] = tickLength;
                        break;
                }
                return tickMarkAttrHash;
            };
            AbstractAxis.prototype._invalidateLayout = function () {
                this._computedWidth = null;
                this._computedHeight = null;
                _super.prototype._invalidateLayout.call(this);
            };
            AbstractAxis.prototype._setDefaultAlignment = function () {
                switch (this._orientation) {
                    case "bottom":
                        this.yAlign("top");
                        break;
                    case "top":
                        this.yAlign("bottom");
                        break;
                    case "left":
                        this.xAlign("right");
                        break;
                    case "right":
                        this.xAlign("left");
                        break;
                }
            };
            AbstractAxis.prototype.formatter = function (formatter) {
                if (formatter === undefined) {
                    return this._formatter;
                }
                this._formatter = formatter;
                this._invalidateLayout();
                return this;
            };
            AbstractAxis.prototype.tickLength = function (length) {
                if (length == null) {
                    return this._tickLength;
                }
                else {
                    if (length < 0) {
                        throw new Error("tick length must be positive");
                    }
                    this._tickLength = length;
                    this._invalidateLayout();
                    return this;
                }
            };
            AbstractAxis.prototype.endTickLength = function (length) {
                if (length == null) {
                    return this._endTickLength;
                }
                else {
                    if (length < 0) {
                        throw new Error("end tick length must be positive");
                    }
                    this._endTickLength = length;
                    this._invalidateLayout();
                    return this;
                }
            };
            AbstractAxis.prototype._maxLabelTickLength = function () {
                if (this.showEndTickLabels()) {
                    return Math.max(this.tickLength(), this.endTickLength());
                }
                else {
                    return this.tickLength();
                }
            };
            AbstractAxis.prototype.tickLabelPadding = function (padding) {
                if (padding == null) {
                    return this._tickLabelPadding;
                }
                else {
                    if (padding < 0) {
                        throw new Error("tick label padding must be positive");
                    }
                    this._tickLabelPadding = padding;
                    this._invalidateLayout();
                    return this;
                }
            };
            AbstractAxis.prototype.gutter = function (size) {
                if (size == null) {
                    return this._gutter;
                }
                else {
                    if (size < 0) {
                        throw new Error("gutter size must be positive");
                    }
                    this._gutter = size;
                    this._invalidateLayout();
                    return this;
                }
            };
            AbstractAxis.prototype.orient = function (newOrientation) {
                if (newOrientation == null) {
                    return this._orientation;
                }
                else {
                    var newOrientationLC = newOrientation.toLowerCase();
                    if (newOrientationLC !== "top" && newOrientationLC !== "bottom" && newOrientationLC !== "left" && newOrientationLC !== "right") {
                        throw new Error("unsupported orientation");
                    }
                    this._orientation = newOrientationLC;
                    this._invalidateLayout();
                    return this;
                }
            };
            AbstractAxis.prototype.showEndTickLabels = function (show) {
                if (show == null) {
                    return this._showEndTickLabels;
                }
                this._showEndTickLabels = show;
                this._render();
                return this;
            };
            AbstractAxis.prototype._hideEndTickLabels = function () {
                var _this = this;
                var boundingBox = this._element.select(".bounding-box")[0][0].getBoundingClientRect();
                var isInsideBBox = function (tickBox) {
                    return (Math.floor(boundingBox.left) <= Math.ceil(tickBox.left) && Math.floor(boundingBox.top) <= Math.ceil(tickBox.top) && Math.floor(tickBox.right) <= Math.ceil(boundingBox.left + _this.width()) && Math.floor(tickBox.bottom) <= Math.ceil(boundingBox.top + _this.height()));
                };
                var tickLabels = this._tickLabelContainer.selectAll("." + AbstractAxis.TICK_LABEL_CLASS);
                if (tickLabels[0].length === 0) {
                    return;
                }
                var firstTickLabel = tickLabels[0][0];
                if (!isInsideBBox(firstTickLabel.getBoundingClientRect())) {
                    d3.select(firstTickLabel).style("visibility", "hidden");
                }
                var lastTickLabel = tickLabels[0][tickLabels[0].length - 1];
                if (!isInsideBBox(lastTickLabel.getBoundingClientRect())) {
                    d3.select(lastTickLabel).style("visibility", "hidden");
                }
            };
            AbstractAxis.prototype._hideOverlappingTickLabels = function () {
                var visibleTickLabels = this._tickLabelContainer.selectAll("." + AbstractAxis.TICK_LABEL_CLASS).filter(function (d, i) {
                    return d3.select(this).style("visibility") === "visible";
                });
                var lastLabelClientRect;
                visibleTickLabels.each(function (d) {
                    var clientRect = this.getBoundingClientRect();
                    var tickLabel = d3.select(this);
                    if (lastLabelClientRect != null && Plottable._Util.DOM.boxesOverlap(clientRect, lastLabelClientRect)) {
                        tickLabel.style("visibility", "hidden");
                    }
                    else {
                        lastLabelClientRect = clientRect;
                        tickLabel.style("visibility", "visible");
                    }
                });
            };
            /**
             * The css class applied to each end tick mark (the line on the end tick).
             */
            AbstractAxis.END_TICK_MARK_CLASS = "end-tick-mark";
            /**
             * The css class applied to each tick mark (the line on the tick).
             */
            AbstractAxis.TICK_MARK_CLASS = "tick-mark";
            /**
             * The css class applied to each tick label (the text associated with the tick).
             */
            AbstractAxis.TICK_LABEL_CLASS = "tick-label";
            return AbstractAxis;
        })(Plottable.Component.AbstractComponent);
        Axis.AbstractAxis = AbstractAxis;
    })(Plottable.Axis || (Plottable.Axis = {}));
    var Axis = Plottable.Axis;
})(Plottable || (Plottable = {}));

///<reference path="../../reference.ts" />
var __extends = this.__extends || function (d, b) {
    for (var p in b) if (b.hasOwnProperty(p)) d[p] = b[p];
    function __() { this.constructor = d; }
    __.prototype = b.prototype;
    d.prototype = new __();
};
var Plottable;
(function (Plottable) {
    (function (Axis) {
        ;
        var Time = (function (_super) {
            __extends(Time, _super);
            /**
             * Constructs a TimeAxis.
             *
             * A TimeAxis is used for rendering a TimeScale.
             *
             * @constructor
             * @param {TimeScale} scale The scale to base the Axis on.
             * @param {string} orientation The orientation of the Axis (top/bottom)
             */
            function Time(scale, orientation) {
                _super.call(this, scale, orientation);
                /*
                 * Default possible axis configurations.
                 */
                this._possibleTimeAxisConfigurations = [
                    { tierConfigurations: [
                        { interval: d3.time.second, step: 1, formatter: Plottable.Formatters.time("%I:%M:%S %p") },
                        { interval: d3.time.day, step: 1, formatter: Plottable.Formatters.time("%B %e, %Y") }
                    ] },
                    { tierConfigurations: [
                        { interval: d3.time.second, step: 5, formatter: Plottable.Formatters.time("%I:%M:%S %p") },
                        { interval: d3.time.day, step: 1, formatter: Plottable.Formatters.time("%B %e, %Y") }
                    ] },
                    { tierConfigurations: [
                        { interval: d3.time.second, step: 10, formatter: Plottable.Formatters.time("%I:%M:%S %p") },
                        { interval: d3.time.day, step: 1, formatter: Plottable.Formatters.time("%B %e, %Y") }
                    ] },
                    { tierConfigurations: [
                        { interval: d3.time.second, step: 15, formatter: Plottable.Formatters.time("%I:%M:%S %p") },
                        { interval: d3.time.day, step: 1, formatter: Plottable.Formatters.time("%B %e, %Y") }
                    ] },
                    { tierConfigurations: [
                        { interval: d3.time.second, step: 30, formatter: Plottable.Formatters.time("%I:%M:%S %p") },
                        { interval: d3.time.day, step: 1, formatter: Plottable.Formatters.time("%B %e, %Y") }
                    ] },
                    { tierConfigurations: [
                        { interval: d3.time.minute, step: 1, formatter: Plottable.Formatters.time("%I:%M %p") },
                        { interval: d3.time.day, step: 1, formatter: Plottable.Formatters.time("%B %e, %Y") }
                    ] },
                    { tierConfigurations: [
                        { interval: d3.time.minute, step: 5, formatter: Plottable.Formatters.time("%I:%M %p") },
                        { interval: d3.time.day, step: 1, formatter: Plottable.Formatters.time("%B %e, %Y") }
                    ] },
                    { tierConfigurations: [
                        { interval: d3.time.minute, step: 10, formatter: Plottable.Formatters.time("%I:%M %p") },
                        { interval: d3.time.day, step: 1, formatter: Plottable.Formatters.time("%B %e, %Y") }
                    ] },
                    { tierConfigurations: [
                        { interval: d3.time.minute, step: 15, formatter: Plottable.Formatters.time("%I:%M %p") },
                        { interval: d3.time.day, step: 1, formatter: Plottable.Formatters.time("%B %e, %Y") }
                    ] },
                    { tierConfigurations: [
                        { interval: d3.time.minute, step: 30, formatter: Plottable.Formatters.time("%I:%M %p") },
                        { interval: d3.time.day, step: 1, formatter: Plottable.Formatters.time("%B %e, %Y") }
                    ] },
                    { tierConfigurations: [
                        { interval: d3.time.hour, step: 1, formatter: Plottable.Formatters.time("%I %p") },
                        { interval: d3.time.day, step: 1, formatter: Plottable.Formatters.time("%B %e, %Y") }
                    ] },
                    { tierConfigurations: [
                        { interval: d3.time.hour, step: 3, formatter: Plottable.Formatters.time("%I %p") },
                        { interval: d3.time.day, step: 1, formatter: Plottable.Formatters.time("%B %e, %Y") }
                    ] },
                    { tierConfigurations: [
                        { interval: d3.time.hour, step: 6, formatter: Plottable.Formatters.time("%I %p") },
                        { interval: d3.time.day, step: 1, formatter: Plottable.Formatters.time("%B %e, %Y") }
                    ] },
                    { tierConfigurations: [
                        { interval: d3.time.hour, step: 12, formatter: Plottable.Formatters.time("%I %p") },
                        { interval: d3.time.day, step: 1, formatter: Plottable.Formatters.time("%B %e, %Y") }
                    ] },
                    { tierConfigurations: [
                        { interval: d3.time.day, step: 1, formatter: Plottable.Formatters.time("%a %e") },
                        { interval: d3.time.month, step: 1, formatter: Plottable.Formatters.time("%B %Y") }
                    ] },
                    { tierConfigurations: [
                        { interval: d3.time.day, step: 1, formatter: Plottable.Formatters.time("%e") },
                        { interval: d3.time.month, step: 1, formatter: Plottable.Formatters.time("%B %Y") }
                    ] },
                    { tierConfigurations: [
                        { interval: d3.time.month, step: 1, formatter: Plottable.Formatters.time("%B") },
                        { interval: d3.time.year, step: 1, formatter: Plottable.Formatters.time("%Y") }
                    ] },
                    { tierConfigurations: [
                        { interval: d3.time.month, step: 1, formatter: Plottable.Formatters.time("%b") },
                        { interval: d3.time.year, step: 1, formatter: Plottable.Formatters.time("%Y") }
                    ] },
                    { tierConfigurations: [
                        { interval: d3.time.month, step: 3, formatter: Plottable.Formatters.time("%b") },
                        { interval: d3.time.year, step: 1, formatter: Plottable.Formatters.time("%Y") }
                    ] },
                    { tierConfigurations: [
                        { interval: d3.time.month, step: 6, formatter: Plottable.Formatters.time("%b") },
                        { interval: d3.time.year, step: 1, formatter: Plottable.Formatters.time("%Y") }
                    ] },
                    { tierConfigurations: [
                        { interval: d3.time.year, step: 1, formatter: Plottable.Formatters.time("%Y") }
                    ] },
                    { tierConfigurations: [
                        { interval: d3.time.year, step: 1, formatter: Plottable.Formatters.time("%y") }
                    ] },
                    { tierConfigurations: [
                        { interval: d3.time.year, step: 5, formatter: Plottable.Formatters.time("%Y") }
                    ] },
                    { tierConfigurations: [
                        { interval: d3.time.year, step: 25, formatter: Plottable.Formatters.time("%Y") }
                    ] },
                    { tierConfigurations: [
                        { interval: d3.time.year, step: 50, formatter: Plottable.Formatters.time("%Y") }
                    ] },
                    { tierConfigurations: [
                        { interval: d3.time.year, step: 100, formatter: Plottable.Formatters.time("%Y") }
                    ] },
                    { tierConfigurations: [
                        { interval: d3.time.year, step: 200, formatter: Plottable.Formatters.time("%Y") }
                    ] },
                    { tierConfigurations: [
                        { interval: d3.time.year, step: 500, formatter: Plottable.Formatters.time("%Y") }
                    ] },
                    { tierConfigurations: [
                        { interval: d3.time.year, step: 1000, formatter: Plottable.Formatters.time("%Y") }
                    ] }
                ];
                this.classed("time-axis", true);
                this.tickLabelPadding(5);
            }
            Time.prototype.axisConfigurations = function (configurations) {
                if (configurations == null) {
                    return this._possibleTimeAxisConfigurations;
                }
                this._possibleTimeAxisConfigurations = configurations;
                this._invalidateLayout();
                return this;
            };
            /**
             * Gets the index of the most precise TimeAxisConfiguration that will fit in the current width.
             */
            Time.prototype._getMostPreciseConfigurationIndex = function () {
                var _this = this;
                var mostPreciseIndex = this._possibleTimeAxisConfigurations.length;
                this._possibleTimeAxisConfigurations.forEach(function (interval, index) {
                    if (index < mostPreciseIndex && interval.tierConfigurations.every(function (tier) { return _this._checkTimeAxisTierConfigurationWidth(tier); })) {
                        mostPreciseIndex = index;
                    }
                });
                if (mostPreciseIndex === this._possibleTimeAxisConfigurations.length) {
                    Plottable._Util.Methods.warn("zoomed out too far: could not find suitable interval to display labels");
                    --mostPreciseIndex;
                }
                return mostPreciseIndex;
            };
            Time.prototype.orient = function (orientation) {
                if (orientation && (orientation.toLowerCase() === "right" || orientation.toLowerCase() === "left")) {
                    throw new Error(orientation + " is not a supported orientation for TimeAxis - only horizontal orientations are supported");
                }
                return _super.prototype.orient.call(this, orientation); // maintains getter-setter functionality
            };
            Time.prototype._computeHeight = function () {
                if (this._computedHeight !== null) {
                    return this._computedHeight;
                }
                var textHeight = this._measureTextHeight() * 2;
                this.tickLength(textHeight);
                this.endTickLength(textHeight);
                this._computedHeight = this._maxLabelTickLength() + 2 * this.tickLabelPadding();
                return this._computedHeight;
            };
            Time.prototype._getIntervalLength = function (config) {
                var startDate = this._scale.domain()[0];
                var endDate = config.interval.offset(startDate, config.step);
                if (endDate > this._scale.domain()[1]) {
                    // this offset is too large, so just return available width
                    return this.width();
                }
                // measure how much space one date can get
                var stepLength = Math.abs(this._scale.scale(endDate) - this._scale.scale(startDate));
                return stepLength;
            };
            Time.prototype._maxWidthForInterval = function (config) {
                return this._measurer(config.formatter(Time._LONG_DATE)).width;
            };
            /**
             * Check if tier configuration fits in the current width.
             */
            Time.prototype._checkTimeAxisTierConfigurationWidth = function (config) {
                var worstWidth = this._maxWidthForInterval(config) + 2 * this.tickLabelPadding();
                return Math.min(this._getIntervalLength(config), this.width()) >= worstWidth;
            };
            Time.prototype._setup = function () {
                _super.prototype._setup.call(this);
                this._tierLabelContainers = [];
                for (var i = 0; i < Time._NUM_TIERS; ++i) {
                    this._tierLabelContainers.push(this._content.append("g").classed(Axis.AbstractAxis.TICK_LABEL_CLASS, true));
                }
                this._measurer = Plottable._Util.Text.getTextMeasurer(this._tierLabelContainers[0].append("text"));
            };
            Time.prototype._getTickIntervalValues = function (config) {
                return this._scale._tickInterval(config.interval, config.step);
            };
            Time.prototype._getTickValues = function () {
                var _this = this;
                return this._possibleTimeAxisConfigurations[this._mostPreciseConfigIndex].tierConfigurations.reduce(function (ticks, config) { return ticks.concat(_this._getTickIntervalValues(config)); }, []);
            };
            Time.prototype._measureTextHeight = function () {
                return this._measurer(Plottable._Util.Text.HEIGHT_TEXT).height;
            };
            Time.prototype._cleanContainer = function (container) {
                container.selectAll("." + Axis.AbstractAxis.TICK_LABEL_CLASS).remove();
            };
            Time.prototype._renderTierLabels = function (container, config, height) {
                var _this = this;
                var tickPos = this._scale._tickInterval(config.interval, config.step);
                tickPos.splice(0, 0, this._scale.domain()[0]);
                tickPos.push(this._scale.domain()[1]);
                var shouldCenterText = config.step === 1;
                // only center when the label should span the whole interval
                var labelPos = [];
                if (shouldCenterText) {
                    tickPos.map(function (datum, index) {
                        if (index + 1 >= tickPos.length) {
                            return;
                        }
                        labelPos.push(new Date((tickPos[index + 1].valueOf() - tickPos[index].valueOf()) / 2 + tickPos[index].valueOf()));
                    });
                }
                else {
                    labelPos = tickPos;
                }
                var filteredTicks = [];
                labelPos = labelPos.filter(function (d, i) {
                    var fits = _this._canFitLabelFilter(container, d, tickPos.slice(i, i + 2), config.formatter(d), shouldCenterText);
                    if (fits) {
                        filteredTicks.push(tickPos[i]);
                    }
                    return fits;
                });
                var tickLabels = container.selectAll("." + Axis.AbstractAxis.TICK_LABEL_CLASS).data(labelPos, function (d) { return d.valueOf(); });
                var tickLabelsEnter = tickLabels.enter().append("g").classed(Axis.AbstractAxis.TICK_LABEL_CLASS, true);
                tickLabelsEnter.append("text");
                var xTranslate = shouldCenterText ? 0 : this.tickLabelPadding();
                var yTranslate = (this.orient() === "bottom" ? (this._maxLabelTickLength() / 2 * height) : (this.height() - this._maxLabelTickLength() / 2 * height + 2 * this.tickLabelPadding()));
                var textSelection = tickLabels.selectAll("text");
                if (textSelection.size() > 0) {
                    Plottable._Util.DOM.translate(textSelection, xTranslate, yTranslate);
                }
                tickLabels.exit().remove();
                tickLabels.attr("transform", function (d) { return "translate(" + _this._scale.scale(d) + ",0)"; });
                var anchor = shouldCenterText ? "middle" : "start";
                tickLabels.selectAll("text").text(config.formatter).style("text-anchor", anchor);
                return filteredTicks;
            };
            Time.prototype._canFitLabelFilter = function (container, position, bounds, label, isCentered) {
                var endPosition;
                var startPosition;
                var width = this._measurer(label).width + this.tickLabelPadding();
                var leftBound = this._scale.scale(bounds[0]);
                var rightBound = this._scale.scale(bounds[1]);
                if (isCentered) {
                    endPosition = this._scale.scale(position) + width / 2;
                    startPosition = this._scale.scale(position) - width / 2;
                }
                else {
                    endPosition = this._scale.scale(position) + width;
                    startPosition = this._scale.scale(position);
                }
                return endPosition <= rightBound && startPosition >= leftBound;
            };
            Time.prototype._adjustTickLength = function (tickValues, height) {
                var selection = this._tickMarkContainer.selectAll("." + Axis.AbstractAxis.TICK_MARK_CLASS).filter(function (d) { return tickValues.map(function (x) { return x.valueOf(); }).indexOf(d.valueOf()) >= 0; });
                if (this.orient() === "top") {
                    height = this.height() - height;
                }
                selection.attr("y2", height);
            };
            Time.prototype._generateLabellessTicks = function () {
                if (this._mostPreciseConfigIndex < 1) {
                    return [];
                }
                return this._getTickIntervalValues(this._possibleTimeAxisConfigurations[this._mostPreciseConfigIndex - 1].tierConfigurations[0]);
            };
            Time.prototype._createTickMarks = function (ticks) {
                var tickMarks = this._tickMarkContainer.selectAll("." + Axis.AbstractAxis.TICK_MARK_CLASS).data(ticks);
                tickMarks.enter().append("line").classed(Axis.AbstractAxis.TICK_MARK_CLASS, true);
                tickMarks.attr(this._generateTickMarkAttrHash());
                tickMarks.exit().remove();
            };
            Time.prototype._doRender = function () {
                var _this = this;
                this._mostPreciseConfigIndex = this._getMostPreciseConfigurationIndex();
                _super.prototype._doRender.call(this);
                var tierConfigs = this._possibleTimeAxisConfigurations[this._mostPreciseConfigIndex].tierConfigurations;
                this._tierLabelContainers.forEach(this._cleanContainer);
                var tierTicks = tierConfigs.map(function (config, i) { return _this._renderTierLabels(_this._tierLabelContainers[i], config, i + 1); });
                var ticks = tierTicks.slice();
                var labelLessTicks = [];
                var domain = this._scale.domain();
                var totalLength = this._scale.scale(domain[1]) - this._scale.scale(domain[0]);
                if (this._getIntervalLength(tierConfigs[0]) * 1.5 >= totalLength) {
                    labelLessTicks = this._generateLabellessTicks();
                }
                ticks.push(labelLessTicks);
                this._createTickMarks(Plottable._Util.Methods.flatten(ticks));
                this._adjustTickLength(labelLessTicks, this.tickLabelPadding());
                tierConfigs.forEach(function (config, i) { return _this._adjustTickLength(tierTicks[i], _this._maxLabelTickLength() * (i + 1) / Time._NUM_TIERS); });
                return this;
            };
            Time._LONG_DATE = new Date(9999, 8, 29, 12, 59, 9999);
            /**
             * Number of possible tiers.
             */
            Time._NUM_TIERS = 2;
            return Time;
        })(Axis.AbstractAxis);
        Axis.Time = Time;
    })(Plottable.Axis || (Plottable.Axis = {}));
    var Axis = Plottable.Axis;
})(Plottable || (Plottable = {}));

///<reference path="../../reference.ts" />
var __extends = this.__extends || function (d, b) {
    for (var p in b) if (b.hasOwnProperty(p)) d[p] = b[p];
    function __() { this.constructor = d; }
    __.prototype = b.prototype;
    d.prototype = new __();
};
var Plottable;
(function (Plottable) {
    (function (Axis) {
        var Numeric = (function (_super) {
            __extends(Numeric, _super);
            /**
             * Constructs a NumericAxis.
             *
             * Just as an CategoryAxis is for rendering an OrdinalScale, a NumericAxis
             * is for rendering a QuantitativeScale.
             *
             * @constructor
             * @param {QuantitativeScale} scale The QuantitativeScale to base the axis on.
             * @param {string} orientation The orientation of the QuantitativeScale (top/bottom/left/right)
             * @param {Formatter} formatter A function to format tick labels (default Formatters.general()).
             */
            function Numeric(scale, orientation, formatter) {
                if (formatter === void 0) { formatter = Plottable.Formatters.general(); }
                _super.call(this, scale, orientation, formatter);
                this._tickLabelPositioning = "center";
                // Whether or not first/last tick label will still be displayed even if
                // the label is cut off.
                this._showFirstTickLabel = false;
                this._showLastTickLabel = false;
            }
            Numeric.prototype._setup = function () {
                _super.prototype._setup.call(this);
                this._measurer = Plottable._Util.Text.getTextMeasurer(this._tickLabelContainer.append("text").classed(Axis.AbstractAxis.TICK_LABEL_CLASS, true));
            };
            Numeric.prototype._computeWidth = function () {
                var _this = this;
                var tickValues = this._getTickValues();
                var textLengths = tickValues.map(function (v) {
                    var formattedValue = _this.formatter()(v);
                    return _this._measurer(formattedValue).width;
                });
                var maxTextLength = Plottable._Util.Methods.max(textLengths, 0);
                if (this._tickLabelPositioning === "center") {
                    this._computedWidth = this._maxLabelTickLength() + this.tickLabelPadding() + maxTextLength;
                }
                else {
                    this._computedWidth = Math.max(this._maxLabelTickLength(), this.tickLabelPadding() + maxTextLength);
                }
                return this._computedWidth;
            };
            Numeric.prototype._computeHeight = function () {
                var textHeight = this._measurer(Plottable._Util.Text.HEIGHT_TEXT).height;
                if (this._tickLabelPositioning === "center") {
                    this._computedHeight = this._maxLabelTickLength() + this.tickLabelPadding() + textHeight;
                }
                else {
                    this._computedHeight = Math.max(this._maxLabelTickLength(), this.tickLabelPadding() + textHeight);
                }
                return this._computedHeight;
            };
            Numeric.prototype._getTickValues = function () {
                return this._scale.ticks();
            };
            Numeric.prototype._rescale = function () {
                if (!this._isSetup) {
                    return;
                }
                if (!this._isHorizontal()) {
                    var reComputedWidth = this._computeWidth();
                    if (reComputedWidth > this.width() || reComputedWidth < (this.width() - this.gutter())) {
                        this._invalidateLayout();
                        return;
                    }
                }
                this._render();
            };
            Numeric.prototype._doRender = function () {
                _super.prototype._doRender.call(this);
                var tickLabelAttrHash = {
                    x: 0,
                    y: 0,
                    dx: "0em",
                    dy: "0.3em"
                };
                var tickMarkLength = this._maxLabelTickLength();
                var tickLabelPadding = this.tickLabelPadding();
                var tickLabelTextAnchor = "middle";
                var labelGroupTransformX = 0;
                var labelGroupTransformY = 0;
                var labelGroupShiftX = 0;
                var labelGroupShiftY = 0;
                if (this._isHorizontal()) {
                    switch (this._tickLabelPositioning) {
                        case "left":
                            tickLabelTextAnchor = "end";
                            labelGroupTransformX = -tickLabelPadding;
                            labelGroupShiftY = tickLabelPadding;
                            break;
                        case "center":
                            labelGroupShiftY = tickMarkLength + tickLabelPadding;
                            break;
                        case "right":
                            tickLabelTextAnchor = "start";
                            labelGroupTransformX = tickLabelPadding;
                            labelGroupShiftY = tickLabelPadding;
                            break;
                    }
                }
                else {
                    switch (this._tickLabelPositioning) {
                        case "top":
                            tickLabelAttrHash["dy"] = "-0.3em";
                            labelGroupShiftX = tickLabelPadding;
                            labelGroupTransformY = -tickLabelPadding;
                            break;
                        case "center":
                            labelGroupShiftX = tickMarkLength + tickLabelPadding;
                            break;
                        case "bottom":
                            tickLabelAttrHash["dy"] = "1em";
                            labelGroupShiftX = tickLabelPadding;
                            labelGroupTransformY = tickLabelPadding;
                            break;
                    }
                }
                var tickMarkAttrHash = this._generateTickMarkAttrHash();
                switch (this.orient()) {
                    case "bottom":
                        tickLabelAttrHash["x"] = tickMarkAttrHash["x1"];
                        tickLabelAttrHash["dy"] = "0.95em";
                        labelGroupTransformY = tickMarkAttrHash["y1"] + labelGroupShiftY;
                        break;
                    case "top":
                        tickLabelAttrHash["x"] = tickMarkAttrHash["x1"];
                        tickLabelAttrHash["dy"] = "-.25em";
                        labelGroupTransformY = tickMarkAttrHash["y1"] - labelGroupShiftY;
                        break;
                    case "left":
                        tickLabelTextAnchor = "end";
                        labelGroupTransformX = tickMarkAttrHash["x1"] - labelGroupShiftX;
                        tickLabelAttrHash["y"] = tickMarkAttrHash["y1"];
                        break;
                    case "right":
                        tickLabelTextAnchor = "start";
                        labelGroupTransformX = tickMarkAttrHash["x1"] + labelGroupShiftX;
                        tickLabelAttrHash["y"] = tickMarkAttrHash["y1"];
                        break;
                }
                var tickLabelValues = this._getTickValues();
                var tickLabels = this._tickLabelContainer.selectAll("." + Axis.AbstractAxis.TICK_LABEL_CLASS).data(tickLabelValues);
                tickLabels.enter().append("text").classed(Axis.AbstractAxis.TICK_LABEL_CLASS, true);
                tickLabels.exit().remove();
                tickLabels.style("text-anchor", tickLabelTextAnchor).style("visibility", "visible").attr(tickLabelAttrHash).text(this.formatter());
                var labelGroupTransform = "translate(" + labelGroupTransformX + ", " + labelGroupTransformY + ")";
                this._tickLabelContainer.attr("transform", labelGroupTransform);
                if (!this.showEndTickLabels()) {
                    this._hideEndTickLabels();
                }
                this._hideOverlappingTickLabels();
            };
            Numeric.prototype.tickLabelPosition = function (position) {
                if (position == null) {
                    return this._tickLabelPositioning;
                }
                else {
                    var positionLC = position.toLowerCase();
                    if (this._isHorizontal()) {
                        if (!(positionLC === "left" || positionLC === "center" || positionLC === "right")) {
                            throw new Error(positionLC + " is not a valid tick label position for a horizontal NumericAxis");
                        }
                    }
                    else {
                        if (!(positionLC === "top" || positionLC === "center" || positionLC === "bottom")) {
                            throw new Error(positionLC + " is not a valid tick label position for a vertical NumericAxis");
                        }
                    }
                    this._tickLabelPositioning = positionLC;
                    this._invalidateLayout();
                    return this;
                }
            };
            Numeric.prototype.showEndTickLabel = function (orientation, show) {
                if ((this._isHorizontal() && orientation === "left") || (!this._isHorizontal() && orientation === "bottom")) {
                    if (show === undefined) {
                        return this._showFirstTickLabel;
                    }
                    else {
                        this._showFirstTickLabel = show;
                        this._render();
                        return this;
                    }
                }
                else if ((this._isHorizontal() && orientation === "right") || (!this._isHorizontal() && orientation === "top")) {
                    if (show === undefined) {
                        return this._showLastTickLabel;
                    }
                    else {
                        this._showLastTickLabel = show;
                        this._render();
                        return this;
                    }
                }
                else {
                    throw new Error("Attempt to show " + orientation + " tick label on a " + (this._isHorizontal() ? "horizontal" : "vertical") + " axis");
                }
            };
            return Numeric;
        })(Axis.AbstractAxis);
        Axis.Numeric = Numeric;
    })(Plottable.Axis || (Plottable.Axis = {}));
    var Axis = Plottable.Axis;
})(Plottable || (Plottable = {}));

///<reference path="../../reference.ts" />
var __extends = this.__extends || function (d, b) {
    for (var p in b) if (b.hasOwnProperty(p)) d[p] = b[p];
    function __() { this.constructor = d; }
    __.prototype = b.prototype;
    d.prototype = new __();
};
var Plottable;
(function (Plottable) {
    (function (Axis) {
        var Category = (function (_super) {
            __extends(Category, _super);
            /**
             * Constructs a CategoryAxis.
             *
             * A CategoryAxis takes an OrdinalScale and includes word-wrapping
             * algorithms and advanced layout logic to try to display the scale as
             * efficiently as possible.
             *
             * @constructor
             * @param {OrdinalScale} scale The scale to base the Axis on.
             * @param {string} orientation The orientation of the Axis (top/bottom/left/right) (default = "bottom").
             * @param {Formatter} formatter The Formatter for the Axis (default Formatters.identity())
             */
            function Category(scale, orientation, formatter) {
                if (orientation === void 0) { orientation = "bottom"; }
                if (formatter === void 0) { formatter = Plottable.Formatters.identity(); }
                _super.call(this, scale, orientation, formatter);
                this._tickLabelAngle = 0;
                this.classed("category-axis", true);
            }
            Category.prototype._setup = function () {
                _super.prototype._setup.call(this);
                this._measurer = new Plottable._Util.Text.CachingCharacterMeasurer(this._tickLabelContainer.append("text"));
            };
            Category.prototype._rescale = function () {
                return this._invalidateLayout();
            };
            Category.prototype._requestedSpace = function (offeredWidth, offeredHeight) {
                var widthRequiredByTicks = this._isHorizontal() ? 0 : this._maxLabelTickLength() + this.tickLabelPadding() + this.gutter();
                var heightRequiredByTicks = this._isHorizontal() ? this._maxLabelTickLength() + this.tickLabelPadding() + this.gutter() : 0;
                if (this._scale.domain().length === 0) {
                    return { width: 0, height: 0, wantsWidth: false, wantsHeight: false };
                }
                var ordinalScale = this._scale;
                var fakeScale = ordinalScale.copy();
                if (this._isHorizontal()) {
                    fakeScale.range([0, offeredWidth]);
                }
                else {
                    fakeScale.range([offeredHeight, 0]);
                }
                var textResult = this._measureTicks(offeredWidth, offeredHeight, fakeScale, ordinalScale.domain());
                return {
                    width: textResult.usedWidth + widthRequiredByTicks,
                    height: textResult.usedHeight + heightRequiredByTicks,
                    wantsWidth: !textResult.textFits,
                    wantsHeight: !textResult.textFits
                };
            };
            Category.prototype._getTickValues = function () {
                return this._scale.domain();
            };
            Category.prototype.tickLabelAngle = function (angle) {
                if (angle == null) {
                    return this._tickLabelAngle;
                }
                if (angle !== 0 && angle !== 90 && angle !== -90) {
                    throw new Error("Angle " + angle + " not supported; only 0, 90, and -90 are valid values");
                }
                this._tickLabelAngle = angle;
                this._invalidateLayout();
                return this;
            };
            Category.prototype._tickLabelOrientation = function () {
                switch (this._tickLabelAngle) {
                    case 0:
                        return "horizontal";
                    case -90:
                        return "left";
                    case 90:
                        return "right";
                    default:
                        throw new Error("bad orientation");
                }
            };
            /**
             * Measures the size of the ticks while also writing them to the DOM.
             * @param {D3.Selection} ticks The tick elements to be written to.
             */
            Category.prototype._drawTicks = function (axisWidth, axisHeight, scale, ticks) {
                return this._drawOrMeasureTicks(axisWidth, axisHeight, scale, ticks, true);
            };
            /**
             * Measures the size of the ticks without making any (permanent) DOM
             * changes.
             *
             * @param {string[]} ticks The strings that will be printed on the ticks.
             */
            Category.prototype._measureTicks = function (axisWidth, axisHeight, scale, ticks) {
                return this._drawOrMeasureTicks(axisWidth, axisHeight, scale, ticks, false);
            };
            Category.prototype._drawOrMeasureTicks = function (axisWidth, axisHeight, scale, dataOrTicks, draw) {
                var self = this;
                var textWriteResults = [];
                var tm = function (s) { return self._measurer.measure(s); };
                var iterator = draw ? function (f) { return dataOrTicks.each(f); } : function (f) { return dataOrTicks.forEach(f); };
                iterator(function (d) {
                    var bandWidth = scale.fullBandStartAndWidth(d)[1];
                    var width = self._isHorizontal() ? bandWidth : axisWidth - self._maxLabelTickLength() - self.tickLabelPadding();
                    var height = self._isHorizontal() ? axisHeight - self._maxLabelTickLength() - self.tickLabelPadding() : bandWidth;
                    var textWriteResult;
                    var formatter = self.formatter();
                    if (draw) {
                        var d3this = d3.select(this);
                        var xAlign = { left: "right", right: "left", top: "center", bottom: "center" };
                        var yAlign = { left: "center", right: "center", top: "bottom", bottom: "top" };
                        textWriteResult = Plottable._Util.Text.writeText(formatter(d), width, height, tm, self._tickLabelOrientation(), {
                            g: d3this,
                            xAlign: xAlign[self.orient()],
                            yAlign: yAlign[self.orient()]
                        });
                    }
                    else {
                        textWriteResult = Plottable._Util.Text.writeText(formatter(d), width, height, tm, self._tickLabelOrientation());
                    }
                    textWriteResults.push(textWriteResult);
                });
                var widthFn = this._isHorizontal() ? d3.sum : Plottable._Util.Methods.max;
                var heightFn = this._isHorizontal() ? Plottable._Util.Methods.max : d3.sum;
                return {
                    textFits: textWriteResults.every(function (t) { return t.textFits; }),
                    usedWidth: widthFn(textWriteResults, function (t) { return t.usedWidth; }, 0),
                    usedHeight: heightFn(textWriteResults, function (t) { return t.usedHeight; }, 0)
                };
            };
            Category.prototype._doRender = function () {
                var _this = this;
                _super.prototype._doRender.call(this);
                var ordScale = this._scale;
                var tickLabels = this._tickLabelContainer.selectAll("." + Axis.AbstractAxis.TICK_LABEL_CLASS).data(this._scale.domain(), function (d) { return d; });
                var getTickLabelTransform = function (d, i) {
                    var startAndWidth = ordScale.fullBandStartAndWidth(d);
                    var bandStartPosition = startAndWidth[0];
                    var x = _this._isHorizontal() ? bandStartPosition : 0;
                    var y = _this._isHorizontal() ? 0 : bandStartPosition;
                    return "translate(" + x + "," + y + ")";
                };
                tickLabels.enter().append("g").classed(Axis.AbstractAxis.TICK_LABEL_CLASS, true);
                tickLabels.exit().remove();
                tickLabels.attr("transform", getTickLabelTransform);
                // erase all text first, then rewrite
                tickLabels.text("");
                this._drawTicks(this.width(), this.height(), ordScale, tickLabels);
                var translate = this._isHorizontal() ? [ordScale.rangeBand() / 2, 0] : [0, ordScale.rangeBand() / 2];
                var xTranslate = this.orient() === "right" ? this._maxLabelTickLength() + this.tickLabelPadding() : 0;
                var yTranslate = this.orient() === "bottom" ? this._maxLabelTickLength() + this.tickLabelPadding() : 0;
                Plottable._Util.DOM.translate(this._tickLabelContainer, xTranslate, yTranslate);
                Plottable._Util.DOM.translate(this._tickMarkContainer, translate[0], translate[1]);
                return this;
            };
            Category.prototype._computeLayout = function (xOrigin, yOrigin, availableWidth, availableHeight) {
                // When anyone calls _invalidateLayout, _computeLayout will be called
                // on everyone, including this. Since CSS or something might have
                // affected the size of the characters, clear the cache.
                this._measurer.clear();
                return _super.prototype._computeLayout.call(this, xOrigin, yOrigin, availableWidth, availableHeight);
            };
            return Category;
        })(Axis.AbstractAxis);
        Axis.Category = Category;
    })(Plottable.Axis || (Plottable.Axis = {}));
    var Axis = Plottable.Axis;
})(Plottable || (Plottable = {}));

///<reference path="../reference.ts" />
var __extends = this.__extends || function (d, b) {
    for (var p in b) if (b.hasOwnProperty(p)) d[p] = b[p];
    function __() { this.constructor = d; }
    __.prototype = b.prototype;
    d.prototype = new __();
};
var Plottable;
(function (Plottable) {
    (function (Component) {
        var Label = (function (_super) {
            __extends(Label, _super);
            /**
             * Creates a Label.
             *
             * A label is component that renders just text. The most common use of
             * labels is to create a title or axis labels.
             *
             * @constructor
             * @param {string} displayText The text of the Label (default = "").
             * @param {string} orientation The orientation of the Label (horizontal/left/right) (default = "horizontal").
             */
            function Label(displayText, orientation) {
                if (displayText === void 0) { displayText = ""; }
                if (orientation === void 0) { orientation = "horizontal"; }
                _super.call(this);
                this.classed("label", true);
                this.text(displayText);
                this.orient(orientation);
                this.xAlign("center").yAlign("center");
                this._fixedHeightFlag = true;
                this._fixedWidthFlag = true;
                this._padding = 0;
            }
            /**
             * Sets the horizontal side the label will go to given the label is given more space that it needs
             *
             * @param {string} alignment The new setting, one of `["left", "center",
             * "right"]`. Defaults to `"center"`.
             * @returns {Label} The calling Label.
             */
            Label.prototype.xAlign = function (alignment) {
                var alignmentLC = alignment.toLowerCase();
                _super.prototype.xAlign.call(this, alignmentLC);
                this._xAlignment = alignmentLC;
                return this;
            };
            /**
             * Sets the vertical side the label will go to given the label is given more space that it needs
             *
             * @param {string} alignment The new setting, one of `["top", "center",
             * "bottom"]`. Defaults to `"center"`.
             * @returns {Label} The calling Label.
             */
            Label.prototype.yAlign = function (alignment) {
                var alignmentLC = alignment.toLowerCase();
                _super.prototype.yAlign.call(this, alignmentLC);
                this._yAlignment = alignmentLC;
                return this;
            };
            Label.prototype._requestedSpace = function (offeredWidth, offeredHeight) {
                var desiredWH = this._measurer(this._text);
                var desiredWidth = (this.orient() === "horizontal" ? desiredWH.width : desiredWH.height) + 2 * this.padding();
                var desiredHeight = (this.orient() === "horizontal" ? desiredWH.height : desiredWH.width) + 2 * this.padding();
                return {
                    width: desiredWidth,
                    height: desiredHeight,
                    wantsWidth: desiredWidth > offeredWidth,
                    wantsHeight: desiredHeight > offeredHeight
                };
            };
            Label.prototype._setup = function () {
                _super.prototype._setup.call(this);
                this._textContainer = this._content.append("g");
                this._measurer = Plottable._Util.Text.getTextMeasurer(this._textContainer.append("text"));
                this.text(this._text);
            };
            Label.prototype.text = function (displayText) {
                if (displayText === undefined) {
                    return this._text;
                }
                else {
                    this._text = displayText;
                    this._invalidateLayout();
                    return this;
                }
            };
            Label.prototype.orient = function (newOrientation) {
                if (newOrientation == null) {
                    return this._orientation;
                }
                else {
                    newOrientation = newOrientation.toLowerCase();
                    if (newOrientation === "horizontal" || newOrientation === "left" || newOrientation === "right") {
                        this._orientation = newOrientation;
                    }
                    else {
                        throw new Error(newOrientation + " is not a valid orientation for LabelComponent");
                    }
                    this._invalidateLayout();
                    return this;
                }
            };
            Label.prototype.padding = function (padAmount) {
                if (padAmount == null) {
                    return this._padding;
                }
                else {
                    padAmount = +padAmount;
                    if (padAmount < 0) {
                        throw new Error(padAmount + " is not a valid padding value.  Cannot be less than 0.");
                    }
                    this._padding = padAmount;
                    this._invalidateLayout();
                    return this;
                }
            };
            Label.prototype._doRender = function () {
                _super.prototype._doRender.call(this);
                var textMeasurement = this._measurer(this._text);
                var heightPadding = Math.max(Math.min((this.height() - textMeasurement.height) / 2, this.padding()), 0);
                var widthPadding = Math.max(Math.min((this.width() - textMeasurement.width) / 2, this.padding()), 0);
                this._textContainer.attr("transform", "translate(" + widthPadding + "," + heightPadding + ")");
                this._textContainer.text("");
                var dimension = this.orient() === "horizontal" ? this.width() : this.height();
                var truncatedText = Plottable._Util.Text.getTruncatedText(this._text, dimension, this._measurer);
                var writeWidth = this.width() - 2 * widthPadding;
                var writeHeight = this.height() - 2 * heightPadding;
                if (this.orient() === "horizontal") {
                    Plottable._Util.Text.writeLineHorizontally(truncatedText, this._textContainer, writeWidth, writeHeight, this._xAlignment, this._yAlignment);
                }
                else {
                    Plottable._Util.Text.writeLineVertically(truncatedText, this._textContainer, writeWidth, writeHeight, this._xAlignment, this._yAlignment, this.orient());
                }
            };
            Label.prototype._computeLayout = function (xOffset, yOffset, availableWidth, availableHeight) {
                this._measurer = Plottable._Util.Text.getTextMeasurer(this._textContainer.append("text")); // reset it in case fonts have changed
                _super.prototype._computeLayout.call(this, xOffset, yOffset, availableWidth, availableHeight);
                return this;
            };
            return Label;
        })(Component.AbstractComponent);
        Component.Label = Label;
        var TitleLabel = (function (_super) {
            __extends(TitleLabel, _super);
            /**
             * Creates a TitleLabel, a type of label made for rendering titles.
             *
             * @constructor
             */
            function TitleLabel(text, orientation) {
                _super.call(this, text, orientation);
                this.classed("title-label", true);
            }
            return TitleLabel;
        })(Label);
        Component.TitleLabel = TitleLabel;
        var AxisLabel = (function (_super) {
            __extends(AxisLabel, _super);
            /**
             * Creates a AxisLabel, a type of label made for rendering axis labels.
             *
             * @constructor
             */
            function AxisLabel(text, orientation) {
                _super.call(this, text, orientation);
                this.classed("axis-label", true);
            }
            return AxisLabel;
        })(Label);
        Component.AxisLabel = AxisLabel;
    })(Plottable.Component || (Plottable.Component = {}));
    var Component = Plottable.Component;
})(Plottable || (Plottable = {}));

///<reference path="../reference.ts" />
var __extends = this.__extends || function (d, b) {
    for (var p in b) if (b.hasOwnProperty(p)) d[p] = b[p];
    function __() { this.constructor = d; }
    __.prototype = b.prototype;
    d.prototype = new __();
};
var Plottable;
(function (Plottable) {
    (function (Component) {
        var Legend = (function (_super) {
            __extends(Legend, _super);
            /**
             * Constructs a Legend.
             *
             * A legend consists of a series of legend rows, each with a color and label taken from the `colorScale`.
             * The rows will be displayed in the order of the `colorScale` domain.
             * This legend also allows interactions, through the functions `toggleCallback` and `hoverCallback`
             * Setting a callback will also put classes on the individual rows.
             *
             * @constructor
             * @param {ColorScale} colorScale
             */
            function Legend(colorScale) {
                _super.call(this);
                this.classed("legend", true);
                this.scale(colorScale);
                this.xAlign("RIGHT").yAlign("TOP");
                this.xOffset(5).yOffset(5);
                this._fixedWidthFlag = true;
                this._fixedHeightFlag = true;
            }
            Legend.prototype.remove = function () {
                _super.prototype.remove.call(this);
                if (this._colorScale != null) {
                    this._colorScale.broadcaster.deregisterListener(this);
                }
            };
            Legend.prototype.toggleCallback = function (callback) {
                if (callback !== undefined) {
                    this._toggleCallback = callback;
                    this._isOff = d3.set();
                    this._updateListeners();
                    this._updateClasses();
                    return this;
                }
                else {
                    return this._toggleCallback;
                }
            };
            Legend.prototype.hoverCallback = function (callback) {
                if (callback !== undefined) {
                    this._hoverCallback = callback;
                    this._datumCurrentlyFocusedOn = undefined;
                    this._updateListeners();
                    this._updateClasses();
                    return this;
                }
                else {
                    return this._hoverCallback;
                }
            };
            Legend.prototype.scale = function (scale) {
                var _this = this;
                if (scale != null) {
                    if (this._colorScale != null) {
                        this._colorScale.broadcaster.deregisterListener(this);
                    }
                    this._colorScale = scale;
                    this._colorScale.broadcaster.registerListener(this, function () { return _this._updateDomain(); });
                    this._updateDomain();
                    return this;
                }
                else {
                    return this._colorScale;
                }
            };
            Legend.prototype._updateDomain = function () {
                if (this._toggleCallback != null) {
                    this._isOff = Plottable._Util.Methods.intersection(this._isOff, d3.set(this.scale().domain()));
                }
                if (this._hoverCallback != null) {
                    this._datumCurrentlyFocusedOn = this.scale().domain().indexOf(this._datumCurrentlyFocusedOn) >= 0 ? this._datumCurrentlyFocusedOn : undefined;
                }
                this._invalidateLayout();
            };
            Legend.prototype._computeLayout = function (xOrigin, yOrigin, availableWidth, availableHeight) {
                _super.prototype._computeLayout.call(this, xOrigin, yOrigin, availableWidth, availableHeight);
                var textHeight = this._measureTextHeight();
                var totalNumRows = this._colorScale.domain().length;
                this._nRowsDrawn = Math.min(totalNumRows, Math.floor(this.height() / textHeight));
            };
            Legend.prototype._requestedSpace = function (offeredWidth, offeredHeight) {
                var textHeight = this._measureTextHeight();
                var totalNumRows = this._colorScale.domain().length;
                var rowsICanFit = Math.min(totalNumRows, Math.floor((offeredHeight - 2 * Legend._MARGIN) / textHeight));
                var fakeLegendEl = this._content.append("g").classed(Legend.SUBELEMENT_CLASS, true);
                var measure = Plottable._Util.Text.getTextMeasurer(fakeLegendEl.append("text"));
                var maxWidth = Plottable._Util.Methods.max(this._colorScale.domain(), function (d) { return measure(d).width; }, 0);
                fakeLegendEl.remove();
                maxWidth = maxWidth === undefined ? 0 : maxWidth;
                var desiredWidth = rowsICanFit === 0 ? 0 : maxWidth + textHeight + 2 * Legend._MARGIN;
                var desiredHeight = rowsICanFit === 0 ? 0 : totalNumRows * textHeight + 2 * Legend._MARGIN;
                return {
                    width: desiredWidth,
                    height: desiredHeight,
                    wantsWidth: offeredWidth < desiredWidth,
                    wantsHeight: offeredHeight < desiredHeight
                };
            };
            Legend.prototype._measureTextHeight = function () {
                // note: can't be called before anchoring atm
                var fakeLegendEl = this._content.append("g").classed(Legend.SUBELEMENT_CLASS, true);
                var textHeight = Plottable._Util.Text.getTextMeasurer(fakeLegendEl.append("text"))(Plottable._Util.Text.HEIGHT_TEXT).height;
                // HACKHACK
                if (textHeight === 0) {
                    textHeight = 1;
                }
                fakeLegendEl.remove();
                return textHeight;
            };
            Legend.prototype._doRender = function () {
                _super.prototype._doRender.call(this);
                var domain = this._colorScale.domain().slice(0, this._nRowsDrawn);
                var textHeight = this._measureTextHeight();
                var availableWidth = this.width() - textHeight - Legend._MARGIN;
                var r = textHeight * 0.3;
                var legend = this._content.selectAll("." + Legend.SUBELEMENT_CLASS).data(domain, function (d) { return d; });
                var legendEnter = legend.enter().append("g").classed(Legend.SUBELEMENT_CLASS, true);
                legendEnter.each(function (d) {
                    d3.select(this).classed(d.replace(" ", "-"), true);
                });
                legendEnter.append("circle");
                legendEnter.append("g").classed("text-container", true);
                legend.exit().remove();
                legend.selectAll("circle").attr("cx", textHeight / 2).attr("cy", textHeight / 2).attr("r", r).attr("fill", this._colorScale._d3Scale);
                legend.selectAll("g.text-container").text("").attr("transform", "translate(" + textHeight + ", 0)").each(function (d) {
                    var d3this = d3.select(this);
                    var measure = Plottable._Util.Text.getTextMeasurer(d3this.append("text"));
                    var writeLine = Plottable._Util.Text.getTruncatedText(d, availableWidth, measure);
                    var writeLineMeasure = measure(writeLine);
                    Plottable._Util.Text.writeLineHorizontally(writeLine, d3this, writeLineMeasure.width, writeLineMeasure.height);
                });
                legend.attr("transform", function (d) {
                    return "translate(" + Legend._MARGIN + "," + (domain.indexOf(d) * textHeight + Legend._MARGIN) + ")";
                });
                this._updateClasses();
                this._updateListeners();
            };
            Legend.prototype._updateListeners = function () {
                var _this = this;
                if (!this._isSetup) {
                    return;
                }
                var dataSelection = this._content.selectAll("." + Legend.SUBELEMENT_CLASS);
                if (this._hoverCallback != null) {
                    // tag the element that is being hovered over with the class "focus"
                    // this callback will trigger with the specific element being hovered over.
                    var hoverRow = function (mouseover) { return function (datum) {
                        _this._datumCurrentlyFocusedOn = mouseover ? datum : undefined;
                        _this._hoverCallback(_this._datumCurrentlyFocusedOn);
                        _this._updateClasses();
                    }; };
                    dataSelection.on("mouseover", hoverRow(true));
                    dataSelection.on("mouseout", hoverRow(false));
                }
                else {
                    // remove all mouseover/mouseout listeners
                    dataSelection.on("mouseover", null);
                    dataSelection.on("mouseout", null);
                }
                if (this._toggleCallback != null) {
                    dataSelection.on("click", function (datum) {
                        var turningOn = _this._isOff.has(datum);
                        if (turningOn) {
                            _this._isOff.remove(datum);
                        }
                        else {
                            _this._isOff.add(datum);
                        }
                        _this._toggleCallback(datum, turningOn);
                        _this._updateClasses();
                    });
                }
                else {
                    // remove all click listeners
                    dataSelection.on("click", null);
                }
            };
            Legend.prototype._updateClasses = function () {
                var _this = this;
                if (!this._isSetup) {
                    return;
                }
                var dataSelection = this._content.selectAll("." + Legend.SUBELEMENT_CLASS);
                if (this._hoverCallback != null) {
                    dataSelection.classed("focus", function (d) { return _this._datumCurrentlyFocusedOn === d; });
                    dataSelection.classed("hover", this._datumCurrentlyFocusedOn !== undefined);
                }
                else {
                    dataSelection.classed("hover", false);
                    dataSelection.classed("focus", false);
                }
                if (this._toggleCallback != null) {
                    dataSelection.classed("toggled-on", function (d) { return !_this._isOff.has(d); });
                    dataSelection.classed("toggled-off", function (d) { return _this._isOff.has(d); });
                }
                else {
                    dataSelection.classed("toggled-on", false);
                    dataSelection.classed("toggled-off", false);
                }
            };
            /**
             * The css class applied to each legend row
             */
            Legend.SUBELEMENT_CLASS = "legend-row";
            Legend._MARGIN = 5;
            return Legend;
        })(Component.AbstractComponent);
        Component.Legend = Legend;
    })(Plottable.Component || (Plottable.Component = {}));
    var Component = Plottable.Component;
})(Plottable || (Plottable = {}));

///<reference path="../reference.ts" />
var __extends = this.__extends || function (d, b) {
    for (var p in b) if (b.hasOwnProperty(p)) d[p] = b[p];
    function __() { this.constructor = d; }
    __.prototype = b.prototype;
    d.prototype = new __();
};
var Plottable;
(function (Plottable) {
    (function (Component) {
        var HorizontalLegend = (function (_super) {
            __extends(HorizontalLegend, _super);
            /**
             * Creates a Horizontal Legend.
             *
             * The legend consists of a series of legend entries, each with a color and label taken from the `colorScale`.
             * The entries will be displayed in the order of the `colorScale` domain.
             *
             * @constructor
             * @param {Scale.Color} colorScale
             */
            function HorizontalLegend(colorScale) {
                var _this = this;
                _super.call(this);
                this._padding = 5;
                this.classed("legend", true);
                this._scale = colorScale;
                this._scale.broadcaster.registerListener(this, function () { return _this._invalidateLayout(); });
                this.xAlign("left").yAlign("center");
                this._fixedWidthFlag = true;
                this._fixedHeightFlag = true;
            }
            HorizontalLegend.prototype.remove = function () {
                _super.prototype.remove.call(this);
                this._scale.broadcaster.deregisterListener(this);
            };
            HorizontalLegend.prototype._calculateLayoutInfo = function (availableWidth, availableHeight) {
                var _this = this;
                var fakeLegendRow = this._content.append("g").classed(HorizontalLegend.LEGEND_ROW_CLASS, true);
                var fakeLegendEntry = fakeLegendRow.append("g").classed(HorizontalLegend.LEGEND_ENTRY_CLASS, true);
                var measure = Plottable._Util.Text.getTextMeasurer(fakeLegendRow.append("text"));
                var textHeight = measure(Plottable._Util.Text.HEIGHT_TEXT).height;
                var availableWidthForEntries = Math.max(0, (availableWidth - this._padding));
                var measureEntry = function (entryText) {
                    var originalEntryLength = (textHeight + measure(entryText).width + _this._padding);
                    return Math.min(originalEntryLength, availableWidthForEntries);
                };
                var entries = this._scale.domain();
                var entryLengths = Plottable._Util.Methods.populateMap(entries, measureEntry);
                fakeLegendRow.remove();
                var rows = this._packRows(availableWidthForEntries, entries, entryLengths);
                var rowsAvailable = Math.floor((availableHeight - 2 * this._padding) / textHeight);
                if (rowsAvailable !== rowsAvailable) {
                    rowsAvailable = 0;
                }
                return {
                    textHeight: textHeight,
                    entryLengths: entryLengths,
                    rows: rows,
                    numRowsToDraw: Math.max(Math.min(rowsAvailable, rows.length), 0)
                };
            };
            HorizontalLegend.prototype._requestedSpace = function (offeredWidth, offeredHeight) {
                var estimatedLayout = this._calculateLayoutInfo(offeredWidth, offeredHeight);
                var rowLengths = estimatedLayout.rows.map(function (row) {
                    return d3.sum(row, function (entry) { return estimatedLayout.entryLengths.get(entry); });
                });
                var longestRowLength = Plottable._Util.Methods.max(rowLengths, 0);
                longestRowLength = longestRowLength === undefined ? 0 : longestRowLength; // HACKHACK: #843
                var desiredWidth = this._padding + longestRowLength;
                var acceptableHeight = estimatedLayout.numRowsToDraw * estimatedLayout.textHeight + 2 * this._padding;
                var desiredHeight = estimatedLayout.rows.length * estimatedLayout.textHeight + 2 * this._padding;
                return {
                    width: desiredWidth,
                    height: acceptableHeight,
                    wantsWidth: offeredWidth < desiredWidth,
                    wantsHeight: offeredHeight < desiredHeight
                };
            };
            HorizontalLegend.prototype._packRows = function (availableWidth, entries, entryLengths) {
                var rows = [[]];
                var currentRow = rows[0];
                var spaceLeft = availableWidth;
                entries.forEach(function (e) {
                    var entryLength = entryLengths.get(e);
                    if (entryLength > spaceLeft) {
                        currentRow = [];
                        rows.push(currentRow);
                        spaceLeft = availableWidth;
                    }
                    currentRow.push(e);
                    spaceLeft -= entryLength;
                });
                return rows;
            };
            HorizontalLegend.prototype._doRender = function () {
                var _this = this;
                _super.prototype._doRender.call(this);
                var layout = this._calculateLayoutInfo(this.width(), this.height());
                var rowsToDraw = layout.rows.slice(0, layout.numRowsToDraw);
                var rows = this._content.selectAll("g." + HorizontalLegend.LEGEND_ROW_CLASS).data(rowsToDraw);
                rows.enter().append("g").classed(HorizontalLegend.LEGEND_ROW_CLASS, true);
                rows.exit().remove();
                rows.attr("transform", function (d, i) { return "translate(0, " + (i * layout.textHeight + _this._padding) + ")"; });
                var entries = rows.selectAll("g." + HorizontalLegend.LEGEND_ENTRY_CLASS).data(function (d) { return d; });
                var entriesEnter = entries.enter().append("g").classed(HorizontalLegend.LEGEND_ENTRY_CLASS, true);
                entries.each(function (d) {
                    d3.select(this).classed(d.replace(" ", "-"), true);
                });
                entriesEnter.append("circle");
                entriesEnter.append("g").classed("text-container", true);
                entries.exit().remove();
                var legendPadding = this._padding;
                rows.each(function (values) {
                    var xShift = legendPadding;
                    var entriesInRow = d3.select(this).selectAll("g." + HorizontalLegend.LEGEND_ENTRY_CLASS);
                    entriesInRow.attr("transform", function (value, i) {
                        var translateString = "translate(" + xShift + ", 0)";
                        xShift += layout.entryLengths.get(value);
                        return translateString;
                    });
                });
                entries.select("circle").attr("cx", layout.textHeight / 2).attr("cy", layout.textHeight / 2).attr("r", layout.textHeight * 0.3).attr("fill", function (value) { return _this._scale.scale(value); });
                var padding = this._padding;
                var textContainers = entries.select("g.text-container");
                textContainers.text(""); // clear out previous results
                textContainers.append("title").text(function (value) { return value; });
                // HACKHACK (translate vertical shift): #864
                textContainers.attr("transform", "translate(" + layout.textHeight + ", " + (layout.textHeight * 0.1) + ")").each(function (value) {
                    var container = d3.select(this);
                    var measure = Plottable._Util.Text.getTextMeasurer(container.append("text"));
                    var maxTextLength = layout.entryLengths.get(value) - layout.textHeight - padding;
                    var textToWrite = Plottable._Util.Text.getTruncatedText(value, maxTextLength, measure);
                    var textSize = measure(textToWrite);
                    Plottable._Util.Text.writeLineHorizontally(textToWrite, container, textSize.width, textSize.height);
                });
            };
            /**
             * The css class applied to each legend row
             */
            HorizontalLegend.LEGEND_ROW_CLASS = "legend-row";
            /**
             * The css class applied to each legend entry
             */
            HorizontalLegend.LEGEND_ENTRY_CLASS = "legend-entry";
            return HorizontalLegend;
        })(Component.AbstractComponent);
        Component.HorizontalLegend = HorizontalLegend;
    })(Plottable.Component || (Plottable.Component = {}));
    var Component = Plottable.Component;
})(Plottable || (Plottable = {}));

///<reference path="../reference.ts" />
var __extends = this.__extends || function (d, b) {
    for (var p in b) if (b.hasOwnProperty(p)) d[p] = b[p];
    function __() { this.constructor = d; }
    __.prototype = b.prototype;
    d.prototype = new __();
};
var Plottable;
(function (Plottable) {
    (function (Component) {
        var Gridlines = (function (_super) {
            __extends(Gridlines, _super);
            /**
             * Creates a set of Gridlines.
             * @constructor
             *
             * @param {QuantitativeScale} xScale The scale to base the x gridlines on. Pass null if no gridlines are desired.
             * @param {QuantitativeScale} yScale The scale to base the y gridlines on. Pass null if no gridlines are desired.
             */
            function Gridlines(xScale, yScale) {
                var _this = this;
                if (xScale != null && !(Plottable.Scale.AbstractQuantitative.prototype.isPrototypeOf(xScale))) {
                    throw new Error("xScale needs to inherit from Scale.AbstractQuantitative");
                }
                if (yScale != null && !(Plottable.Scale.AbstractQuantitative.prototype.isPrototypeOf(yScale))) {
                    throw new Error("yScale needs to inherit from Scale.AbstractQuantitative");
                }
                _super.call(this);
                this.classed("gridlines", true);
                this._xScale = xScale;
                this._yScale = yScale;
                if (this._xScale) {
                    this._xScale.broadcaster.registerListener(this, function () { return _this._render(); });
                }
                if (this._yScale) {
                    this._yScale.broadcaster.registerListener(this, function () { return _this._render(); });
                }
            }
            Gridlines.prototype.remove = function () {
                _super.prototype.remove.call(this);
                if (this._xScale) {
                    this._xScale.broadcaster.deregisterListener(this);
                }
                if (this._yScale) {
                    this._yScale.broadcaster.deregisterListener(this);
                }
                return this;
            };
            Gridlines.prototype._setup = function () {
                _super.prototype._setup.call(this);
                this._xLinesContainer = this._content.append("g").classed("x-gridlines", true);
                this._yLinesContainer = this._content.append("g").classed("y-gridlines", true);
            };
            Gridlines.prototype._doRender = function () {
                _super.prototype._doRender.call(this);
                this._redrawXLines();
                this._redrawYLines();
            };
            Gridlines.prototype._redrawXLines = function () {
                var _this = this;
                if (this._xScale) {
                    var xTicks = this._xScale.ticks();
                    var getScaledXValue = function (tickVal) { return _this._xScale.scale(tickVal); };
                    var xLines = this._xLinesContainer.selectAll("line").data(xTicks);
                    xLines.enter().append("line");
                    xLines.attr("x1", getScaledXValue).attr("y1", 0).attr("x2", getScaledXValue).attr("y2", this.height()).classed("zeroline", function (t) { return t === 0; });
                    xLines.exit().remove();
                }
            };
            Gridlines.prototype._redrawYLines = function () {
                var _this = this;
                if (this._yScale) {
                    var yTicks = this._yScale.ticks();
                    var getScaledYValue = function (tickVal) { return _this._yScale.scale(tickVal); };
                    var yLines = this._yLinesContainer.selectAll("line").data(yTicks);
                    yLines.enter().append("line");
                    yLines.attr("x1", 0).attr("y1", getScaledYValue).attr("x2", this.width()).attr("y2", getScaledYValue).classed("zeroline", function (t) { return t === 0; });
                    yLines.exit().remove();
                }
            };
            return Gridlines;
        })(Component.AbstractComponent);
        Component.Gridlines = Gridlines;
    })(Plottable.Component || (Plottable.Component = {}));
    var Component = Plottable.Component;
})(Plottable || (Plottable = {}));

///<reference path="../reference.ts" />
var __extends = this.__extends || function (d, b) {
    for (var p in b) if (b.hasOwnProperty(p)) d[p] = b[p];
    function __() { this.constructor = d; }
    __.prototype = b.prototype;
    d.prototype = new __();
};
var Plottable;
(function (Plottable) {
    (function (Component) {
        ;
        var Table = (function (_super) {
            __extends(Table, _super);
            /**
             * Constructs a Table.
             *
             * A Table is used to combine multiple Components in the form of a grid. A
             * common case is combining a y-axis, x-axis, and the plotted data via
             * ```typescript
             * new Table([[yAxis, plot],
             *            [null,  xAxis]]);
             * ```
             *
             * @constructor
             * @param {Component[][]} [rows] A 2-D array of the Components to place in the table.
             * null can be used if a cell is empty. (default = [])
             */
            function Table(rows) {
                var _this = this;
                if (rows === void 0) { rows = []; }
                _super.call(this);
                this._rowPadding = 0;
                this._colPadding = 0;
                this._rows = [];
                this._rowWeights = [];
                this._colWeights = [];
                this._nRows = 0;
                this._nCols = 0;
                this.classed("table", true);
                rows.forEach(function (row, rowIndex) {
                    row.forEach(function (component, colIndex) {
                        _this.addComponent(rowIndex, colIndex, component);
                    });
                });
            }
            /**
             * Adds a Component in the specified cell. The cell must be unoccupied.
             *
             * For example, instead of calling `new Table([[a, b], [null, c]])`, you
             * could call
             * ```typescript
             * var table = new Table();
             * table.addComponent(0, 0, a);
             * table.addComponent(0, 1, b);
             * table.addComponent(1, 1, c);
             * ```
             *
             * @param {number} row The row in which to add the Component.
             * @param {number} col The column in which to add the Component.
             * @param {Component} component The Component to be added.
             * @returns {Table} The calling Table.
             */
            Table.prototype.addComponent = function (row, col, component) {
                if (this._addComponent(component)) {
                    this._nRows = Math.max(row + 1, this._nRows);
                    this._nCols = Math.max(col + 1, this._nCols);
                    this._padTableToSize(this._nRows, this._nCols);
                    var currentComponent = this._rows[row][col];
                    if (currentComponent) {
                        throw new Error("Table.addComponent cannot be called on a cell where a component already exists (for the moment)");
                    }
                    this._rows[row][col] = component;
                }
                return this;
            };
            Table.prototype._removeComponent = function (component) {
                _super.prototype._removeComponent.call(this, component);
                var rowpos;
                var colpos;
                outer: for (var i = 0; i < this._nRows; i++) {
                    for (var j = 0; j < this._nCols; j++) {
                        if (this._rows[i][j] === component) {
                            rowpos = i;
                            colpos = j;
                            break outer;
                        }
                    }
                }
                if (rowpos !== undefined) {
                    this._rows[rowpos][colpos] = null;
                }
            };
            Table.prototype._iterateLayout = function (availableWidth, availableHeight) {
                /*
                 * Given availableWidth and availableHeight, figure out how to allocate it between rows and columns using an iterative algorithm.
                 *
                 * For both dimensions, keeps track of "guaranteedSpace", which the fixed-size components have requested, and
                 * "proportionalSpace", which is being given to proportionally-growing components according to the weights on the table.
                 * Here is how it works (example uses width but it is the same for height). First, columns are guaranteed no width, and
                 * the free width is allocated to columns based on their colWeights. Then, in determineGuarantees, every component is
                 * offered its column's width and may request some amount of it, which increases that column's guaranteed
                 * width. If there are some components that were not satisfied with the width they were offered, and there is free
                 * width that has not already been guaranteed, then the remaining width is allocated to the unsatisfied columns and the
                 * algorithm runs again. If all components are satisfied, then the remaining width is allocated as proportional space
                 * according to the colWeights.
                 *
                 * The guaranteed width for each column is monotonically increasing as the algorithm iterates. Since it is deterministic
                 * and monotonically increasing, if the freeWidth does not change during an iteration it implies that no further progress
                 * is possible, so the algorithm will not continue iterating on that dimension's account.
                 *
                 * If the algorithm runs more than 5 times, we stop and just use whatever we arrived at. It's not clear under what
                 * circumstances this will happen or if it will happen at all. A message will be printed to the console if this occurs.
                 *
                 */
                var rows = this._rows;
                var cols = d3.transpose(this._rows);
                var availableWidthAfterPadding = availableWidth - this._colPadding * (this._nCols - 1);
                var availableHeightAfterPadding = availableHeight - this._rowPadding * (this._nRows - 1);
                var rowWeights = Table._calcComponentWeights(this._rowWeights, rows, function (c) { return (c == null) || c._isFixedHeight(); });
                var colWeights = Table._calcComponentWeights(this._colWeights, cols, function (c) { return (c == null) || c._isFixedWidth(); });
                // To give the table a good starting position to iterate from, we give the fixed-width components half-weight
                // so that they will get some initial space allocated to work with
                var heuristicColWeights = colWeights.map(function (c) { return c === 0 ? 0.5 : c; });
                var heuristicRowWeights = rowWeights.map(function (c) { return c === 0 ? 0.5 : c; });
                var colProportionalSpace = Table._calcProportionalSpace(heuristicColWeights, availableWidthAfterPadding);
                var rowProportionalSpace = Table._calcProportionalSpace(heuristicRowWeights, availableHeightAfterPadding);
                var guaranteedWidths = Plottable._Util.Methods.createFilledArray(0, this._nCols);
                var guaranteedHeights = Plottable._Util.Methods.createFilledArray(0, this._nRows);
                var freeWidth;
                var freeHeight;
                var nIterations = 0;
                while (true) {
                    var offeredHeights = Plottable._Util.Methods.addArrays(guaranteedHeights, rowProportionalSpace);
                    var offeredWidths = Plottable._Util.Methods.addArrays(guaranteedWidths, colProportionalSpace);
                    var guarantees = this._determineGuarantees(offeredWidths, offeredHeights);
                    guaranteedWidths = guarantees.guaranteedWidths;
                    guaranteedHeights = guarantees.guaranteedHeights;
                    var wantsWidth = guarantees.wantsWidthArr.some(function (x) { return x; });
                    var wantsHeight = guarantees.wantsHeightArr.some(function (x) { return x; });
                    var lastFreeWidth = freeWidth;
                    var lastFreeHeight = freeHeight;
                    freeWidth = availableWidthAfterPadding - d3.sum(guarantees.guaranteedWidths);
                    freeHeight = availableHeightAfterPadding - d3.sum(guarantees.guaranteedHeights);
                    var xWeights;
                    if (wantsWidth) {
                        xWeights = guarantees.wantsWidthArr.map(function (x) { return x ? 0.1 : 0; });
                        xWeights = Plottable._Util.Methods.addArrays(xWeights, colWeights);
                    }
                    else {
                        xWeights = colWeights;
                    }
                    var yWeights;
                    if (wantsHeight) {
                        yWeights = guarantees.wantsHeightArr.map(function (x) { return x ? 0.1 : 0; });
                        yWeights = Plottable._Util.Methods.addArrays(yWeights, rowWeights);
                    }
                    else {
                        yWeights = rowWeights;
                    }
                    colProportionalSpace = Table._calcProportionalSpace(xWeights, freeWidth);
                    rowProportionalSpace = Table._calcProportionalSpace(yWeights, freeHeight);
                    nIterations++;
                    var canImproveWidthAllocation = freeWidth > 0 && wantsWidth && freeWidth !== lastFreeWidth;
                    var canImproveHeightAllocation = freeHeight > 0 && wantsHeight && freeHeight !== lastFreeHeight;
                    if (!(canImproveWidthAllocation || canImproveHeightAllocation)) {
                        break;
                    }
                    if (nIterations > 5) {
                        break;
                    }
                }
                // Redo the proportional space one last time, to ensure we use the real weights not the wantsWidth/Height weights
                freeWidth = availableWidthAfterPadding - d3.sum(guarantees.guaranteedWidths);
                freeHeight = availableHeightAfterPadding - d3.sum(guarantees.guaranteedHeights);
                colProportionalSpace = Table._calcProportionalSpace(colWeights, freeWidth);
                rowProportionalSpace = Table._calcProportionalSpace(rowWeights, freeHeight);
                return { colProportionalSpace: colProportionalSpace, rowProportionalSpace: rowProportionalSpace, guaranteedWidths: guarantees.guaranteedWidths, guaranteedHeights: guarantees.guaranteedHeights, wantsWidth: wantsWidth, wantsHeight: wantsHeight };
            };
            Table.prototype._determineGuarantees = function (offeredWidths, offeredHeights) {
                var requestedWidths = Plottable._Util.Methods.createFilledArray(0, this._nCols);
                var requestedHeights = Plottable._Util.Methods.createFilledArray(0, this._nRows);
                var layoutWantsWidth = Plottable._Util.Methods.createFilledArray(false, this._nCols);
                var layoutWantsHeight = Plottable._Util.Methods.createFilledArray(false, this._nRows);
                this._rows.forEach(function (row, rowIndex) {
                    row.forEach(function (component, colIndex) {
                        var spaceRequest;
                        if (component != null) {
                            spaceRequest = component._requestedSpace(offeredWidths[colIndex], offeredHeights[rowIndex]);
                        }
                        else {
                            spaceRequest = { width: 0, height: 0, wantsWidth: false, wantsHeight: false };
                        }
                        var allocatedWidth = Math.min(spaceRequest.width, offeredWidths[colIndex]);
                        var allocatedHeight = Math.min(spaceRequest.height, offeredHeights[rowIndex]);
                        requestedWidths[colIndex] = Math.max(requestedWidths[colIndex], allocatedWidth);
                        requestedHeights[rowIndex] = Math.max(requestedHeights[rowIndex], allocatedHeight);
                        layoutWantsWidth[colIndex] = layoutWantsWidth[colIndex] || spaceRequest.wantsWidth;
                        layoutWantsHeight[rowIndex] = layoutWantsHeight[rowIndex] || spaceRequest.wantsHeight;
                    });
                });
                return { guaranteedWidths: requestedWidths, guaranteedHeights: requestedHeights, wantsWidthArr: layoutWantsWidth, wantsHeightArr: layoutWantsHeight };
            };
            Table.prototype._requestedSpace = function (offeredWidth, offeredHeight) {
                var layout = this._iterateLayout(offeredWidth, offeredHeight);
                return { width: d3.sum(layout.guaranteedWidths), height: d3.sum(layout.guaranteedHeights), wantsWidth: layout.wantsWidth, wantsHeight: layout.wantsHeight };
            };
            // xOffset is relative to parent element, not absolute
            Table.prototype._computeLayout = function (xOffset, yOffset, availableWidth, availableHeight) {
                var _this = this;
                _super.prototype._computeLayout.call(this, xOffset, yOffset, availableWidth, availableHeight);
                var layout = this._iterateLayout(this.width(), this.height());
                var sumPair = function (p) { return p[0] + p[1]; };
                var rowHeights = Plottable._Util.Methods.addArrays(layout.rowProportionalSpace, layout.guaranteedHeights);
                var colWidths = Plottable._Util.Methods.addArrays(layout.colProportionalSpace, layout.guaranteedWidths);
                var childYOffset = 0;
                this._rows.forEach(function (row, rowIndex) {
                    var childXOffset = 0;
                    row.forEach(function (component, colIndex) {
                        // recursively compute layout
                        if (component != null) {
                            component._computeLayout(childXOffset, childYOffset, colWidths[colIndex], rowHeights[rowIndex]);
                        }
                        childXOffset += colWidths[colIndex] + _this._colPadding;
                    });
                    childYOffset += rowHeights[rowIndex] + _this._rowPadding;
                });
            };
            /**
             * Sets the row and column padding on the Table.
             *
             * @param {number} rowPadding The padding above and below each row, in pixels.
             * @param {number} colPadding the padding to the left and right of each column, in pixels.
             * @returns {Table} The calling Table.
             */
            Table.prototype.padding = function (rowPadding, colPadding) {
                this._rowPadding = rowPadding;
                this._colPadding = colPadding;
                this._invalidateLayout();
                return this;
            };
            /**
             * Sets the layout weight of a particular row.
             * Space is allocated to rows based on their weight. Rows with higher weights receive proportionally more space.
             *
             * A common case would be to have one row take up 2/3rds of the space,
             * and the other row take up 1/3rd.
             *
             * Example:
             *
             * ```JavaScript
             * plot = new Plottable.Component.Table([
             *  [row1],
             *  [row2]
             * ]);
             *
             * // assign twice as much space to the first row
             * plot
             *  .rowWeight(0, 2)
             *  .rowWeight(1, 1)
             * ```
             *
             * @param {number} index The index of the row.
             * @param {number} weight The weight to be set on the row.
             * @returns {Table} The calling Table.
             */
            Table.prototype.rowWeight = function (index, weight) {
                this._rowWeights[index] = weight;
                this._invalidateLayout();
                return this;
            };
            /**
             * Sets the layout weight of a particular column.
             * Space is allocated to columns based on their weight. Columns with higher weights receive proportionally more space.
             *
             * Please see `rowWeight` docs for an example.
             *
             * @param {number} index The index of the column.
             * @param {number} weight The weight to be set on the column.
             * @returns {Table} The calling Table.
             */
            Table.prototype.colWeight = function (index, weight) {
                this._colWeights[index] = weight;
                this._invalidateLayout();
                return this;
            };
            Table.prototype._isFixedWidth = function () {
                var cols = d3.transpose(this._rows);
                return Table._fixedSpace(cols, function (c) { return (c == null) || c._isFixedWidth(); });
            };
            Table.prototype._isFixedHeight = function () {
                return Table._fixedSpace(this._rows, function (c) { return (c == null) || c._isFixedHeight(); });
            };
            Table.prototype._padTableToSize = function (nRows, nCols) {
                for (var i = 0; i < nRows; i++) {
                    if (this._rows[i] === undefined) {
                        this._rows[i] = [];
                        this._rowWeights[i] = null;
                    }
                    for (var j = 0; j < nCols; j++) {
                        if (this._rows[i][j] === undefined) {
                            this._rows[i][j] = null;
                        }
                    }
                }
                for (j = 0; j < nCols; j++) {
                    if (this._colWeights[j] === undefined) {
                        this._colWeights[j] = null;
                    }
                }
            };
            Table._calcComponentWeights = function (setWeights, componentGroups, fixityAccessor) {
                // If the row/col weight was explicitly set, then return it outright
                // If the weight was not explicitly set, then guess it using the heuristic that if all components are fixed-space
                // then weight is 0, otherwise weight is 1
                return setWeights.map(function (w, i) {
                    if (w != null) {
                        return w;
                    }
                    var fixities = componentGroups[i].map(fixityAccessor);
                    var allFixed = fixities.reduce(function (a, b) { return a && b; }, true);
                    return allFixed ? 0 : 1;
                });
            };
            Table._calcProportionalSpace = function (weights, freeSpace) {
                var weightSum = d3.sum(weights);
                if (weightSum === 0) {
                    return Plottable._Util.Methods.createFilledArray(0, weights.length);
                }
                else {
                    return weights.map(function (w) { return freeSpace * w / weightSum; });
                }
            };
            Table._fixedSpace = function (componentGroup, fixityAccessor) {
                var all = function (bools) { return bools.reduce(function (a, b) { return a && b; }, true); };
                var group_isFixed = function (components) { return all(components.map(fixityAccessor)); };
                return all(componentGroup.map(group_isFixed));
            };
            return Table;
        })(Component.AbstractComponentContainer);
        Component.Table = Table;
    })(Plottable.Component || (Plottable.Component = {}));
    var Component = Plottable.Component;
})(Plottable || (Plottable = {}));

///<reference path="../../reference.ts" />
var __extends = this.__extends || function (d, b) {
    for (var p in b) if (b.hasOwnProperty(p)) d[p] = b[p];
    function __() { this.constructor = d; }
    __.prototype = b.prototype;
    d.prototype = new __();
};
var Plottable;
(function (Plottable) {
    (function (Plot) {
        var AbstractPlot = (function (_super) {
            __extends(AbstractPlot, _super);
            /**
             * Constructs a Plot.
             *
             * Plots render data. Common example include Plot.Scatter, Plot.Bar, and Plot.Line.
             *
             * A bare Plot has a DataSource and any number of projectors, which take
             * data and "project" it onto the Plot, such as "x", "y", "fill", "r".
             *
             * @constructor
             * @param {any[]|Dataset} [dataset] If provided, the data or Dataset to be associated with this Plot.
             */
            function AbstractPlot() {
                _super.call(this);
                this._dataChanged = false;
                this._projections = {};
                this._animate = false;
                this._animators = {};
                this._animateOnNextRender = true;
                this.clipPathEnabled = true;
                this.classed("plot", true);
                this._key2PlotDatasetKey = d3.map();
                this._datasetKeysInOrder = [];
                this._nextSeriesIndex = 0;
            }
            AbstractPlot.prototype._anchor = function (element) {
                _super.prototype._anchor.call(this, element);
                this._animateOnNextRender = true;
                this._dataChanged = true;
                this._updateScaleExtents();
            };
            AbstractPlot.prototype._setup = function () {
                var _this = this;
                _super.prototype._setup.call(this);
                this._renderArea = this._content.append("g").classed("render-area", true);
                // HACKHACK on 591
                this._getDrawersInOrder().forEach(function (d) { return d.setup(_this._renderArea.append("g")); });
            };
            AbstractPlot.prototype.remove = function () {
                var _this = this;
                _super.prototype.remove.call(this);
                this._datasetKeysInOrder.forEach(function (k) { return _this.removeDataset(k); });
                // deregister from all scales
                var properties = Object.keys(this._projections);
                properties.forEach(function (property) {
                    var projector = _this._projections[property];
                    if (projector.scale) {
                        projector.scale.broadcaster.deregisterListener(_this);
                    }
                });
            };
            AbstractPlot.prototype.addDataset = function (keyOrDataset, dataset) {
                if (typeof (keyOrDataset) !== "string" && dataset !== undefined) {
                    throw new Error("invalid input to addDataset");
                }
                if (typeof (keyOrDataset) === "string" && keyOrDataset[0] === "_") {
                    Plottable._Util.Methods.warn("Warning: Using _named series keys may produce collisions with unlabeled data sources");
                }
                var key = typeof (keyOrDataset) === "string" ? keyOrDataset : "_" + this._nextSeriesIndex++;
                var data = typeof (keyOrDataset) !== "string" ? keyOrDataset : dataset;
                dataset = (data instanceof Plottable.Dataset) ? data : new Plottable.Dataset(data);
                this._addDataset(key, dataset);
                return this;
            };
            AbstractPlot.prototype._addDataset = function (key, dataset) {
                var _this = this;
                if (this._key2PlotDatasetKey.has(key)) {
                    this.removeDataset(key);
                }
                ;
                var drawer = this._getDrawer(key);
                var metadata = this._getPlotMetadataForDataset(key);
                var pdk = { drawer: drawer, dataset: dataset, key: key, plotMetadata: metadata };
                this._datasetKeysInOrder.push(key);
                this._key2PlotDatasetKey.set(key, pdk);
                if (this._isSetup) {
                    drawer.setup(this._renderArea.append("g"));
                }
                dataset.broadcaster.registerListener(this, function () { return _this._onDatasetUpdate(); });
                this._onDatasetUpdate();
            };
            AbstractPlot.prototype._getDrawer = function (key) {
                return new Plottable._Drawer.AbstractDrawer(key);
            };
            AbstractPlot.prototype._getAnimator = function (key) {
                if (this._animate && this._animateOnNextRender) {
                    return this._animators[key] || new Plottable.Animator.Null();
                }
                else {
                    return new Plottable.Animator.Null();
                }
            };
            AbstractPlot.prototype._onDatasetUpdate = function () {
                this._updateScaleExtents();
                this._animateOnNextRender = true;
                this._dataChanged = true;
                this._render();
            };
            /**
             * Sets an attribute of every data point.
             *
             * Here's a common use case:
             * ```typescript
             * plot.attr("r", function(d) { return d.foo; });
             * ```
             * This will set the radius of each datum `d` to be `d.foo`.
             *
             * @param {string} attrToSet The attribute to set across each data
             * point. Popular examples include "x", "y", "r". Scales that inherit from
             * Plot define their meaning.
             *
             * @param {Function|string|any} accessor Function to apply to each element
             * of the dataSource. If a Function, use `accessor(d, i)`. If a string,
             * `d[accessor]` is used. If anything else, use `accessor` as a constant
             * across all data points.
             *
             * @param {Scale.AbstractScale} scale If provided, the result of the accessor
             * is passed through the scale, such as `scale.scale(accessor(d, i))`.
             *
             * @returns {Plot} The calling Plot.
             */
            AbstractPlot.prototype.attr = function (attrToSet, accessor, scale) {
                return this.project(attrToSet, accessor, scale);
            };
            /**
             * Identical to plot.attr
             */
            AbstractPlot.prototype.project = function (attrToSet, accessor, scale) {
                var _this = this;
                attrToSet = attrToSet.toLowerCase();
                var currentProjection = this._projections[attrToSet];
                var existingScale = currentProjection && currentProjection.scale;
                if (existingScale) {
                    this._datasetKeysInOrder.forEach(function (key) {
                        existingScale._removeExtent(_this._plottableID.toString() + "_" + key, attrToSet);
                        existingScale.broadcaster.deregisterListener(_this);
                    });
                }
                if (scale) {
                    scale.broadcaster.registerListener(this, function () { return _this._render(); });
                }
                accessor = Plottable._Util.Methods.accessorize(accessor);
                this._projections[attrToSet] = { accessor: accessor, scale: scale, attribute: attrToSet };
                this._updateScaleExtent(attrToSet);
                this._render(); // queue a re-render upon changing projector
                return this;
            };
            AbstractPlot.prototype._generateAttrToProjector = function () {
                var _this = this;
                var h = {};
                d3.keys(this._projections).forEach(function (a) {
                    var projection = _this._projections[a];
                    var accessor = projection.accessor;
                    var scale = projection.scale;
                    var fn = scale ? function (d, i, u, m) { return scale.scale(accessor(d, i, u, m)); } : accessor;
                    h[a] = fn;
                });
                return h;
            };
            AbstractPlot.prototype._doRender = function () {
                if (this._isAnchored) {
                    this._paint();
                    this._dataChanged = false;
                    this._animateOnNextRender = false;
                }
            };
            /**
             * Enables or disables animation.
             *
             * @param {boolean} enabled Whether or not to animate.
             */
            AbstractPlot.prototype.animate = function (enabled) {
                this._animate = enabled;
                return this;
            };
            AbstractPlot.prototype.detach = function () {
                _super.prototype.detach.call(this);
                // make the domain resize
                this._updateScaleExtents();
                return this;
            };
            /**
             * This function makes sure that all of the scales in this._projections
             * have an extent that includes all the data that is projected onto them.
             */
            AbstractPlot.prototype._updateScaleExtents = function () {
                var _this = this;
                d3.keys(this._projections).forEach(function (attr) { return _this._updateScaleExtent(attr); });
            };
            AbstractPlot.prototype._updateScaleExtent = function (attr) {
                var _this = this;
                var projector = this._projections[attr];
                if (projector.scale) {
                    this._key2PlotDatasetKey.forEach(function (key, pdk) {
                        var extent = pdk.dataset._getExtent(projector.accessor, projector.scale._typeCoercer, pdk.plotMetadata);
                        var scaleKey = _this._plottableID.toString() + "_" + key;
                        if (extent.length === 0 || !_this._isAnchored) {
                            projector.scale._removeExtent(scaleKey, attr);
                        }
                        else {
                            projector.scale._updateExtent(scaleKey, attr, extent);
                        }
                    });
                }
            };
            AbstractPlot.prototype.animator = function (animatorKey, animator) {
                if (animator === undefined) {
                    return this._animators[animatorKey];
                }
                else {
                    this._animators[animatorKey] = animator;
                    return this;
                }
            };
            AbstractPlot.prototype.datasetOrder = function (order) {
                if (order === undefined) {
                    return this._datasetKeysInOrder;
                }
                function isPermutation(l1, l2) {
                    var intersection = Plottable._Util.Methods.intersection(d3.set(l1), d3.set(l2));
                    var size = intersection.size(); // HACKHACK pending on borisyankov/definitelytyped/ pr #2653
                    return size === l1.length && size === l2.length;
                }
                if (isPermutation(order, this._datasetKeysInOrder)) {
                    this._datasetKeysInOrder = order;
                    this._onDatasetUpdate();
                }
                else {
                    Plottable._Util.Methods.warn("Attempted to change datasetOrder, but new order is not permutation of old. Ignoring.");
                }
                return this;
            };
            AbstractPlot.prototype.removeDataset = function (datasetOrKeyOrArray) {
                var key;
                if (typeof (datasetOrKeyOrArray) === "string") {
                    key = datasetOrKeyOrArray;
                }
                else if (datasetOrKeyOrArray instanceof Plottable.Dataset || datasetOrKeyOrArray instanceof Array) {
                    var array = (datasetOrKeyOrArray instanceof Plottable.Dataset) ? this.datasets() : this.datasets().map(function (d) { return d.data(); });
                    var idx = array.indexOf(datasetOrKeyOrArray);
                    if (idx !== -1) {
                        key = this._datasetKeysInOrder[idx];
                    }
                }
                return this._removeDataset(key);
            };
            AbstractPlot.prototype._removeDataset = function (key) {
                if (key != null && this._key2PlotDatasetKey.has(key)) {
                    var pdk = this._key2PlotDatasetKey.get(key);
                    pdk.drawer.remove();
                    var projectors = d3.values(this._projections);
                    var scaleKey = this._plottableID.toString() + "_" + key;
                    projectors.forEach(function (p) {
                        if (p.scale != null) {
                            p.scale._removeExtent(scaleKey, p.attribute);
                        }
                    });
                    pdk.dataset.broadcaster.deregisterListener(this);
                    this._datasetKeysInOrder.splice(this._datasetKeysInOrder.indexOf(key), 1);
                    this._key2PlotDatasetKey.remove(key);
                    this._onDatasetUpdate();
                }
                return this;
            };
            AbstractPlot.prototype.datasets = function () {
                var _this = this;
                return this._datasetKeysInOrder.map(function (k) { return _this._key2PlotDatasetKey.get(k).dataset; });
            };
            AbstractPlot.prototype._getDrawersInOrder = function () {
                var _this = this;
                return this._datasetKeysInOrder.map(function (k) { return _this._key2PlotDatasetKey.get(k).drawer; });
            };
            AbstractPlot.prototype._generateDrawSteps = function () {
                return [{ attrToProjector: this._generateAttrToProjector(), animator: new Plottable.Animator.Null() }];
            };
            AbstractPlot.prototype._additionalPaint = function (time) {
                // no-op
            };
            AbstractPlot.prototype._getDataToDraw = function () {
                var _this = this;
                var datasets = d3.map();
                this._datasetKeysInOrder.forEach(function (key) {
                    datasets.set(key, _this._key2PlotDatasetKey.get(key).dataset.data());
                });
                return datasets;
            };
            /**
             * Gets the new plot metadata for new dataset with provided key
             *
             * @param {string} key The key of new dataset
             */
            AbstractPlot.prototype._getPlotMetadataForDataset = function (key) {
                return {
                    datasetKey: key
                };
            };
            AbstractPlot.prototype._paint = function () {
                var _this = this;
                var drawSteps = this._generateDrawSteps();
                var dataToDraw = this._getDataToDraw();
                var drawers = this._getDrawersInOrder();
                // TODO: Use metadata instead of dataToDraw #1297.
                var times = this._datasetKeysInOrder.map(function (k, i) { return drawers[i].draw(dataToDraw.get(k), drawSteps, _this._key2PlotDatasetKey.get(k).dataset.metadata(), _this._key2PlotDatasetKey.get(k).plotMetadata); });
                var maxTime = Plottable._Util.Methods.max(times, 0);
                this._additionalPaint(maxTime);
            };
            return AbstractPlot;
        })(Plottable.Component.AbstractComponent);
        Plot.AbstractPlot = AbstractPlot;
    })(Plottable.Plot || (Plottable.Plot = {}));
    var Plot = Plottable.Plot;
})(Plottable || (Plottable = {}));

///<reference path="../../reference.ts" />
var __extends = this.__extends || function (d, b) {
    for (var p in b) if (b.hasOwnProperty(p)) d[p] = b[p];
    function __() { this.constructor = d; }
    __.prototype = b.prototype;
    d.prototype = new __();
};
var Plottable;
(function (Plottable) {
    (function (Plot) {
        /*
         * A PiePlot is a plot meant to show how much out of a total an attribute's value is.
         * One usecase is to show how much funding departments are given out of a total budget.
         *
         * Primary projection attributes:
         *   "fill" - Accessor determining the color of each sector
         *   "inner-radius" - Accessor determining the distance from the center to the inner edge of the sector
         *   "outer-radius" - Accessor determining the distance from the center to the outer edge of the sector
         *   "value" - Accessor to extract the value determining the proportion of each slice to the total
         */
        var Pie = (function (_super) {
            __extends(Pie, _super);
            /**
             * Constructs a PiePlot.
             *
             * @constructor
             */
            function Pie() {
                _super.call(this);
                this._colorScale = new Plottable.Scale.Color();
                this.classed("pie-plot", true);
            }
            Pie.prototype._computeLayout = function (xOffset, yOffset, availableWidth, availableHeight) {
                _super.prototype._computeLayout.call(this, xOffset, yOffset, availableWidth, availableHeight);
                this._renderArea.attr("transform", "translate(" + this.width() / 2 + "," + this.height() / 2 + ")");
            };
            Pie.prototype.addDataset = function (keyOrDataset, dataset) {
                if (this._datasetKeysInOrder.length === 1) {
                    Plottable._Util.Methods.warn("Only one dataset is supported in Pie plots");
                    return this;
                }
                _super.prototype.addDataset.call(this, keyOrDataset, dataset);
                return this;
            };
            Pie.prototype._generateAttrToProjector = function () {
                var _this = this;
                var attrToProjector = _super.prototype._generateAttrToProjector.call(this);
                attrToProjector["inner-radius"] = attrToProjector["inner-radius"] || d3.functor(0);
                attrToProjector["outer-radius"] = attrToProjector["outer-radius"] || d3.functor(Math.min(this.width(), this.height()) / 2);
                var defaultFillFunction = function (d, i) { return _this._colorScale.scale(String(i)); };
                attrToProjector["fill"] = attrToProjector["fill"] || defaultFillFunction;
                return attrToProjector;
            };
            Pie.prototype._getDrawer = function (key) {
                return new Plottable._Drawer.Arc(key).setClass("arc");
            };
            return Pie;
        })(Plot.AbstractPlot);
        Plot.Pie = Pie;
    })(Plottable.Plot || (Plottable.Plot = {}));
    var Plot = Plottable.Plot;
})(Plottable || (Plottable = {}));

///<reference path="../../reference.ts" />
var __extends = this.__extends || function (d, b) {
    for (var p in b) if (b.hasOwnProperty(p)) d[p] = b[p];
    function __() { this.constructor = d; }
    __.prototype = b.prototype;
    d.prototype = new __();
};
var Plottable;
(function (Plottable) {
    (function (Plot) {
        var AbstractXYPlot = (function (_super) {
            __extends(AbstractXYPlot, _super);
            /**
             * Constructs an XYPlot.
             *
             * An XYPlot is a plot from drawing 2-dimensional data. Common examples
             * include Scale.Line and Scale.Bar.
             *
             * @constructor
             * @param {any[]|Dataset} [dataset] The data or Dataset to be associated with this Renderer.
             * @param {Scale} xScale The x scale to use.
             * @param {Scale} yScale The y scale to use.
             */
            function AbstractXYPlot(xScale, yScale) {
                var _this = this;
                _super.call(this);
                this._autoAdjustXScaleDomain = false;
                this._autoAdjustYScaleDomain = false;
                if (xScale == null || yScale == null) {
                    throw new Error("XYPlots require an xScale and yScale");
                }
                this.classed("xy-plot", true);
                this._xScale = xScale;
                this._yScale = yScale;
                this._updateXDomainer();
                xScale.broadcaster.registerListener("yDomainAdjustment" + this._plottableID, function () { return _this._adjustYDomainOnChangeFromX(); });
                this._updateYDomainer();
                yScale.broadcaster.registerListener("xDomainAdjustment" + this._plottableID, function () { return _this._adjustXDomainOnChangeFromY(); });
            }
            /**
             * @param {string} attrToSet One of ["x", "y"] which determines the point's
             * x and y position in the Plot.
             */
            AbstractXYPlot.prototype.project = function (attrToSet, accessor, scale) {
                var _this = this;
                // We only want padding and nice-ing on scales that will correspond to axes / pixel layout.
                // So when we get an "x" or "y" scale, enable autoNiceing and autoPadding.
                if (attrToSet === "x" && scale) {
                    if (this._xScale) {
                        this._xScale.broadcaster.deregisterListener("yDomainAdjustment" + this._plottableID);
                    }
                    this._xScale = scale;
                    this._updateXDomainer();
                    scale.broadcaster.registerListener("yDomainAdjustment" + this._plottableID, function () { return _this._adjustYDomainOnChangeFromX(); });
                }
                if (attrToSet === "y" && scale) {
                    if (this._yScale) {
                        this._yScale.broadcaster.deregisterListener("xDomainAdjustment" + this._plottableID);
                    }
                    this._yScale = scale;
                    this._updateYDomainer();
                    scale.broadcaster.registerListener("xDomainAdjustment" + this._plottableID, function () { return _this._adjustXDomainOnChangeFromY(); });
                }
                _super.prototype.project.call(this, attrToSet, accessor, scale);
                return this;
            };
            AbstractXYPlot.prototype.remove = function () {
                _super.prototype.remove.call(this);
                if (this._xScale) {
                    this._xScale.broadcaster.deregisterListener("yDomainAdjustment" + this._plottableID);
                }
                if (this._yScale) {
                    this._yScale.broadcaster.deregisterListener("xDomainAdjustment" + this._plottableID);
                }
                return this;
            };
            /**
             * Sets the automatic domain adjustment over visible points for y scale.
             *
             * If autoAdjustment is true adjustment is immediately performend.
             *
             * @param {boolean} autoAdjustment The new value for the automatic adjustment domain for y scale.
             * @returns {AbstractXYPlot} The calling AbstractXYPlot.
             */
            AbstractXYPlot.prototype.automaticallyAdjustYScaleOverVisiblePoints = function (autoAdjustment) {
                this._autoAdjustYScaleDomain = autoAdjustment;
                this._adjustYDomainOnChangeFromX();
                return this;
            };
            /**
             * Sets the automatic domain adjustment over visible points for x scale.
             *
             * If autoAdjustment is true adjustment is immediately performend.
             *
             * @param {boolean} autoAdjustment The new value for the automatic adjustment domain for x scale.
             * @returns {AbstractXYPlot} The calling AbstractXYPlot.
             */
            AbstractXYPlot.prototype.automaticallyAdjustXScaleOverVisiblePoints = function (autoAdjustment) {
                this._autoAdjustXScaleDomain = autoAdjustment;
                this._adjustXDomainOnChangeFromY();
                return this;
            };
            AbstractXYPlot.prototype._generateAttrToProjector = function () {
                var attrToProjector = _super.prototype._generateAttrToProjector.call(this);
                var positionXFn = attrToProjector["x"];
                var positionYFn = attrToProjector["y"];
                attrToProjector["defined"] = function (d, i, u, m) {
                    var positionX = positionXFn(d, i, u, m);
                    var positionY = positionYFn(d, i, u, m);
                    return positionX != null && positionX === positionX && positionY != null && positionY === positionY;
                };
                return attrToProjector;
            };
            AbstractXYPlot.prototype._computeLayout = function (xOffset, yOffset, availableWidth, availableHeight) {
                _super.prototype._computeLayout.call(this, xOffset, yOffset, availableWidth, availableHeight);
                this._xScale.range([0, this.width()]);
                if (this._yScale instanceof Plottable.Scale.Ordinal) {
                    this._yScale.range([0, this.height()]);
                }
                else {
                    this._yScale.range([this.height(), 0]);
                }
            };
            AbstractXYPlot.prototype._updateXDomainer = function () {
                if (this._xScale instanceof Plottable.Scale.AbstractQuantitative) {
                    var scale = this._xScale;
                    if (!scale._userSetDomainer) {
                        scale.domainer().pad().nice();
                    }
                }
            };
            AbstractXYPlot.prototype._updateYDomainer = function () {
                if (this._yScale instanceof Plottable.Scale.AbstractQuantitative) {
                    var scale = this._yScale;
                    if (!scale._userSetDomainer) {
                        scale.domainer().pad().nice();
                    }
                }
            };
            /**
             * Adjusts both domains' extents to show all datasets.
             *
             * This call does not override auto domain adjustment behavior over visible points.
             */
            AbstractXYPlot.prototype.showAllData = function () {
                this._xScale.autoDomain();
                if (!this._autoAdjustYScaleDomain) {
                    this._yScale.autoDomain();
                }
            };
            AbstractXYPlot.prototype._adjustYDomainOnChangeFromX = function () {
                if (!this._projectorsReady()) {
                    return;
                }
                if (this._autoAdjustYScaleDomain) {
                    this._adjustDomainToVisiblePoints(this._xScale, this._yScale, true);
                }
            };
            AbstractXYPlot.prototype._adjustXDomainOnChangeFromY = function () {
                if (!this._projectorsReady()) {
                    return;
                }
                if (this._autoAdjustXScaleDomain) {
                    this._adjustDomainToVisiblePoints(this._yScale, this._xScale, false);
                }
            };
            AbstractXYPlot.prototype._adjustDomainToVisiblePoints = function (fromScale, toScale, fromX) {
                if (toScale instanceof Plottable.Scale.AbstractQuantitative) {
                    var toScaleQ = toScale;
                    var normalizedData = this._normalizeDatasets(fromX);
                    var adjustedDomain = this._adjustDomainOverVisiblePoints(normalizedData, fromScale.domain());
                    if (adjustedDomain.length === 0) {
                        return;
                    }
                    adjustedDomain = toScaleQ.domainer().computeDomain([adjustedDomain], toScaleQ);
                    toScaleQ.domain(adjustedDomain);
                }
            };
            AbstractXYPlot.prototype._normalizeDatasets = function (fromX) {
                var _this = this;
                var aAccessor = this._projections[fromX ? "x" : "y"].accessor;
                var bAccessor = this._projections[fromX ? "y" : "x"].accessor;
                return Plottable._Util.Methods.flatten(this._datasetKeysInOrder.map(function (key) {
                    var dataset = _this._key2PlotDatasetKey.get(key).dataset;
                    var plotMetadata = _this._key2PlotDatasetKey.get(key).plotMetadata;
                    return dataset.data().map(function (d, i) {
                        return { a: aAccessor(d, i, dataset.metadata(), plotMetadata), b: bAccessor(d, i, dataset.metadata(), plotMetadata) };
                    });
                }));
            };
            AbstractXYPlot.prototype._adjustDomainOverVisiblePoints = function (values, fromDomain) {
                var bVals = values.filter(function (v) { return fromDomain[0] <= v.a && v.a <= fromDomain[1]; }).map(function (v) { return v.b; });
                var retVal = [];
                if (bVals.length !== 0) {
                    retVal = [Plottable._Util.Methods.min(bVals, null), Plottable._Util.Methods.max(bVals, null)];
                }
                return retVal;
            };
            AbstractXYPlot.prototype._projectorsReady = function () {
                return this._projections["x"] && this._projections["y"];
            };
            return AbstractXYPlot;
        })(Plot.AbstractPlot);
        Plot.AbstractXYPlot = AbstractXYPlot;
    })(Plottable.Plot || (Plottable.Plot = {}));
    var Plot = Plottable.Plot;
})(Plottable || (Plottable = {}));

///<reference path="../../reference.ts" />
var __extends = this.__extends || function (d, b) {
    for (var p in b) if (b.hasOwnProperty(p)) d[p] = b[p];
    function __() { this.constructor = d; }
    __.prototype = b.prototype;
    d.prototype = new __();
};
var Plottable;
(function (Plottable) {
    (function (Plot) {
        var Scatter = (function (_super) {
            __extends(Scatter, _super);
            /**
             * Constructs a ScatterPlot.
             *
             * @constructor
             * @param {Scale} xScale The x scale to use.
             * @param {Scale} yScale The y scale to use.
             */
            function Scatter(xScale, yScale) {
                _super.call(this, xScale, yScale);
                this._closeDetectionRadius = 5;
                this.classed("scatter-plot", true);
                this._defaultFillColor = new Plottable.Scale.Color().range()[0];
                this.animator("circles-reset", new Plottable.Animator.Null());
                this.animator("circles", new Plottable.Animator.Base().duration(250).delay(5));
            }
            /**
             * @param {string} attrToSet One of ["x", "y", "cx", "cy", "r",
             * "fill"]. "cx" and "cy" are aliases for "x" and "y". "r" is the datum's
             * radius, and "fill" is the CSS color of the datum.
             */
            Scatter.prototype.project = function (attrToSet, accessor, scale) {
                attrToSet = attrToSet === "cx" ? "x" : attrToSet;
                attrToSet = attrToSet === "cy" ? "y" : attrToSet;
                _super.prototype.project.call(this, attrToSet, accessor, scale);
                return this;
            };
            Scatter.prototype._getDrawer = function (key) {
                return new Plottable._Drawer.Element(key).svgElement("circle");
            };
            Scatter.prototype._generateAttrToProjector = function () {
                var attrToProjector = _super.prototype._generateAttrToProjector.call(this);
                attrToProjector["cx"] = attrToProjector["x"];
                delete attrToProjector["x"];
                attrToProjector["cy"] = attrToProjector["y"];
                delete attrToProjector["y"];
                attrToProjector["r"] = attrToProjector["r"] || d3.functor(3);
                attrToProjector["opacity"] = attrToProjector["opacity"] || d3.functor(0.6);
                attrToProjector["fill"] = attrToProjector["fill"] || d3.functor(this._defaultFillColor);
                return attrToProjector;
            };
            Scatter.prototype._generateDrawSteps = function () {
                var drawSteps = [];
                if (this._dataChanged && this._animate) {
                    var resetAttrToProjector = this._generateAttrToProjector();
                    resetAttrToProjector["r"] = function () { return 0; };
                    drawSteps.push({ attrToProjector: resetAttrToProjector, animator: this._getAnimator("circles-reset") });
                }
                drawSteps.push({ attrToProjector: this._generateAttrToProjector(), animator: this._getAnimator("circles") });
                return drawSteps;
            };
            // HACKHACK User and plot metada should be applied - #1306.
            Scatter.prototype._getClosestStruckPoint = function (p, range) {
                var drawers = this._getDrawersInOrder();
                var attrToProjector = this._generateAttrToProjector();
                var getDistSq = function (d, i) {
                    var dx = attrToProjector["cx"](d, i, null, null) - p.x;
                    var dy = attrToProjector["cy"](d, i, null, null) - p.y;
                    return (dx * dx + dy * dy);
                };
                var overAPoint = false;
                var closestElement;
                var closestIndex;
                var minDistSq = range * range;
                drawers.forEach(function (drawer) {
                    drawer._getDrawSelection().each(function (d, i) {
                        var distSq = getDistSq(d, i);
                        var r = attrToProjector["r"](d, i, null, null);
                        if (distSq < r * r) {
                            if (!overAPoint || distSq < minDistSq) {
                                closestElement = this;
                                closestIndex = i;
                                minDistSq = distSq;
                            }
                            overAPoint = true;
                        }
                        else if (!overAPoint && distSq < minDistSq) {
                            closestElement = this;
                            closestIndex = i;
                            minDistSq = distSq;
                        }
                    });
                });
                if (!closestElement) {
                    return {
                        selection: null,
                        pixelPositions: null,
                        data: null
                    };
                }
                var closestSelection = d3.select(closestElement);
                var closestData = closestSelection.data();
                var closestPoint = {
                    x: attrToProjector["cx"](closestData[0], closestIndex, null, null),
                    y: attrToProjector["cy"](closestData[0], closestIndex, null, null)
                };
                return {
                    selection: closestSelection,
                    pixelPositions: [closestPoint],
                    data: closestData
                };
            };
            //===== Hover logic =====
            Scatter.prototype._hoverOverComponent = function (p) {
                // no-op
            };
            Scatter.prototype._hoverOutComponent = function (p) {
                // no-op
            };
            Scatter.prototype._doHover = function (p) {
                return this._getClosestStruckPoint(p, this._closeDetectionRadius);
            };
            return Scatter;
        })(Plot.AbstractXYPlot);
        Plot.Scatter = Scatter;
    })(Plottable.Plot || (Plottable.Plot = {}));
    var Plot = Plottable.Plot;
})(Plottable || (Plottable = {}));

///<reference path="../../reference.ts" />
var __extends = this.__extends || function (d, b) {
    for (var p in b) if (b.hasOwnProperty(p)) d[p] = b[p];
    function __() { this.constructor = d; }
    __.prototype = b.prototype;
    d.prototype = new __();
};
var Plottable;
(function (Plottable) {
    (function (Plot) {
        var Grid = (function (_super) {
            __extends(Grid, _super);
            /**
             * Constructs a GridPlot.
             *
             * A GridPlot is used to shade a grid of data. Each datum is a cell on the
             * grid, and the datum can control what color it is.
             *
             * @constructor
             * @param {Scale.Ordinal} xScale The x scale to use.
             * @param {Scale.Ordinal} yScale The y scale to use.
             * @param {Scale.Color|Scale.InterpolatedColor} colorScale The color scale
             * to use for each grid cell.
             */
            function Grid(xScale, yScale, colorScale) {
                _super.call(this, xScale, yScale);
                this.classed("grid-plot", true);
                // The x and y scales should render in bands with no padding
                this._xScale.rangeType("bands", 0, 0);
                this._yScale.rangeType("bands", 0, 0);
                this._colorScale = colorScale;
                this.animator("cells", new Plottable.Animator.Null());
            }
            Grid.prototype.addDataset = function (keyOrDataset, dataset) {
                if (this._datasetKeysInOrder.length === 1) {
                    Plottable._Util.Methods.warn("Only one dataset is supported in Grid plots");
                    return this;
                }
                _super.prototype.addDataset.call(this, keyOrDataset, dataset);
                return this;
            };
            Grid.prototype._getDrawer = function (key) {
                return new Plottable._Drawer.Element(key).svgElement("rect");
            };
            /**
             * @param {string} attrToSet One of ["x", "y", "fill"]. If "fill" is used,
             * the data should return a valid CSS color.
             */
            Grid.prototype.project = function (attrToSet, accessor, scale) {
                _super.prototype.project.call(this, attrToSet, accessor, scale);
                if (attrToSet === "fill") {
                    this._colorScale = this._projections["fill"].scale;
                }
                return this;
            };
            Grid.prototype._generateAttrToProjector = function () {
                var attrToProjector = _super.prototype._generateAttrToProjector.call(this);
                var xStep = this._xScale.rangeBand();
                var yStep = this._yScale.rangeBand();
                attrToProjector["width"] = function () { return xStep; };
                attrToProjector["height"] = function () { return yStep; };
                return attrToProjector;
            };
            Grid.prototype._generateDrawSteps = function () {
                return [{ attrToProjector: this._generateAttrToProjector(), animator: this._getAnimator("cells") }];
            };
            return Grid;
        })(Plot.AbstractXYPlot);
        Plot.Grid = Grid;
    })(Plottable.Plot || (Plottable.Plot = {}));
    var Plot = Plottable.Plot;
})(Plottable || (Plottable = {}));

///<reference path="../../reference.ts" />
var __extends = this.__extends || function (d, b) {
    for (var p in b) if (b.hasOwnProperty(p)) d[p] = b[p];
    function __() { this.constructor = d; }
    __.prototype = b.prototype;
    d.prototype = new __();
};
var Plottable;
(function (Plottable) {
    (function (Plot) {
        var AbstractBarPlot = (function (_super) {
            __extends(AbstractBarPlot, _super);
            /**
             * Constructs a BarPlot.
             *
             * @constructor
             * @param {Scale} xScale The x scale to use.
             * @param {Scale} yScale The y scale to use.
             */
            function AbstractBarPlot(xScale, yScale) {
                _super.call(this, xScale, yScale);
                this._barAlignmentFactor = 0.5;
                this._barLabelFormatter = Plottable.Formatters.identity();
                this._barLabelsEnabled = false;
                this._hoverMode = "point";
                this._hideBarsIfAnyAreTooWide = true;
                this.classed("bar-plot", true);
                this._defaultFillColor = new Plottable.Scale.Color().range()[0];
                this.animator("bars-reset", new Plottable.Animator.Null());
                this.animator("bars", new Plottable.Animator.Base());
                this.animator("baseline", new Plottable.Animator.Null());
                this.baseline(0);
            }
            AbstractBarPlot.prototype._getDrawer = function (key) {
                return new Plottable._Drawer.Rect(key, this._isVertical);
            };
            AbstractBarPlot.prototype._setup = function () {
                _super.prototype._setup.call(this);
                this._baseline = this._renderArea.append("line").classed("baseline", true);
            };
            AbstractBarPlot.prototype.baseline = function (value) {
                if (value == null) {
                    return this._baselineValue;
                }
                this._baselineValue = value;
                this._updateXDomainer();
                this._updateYDomainer();
                this._render();
                return this;
            };
            /**
             * Sets the bar alignment relative to the independent axis.
             * VerticalBarPlot supports "left", "center", "right"
             * HorizontalBarPlot supports "top", "center", "bottom"
             *
             * @param {string} alignment The desired alignment.
             * @returns {AbstractBarPlot} The calling AbstractBarPlot.
             */
            AbstractBarPlot.prototype.barAlignment = function (alignment) {
                var alignmentLC = alignment.toLowerCase();
                var align2factor = this.constructor._BarAlignmentToFactor;
                if (align2factor[alignmentLC] === undefined) {
                    throw new Error("unsupported bar alignment");
                }
                this._barAlignmentFactor = align2factor[alignmentLC];
                this._render();
                return this;
            };
            AbstractBarPlot.prototype._parseExtent = function (input) {
                if (typeof (input) === "number") {
                    return { min: input, max: input };
                }
                else if (input instanceof Object && "min" in input && "max" in input) {
                    return input;
                }
                else {
                    throw new Error("input '" + input + "' can't be parsed as an Extent");
                }
            };
            AbstractBarPlot.prototype.barLabelsEnabled = function (enabled) {
                if (enabled === undefined) {
                    return this._barLabelsEnabled;
                }
                else {
                    this._barLabelsEnabled = enabled;
                    this._render();
                    return this;
                }
            };
            AbstractBarPlot.prototype.barLabelFormatter = function (formatter) {
                if (formatter == null) {
                    return this._barLabelFormatter;
                }
                else {
                    this._barLabelFormatter = formatter;
                    this._render();
                    return this;
                }
            };
            /**
             * Gets all the bars in the bar plot
             *
             * @returns {D3.Selection} All of the bars in the bar plot.
             */
            AbstractBarPlot.prototype.getAllBars = function () {
                return this._renderArea.selectAll("rect");
            };
            AbstractBarPlot.prototype.getBars = function (xValOrExtent, yValOrExtent) {
                if (!this._isSetup) {
                    return d3.select();
                }
                var bars = [];
                var xExtent = this._parseExtent(xValOrExtent);
                var yExtent = this._parseExtent(yValOrExtent);
                // the SVGRects are positioned with sub-pixel accuracy (the default unit
                // for the x, y, height & width attributes), but user selections (e.g. via
                // mouse events) usually have pixel accuracy. A tolerance of half-a-pixel
                // seems appropriate:
                var tolerance = 0.5;
                // currently, linear scan the bars. If inversion is implemented on non-numeric scales we might be able to do better.
                this._getDrawersInOrder().forEach(function (d) {
                    d._renderArea.selectAll("rect").each(function (d) {
                        var bbox = this.getBBox();
                        if (bbox.x + bbox.width >= xExtent.min - tolerance && bbox.x <= xExtent.max + tolerance && bbox.y + bbox.height >= yExtent.min - tolerance && bbox.y <= yExtent.max + tolerance) {
                            bars.push(this);
                        }
                    });
                });
                return d3.selectAll(bars);
            };
            AbstractBarPlot.prototype._updateDomainer = function (scale) {
                if (scale instanceof Plottable.Scale.AbstractQuantitative) {
                    var qscale = scale;
                    if (!qscale._userSetDomainer) {
                        if (this._baselineValue != null) {
                            qscale.domainer().addPaddingException(this._baselineValue, "BAR_PLOT+" + this._plottableID).addIncludedValue(this._baselineValue, "BAR_PLOT+" + this._plottableID);
                        }
                        else {
                            qscale.domainer().removePaddingException("BAR_PLOT+" + this._plottableID).removeIncludedValue("BAR_PLOT+" + this._plottableID);
                        }
                        qscale.domainer().pad();
                    }
                    // prepending "BAR_PLOT" is unnecessary but reduces likely of user accidentally creating collisions
                    qscale._autoDomainIfAutomaticMode();
                }
            };
            AbstractBarPlot.prototype._updateYDomainer = function () {
                if (this._isVertical) {
                    this._updateDomainer(this._yScale);
                }
                else {
                    _super.prototype._updateYDomainer.call(this);
                }
            };
            AbstractBarPlot.prototype._updateXDomainer = function () {
                if (!this._isVertical) {
                    this._updateDomainer(this._xScale);
                }
                else {
                    _super.prototype._updateXDomainer.call(this);
                }
            };
            AbstractBarPlot.prototype._additionalPaint = function (time) {
                var _this = this;
                var primaryScale = this._isVertical ? this._yScale : this._xScale;
                var scaledBaseline = primaryScale.scale(this._baselineValue);
                var baselineAttr = {
                    "x1": this._isVertical ? 0 : scaledBaseline,
                    "y1": this._isVertical ? scaledBaseline : 0,
                    "x2": this._isVertical ? this.width() : scaledBaseline,
                    "y2": this._isVertical ? scaledBaseline : this.height()
                };
                this._getAnimator("baseline").animate(this._baseline, baselineAttr);
                var drawers = this._getDrawersInOrder();
                drawers.forEach(function (d) { return d.removeLabels(); });
                if (this._barLabelsEnabled) {
                    Plottable._Util.Methods.setTimeout(function () { return _this._drawLabels(); }, time);
                }
            };
            AbstractBarPlot.prototype._drawLabels = function () {
                var _this = this;
                var drawers = this._getDrawersInOrder();
                var attrToProjector = this._generateAttrToProjector();
                var dataToDraw = this._getDataToDraw();
                this._datasetKeysInOrder.forEach(function (k, i) { return drawers[i].drawText(dataToDraw.get(k), attrToProjector, _this._key2PlotDatasetKey.get(k).dataset.metadata(), _this._key2PlotDatasetKey.get(k).plotMetadata); });
                if (this._hideBarsIfAnyAreTooWide && drawers.some(function (d) { return d._someLabelsTooWide; })) {
                    drawers.forEach(function (d) { return d.removeLabels(); });
                }
            };
            AbstractBarPlot.prototype._generateDrawSteps = function () {
                var drawSteps = [];
                if (this._dataChanged && this._animate) {
                    var resetAttrToProjector = this._generateAttrToProjector();
                    var primaryScale = this._isVertical ? this._yScale : this._xScale;
                    var scaledBaseline = primaryScale.scale(this._baselineValue);
                    var positionAttr = this._isVertical ? "y" : "x";
                    var dimensionAttr = this._isVertical ? "height" : "width";
                    resetAttrToProjector[positionAttr] = function () { return scaledBaseline; };
                    resetAttrToProjector[dimensionAttr] = function () { return 0; };
                    drawSteps.push({ attrToProjector: resetAttrToProjector, animator: this._getAnimator("bars-reset") });
                }
                drawSteps.push({ attrToProjector: this._generateAttrToProjector(), animator: this._getAnimator("bars") });
                return drawSteps;
            };
            AbstractBarPlot.prototype._generateAttrToProjector = function () {
                var _this = this;
                // Primary scale/direction: the "length" of the bars
                // Secondary scale/direction: the "width" of the bars
                var attrToProjector = _super.prototype._generateAttrToProjector.call(this);
                var primaryScale = this._isVertical ? this._yScale : this._xScale;
                var secondaryScale = this._isVertical ? this._xScale : this._yScale;
                var primaryAttr = this._isVertical ? "y" : "x";
                var secondaryAttr = this._isVertical ? "x" : "y";
                var scaledBaseline = primaryScale.scale(this._baselineValue);
                if (!attrToProjector["width"]) {
                    attrToProjector["width"] = function () { return _this._getBarPixelWidth(); };
                }
                var positionF = attrToProjector[secondaryAttr];
                var widthF = attrToProjector["width"];
                var bandsMode = (secondaryScale instanceof Plottable.Scale.Ordinal) && secondaryScale.rangeType() === "bands";
                if (!bandsMode) {
                    attrToProjector[secondaryAttr] = function (d, i, u, m) { return positionF(d, i, u, m) - widthF(d, i, u, m) * _this._barAlignmentFactor; };
                }
                else {
                    var bandWidth = secondaryScale.rangeBand();
                    attrToProjector[secondaryAttr] = function (d, i, u, m) { return positionF(d, i, u, m) - widthF(d, i, u, m) / 2 + bandWidth / 2; };
                }
                var originalPositionFn = attrToProjector[primaryAttr];
                attrToProjector[primaryAttr] = function (d, i, u, m) {
                    var originalPos = originalPositionFn(d, i, u, m);
                    // If it is past the baseline, it should start at the baselin then width/height
                    // carries it over. If it's not past the baseline, leave it at original position and
                    // then width/height carries it to baseline
                    return (originalPos > scaledBaseline) ? scaledBaseline : originalPos;
                };
                attrToProjector["height"] = function (d, i, u, m) {
                    return Math.abs(scaledBaseline - originalPositionFn(d, i, u, m));
                };
                var primaryAccessor = this._projections[primaryAttr].accessor;
                if (this.barLabelsEnabled && this.barLabelFormatter) {
                    attrToProjector["label"] = function (d, i, u, m) {
                        return _this._barLabelFormatter(primaryAccessor(d, i, u, m));
                    };
                    attrToProjector["positive"] = function (d, i, u, m) { return originalPositionFn(d, i, u, m) <= scaledBaseline; };
                }
                attrToProjector["fill"] = attrToProjector["fill"] || d3.functor(this._defaultFillColor);
                return attrToProjector;
            };
            /**
             * Computes the barPixelWidth of all the bars in the plot.
             *
             * If the position scale of the plot is an OrdinalScale and in bands mode, then the rangeBands function will be used.
             * If the position scale of the plot is an OrdinalScale and in points mode, then
             *   from https://github.com/mbostock/d3/wiki/Ordinal-Scales#ordinal_rangePoints, the max barPixelWidth is step * padding
             * If the position scale of the plot is a QuantitativeScale, then _getMinimumDataWidth is scaled to compute the barPixelWidth
             */
            AbstractBarPlot.prototype._getBarPixelWidth = function () {
                var _this = this;
                var barPixelWidth;
                var barScale = this._isVertical ? this._xScale : this._yScale;
                if (barScale instanceof Plottable.Scale.Ordinal) {
                    var ordScale = barScale;
                    if (ordScale.rangeType() === "bands") {
                        barPixelWidth = ordScale.rangeBand();
                    }
                    else {
                        // padding is defined as 2 * the ordinal scale's _outerPadding variable
                        // HACKHACK need to use _outerPadding for formula as above
                        var padding = ordScale._outerPadding * 2;
                        // step is defined as the range_interval / (padding + number of bars)
                        var secondaryDimension = this._isVertical ? this.width() : this.height();
                        var step = secondaryDimension / (padding + ordScale.domain().length - 1);
                        barPixelWidth = step * padding * 0.5;
                    }
                }
                else {
                    var barAccessor = this._isVertical ? this._projections["x"].accessor : this._projections["y"].accessor;
                    var barAccessorData = d3.set(Plottable._Util.Methods.flatten(this._datasetKeysInOrder.map(function (k) {
                        var dataset = _this._key2PlotDatasetKey.get(k).dataset;
                        var plotMetadata = _this._key2PlotDatasetKey.get(k).plotMetadata;
                        return dataset.data().map(function (d, i) { return barAccessor(d, i, dataset.metadata(), plotMetadata); });
                    }))).values();
                    if (barAccessorData.some(function (datum) { return datum === "undefined"; })) {
                        return -1;
                    }
                    var numberBarAccessorData = d3.set(Plottable._Util.Methods.flatten(this._datasetKeysInOrder.map(function (k) {
                        var dataset = _this._key2PlotDatasetKey.get(k).dataset;
                        var plotMetadata = _this._key2PlotDatasetKey.get(k).plotMetadata;
                        return dataset.data().map(function (d, i) { return barAccessor(d, i, dataset.metadata(), plotMetadata).valueOf(); });
                    }))).values().map(function (value) { return +value; });
                    numberBarAccessorData.sort(function (a, b) { return a - b; });
                    var barAccessorDataPairs = d3.pairs(numberBarAccessorData);
                    var barWidthDimension = this._isVertical ? this.width() : this.height();
                    barPixelWidth = Plottable._Util.Methods.min(barAccessorDataPairs, function (pair, i) {
                        return Math.abs(barScale.scale(pair[1]) - barScale.scale(pair[0]));
                    }, barWidthDimension * 0.4) * 0.95;
                }
                return barPixelWidth;
            };
            AbstractBarPlot.prototype.hoverMode = function (mode) {
                if (mode == null) {
                    return this._hoverMode;
                }
                var modeLC = mode.toLowerCase();
                if (modeLC !== "point" && modeLC !== "line") {
                    throw new Error(mode + " is not a valid hover mode");
                }
                this._hoverMode = modeLC;
                return this;
            };
            AbstractBarPlot.prototype._clearHoverSelection = function () {
                this._getDrawersInOrder().forEach(function (d, i) {
                    d._renderArea.selectAll("rect").classed("not-hovered hovered", false);
                });
            };
            //===== Hover logic =====
            AbstractBarPlot.prototype._hoverOverComponent = function (p) {
                // no-op
            };
            AbstractBarPlot.prototype._hoverOutComponent = function (p) {
                this._clearHoverSelection();
            };
            // HACKHACK User and plot metadata should be applied here - #1306.
            AbstractBarPlot.prototype._doHover = function (p) {
                var _this = this;
                var xPositionOrExtent = p.x;
                var yPositionOrExtent = p.y;
                if (this._hoverMode === "line") {
                    var maxExtent = { min: -Infinity, max: Infinity };
                    if (this._isVertical) {
                        yPositionOrExtent = maxExtent;
                    }
                    else {
                        xPositionOrExtent = maxExtent;
                    }
                }
                var bars = this.getBars(xPositionOrExtent, yPositionOrExtent);
                if (!bars.empty()) {
                    this._getDrawersInOrder().forEach(function (d, i) {
                        d._renderArea.selectAll("rect").classed({ "hovered": false, "not-hovered": true });
                    });
                    bars.classed({ "hovered": true, "not-hovered": false });
                }
                else {
                    this._clearHoverSelection();
                    return {
                        data: null,
                        pixelPositions: null,
                        selection: null
                    };
                }
                var points = [];
                var projectors = this._generateAttrToProjector();
                bars.each(function (d, i) {
                    if (_this._isVertical) {
                        points.push({
                            x: projectors["x"](d, i, null, null) + projectors["width"](d, i, null, null) / 2,
                            y: projectors["y"](d, i, null, null) + (projectors["positive"](d, i, null, null) ? 0 : projectors["height"](d, i, null, null))
                        });
                    }
                    else {
                        points.push({
                            x: projectors["x"](d, i, null, null) + (projectors["positive"](d, i, null, null) ? 0 : projectors["width"](d, i, null, null)),
                            y: projectors["y"](d, i, null, null) + projectors["height"](d, i, null, null) / 2
                        });
                    }
                });
                return {
                    data: bars.data(),
                    pixelPositions: points,
                    selection: bars
                };
            };
            AbstractBarPlot._BarAlignmentToFactor = {};
            AbstractBarPlot._DEFAULT_WIDTH = 10;
            return AbstractBarPlot;
        })(Plot.AbstractXYPlot);
        Plot.AbstractBarPlot = AbstractBarPlot;
    })(Plottable.Plot || (Plottable.Plot = {}));
    var Plot = Plottable.Plot;
})(Plottable || (Plottable = {}));

///<reference path="../../reference.ts" />
var __extends = this.__extends || function (d, b) {
    for (var p in b) if (b.hasOwnProperty(p)) d[p] = b[p];
    function __() { this.constructor = d; }
    __.prototype = b.prototype;
    d.prototype = new __();
};
var Plottable;
(function (Plottable) {
    (function (Plot) {
        /**
         * A VerticalBarPlot draws bars vertically.
         * Key projected attributes:
         *  - "width" - the horizontal width of a bar.
         *      - if an ordinal scale is attached, this defaults to ordinalScale.rangeBand()
         *      - if a quantitative scale is attached, this defaults to 10
         *  - "x" - the horizontal position of a bar
         *  - "y" - the vertical height of a bar
         */
        var VerticalBar = (function (_super) {
            __extends(VerticalBar, _super);
            /**
             * Constructs a VerticalBarPlot.
             *
             * @constructor
             * @param {Scale} xScale The x scale to use.
             * @param {QuantitativeScale} yScale The y scale to use.
             */
            function VerticalBar(xScale, yScale) {
                this._isVertical = true; // Has to be set before super()
                _super.call(this, xScale, yScale);
            }
            VerticalBar.prototype._updateYDomainer = function () {
                this._updateDomainer(this._yScale);
            };
            VerticalBar._BarAlignmentToFactor = { "left": 0, "center": 0.5, "right": 1 };
            return VerticalBar;
        })(Plot.AbstractBarPlot);
        Plot.VerticalBar = VerticalBar;
    })(Plottable.Plot || (Plottable.Plot = {}));
    var Plot = Plottable.Plot;
})(Plottable || (Plottable = {}));

///<reference path="../../reference.ts" />
var __extends = this.__extends || function (d, b) {
    for (var p in b) if (b.hasOwnProperty(p)) d[p] = b[p];
    function __() { this.constructor = d; }
    __.prototype = b.prototype;
    d.prototype = new __();
};
var Plottable;
(function (Plottable) {
    (function (Plot) {
        /**
         * A HorizontalBarPlot draws bars horizontally.
         * Key projected attributes:
         *  - "width" - the vertical height of a bar (since the bar is rotated horizontally)
         *      - if an ordinal scale is attached, this defaults to ordinalScale.rangeBand()
         *      - if a quantitative scale is attached, this defaults to 10
         *  - "x" - the horizontal length of a bar
         *  - "y" - the vertical position of a bar
         */
        var HorizontalBar = (function (_super) {
            __extends(HorizontalBar, _super);
            /**
             * Constructs a HorizontalBarPlot.
             *
             * @constructor
             * @param {QuantitativeScale} xScale The x scale to use.
             * @param {Scale} yScale The y scale to use.
             */
            function HorizontalBar(xScale, yScale) {
                _super.call(this, xScale, yScale);
            }
            HorizontalBar.prototype._updateXDomainer = function () {
                this._updateDomainer(this._xScale);
            };
            HorizontalBar.prototype._generateAttrToProjector = function () {
                var attrToProjector = _super.prototype._generateAttrToProjector.call(this);
                // by convention, for API users the 2ndary dimension of a bar is always called its "width", so
                // the "width" of a horziontal bar plot is actually its "height" from the perspective of a svg rect
                var widthF = attrToProjector["width"];
                attrToProjector["width"] = attrToProjector["height"];
                attrToProjector["height"] = widthF;
                return attrToProjector;
            };
            HorizontalBar._BarAlignmentToFactor = { "top": 0, "center": 0.5, "bottom": 1 };
            return HorizontalBar;
        })(Plot.AbstractBarPlot);
        Plot.HorizontalBar = HorizontalBar;
    })(Plottable.Plot || (Plottable.Plot = {}));
    var Plot = Plottable.Plot;
})(Plottable || (Plottable = {}));

///<reference path="../../reference.ts" />
var __extends = this.__extends || function (d, b) {
    for (var p in b) if (b.hasOwnProperty(p)) d[p] = b[p];
    function __() { this.constructor = d; }
    __.prototype = b.prototype;
    d.prototype = new __();
};
var Plottable;
(function (Plottable) {
    (function (Plot) {
        var Line = (function (_super) {
            __extends(Line, _super);
            /**
             * Constructs a LinePlot.
             *
             * @constructor
             * @param {QuantitativeScale} xScale The x scale to use.
             * @param {QuantitativeScale} yScale The y scale to use.
             */
            function Line(xScale, yScale) {
                _super.call(this, xScale, yScale);
                this._hoverDetectionRadius = 15;
                this.classed("line-plot", true);
                this.animator("reset", new Plottable.Animator.Null());
                this.animator("main", new Plottable.Animator.Base().duration(600).easing("exp-in-out"));
                this._defaultStrokeColor = new Plottable.Scale.Color().range()[0];
            }
            Line.prototype._setup = function () {
                _super.prototype._setup.call(this);
                this._hoverTarget = this._foregroundContainer.append("circle").classed("hover-target", true).attr("radius", this._hoverDetectionRadius).style("visibility", "hidden");
            };
            Line.prototype._rejectNullsAndNaNs = function (d, i, userMetdata, plotMetadata, accessor) {
                var value = accessor(d, i, userMetdata, plotMetadata);
                return value != null && value === value;
            };
            Line.prototype._getDrawer = function (key) {
                return new Plottable._Drawer.Line(key);
            };
            Line.prototype._getResetYFunction = function () {
                // gets the y-value generator for the animation start point
                var yDomain = this._yScale.domain();
                var domainMax = Math.max(yDomain[0], yDomain[1]);
                var domainMin = Math.min(yDomain[0], yDomain[1]);
                // start from zero, or the closest domain value to zero
                // avoids lines zooming on from offscreen.
                var startValue = (domainMax < 0 && domainMax) || (domainMin > 0 && domainMin) || 0;
                var scaledStartValue = this._yScale.scale(startValue);
                return function (d, i, u, m) { return scaledStartValue; };
            };
            Line.prototype._generateDrawSteps = function () {
                var drawSteps = [];
                if (this._dataChanged && this._animate) {
                    var attrToProjector = this._generateAttrToProjector();
                    attrToProjector["y"] = this._getResetYFunction();
                    drawSteps.push({ attrToProjector: attrToProjector, animator: this._getAnimator("reset") });
                }
                drawSteps.push({ attrToProjector: this._generateAttrToProjector(), animator: this._getAnimator("main") });
                return drawSteps;
            };
            Line.prototype._generateAttrToProjector = function () {
                var _this = this;
                var attrToProjector = _super.prototype._generateAttrToProjector.call(this);
                var wholeDatumAttributes = this._wholeDatumAttributes();
                var isSingleDatumAttr = function (attr) { return wholeDatumAttributes.indexOf(attr) === -1; };
                var singleDatumAttributes = d3.keys(attrToProjector).filter(isSingleDatumAttr);
                singleDatumAttributes.forEach(function (attribute) {
                    var projector = attrToProjector[attribute];
                    attrToProjector[attribute] = function (data, i, u, m) { return data.length > 0 ? projector(data[0], i, u, m) : null; };
                });
                var xFunction = attrToProjector["x"];
                var yFunction = attrToProjector["y"];
                attrToProjector["defined"] = function (d, i, u, m) { return _this._rejectNullsAndNaNs(d, i, u, m, xFunction) && _this._rejectNullsAndNaNs(d, i, u, m, yFunction); };
                attrToProjector["stroke"] = attrToProjector["stroke"] || d3.functor(this._defaultStrokeColor);
                attrToProjector["stroke-width"] = attrToProjector["stroke-width"] || d3.functor("2px");
                return attrToProjector;
            };
            Line.prototype._wholeDatumAttributes = function () {
                return ["x", "y"];
            };
            // HACKHACK User and plot metadata should be applied here - #1306.
            Line.prototype._getClosestWithinRange = function (p, range) {
                var attrToProjector = this._generateAttrToProjector();
                var xProjector = attrToProjector["x"];
                var yProjector = attrToProjector["y"];
                var getDistSq = function (d, i) {
                    var dx = +xProjector(d, i, null, null) - p.x;
                    var dy = +yProjector(d, i, null, null) - p.y;
                    return (dx * dx + dy * dy);
                };
                var closestOverall;
                var closestPoint;
                var closestDistSq = range * range;
                this.datasets().forEach(function (dataset) {
                    dataset.data().forEach(function (d, i) {
                        var distSq = getDistSq(d, i);
                        if (distSq < closestDistSq) {
                            closestOverall = d;
                            closestPoint = {
                                x: xProjector(d, i, null, null),
                                y: yProjector(d, i, null, null)
                            };
                            closestDistSq = distSq;
                        }
                    });
                });
                return {
                    closestValue: closestOverall,
                    closestPoint: closestPoint
                };
            };
            //===== Hover logic =====
            Line.prototype._hoverOverComponent = function (p) {
                // no-op
            };
            Line.prototype._hoverOutComponent = function (p) {
                // no-op
            };
            Line.prototype._doHover = function (p) {
                var closestInfo = this._getClosestWithinRange(p, this._hoverDetectionRadius);
                var closestValue = closestInfo.closestValue;
                if (closestValue === undefined) {
                    return {
                        data: null,
                        pixelPositions: null,
                        selection: null
                    };
                }
                var closestPoint = closestInfo.closestPoint;
                this._hoverTarget.attr({
                    "cx": closestInfo.closestPoint.x,
                    "cy": closestInfo.closestPoint.y
                });
                return {
                    data: [closestValue],
                    pixelPositions: [closestPoint],
                    selection: this._hoverTarget
                };
            };
            return Line;
        })(Plot.AbstractXYPlot);
        Plot.Line = Line;
    })(Plottable.Plot || (Plottable.Plot = {}));
    var Plot = Plottable.Plot;
})(Plottable || (Plottable = {}));

///<reference path="../../reference.ts" />
var __extends = this.__extends || function (d, b) {
    for (var p in b) if (b.hasOwnProperty(p)) d[p] = b[p];
    function __() { this.constructor = d; }
    __.prototype = b.prototype;
    d.prototype = new __();
};
var Plottable;
(function (Plottable) {
    (function (Plot) {
        /**
         * An AreaPlot draws a filled region (area) between the plot's projected "y" and projected "y0" values.
         */
        var Area = (function (_super) {
            __extends(Area, _super);
            /**
             * Constructs an AreaPlot.
             *
             * @constructor
             * @param {QuantitativeScale} xScale The x scale to use.
             * @param {QuantitativeScale} yScale The y scale to use.
             */
            function Area(xScale, yScale) {
                _super.call(this, xScale, yScale);
                this.classed("area-plot", true);
                this.project("y0", 0, yScale); // default
                this.animator("reset", new Plottable.Animator.Null());
                this.animator("main", new Plottable.Animator.Base().duration(600).easing("exp-in-out"));
                this._defaultFillColor = new Plottable.Scale.Color().range()[0];
            }
            Area.prototype._onDatasetUpdate = function () {
                _super.prototype._onDatasetUpdate.call(this);
                if (this._yScale != null) {
                    this._updateYDomainer();
                }
            };
            Area.prototype._getDrawer = function (key) {
                return new Plottable._Drawer.Area(key);
            };
            Area.prototype._updateYDomainer = function () {
                var _this = this;
                _super.prototype._updateYDomainer.call(this);
                var constantBaseline;
                var y0Projector = this._projections["y0"];
                var y0Accessor = y0Projector && y0Projector.accessor;
                if (y0Accessor != null) {
                    var extents = this.datasets().map(function (d) { return d._getExtent(y0Accessor, _this._yScale._typeCoercer); });
                    var extent = Plottable._Util.Methods.flatten(extents);
                    var uniqExtentVals = Plottable._Util.Methods.uniq(extent);
                    if (uniqExtentVals.length === 1) {
                        constantBaseline = uniqExtentVals[0];
                    }
                }
                if (!this._yScale._userSetDomainer) {
                    if (constantBaseline != null) {
                        this._yScale.domainer().addPaddingException(constantBaseline, "AREA_PLOT+" + this._plottableID);
                    }
                    else {
                        this._yScale.domainer().removePaddingException("AREA_PLOT+" + this._plottableID);
                    }
                    // prepending "AREA_PLOT" is unnecessary but reduces likely of user accidentally creating collisions
                    this._yScale._autoDomainIfAutomaticMode();
                }
            };
            Area.prototype.project = function (attrToSet, accessor, scale) {
                _super.prototype.project.call(this, attrToSet, accessor, scale);
                if (attrToSet === "y0") {
                    this._updateYDomainer();
                }
                return this;
            };
            Area.prototype._getResetYFunction = function () {
                return this._generateAttrToProjector()["y0"];
            };
            Area.prototype._wholeDatumAttributes = function () {
                var wholeDatumAttributes = _super.prototype._wholeDatumAttributes.call(this);
                wholeDatumAttributes.push("y0");
                return wholeDatumAttributes;
            };
            Area.prototype._generateAttrToProjector = function () {
                var attrToProjector = _super.prototype._generateAttrToProjector.call(this);
                attrToProjector["fill-opacity"] = attrToProjector["fill-opacity"] || d3.functor(0.25);
                attrToProjector["fill"] = attrToProjector["fill"] || d3.functor(this._defaultFillColor);
                attrToProjector["stroke"] = attrToProjector["stroke"] || d3.functor(this._defaultFillColor);
                return attrToProjector;
            };
            return Area;
        })(Plot.Line);
        Plot.Area = Area;
    })(Plottable.Plot || (Plottable.Plot = {}));
    var Plot = Plottable.Plot;
})(Plottable || (Plottable = {}));

///<reference path="../../reference.ts" />
var __extends = this.__extends || function (d, b) {
    for (var p in b) if (b.hasOwnProperty(p)) d[p] = b[p];
    function __() { this.constructor = d; }
    __.prototype = b.prototype;
    d.prototype = new __();
};
var Plottable;
(function (Plottable) {
    (function (Plot) {
        var ClusteredBar = (function (_super) {
            __extends(ClusteredBar, _super);
            /**
             * Creates a ClusteredBarPlot.
             *
             * A ClusteredBarPlot is a plot that plots several bar plots next to each
             * other. For example, when plotting life expectancy across each country,
             * you would want each country to have a "male" and "female" bar.
             *
             * @constructor
             * @param {Scale} xScale The x scale to use.
             * @param {Scale} yScale The y scale to use.
             */
            function ClusteredBar(xScale, yScale, isVertical) {
                if (isVertical === void 0) { isVertical = true; }
                this._isVertical = isVertical; // Has to be set before super()
                _super.call(this, xScale, yScale);
            }
            ClusteredBar.prototype._generateAttrToProjector = function () {
                var attrToProjector = _super.prototype._generateAttrToProjector.call(this);
                // the width is constant, so set the inner scale range to that
                var innerScale = this._makeInnerScale();
                var innerWidthF = function (d, i) { return innerScale.rangeBand(); };
                var heightF = attrToProjector["height"];
                attrToProjector["width"] = this._isVertical ? innerWidthF : heightF;
                attrToProjector["height"] = this._isVertical ? heightF : innerWidthF;
                var positionF = function (d) { return d._PLOTTABLE_PROTECTED_FIELD_POSITION; };
                attrToProjector["x"] = this._isVertical ? positionF : attrToProjector["x"];
                attrToProjector["y"] = this._isVertical ? attrToProjector["y"] : positionF;
                return attrToProjector;
            };
            ClusteredBar.prototype._getDataToDraw = function () {
                var _this = this;
                var accessor = this._isVertical ? this._projections["x"].accessor : this._projections["y"].accessor;
                var innerScale = this._makeInnerScale();
                var clusters = d3.map();
                this._datasetKeysInOrder.forEach(function (key) {
                    var dataset = _this._key2PlotDatasetKey.get(key).dataset;
                    var plotMetadata = _this._key2PlotDatasetKey.get(key).plotMetadata;
                    clusters.set(key, dataset.data().map(function (d, i) {
                        var val = accessor(d, i, dataset.metadata(), plotMetadata);
                        var primaryScale = _this._isVertical ? _this._xScale : _this._yScale;
                        // TODO: store position information in metadata.
                        var copyD = Plottable._Util.Methods.copyMap(d);
                        copyD["_PLOTTABLE_PROTECTED_FIELD_POSITION"] = primaryScale.scale(val) + innerScale.scale(key);
                        return copyD;
                    }));
                });
                return clusters;
            };
            ClusteredBar.prototype._makeInnerScale = function () {
                var innerScale = new Plottable.Scale.Ordinal();
                innerScale.domain(this._datasetKeysInOrder);
                // TODO: it might be replaced with _getBarPixelWidth call after closing #1180.
                if (!this._projections["width"]) {
                    var secondaryScale = this._isVertical ? this._xScale : this._yScale;
                    var bandsMode = (secondaryScale instanceof Plottable.Scale.Ordinal) && secondaryScale.rangeType() === "bands";
                    var constantWidth = bandsMode ? secondaryScale.rangeBand() : Plot.AbstractBarPlot._DEFAULT_WIDTH;
                    innerScale.range([0, constantWidth]);
                }
                else {
                    var projection = this._projections["width"];
                    var accessor = projection.accessor;
                    var scale = projection.scale;
                    // HACKHACK Metadata should be passed
                    var fn = scale ? function (d, i, u, m) { return scale.scale(accessor(d, i, u, m)); } : accessor;
                    innerScale.range([0, fn(null, 0, null, null)]);
                }
                return innerScale;
            };
            return ClusteredBar;
        })(Plot.AbstractBarPlot);
        Plot.ClusteredBar = ClusteredBar;
    })(Plottable.Plot || (Plottable.Plot = {}));
    var Plot = Plottable.Plot;
})(Plottable || (Plottable = {}));

///<reference path="../../reference.ts" />
var __extends = this.__extends || function (d, b) {
    for (var p in b) if (b.hasOwnProperty(p)) d[p] = b[p];
    function __() { this.constructor = d; }
    __.prototype = b.prototype;
    d.prototype = new __();
};
var Plottable;
(function (Plottable) {
    (function (Plot) {
        var AbstractStacked = (function (_super) {
            __extends(AbstractStacked, _super);
            function AbstractStacked() {
                _super.apply(this, arguments);
                this._stackedExtent = [0, 0];
            }
            AbstractStacked.prototype._getPlotMetadataForDataset = function (key) {
                var metadata = _super.prototype._getPlotMetadataForDataset.call(this, key);
                metadata.offsets = d3.map();
                return metadata;
            };
            AbstractStacked.prototype.project = function (attrToSet, accessor, scale) {
                _super.prototype.project.call(this, attrToSet, accessor, scale);
                if (this._projections["x"] && this._projections["y"] && (attrToSet === "x" || attrToSet === "y")) {
                    this._updateStackOffsets();
                }
                return this;
            };
            AbstractStacked.prototype._onDatasetUpdate = function () {
                _super.prototype._onDatasetUpdate.call(this);
                // HACKHACK Caused since onDataSource is called before projectors are set up.  Should be fixed by #803
                if (this._datasetKeysInOrder && this._projections["x"] && this._projections["y"]) {
                    this._updateStackOffsets();
                }
            };
            AbstractStacked.prototype._updateStackOffsets = function () {
                var dataMapArray = this._generateDefaultMapArray();
                var domainKeys = this._getDomainKeys();
                var positiveDataMapArray = dataMapArray.map(function (dataMap) {
                    return Plottable._Util.Methods.populateMap(domainKeys, function (domainKey) {
                        return { key: domainKey, value: Math.max(0, dataMap.get(domainKey).value) };
                    });
                });
                var negativeDataMapArray = dataMapArray.map(function (dataMap) {
                    return Plottable._Util.Methods.populateMap(domainKeys, function (domainKey) {
                        return { key: domainKey, value: Math.min(dataMap.get(domainKey).value, 0) };
                    });
                });
                this._setDatasetStackOffsets(this._stack(positiveDataMapArray), this._stack(negativeDataMapArray));
                this._updateStackExtents();
            };
            AbstractStacked.prototype._updateStackExtents = function () {
                var _this = this;
                var datasets = this.datasets();
                var valueAccessor = this._valueAccessor();
                var keyAccessor = this._keyAccessor();
                var maxStackExtent = Plottable._Util.Methods.max(this._datasetKeysInOrder, function (k) {
                    var dataset = _this._key2PlotDatasetKey.get(k).dataset;
                    var plotMetadata = _this._key2PlotDatasetKey.get(k).plotMetadata;
                    return Plottable._Util.Methods.max(dataset.data(), function (datum, i) {
                        return +valueAccessor(datum, i, dataset.metadata(), plotMetadata) + plotMetadata.offsets.get(keyAccessor(datum, i, dataset.metadata(), plotMetadata));
                    }, 0);
                }, 0);
                var minStackExtent = Plottable._Util.Methods.min(this._datasetKeysInOrder, function (k) {
                    var dataset = _this._key2PlotDatasetKey.get(k).dataset;
                    var plotMetadata = _this._key2PlotDatasetKey.get(k).plotMetadata;
                    return Plottable._Util.Methods.min(dataset.data(), function (datum, i) {
                        return +valueAccessor(datum, i, dataset.metadata(), plotMetadata) + plotMetadata.offsets.get(keyAccessor(datum, i, dataset.metadata(), plotMetadata));
                    }, 0);
                }, 0);
                this._stackedExtent = [Math.min(minStackExtent, 0), Math.max(0, maxStackExtent)];
            };
            /**
             * Feeds the data through d3's stack layout function which will calculate
             * the stack offsets and use the the function declared in .out to set the offsets on the data.
             */
            AbstractStacked.prototype._stack = function (dataArray) {
                var _this = this;
                var outFunction = function (d, y0, y) {
                    d.offset = y0;
                };
                d3.layout.stack().x(function (d) { return d.key; }).y(function (d) { return +d.value; }).values(function (d) { return _this._getDomainKeys().map(function (domainKey) { return d.get(domainKey); }); }).out(outFunction)(dataArray);
                return dataArray;
            };
            /**
             * After the stack offsets have been determined on each separate dataset, the offsets need
             * to be determined correctly on the overall datasets
             */
            AbstractStacked.prototype._setDatasetStackOffsets = function (positiveDataMapArray, negativeDataMapArray) {
                var _this = this;
                var keyAccessor = this._keyAccessor();
                var valueAccessor = this._valueAccessor();
                this._datasetKeysInOrder.forEach(function (k, index) {
                    var dataset = _this._key2PlotDatasetKey.get(k).dataset;
                    var plotMetadata = _this._key2PlotDatasetKey.get(k).plotMetadata;
                    var positiveDataMap = positiveDataMapArray[index];
                    var negativeDataMap = negativeDataMapArray[index];
                    var isAllNegativeValues = dataset.data().every(function (datum, i) { return valueAccessor(datum, i, dataset.metadata(), plotMetadata) <= 0; });
                    dataset.data().forEach(function (datum, datumIndex) {
                        var key = keyAccessor(datum, datumIndex, dataset.metadata(), plotMetadata);
                        var positiveOffset = positiveDataMap.get(key).offset;
                        var negativeOffset = negativeDataMap.get(key).offset;
                        var value = valueAccessor(datum, datumIndex, dataset.metadata(), plotMetadata);
                        var offset;
                        if (value === 0) {
                            offset = isAllNegativeValues ? negativeOffset : positiveOffset;
                        }
                        else {
                            offset = value > 0 ? positiveOffset : negativeOffset;
                        }
                        plotMetadata.offsets.set(key, offset);
                    });
                });
            };
            AbstractStacked.prototype._getDomainKeys = function () {
                var _this = this;
                var keyAccessor = this._keyAccessor();
                var domainKeys = d3.set();
                this._datasetKeysInOrder.forEach(function (k) {
                    var dataset = _this._key2PlotDatasetKey.get(k).dataset;
                    var plotMetadata = _this._key2PlotDatasetKey.get(k).plotMetadata;
                    dataset.data().forEach(function (datum, index) {
                        domainKeys.add(keyAccessor(datum, index, dataset.metadata(), plotMetadata));
                    });
                });
                return domainKeys.values();
            };
            AbstractStacked.prototype._generateDefaultMapArray = function () {
                var _this = this;
                var keyAccessor = this._keyAccessor();
                var valueAccessor = this._valueAccessor();
                var domainKeys = this._getDomainKeys();
                var dataMapArray = this._datasetKeysInOrder.map(function () {
                    return Plottable._Util.Methods.populateMap(domainKeys, function (domainKey) {
                        return { key: domainKey, value: 0 };
                    });
                });
                this._datasetKeysInOrder.forEach(function (k, datasetIndex) {
                    var dataset = _this._key2PlotDatasetKey.get(k).dataset;
                    var plotMetadata = _this._key2PlotDatasetKey.get(k).plotMetadata;
                    dataset.data().forEach(function (datum, index) {
                        var key = keyAccessor(datum, index, dataset.metadata(), plotMetadata);
                        var value = valueAccessor(datum, index, dataset.metadata(), plotMetadata);
                        dataMapArray[datasetIndex].set(key, { key: key, value: value });
                    });
                });
                return dataMapArray;
            };
            AbstractStacked.prototype._updateScaleExtents = function () {
                _super.prototype._updateScaleExtents.call(this);
                var primaryScale = this._isVertical ? this._yScale : this._xScale;
                if (!primaryScale) {
                    return;
                }
                if (this._isAnchored && this._stackedExtent.length > 0) {
                    primaryScale._updateExtent(this._plottableID.toString(), "_PLOTTABLE_PROTECTED_FIELD_STACK_EXTENT", this._stackedExtent);
                }
                else {
                    primaryScale._removeExtent(this._plottableID.toString(), "_PLOTTABLE_PROTECTED_FIELD_STACK_EXTENT");
                }
            };
            AbstractStacked.prototype._normalizeDatasets = function (fromX) {
                var _this = this;
                var aAccessor = this._projections[fromX ? "x" : "y"].accessor;
                var bAccessor = this._projections[fromX ? "y" : "x"].accessor;
                var aStackedAccessor = function (d, i, u, m) { return aAccessor(d, i, u, m) + ((_this._isVertical ? !fromX : fromX) ? m.offsets.get(bAccessor(d, i, u, m)) : 0); };
                var bStackedAccessor = function (d, i, u, m) { return bAccessor(d, i, u, m) + ((_this._isVertical ? fromX : !fromX) ? m.offsets.get(aAccessor(d, i, u, m)) : 0); };
                return Plottable._Util.Methods.flatten(this._datasetKeysInOrder.map(function (key) {
                    var dataset = _this._key2PlotDatasetKey.get(key).dataset;
                    var plotMetadata = _this._key2PlotDatasetKey.get(key).plotMetadata;
                    return dataset.data().map(function (d, i) {
                        return {
                            a: aStackedAccessor(d, i, dataset.metadata(), plotMetadata),
                            b: bStackedAccessor(d, i, dataset.metadata(), plotMetadata)
                        };
                    });
                }));
            };
            AbstractStacked.prototype._keyAccessor = function () {
                return this._isVertical ? this._projections["x"].accessor : this._projections["y"].accessor;
            };
            AbstractStacked.prototype._valueAccessor = function () {
                return this._isVertical ? this._projections["y"].accessor : this._projections["x"].accessor;
            };
            return AbstractStacked;
        })(Plot.AbstractXYPlot);
        Plot.AbstractStacked = AbstractStacked;
    })(Plottable.Plot || (Plottable.Plot = {}));
    var Plot = Plottable.Plot;
})(Plottable || (Plottable = {}));

///<reference path="../../reference.ts" />
var __extends = this.__extends || function (d, b) {
    for (var p in b) if (b.hasOwnProperty(p)) d[p] = b[p];
    function __() { this.constructor = d; }
    __.prototype = b.prototype;
    d.prototype = new __();
};
var Plottable;
(function (Plottable) {
    (function (Plot) {
        var StackedArea = (function (_super) {
            __extends(StackedArea, _super);
            /**
             * Constructs a StackedArea plot.
             *
             * @constructor
             * @param {QuantitativeScale} xScale The x scale to use.
             * @param {QuantitativeScale} yScale The y scale to use.
             */
            function StackedArea(xScale, yScale) {
                _super.call(this, xScale, yScale);
                this._baselineValue = 0;
                this.classed("area-plot", true);
                this._isVertical = true;
                this._defaultFillColor = new Plottable.Scale.Color().range()[0];
            }
            StackedArea.prototype._getDrawer = function (key) {
                return new Plottable._Drawer.Area(key).drawLine(false);
            };
            StackedArea.prototype._setup = function () {
                _super.prototype._setup.call(this);
                this._baseline = this._renderArea.append("line").classed("baseline", true);
            };
            StackedArea.prototype._updateStackOffsets = function () {
                var _this = this;
                if (!this._projectorsReady()) {
                    return;
                }
                var domainKeys = this._getDomainKeys();
                var keyAccessor = this._isVertical ? this._projections["x"].accessor : this._projections["y"].accessor;
                var keySets = this._datasetKeysInOrder.map(function (k) {
                    var dataset = _this._key2PlotDatasetKey.get(k).dataset;
                    var plotMetadata = _this._key2PlotDatasetKey.get(k).plotMetadata;
                    return d3.set(dataset.data().map(function (datum, i) { return keyAccessor(datum, i, dataset.metadata(), plotMetadata).toString(); })).values();
                });
                if (keySets.some(function (keySet) { return keySet.length !== domainKeys.length; })) {
                    Plottable._Util.Methods.warn("the domains across the datasets are not the same.  Plot may produce unintended behavior.");
                }
                _super.prototype._updateStackOffsets.call(this);
            };
            StackedArea.prototype._additionalPaint = function () {
                var scaledBaseline = this._yScale.scale(this._baselineValue);
                var baselineAttr = {
                    "x1": 0,
                    "y1": scaledBaseline,
                    "x2": this.width(),
                    "y2": scaledBaseline
                };
                this._getAnimator("baseline").animate(this._baseline, baselineAttr);
            };
            StackedArea.prototype._updateYDomainer = function () {
                _super.prototype._updateYDomainer.call(this);
                var scale = this._yScale;
                if (!scale._userSetDomainer) {
                    scale.domainer().addPaddingException(0, "STACKED_AREA_PLOT+" + this._plottableID);
                    // prepending "AREA_PLOT" is unnecessary but reduces likely of user accidentally creating collisions
                    scale._autoDomainIfAutomaticMode();
                }
            };
            StackedArea.prototype._onDatasetUpdate = function () {
                _super.prototype._onDatasetUpdate.call(this);
                Plot.Area.prototype._onDatasetUpdate.apply(this);
            };
            StackedArea.prototype._generateAttrToProjector = function () {
                var _this = this;
                var attrToProjector = _super.prototype._generateAttrToProjector.call(this);
                var wholeDatumAttributes = this._wholeDatumAttributes();
                var isSingleDatumAttr = function (attr) { return wholeDatumAttributes.indexOf(attr) === -1; };
                var singleDatumAttributes = d3.keys(attrToProjector).filter(isSingleDatumAttr);
                singleDatumAttributes.forEach(function (attribute) {
                    var projector = attrToProjector[attribute];
                    attrToProjector[attribute] = function (data, i, u, m) { return data.length > 0 ? projector(data[0], i, u, m) : null; };
                });
                var yAccessor = this._projections["y"].accessor;
                var xAccessor = this._projections["x"].accessor;
                attrToProjector["y"] = function (d, i, u, m) { return _this._yScale.scale(+yAccessor(d, i, u, m) + m.offsets.get(xAccessor(d, i, u, m))); };
                attrToProjector["y0"] = function (d, i, u, m) { return _this._yScale.scale(m.offsets.get(xAccessor(d, i, u, m))); };
                attrToProjector["fill"] = attrToProjector["fill"] || d3.functor(this._defaultFillColor);
                return attrToProjector;
            };
            StackedArea.prototype._wholeDatumAttributes = function () {
                return ["x", "y", "defined"];
            };
            return StackedArea;
        })(Plot.AbstractStacked);
        Plot.StackedArea = StackedArea;
    })(Plottable.Plot || (Plottable.Plot = {}));
    var Plot = Plottable.Plot;
})(Plottable || (Plottable = {}));

///<reference path="../../reference.ts" />
var __extends = this.__extends || function (d, b) {
    for (var p in b) if (b.hasOwnProperty(p)) d[p] = b[p];
    function __() { this.constructor = d; }
    __.prototype = b.prototype;
    d.prototype = new __();
};
var Plottable;
(function (Plottable) {
    (function (Plot) {
        var StackedBar = (function (_super) {
            __extends(StackedBar, _super);
            /**
             * Constructs a StackedBar plot.
             * A StackedBarPlot is a plot that plots several bar plots stacking on top of each
             * other.
             * @constructor
             * @param {Scale} xScale the x scale of the plot.
             * @param {Scale} yScale the y scale of the plot.
             * @param {boolean} isVertical if the plot if vertical.
             */
            function StackedBar(xScale, yScale, isVertical) {
                if (isVertical === void 0) { isVertical = true; }
                this._isVertical = isVertical; // Has to be set before super()
                _super.call(this, xScale, yScale);
                this.classed("bar-plot", true);
                this.baseline(0);
                this._isVertical = isVertical;
            }
            StackedBar.prototype._getAnimator = function (key) {
                if (this._animate && this._animateOnNextRender) {
                    if (this.animator(key)) {
                        return this.animator(key);
                    }
                    else if (key === "stacked-bar") {
                        var primaryScale = this._isVertical ? this._yScale : this._xScale;
                        var scaledBaseline = primaryScale.scale(this.baseline());
                        return new Plottable.Animator.MovingRect(scaledBaseline, this._isVertical);
                    }
                }
                return new Plottable.Animator.Null();
            };
            StackedBar.prototype._generateAttrToProjector = function () {
                var _this = this;
                var attrToProjector = _super.prototype._generateAttrToProjector.call(this);
                var valueAttr = this._isVertical ? "y" : "x";
                var keyAttr = this._isVertical ? "x" : "y";
                var primaryScale = this._isVertical ? this._yScale : this._xScale;
                var primaryAccessor = this._projections[valueAttr].accessor;
                var keyAccessor = this._projections[keyAttr].accessor;
                var getStart = function (d, i, u, m) { return primaryScale.scale(m.offsets.get(keyAccessor(d, i, u, m))); };
                var getEnd = function (d, i, u, m) { return primaryScale.scale(+primaryAccessor(d, i, u, m) + m.offsets.get(keyAccessor(d, i, u, m))); };
                var heightF = function (d, i, u, m) { return Math.abs(getEnd(d, i, u, m) - getStart(d, i, u, m)); };
                var widthF = attrToProjector["width"];
                attrToProjector["height"] = this._isVertical ? heightF : widthF;
                attrToProjector["width"] = this._isVertical ? widthF : heightF;
                var attrFunction = function (d, i, u, m) { return +primaryAccessor(d, i, u, m) < 0 ? getStart(d, i, u, m) : getEnd(d, i, u, m); };
                attrToProjector[valueAttr] = function (d, i, u, m) { return _this._isVertical ? attrFunction(d, i, u, m) : attrFunction(d, i, u, m) - heightF(d, i, u, m); };
                return attrToProjector;
            };
            StackedBar.prototype._generateDrawSteps = function () {
                return [{ attrToProjector: this._generateAttrToProjector(), animator: this._getAnimator("stacked-bar") }];
            };
            StackedBar.prototype.project = function (attrToSet, accessor, scale) {
                _super.prototype.project.call(this, attrToSet, accessor, scale);
                Plot.AbstractStacked.prototype.project.apply(this, [attrToSet, accessor, scale]);
                return this;
            };
            StackedBar.prototype._onDatasetUpdate = function () {
                _super.prototype._onDatasetUpdate.call(this);
                Plot.AbstractStacked.prototype._onDatasetUpdate.apply(this);
                return this;
            };
            StackedBar.prototype._getPlotMetadataForDataset = function (key) {
                return Plot.AbstractStacked.prototype._getPlotMetadataForDataset.call(this, key);
            };
<<<<<<< HEAD
            StackedBar.prototype._normalizeDatasets = function (fromX) {
                return Plot.AbstractStacked.prototype._normalizeDatasets.call(this, fromX);
            };
=======
>>>>>>> 9fada5e2
            //===== Stack logic from AbstractStackedPlot =====
            StackedBar.prototype._updateStackOffsets = function () {
                Plot.AbstractStacked.prototype._updateStackOffsets.call(this);
            };
            StackedBar.prototype._updateStackExtents = function () {
                Plot.AbstractStacked.prototype._updateStackExtents.call(this);
            };
            StackedBar.prototype._stack = function (dataArray) {
                return Plot.AbstractStacked.prototype._stack.call(this, dataArray);
            };
            StackedBar.prototype._setDatasetStackOffsets = function (positiveDataMapArray, negativeDataMapArray) {
                Plot.AbstractStacked.prototype._setDatasetStackOffsets.call(this, positiveDataMapArray, negativeDataMapArray);
            };
            StackedBar.prototype._getDomainKeys = function () {
                return Plot.AbstractStacked.prototype._getDomainKeys.call(this);
            };
            StackedBar.prototype._generateDefaultMapArray = function () {
                return Plot.AbstractStacked.prototype._generateDefaultMapArray.call(this);
            };
            StackedBar.prototype._updateScaleExtents = function () {
                Plot.AbstractStacked.prototype._updateScaleExtents.call(this);
            };
            StackedBar.prototype._keyAccessor = function () {
                return Plot.AbstractStacked.prototype._keyAccessor.call(this);
            };
            StackedBar.prototype._valueAccessor = function () {
                return Plot.AbstractStacked.prototype._valueAccessor.call(this);
            };
            return StackedBar;
        })(Plot.AbstractBarPlot);
        Plot.StackedBar = StackedBar;
    })(Plottable.Plot || (Plottable.Plot = {}));
    var Plot = Plottable.Plot;
})(Plottable || (Plottable = {}));

///<reference path="../reference.ts" />

///<reference path="../reference.ts" />
var Plottable;
(function (Plottable) {
    (function (Animator) {
        /**
         * An animator implementation with no animation. The attributes are
         * immediately set on the selection.
         */
        var Null = (function () {
            function Null() {
            }
            Null.prototype.getTiming = function (selection) {
                return 0;
            };
            Null.prototype.animate = function (selection, attrToProjector) {
                return selection.attr(attrToProjector);
            };
            return Null;
        })();
        Animator.Null = Null;
    })(Plottable.Animator || (Plottable.Animator = {}));
    var Animator = Plottable.Animator;
})(Plottable || (Plottable = {}));

///<reference path="../reference.ts" />
var Plottable;
(function (Plottable) {
    (function (Animator) {
        /**
         * The base animator implementation with easing, duration, and delay.
         *
         * The maximum delay between animations can be configured with maxIterativeDelay.
         *
         * The maximum total animation duration can be configured with maxTotalDuration.
         * maxTotalDuration does not set actual total animation duration.
         *
         * The actual interval delay is calculated by following formula:
         * min(maxIterativeDelay(),
         *   max(maxTotalDuration() - duration(), 0) / <number of iterations>)
         */
        var Base = (function () {
            /**
             * Constructs the default animator
             *
             * @constructor
             */
            function Base() {
                this._duration = Base.DEFAULT_DURATION_MILLISECONDS;
                this._delay = Base.DEFAULT_DELAY_MILLISECONDS;
                this._easing = Base.DEFAULT_EASING;
                this._maxIterativeDelay = Base.DEFAULT_MAX_ITERATIVE_DELAY_MILLISECONDS;
                this._maxTotalDuration = Base.DEFAULT_MAX_TOTAL_DURATION_MILLISECONDS;
            }
            Base.prototype.getTiming = function (numberOfIterations) {
                var maxDelayForLastIteration = Math.max(this.maxTotalDuration() - this.duration(), 0);
                var adjustedIterativeDelay = Math.min(this.maxIterativeDelay(), maxDelayForLastIteration / Math.max(numberOfIterations - 1, 1));
                var time = adjustedIterativeDelay * numberOfIterations + this.delay() + this.duration();
                return time;
            };
            Base.prototype.animate = function (selection, attrToProjector) {
                var _this = this;
                var numberOfIterations = selection[0].length;
                var maxDelayForLastIteration = Math.max(this.maxTotalDuration() - this.duration(), 0);
                var adjustedIterativeDelay = Math.min(this.maxIterativeDelay(), maxDelayForLastIteration / Math.max(numberOfIterations - 1, 1));
                return selection.transition().ease(this.easing()).duration(this.duration()).delay(function (d, i) { return _this.delay() + adjustedIterativeDelay * i; }).attr(attrToProjector);
            };
            Base.prototype.duration = function (duration) {
                if (duration == null) {
                    return this._duration;
                }
                else {
                    this._duration = duration;
                    return this;
                }
            };
            Base.prototype.delay = function (delay) {
                if (delay == null) {
                    return this._delay;
                }
                else {
                    this._delay = delay;
                    return this;
                }
            };
            Base.prototype.easing = function (easing) {
                if (easing == null) {
                    return this._easing;
                }
                else {
                    this._easing = easing;
                    return this;
                }
            };
            Base.prototype.maxIterativeDelay = function (maxIterDelay) {
                if (maxIterDelay == null) {
                    return this._maxIterativeDelay;
                }
                else {
                    this._maxIterativeDelay = maxIterDelay;
                    return this;
                }
            };
            Base.prototype.maxTotalDuration = function (maxDuration) {
                if (maxDuration == null) {
                    return this._maxTotalDuration;
                }
                else {
                    this._maxTotalDuration = maxDuration;
                    return this;
                }
            };
            /**
             * The default duration of the animation in milliseconds
             */
            Base.DEFAULT_DURATION_MILLISECONDS = 300;
            /**
             * The default starting delay of the animation in milliseconds
             */
            Base.DEFAULT_DELAY_MILLISECONDS = 0;
            /**
             * The default maximum start delay between each start of an animation
             */
            Base.DEFAULT_MAX_ITERATIVE_DELAY_MILLISECONDS = 15;
            /**
             * The default maximum total animation duration
             */
            Base.DEFAULT_MAX_TOTAL_DURATION_MILLISECONDS = 600;
            /**
             * The default easing of the animation
             */
            Base.DEFAULT_EASING = "exp-out";
            return Base;
        })();
        Animator.Base = Base;
    })(Plottable.Animator || (Plottable.Animator = {}));
    var Animator = Plottable.Animator;
})(Plottable || (Plottable = {}));

///<reference path="../reference.ts" />
var __extends = this.__extends || function (d, b) {
    for (var p in b) if (b.hasOwnProperty(p)) d[p] = b[p];
    function __() { this.constructor = d; }
    __.prototype = b.prototype;
    d.prototype = new __();
};
var Plottable;
(function (Plottable) {
    (function (Animator) {
        /**
         * The default animator implementation with easing, duration, and delay.
         */
        var Rect = (function (_super) {
            __extends(Rect, _super);
            function Rect(isVertical, isReverse) {
                if (isVertical === void 0) { isVertical = true; }
                if (isReverse === void 0) { isReverse = false; }
                _super.call(this);
                this.isVertical = isVertical;
                this.isReverse = isReverse;
            }
            Rect.prototype.animate = function (selection, attrToProjector) {
                var startAttrToProjector = {};
                Rect.ANIMATED_ATTRIBUTES.forEach(function (attr) { return startAttrToProjector[attr] = attrToProjector[attr]; });
                startAttrToProjector[this._getMovingAttr()] = this._startMovingProjector(attrToProjector);
                startAttrToProjector[this._getGrowingAttr()] = function () { return 0; };
                selection.attr(startAttrToProjector);
                return _super.prototype.animate.call(this, selection, attrToProjector);
            };
            Rect.prototype._startMovingProjector = function (attrToProjector) {
                if (this.isVertical === this.isReverse) {
                    return attrToProjector[this._getMovingAttr()];
                }
                var movingAttrProjector = attrToProjector[this._getMovingAttr()];
                var growingAttrProjector = attrToProjector[this._getGrowingAttr()];
                return function (d, i, u, m) { return movingAttrProjector(d, i, u, m) + growingAttrProjector(d, i, u, m); };
            };
            Rect.prototype._getGrowingAttr = function () {
                return this.isVertical ? "height" : "width";
            };
            Rect.prototype._getMovingAttr = function () {
                return this.isVertical ? "y" : "x";
            };
            Rect.ANIMATED_ATTRIBUTES = ["height", "width", "x", "y", "fill"];
            return Rect;
        })(Animator.Base);
        Animator.Rect = Rect;
    })(Plottable.Animator || (Plottable.Animator = {}));
    var Animator = Plottable.Animator;
})(Plottable || (Plottable = {}));

///<reference path="../reference.ts" />
var __extends = this.__extends || function (d, b) {
    for (var p in b) if (b.hasOwnProperty(p)) d[p] = b[p];
    function __() { this.constructor = d; }
    __.prototype = b.prototype;
    d.prototype = new __();
};
var Plottable;
(function (Plottable) {
    (function (Animator) {
        /**
         * A child class of RectAnimator that will move the rectangle
         * as well as animate its growth.
         */
        var MovingRect = (function (_super) {
            __extends(MovingRect, _super);
            /**
             * Constructs a MovingRectAnimator
             *
             * @param {number} basePixel The pixel value to start moving from
             * @param {boolean} isVertical If the movement/animation is vertical
             */
            function MovingRect(startPixelValue, isVertical) {
                if (isVertical === void 0) { isVertical = true; }
                _super.call(this, isVertical);
                this.startPixelValue = startPixelValue;
            }
            MovingRect.prototype._startMovingProjector = function (attrToProjector) {
                return d3.functor(this.startPixelValue);
            };
            return MovingRect;
        })(Animator.Rect);
        Animator.MovingRect = MovingRect;
    })(Plottable.Animator || (Plottable.Animator = {}));
    var Animator = Plottable.Animator;
})(Plottable || (Plottable = {}));

///<reference path="../reference.ts" />
var __extends = this.__extends || function (d, b) {
    for (var p in b) if (b.hasOwnProperty(p)) d[p] = b[p];
    function __() { this.constructor = d; }
    __.prototype = b.prototype;
    d.prototype = new __();
};
var Plottable;
(function (Plottable) {
    (function (Dispatcher) {
        var AbstractDispatcher = (function (_super) {
            __extends(AbstractDispatcher, _super);
            /**
             * Constructs a Dispatcher with the specified target.
             *
             * @constructor
             * @param {D3.Selection} [target] The selection to listen for events on.
             */
            function AbstractDispatcher(target) {
                _super.call(this);
                this._event2Callback = {};
                this._connected = false;
                this._target = target;
            }
            AbstractDispatcher.prototype.target = function (targetElement) {
                if (targetElement == null) {
                    return this._target;
                }
                var wasConnected = this._connected;
                this.disconnect();
                this._target = targetElement;
                if (wasConnected) {
                    // re-connect to the new target
                    this.connect();
                }
                return this;
            };
            /**
             * Gets a namespaced version of the event name.
             */
            AbstractDispatcher.prototype._getEventString = function (eventName) {
                return eventName + ".dispatcher" + this._plottableID;
            };
            /**
             * Attaches the Dispatcher's listeners to the Dispatcher's target element.
             *
             * @returns {Dispatcher} The calling Dispatcher.
             */
            AbstractDispatcher.prototype.connect = function () {
                var _this = this;
                if (this._connected) {
                    throw new Error("Can't connect dispatcher twice!");
                }
                if (this._target) {
                    this._connected = true;
                    Object.keys(this._event2Callback).forEach(function (event) {
                        var callback = _this._event2Callback[event];
                        _this._target.on(_this._getEventString(event), callback);
                    });
                }
                return this;
            };
            /**
             * Detaches the Dispatcher's listeners from the Dispatchers' target element.
             *
             * @returns {Dispatcher} The calling Dispatcher.
             */
            AbstractDispatcher.prototype.disconnect = function () {
                var _this = this;
                this._connected = false;
                if (this._target) {
                    Object.keys(this._event2Callback).forEach(function (event) {
                        _this._target.on(_this._getEventString(event), null);
                    });
                }
                return this;
            };
            return AbstractDispatcher;
        })(Plottable.Core.PlottableObject);
        Dispatcher.AbstractDispatcher = AbstractDispatcher;
    })(Plottable.Dispatcher || (Plottable.Dispatcher = {}));
    var Dispatcher = Plottable.Dispatcher;
})(Plottable || (Plottable = {}));

///<reference path="../reference.ts" />
var __extends = this.__extends || function (d, b) {
    for (var p in b) if (b.hasOwnProperty(p)) d[p] = b[p];
    function __() { this.constructor = d; }
    __.prototype = b.prototype;
    d.prototype = new __();
};
var Plottable;
(function (Plottable) {
    (function (Dispatcher) {
        var Mouse = (function (_super) {
            __extends(Mouse, _super);
            /**
             * Constructs a Mouse Dispatcher with the specified target.
             *
             * @param {D3.Selection} target The selection to listen for events on.
             */
            function Mouse(target) {
                var _this = this;
                _super.call(this, target);
                this._event2Callback["mouseover"] = function () {
                    if (_this._mouseover != null) {
                        _this._mouseover(_this._getMousePosition());
                    }
                };
                this._event2Callback["mousemove"] = function () {
                    if (_this._mousemove != null) {
                        _this._mousemove(_this._getMousePosition());
                    }
                };
                this._event2Callback["mouseout"] = function () {
                    if (_this._mouseout != null) {
                        _this._mouseout(_this._getMousePosition());
                    }
                };
            }
            Mouse.prototype._getMousePosition = function () {
                var xy = d3.mouse(this._target.node());
                return {
                    x: xy[0],
                    y: xy[1]
                };
            };
            Mouse.prototype.mouseover = function (callback) {
                if (callback === undefined) {
                    return this._mouseover;
                }
                this._mouseover = callback;
                return this;
            };
            Mouse.prototype.mousemove = function (callback) {
                if (callback === undefined) {
                    return this._mousemove;
                }
                this._mousemove = callback;
                return this;
            };
            Mouse.prototype.mouseout = function (callback) {
                if (callback === undefined) {
                    return this._mouseout;
                }
                this._mouseout = callback;
                return this;
            };
            return Mouse;
        })(Dispatcher.AbstractDispatcher);
        Dispatcher.Mouse = Mouse;
    })(Plottable.Dispatcher || (Plottable.Dispatcher = {}));
    var Dispatcher = Plottable.Dispatcher;
})(Plottable || (Plottable = {}));

///<reference path="../reference.ts" />
var __extends = this.__extends || function (d, b) {
    for (var p in b) if (b.hasOwnProperty(p)) d[p] = b[p];
    function __() { this.constructor = d; }
    __.prototype = b.prototype;
    d.prototype = new __();
};
var Plottable;
(function (Plottable) {
    (function (Dispatcher) {
        var Keypress = (function (_super) {
            __extends(Keypress, _super);
            /**
             * Constructs a Keypress Dispatcher with the specified target.
             *
             * @constructor
             * @param {D3.Selection} [target] The selection to listen for events on.
             */
            function Keypress(target) {
                var _this = this;
                _super.call(this, target);
                this._mousedOverTarget = false;
                // Can't attach the key listener to the target (a sub-svg element)
                // because "focusable" is only in SVG 1.2 / 2, which most browsers don't
                // yet implement
                this._keydownListenerTarget = d3.select(document);
                this._event2Callback["mouseover"] = function () {
                    _this._mousedOverTarget = true;
                };
                this._event2Callback["mouseout"] = function () {
                    _this._mousedOverTarget = false;
                };
            }
            Keypress.prototype.connect = function () {
                var _this = this;
                _super.prototype.connect.call(this);
                this._keydownListenerTarget.on(this._getEventString("keydown"), function () {
                    if (_this._mousedOverTarget && _this._onKeyDown) {
                        _this._onKeyDown(d3.event);
                    }
                });
                return this;
            };
            Keypress.prototype.disconnect = function () {
                _super.prototype.disconnect.call(this);
                this._keydownListenerTarget.on(this._getEventString("keydown"), null);
                return this;
            };
            Keypress.prototype.onKeyDown = function (callback) {
                if (callback === undefined) {
                    return this._onKeyDown;
                }
                this._onKeyDown = callback;
                return this;
            };
            return Keypress;
        })(Dispatcher.AbstractDispatcher);
        Dispatcher.Keypress = Keypress;
    })(Plottable.Dispatcher || (Plottable.Dispatcher = {}));
    var Dispatcher = Plottable.Dispatcher;
})(Plottable || (Plottable = {}));

///<reference path="../reference.ts" />
var __extends = this.__extends || function (d, b) {
    for (var p in b) if (b.hasOwnProperty(p)) d[p] = b[p];
    function __() { this.constructor = d; }
    __.prototype = b.prototype;
    d.prototype = new __();
};
var Plottable;
(function (Plottable) {
    (function (Interaction) {
        var AbstractInteraction = (function (_super) {
            __extends(AbstractInteraction, _super);
            function AbstractInteraction() {
                _super.apply(this, arguments);
            }
            AbstractInteraction.prototype._anchor = function (component, hitBox) {
                this._componentToListenTo = component;
                this._hitBox = hitBox;
            };
            return AbstractInteraction;
        })(Plottable.Core.PlottableObject);
        Interaction.AbstractInteraction = AbstractInteraction;
    })(Plottable.Interaction || (Plottable.Interaction = {}));
    var Interaction = Plottable.Interaction;
})(Plottable || (Plottable = {}));

///<reference path="../reference.ts" />
var __extends = this.__extends || function (d, b) {
    for (var p in b) if (b.hasOwnProperty(p)) d[p] = b[p];
    function __() { this.constructor = d; }
    __.prototype = b.prototype;
    d.prototype = new __();
};
var Plottable;
(function (Plottable) {
    (function (Interaction) {
        var Click = (function (_super) {
            __extends(Click, _super);
            function Click() {
                _super.apply(this, arguments);
            }
            Click.prototype._anchor = function (component, hitBox) {
                var _this = this;
                _super.prototype._anchor.call(this, component, hitBox);
                hitBox.on(this._listenTo(), function () {
                    var xy = d3.mouse(hitBox.node());
                    var x = xy[0];
                    var y = xy[1];
                    _this._callback({ x: x, y: y });
                });
            };
            Click.prototype._listenTo = function () {
                return "click";
            };
            /**
             * Sets a callback to be called when a click is received.
             *
             * @param {(p: Point) => any} cb Callback that takes the pixel position of the click event.
             */
            Click.prototype.callback = function (cb) {
                this._callback = cb;
                return this;
            };
            return Click;
        })(Interaction.AbstractInteraction);
        Interaction.Click = Click;
        var DoubleClick = (function (_super) {
            __extends(DoubleClick, _super);
            function DoubleClick() {
                _super.apply(this, arguments);
            }
            DoubleClick.prototype._listenTo = function () {
                return "dblclick";
            };
            return DoubleClick;
        })(Click);
        Interaction.DoubleClick = DoubleClick;
    })(Plottable.Interaction || (Plottable.Interaction = {}));
    var Interaction = Plottable.Interaction;
})(Plottable || (Plottable = {}));

///<reference path="../reference.ts" />
var __extends = this.__extends || function (d, b) {
    for (var p in b) if (b.hasOwnProperty(p)) d[p] = b[p];
    function __() { this.constructor = d; }
    __.prototype = b.prototype;
    d.prototype = new __();
};
var Plottable;
(function (Plottable) {
    (function (Interaction) {
        var Key = (function (_super) {
            __extends(Key, _super);
            /**
             * Creates a KeyInteraction.
             *
             * KeyInteraction listens to key events that occur while the component is
             * moused over.
             *
             * @constructor
             */
            function Key() {
                _super.call(this);
                this._keyCode2Callback = {};
                this._dispatcher = new Plottable.Dispatcher.Keypress();
            }
            Key.prototype._anchor = function (component, hitBox) {
                var _this = this;
                _super.prototype._anchor.call(this, component, hitBox);
                this._dispatcher.target(this._hitBox);
                this._dispatcher.onKeyDown(function (e) {
                    if (_this._keyCode2Callback[e.keyCode]) {
                        _this._keyCode2Callback[e.keyCode]();
                    }
                });
                this._dispatcher.connect();
            };
            /**
             * Sets a callback to be called when the key with the given keyCode is
             * pressed and the user is moused over the Component.
             *
             * @param {number} keyCode The key code associated with the key.
             * @param {() => void} callback Callback to be called.
             * @returns The calling Interaction.Key.
             */
            Key.prototype.on = function (keyCode, callback) {
                this._keyCode2Callback[keyCode] = callback;
                return this;
            };
            return Key;
        })(Interaction.AbstractInteraction);
        Interaction.Key = Key;
    })(Plottable.Interaction || (Plottable.Interaction = {}));
    var Interaction = Plottable.Interaction;
})(Plottable || (Plottable = {}));

///<reference path="../reference.ts" />
var __extends = this.__extends || function (d, b) {
    for (var p in b) if (b.hasOwnProperty(p)) d[p] = b[p];
    function __() { this.constructor = d; }
    __.prototype = b.prototype;
    d.prototype = new __();
};
var Plottable;
(function (Plottable) {
    (function (Interaction) {
        var PanZoom = (function (_super) {
            __extends(PanZoom, _super);
            /**
             * Creates a PanZoomInteraction.
             *
             * The allows you to move around and zoom in on a plot, interactively. It
             * does so by changing the xScale and yScales' domains repeatedly.
             *
             * @constructor
             * @param {QuantitativeScale} [xScale] The X scale to update on panning/zooming.
             * @param {QuantitativeScale} [yScale] The Y scale to update on panning/zooming.
             */
            function PanZoom(xScale, yScale) {
                var _this = this;
                _super.call(this);
                if (xScale == null) {
                    xScale = new Plottable.Scale.Linear();
                }
                if (yScale == null) {
                    yScale = new Plottable.Scale.Linear();
                }
                this._xScale = xScale;
                this._yScale = yScale;
                this._zoom = d3.behavior.zoom();
                this._zoom.x(this._xScale._d3Scale);
                this._zoom.y(this._yScale._d3Scale);
                this._zoom.on("zoom", function () { return _this._rerenderZoomed(); });
            }
            /**
             * Sets the scales back to their original domains.
             */
            PanZoom.prototype.resetZoom = function () {
                var _this = this;
                // HACKHACK #254
                this._zoom = d3.behavior.zoom();
                this._zoom.x(this._xScale._d3Scale);
                this._zoom.y(this._yScale._d3Scale);
                this._zoom.on("zoom", function () { return _this._rerenderZoomed(); });
                this._zoom(this._hitBox);
            };
            PanZoom.prototype._anchor = function (component, hitBox) {
                _super.prototype._anchor.call(this, component, hitBox);
                this._zoom(hitBox);
            };
            PanZoom.prototype._rerenderZoomed = function () {
                // HACKHACK since the d3.zoom.x modifies d3 scales and not our TS scales, and the TS scales have the
                // event listener machinery, let's grab the domain out of the d3 scale and pipe it back into the TS scale
                var xDomain = this._xScale._d3Scale.domain();
                var yDomain = this._yScale._d3Scale.domain();
                this._xScale.domain(xDomain);
                this._yScale.domain(yDomain);
            };
            return PanZoom;
        })(Interaction.AbstractInteraction);
        Interaction.PanZoom = PanZoom;
    })(Plottable.Interaction || (Plottable.Interaction = {}));
    var Interaction = Plottable.Interaction;
})(Plottable || (Plottable = {}));

///<reference path="../../reference.ts" />
var __extends = this.__extends || function (d, b) {
    for (var p in b) if (b.hasOwnProperty(p)) d[p] = b[p];
    function __() { this.constructor = d; }
    __.prototype = b.prototype;
    d.prototype = new __();
};
var Plottable;
(function (Plottable) {
    (function (Interaction) {
        var Drag = (function (_super) {
            __extends(Drag, _super);
            /**
             * Constructs a Drag. A Drag will signal its callbacks on mouse drag.
             */
            function Drag() {
                var _this = this;
                _super.call(this);
                this._origin = [0, 0];
                this._location = [0, 0];
                this._isDragging = false;
                this._dragBehavior = d3.behavior.drag();
                this._dragBehavior.on("dragstart", function () { return _this._dragstart(); });
                this._dragBehavior.on("drag", function () { return _this._drag(); });
                this._dragBehavior.on("dragend", function () { return _this._dragend(); });
            }
            Drag.prototype.dragstart = function (cb) {
                if (cb === undefined) {
                    return this._ondragstart;
                }
                else {
                    this._ondragstart = cb;
                    return this;
                }
            };
            // we access origin and location through setOrigin and setLocation so that on XDragBox and YDragBox we can overwrite so that
            // we always have the uncontrolled dimension of the box extending across the entire component
            // this ensures that the callback values are synchronized with the actual box being drawn
            Drag.prototype._setOrigin = function (x, y) {
                this._origin = [x, y];
            };
            Drag.prototype._getOrigin = function () {
                return this._origin.slice();
            };
            Drag.prototype._setLocation = function (x, y) {
                this._location = [x, y];
            };
            Drag.prototype._getLocation = function () {
                return this._location.slice();
            };
            Drag.prototype.drag = function (cb) {
                if (cb === undefined) {
                    return this._ondrag;
                }
                else {
                    this._ondrag = cb;
                    return this;
                }
            };
            Drag.prototype.dragend = function (cb) {
                if (cb === undefined) {
                    return this._ondragend;
                }
                else {
                    this._ondragend = cb;
                    return this;
                }
            };
            Drag.prototype._dragstart = function () {
                this._isDragging = true;
                var width = this._componentToListenTo.width();
                var height = this._componentToListenTo.height();
                // the constraint functions ensure that the selection rectangle will not exceed the hit box
                var constraintFunction = function (min, max) { return function (x) { return Math.min(Math.max(x, min), max); }; };
                this._constrainX = constraintFunction(0, width);
                this._constrainY = constraintFunction(0, height);
                var origin = d3.mouse(this._hitBox[0][0].parentNode);
                this._setOrigin(origin[0], origin[1]);
                this._doDragstart();
            };
            Drag.prototype._doDragstart = function () {
                if (this._ondragstart != null) {
                    this._ondragstart({ x: this._getOrigin()[0], y: this._getOrigin()[1] });
                }
            };
            Drag.prototype._drag = function () {
                this._setLocation(this._constrainX(d3.event.x), this._constrainY(d3.event.y));
                this._doDrag();
            };
            Drag.prototype._doDrag = function () {
                if (this._ondrag != null) {
                    var start = { x: this._getOrigin()[0], y: this._getOrigin()[1] };
                    var end = { x: this._getLocation()[0], y: this._getLocation()[1] };
                    this._ondrag(start, end);
                }
            };
            Drag.prototype._dragend = function () {
                var location = d3.mouse(this._hitBox[0][0].parentNode);
                this._setLocation(location[0], location[1]);
                this._isDragging = false;
                this._doDragend();
            };
            Drag.prototype._doDragend = function () {
                if (this._ondragend != null) {
                    var start = { x: this._getOrigin()[0], y: this._getOrigin()[1] };
                    var end = { x: this._getLocation()[0], y: this._getLocation()[1] };
                    this._ondragend(start, end);
                }
            };
            Drag.prototype._anchor = function (component, hitBox) {
                _super.prototype._anchor.call(this, component, hitBox);
                hitBox.call(this._dragBehavior);
                return this;
            };
            /**
             * Sets up so that the xScale and yScale that are passed have their
             * domains automatically changed as you zoom.
             *
             * @param {QuantitativeScale} xScale The scale along the x-axis.
             * @param {QuantitativeScale} yScale The scale along the y-axis.
             * @returns {Drag} The calling Drag.
             */
            Drag.prototype.setupZoomCallback = function (xScale, yScale) {
                var xDomainOriginal = xScale != null ? xScale.domain() : null;
                var yDomainOriginal = yScale != null ? yScale.domain() : null;
                var resetOnNextClick = false;
                function callback(upperLeft, lowerRight) {
                    if (upperLeft == null || lowerRight == null) {
                        if (resetOnNextClick) {
                            if (xScale != null) {
                                xScale.domain(xDomainOriginal);
                            }
                            if (yScale != null) {
                                yScale.domain(yDomainOriginal);
                            }
                        }
                        resetOnNextClick = !resetOnNextClick;
                        return;
                    }
                    resetOnNextClick = false;
                    if (xScale != null) {
                        xScale.domain([xScale.invert(upperLeft.x), xScale.invert(lowerRight.x)]);
                    }
                    if (yScale != null) {
                        yScale.domain([yScale.invert(lowerRight.y), yScale.invert(upperLeft.y)]);
                    }
                    this.clearBox();
                    return;
                }
                this.drag(callback);
                this.dragend(callback);
                return this;
            };
            return Drag;
        })(Interaction.AbstractInteraction);
        Interaction.Drag = Drag;
    })(Plottable.Interaction || (Plottable.Interaction = {}));
    var Interaction = Plottable.Interaction;
})(Plottable || (Plottable = {}));

///<reference path="../../reference.ts" />
var __extends = this.__extends || function (d, b) {
    for (var p in b) if (b.hasOwnProperty(p)) d[p] = b[p];
    function __() { this.constructor = d; }
    __.prototype = b.prototype;
    d.prototype = new __();
};
var Plottable;
(function (Plottable) {
    (function (Interaction) {
        var DragBox = (function (_super) {
            __extends(DragBox, _super);
            function DragBox() {
                _super.apply(this, arguments);
                this._boxIsDrawn = false;
                this._resizeXEnabled = false;
                this._resizeYEnabled = false;
                this._cursorStyle = "";
            }
            DragBox.prototype.resizeEnabled = function (enabled) {
                if (enabled == null) {
                    return this._resizeXEnabled || this._resizeYEnabled;
                }
                else {
                    this._resizeXEnabled = enabled && this.constructor._CAN_RESIZE_X;
                    this._resizeYEnabled = enabled && this.constructor._CAN_RESIZE_Y;
                    return this;
                }
            };
            /**
             * Return true if box is resizing on the X dimension.
             *
             * @returns {boolean}
             */
            DragBox.prototype.isResizingX = function () {
                return !!this._xResizing;
            };
            /**
             * Return true if box is resizing on the Y dimension.
             *
             * @returns {boolean}
             */
            DragBox.prototype.isResizingY = function () {
                return !!this._yResizing;
            };
            /**
             * Whether or not dragBox has been rendered in a visible area.
             *
             * @returns {boolean}
             */
            DragBox.prototype.boxIsDrawn = function () {
                return this._boxIsDrawn;
            };
            /**
             * Return true if box is resizing.
             *
             * @returns {boolean}
             */
            DragBox.prototype.isResizing = function () {
                return this.isResizingX() || this.isResizingY();
            };
            DragBox.prototype._dragstart = function () {
                var mouse = d3.mouse(this._hitBox[0][0].parentNode);
                if (this.boxIsDrawn()) {
                    var resizeInfo = this._getResizeInfo(mouse[0], mouse[1]);
                    this._xResizing = resizeInfo.xResizing;
                    this._yResizing = resizeInfo.yResizing;
                    if (this.isResizing()) {
                        // we are resizing; don't clear the box, don't call the dragstart callback
                        return;
                    }
                }
                _super.prototype._dragstart.call(this);
                this.clearBox();
            };
            DragBox.prototype._getResizeInfo = function (xPosition, yPosition) {
                var xResizing = null;
                var yResizing = null;
                var xStart = this._getOrigin()[0];
                var yStart = this._getOrigin()[1];
                var xEnd = this._getLocation()[0];
                var yEnd = this._getLocation()[1];
                function inPaddedRange(position, start, end, padding) {
                    return Math.min(start, end) - padding <= position && position <= Math.max(start, end) + padding;
                }
                function getResizeDimension(origin, destination, position, padding) {
                    // origin: where the drag began
                    // destination: where the drag ended
                    // position: where the cursor currently is (possibly the start of a resize)
                    var min = Math.min(origin, destination);
                    var max = Math.max(origin, destination);
                    var interiorPadding = Math.min(padding, (max - min) / 2);
                    if (min - padding < position && position < min + interiorPadding) {
                        return { offset: position - min, positive: false, origin: origin === min };
                    }
                    if (max - interiorPadding < position && position < max + padding) {
                        return { offset: position - max, positive: true, origin: origin === max };
                    }
                    return null;
                }
                if (this._resizeXEnabled && inPaddedRange(yPosition, yStart, yEnd, DragBox.RESIZE_PADDING)) {
                    xResizing = getResizeDimension(xStart, xEnd, xPosition, DragBox.RESIZE_PADDING);
                }
                if (this._resizeYEnabled && inPaddedRange(xPosition, xStart, xEnd, DragBox.RESIZE_PADDING)) {
                    yResizing = getResizeDimension(yStart, yEnd, yPosition, DragBox.RESIZE_PADDING);
                }
                return { xResizing: xResizing, yResizing: yResizing };
            };
            DragBox.prototype._drag = function () {
                if (this.isResizing()) {
                    // Eases the mouse into the center of the dragging line, in case dragging started with the mouse
                    // away from the center due to `DragBox.RESIZE_PADDING`.
                    if (this.isResizingX()) {
                        var diffX = this._xResizing.offset;
                        var x = d3.event.x;
                        if (diffX !== 0) {
                            x += diffX;
                            this._xResizing.offset += diffX > 0 ? -1 : 1;
                        }
                        if (this._xResizing.origin) {
                            this._setOrigin(this._constrainX(x), this._getOrigin()[1]);
                        }
                        else {
                            this._setLocation(this._constrainX(x), this._getLocation()[1]);
                        }
                    }
                    if (this.isResizingY()) {
                        var diffY = this._yResizing.offset;
                        var y = d3.event.y;
                        if (diffY !== 0) {
                            y += diffY;
                            this._yResizing.offset += diffY > 0 ? -1 : 1;
                        }
                        if (this._yResizing.origin) {
                            this._setOrigin(this._getOrigin()[0], this._constrainY(y));
                        }
                        else {
                            this._setLocation(this._getLocation()[0], this._constrainY(y));
                        }
                    }
                    this._doDrag();
                }
                else {
                    _super.prototype._drag.call(this);
                }
                this.setBox(this._getOrigin()[0], this._getLocation()[0], this._getOrigin()[1], this._getLocation()[1]);
            };
            DragBox.prototype._dragend = function () {
                this._xResizing = null;
                this._yResizing = null;
                _super.prototype._dragend.call(this);
            };
            /**
             * Clears the highlighted drag-selection box drawn by the DragBox.
             *
             * @returns {DragBox} The calling DragBox.
             */
            DragBox.prototype.clearBox = function () {
                if (this.dragBox == null) {
                    return;
                } // HACKHACK #593
                this.dragBox.attr("height", 0).attr("width", 0);
                this._boxIsDrawn = false;
                return this;
            };
            /**
             * Set where the box is draw explicitly.
             *
             * @param {number} x0 Left.
             * @param {number} x1 Right.
             * @param {number} y0 Top.
             * @param {number} y1 Bottom.
             *
             * @returns {DragBox} The calling DragBox.
             */
            DragBox.prototype.setBox = function (x0, x1, y0, y1) {
                if (this.dragBox == null) {
                    return;
                } // HACKHACK #593
                var w = Math.abs(x0 - x1);
                var h = Math.abs(y0 - y1);
                var xo = Math.min(x0, x1);
                var yo = Math.min(y0, y1);
                this.dragBox.attr({ x: xo, y: yo, width: w, height: h });
                this._boxIsDrawn = (w > 0 && h > 0);
                return this;
            };
            DragBox.prototype._anchor = function (component, hitBox) {
                var _this = this;
                _super.prototype._anchor.call(this, component, hitBox);
                var cname = DragBox._CLASS_DRAG_BOX;
                var background = this._componentToListenTo._backgroundContainer;
                this.dragBox = background.append("rect").classed(cname, true).attr("x", 0).attr("y", 0);
                hitBox.on("mousemove", function () { return _this._hover(); });
                return this;
            };
            DragBox.prototype._hover = function () {
                if (this.resizeEnabled() && !this._isDragging && this._boxIsDrawn) {
                    var position = d3.mouse(this._hitBox[0][0].parentNode);
                    this._cursorStyle = this._getCursorStyle(position[0], position[1]);
                }
                else if (!this._boxIsDrawn) {
                    this._cursorStyle = "";
                }
                this._hitBox.style("cursor", this._cursorStyle);
            };
            DragBox.prototype._getCursorStyle = function (xOrigin, yOrigin) {
                var resizeInfo = this._getResizeInfo(xOrigin, yOrigin);
                var left = resizeInfo.xResizing && !resizeInfo.xResizing.positive;
                var right = resizeInfo.xResizing && resizeInfo.xResizing.positive;
                var top = resizeInfo.yResizing && !resizeInfo.yResizing.positive;
                var bottom = resizeInfo.yResizing && resizeInfo.yResizing.positive;
                if (left && top || bottom && right) {
                    return "nwse-resize";
                }
                else if (top && right || bottom && left) {
                    return "nesw-resize";
                }
                else if (left || right) {
                    return "ew-resize";
                }
                else if (top || bottom) {
                    return "ns-resize";
                }
                else {
                    return "";
                }
            };
            DragBox._CLASS_DRAG_BOX = "drag-box";
            DragBox.RESIZE_PADDING = 10;
            DragBox._CAN_RESIZE_X = true;
            DragBox._CAN_RESIZE_Y = true;
            return DragBox;
        })(Interaction.Drag);
        Interaction.DragBox = DragBox;
    })(Plottable.Interaction || (Plottable.Interaction = {}));
    var Interaction = Plottable.Interaction;
})(Plottable || (Plottable = {}));

///<reference path="../../reference.ts" />
var __extends = this.__extends || function (d, b) {
    for (var p in b) if (b.hasOwnProperty(p)) d[p] = b[p];
    function __() { this.constructor = d; }
    __.prototype = b.prototype;
    d.prototype = new __();
};
var Plottable;
(function (Plottable) {
    (function (Interaction) {
        var XDragBox = (function (_super) {
            __extends(XDragBox, _super);
            function XDragBox() {
                _super.apply(this, arguments);
            }
            XDragBox.prototype._setOrigin = function (x, y) {
                _super.prototype._setOrigin.call(this, x, 0);
            };
            XDragBox.prototype._setLocation = function (x, y) {
                _super.prototype._setLocation.call(this, x, this._componentToListenTo.height());
            };
            XDragBox._CAN_RESIZE_Y = false;
            return XDragBox;
        })(Interaction.DragBox);
        Interaction.XDragBox = XDragBox;
    })(Plottable.Interaction || (Plottable.Interaction = {}));
    var Interaction = Plottable.Interaction;
})(Plottable || (Plottable = {}));

///<reference path="../../reference.ts" />
var __extends = this.__extends || function (d, b) {
    for (var p in b) if (b.hasOwnProperty(p)) d[p] = b[p];
    function __() { this.constructor = d; }
    __.prototype = b.prototype;
    d.prototype = new __();
};
var Plottable;
(function (Plottable) {
    (function (Interaction) {
        var XYDragBox = (function (_super) {
            __extends(XYDragBox, _super);
            function XYDragBox() {
                Plottable._Util.Methods.warn("XYDragBox is deprecated; use DragBox instead");
                _super.call(this);
            }
            return XYDragBox;
        })(Interaction.DragBox);
        Interaction.XYDragBox = XYDragBox;
    })(Plottable.Interaction || (Plottable.Interaction = {}));
    var Interaction = Plottable.Interaction;
})(Plottable || (Plottable = {}));

///<reference path="../../reference.ts" />
var __extends = this.__extends || function (d, b) {
    for (var p in b) if (b.hasOwnProperty(p)) d[p] = b[p];
    function __() { this.constructor = d; }
    __.prototype = b.prototype;
    d.prototype = new __();
};
var Plottable;
(function (Plottable) {
    (function (Interaction) {
        var YDragBox = (function (_super) {
            __extends(YDragBox, _super);
            function YDragBox() {
                _super.apply(this, arguments);
            }
            YDragBox.prototype._setOrigin = function (x, y) {
                _super.prototype._setOrigin.call(this, 0, y);
            };
            YDragBox.prototype._setLocation = function (x, y) {
                _super.prototype._setLocation.call(this, this._componentToListenTo.width(), y);
            };
            YDragBox._CAN_RESIZE_X = false;
            return YDragBox;
        })(Interaction.DragBox);
        Interaction.YDragBox = YDragBox;
    })(Plottable.Interaction || (Plottable.Interaction = {}));
    var Interaction = Plottable.Interaction;
})(Plottable || (Plottable = {}));

///<reference path="../reference.ts" />
var __extends = this.__extends || function (d, b) {
    for (var p in b) if (b.hasOwnProperty(p)) d[p] = b[p];
    function __() { this.constructor = d; }
    __.prototype = b.prototype;
    d.prototype = new __();
};
var Plottable;
(function (Plottable) {
    (function (Interaction) {
        var Hover = (function (_super) {
            __extends(Hover, _super);
            function Hover() {
                _super.apply(this, arguments);
                this._currentHoverData = {
                    data: null,
                    pixelPositions: null,
                    selection: null
                };
            }
            Hover.prototype._anchor = function (component, hitBox) {
                var _this = this;
                _super.prototype._anchor.call(this, component, hitBox);
                this._dispatcher = new Plottable.Dispatcher.Mouse(this._hitBox);
                this._dispatcher.mouseover(function (p) {
                    _this._componentToListenTo._hoverOverComponent(p);
                    _this.handleHoverOver(p);
                });
                this._dispatcher.mouseout(function (p) {
                    _this._componentToListenTo._hoverOutComponent(p);
                    _this.safeHoverOut(_this._currentHoverData);
                    _this._currentHoverData = {
                        data: null,
                        pixelPositions: null,
                        selection: null
                    };
                });
                this._dispatcher.mousemove(function (p) { return _this.handleHoverOver(p); });
                this._dispatcher.connect();
            };
            /**
             * Returns a HoverData consisting of all data and selections in a but not in b.
             */
            Hover.diffHoverData = function (a, b) {
                if (a.data == null || b.data == null) {
                    return a;
                }
                var diffData = [];
                var diffPoints = [];
                var diffElements = [];
                a.data.forEach(function (d, i) {
                    if (b.data.indexOf(d) === -1) {
                        diffData.push(d);
                        diffPoints.push(a.pixelPositions[i]);
                        diffElements.push(a.selection[0][i]);
                    }
                });
                if (diffData.length === 0) {
                    return {
                        data: null,
                        pixelPositions: null,
                        selection: null
                    };
                }
                return {
                    data: diffData,
                    pixelPositions: diffPoints,
                    selection: d3.selectAll(diffElements)
                };
            };
            Hover.prototype.handleHoverOver = function (p) {
                var lastHoverData = this._currentHoverData;
                var newHoverData = this._componentToListenTo._doHover(p);
                this._currentHoverData = newHoverData;
                var outData = Hover.diffHoverData(lastHoverData, newHoverData);
                this.safeHoverOut(outData);
                var overData = Hover.diffHoverData(newHoverData, lastHoverData);
                this.safeHoverOver(overData);
            };
            Hover.prototype.safeHoverOut = function (outData) {
                if (this._hoverOutCallback && outData.data) {
                    this._hoverOutCallback(outData);
                }
            };
            Hover.prototype.safeHoverOver = function (overData) {
                if (this._hoverOverCallback && overData.data) {
                    this._hoverOverCallback(overData);
                }
            };
            /**
             * Attaches an callback to be called when the user mouses over an element.
             *
             * @param {(hoverData: HoverData) => any} callback The callback to be called.
             *      The callback will be passed data for newly hovered-over elements.
             * @return {Interaction.Hover} The calling Interaction.Hover.
             */
            Hover.prototype.onHoverOver = function (callback) {
                this._hoverOverCallback = callback;
                return this;
            };
            /**
             * Attaches a callback to be called when the user mouses off of an element.
             *
             * @param {(hoverData: HoverData) => any} callback The callback to be called.
             *      The callback will be passed data from the hovered-out elements.
             * @return {Interaction.Hover} The calling Interaction.Hover.
             */
            Hover.prototype.onHoverOut = function (callback) {
                this._hoverOutCallback = callback;
                return this;
            };
            /**
             * Retrieves the HoverData associated with the elements the user is currently hovering over.
             *
             * @return {HoverData} The data and selection corresponding to the elements
             *                     the user is currently hovering over.
             */
            Hover.prototype.getCurrentHoverData = function () {
                return this._currentHoverData;
            };
            return Hover;
        })(Interaction.AbstractInteraction);
        Interaction.Hover = Hover;
    })(Plottable.Interaction || (Plottable.Interaction = {}));
    var Interaction = Plottable.Interaction;
})(Plottable || (Plottable = {}));<|MERGE_RESOLUTION|>--- conflicted
+++ resolved
@@ -8267,12 +8267,9 @@
             StackedBar.prototype._getPlotMetadataForDataset = function (key) {
                 return Plot.AbstractStacked.prototype._getPlotMetadataForDataset.call(this, key);
             };
-<<<<<<< HEAD
             StackedBar.prototype._normalizeDatasets = function (fromX) {
                 return Plot.AbstractStacked.prototype._normalizeDatasets.call(this, fromX);
             };
-=======
->>>>>>> 9fada5e2
             //===== Stack logic from AbstractStackedPlot =====
             StackedBar.prototype._updateStackOffsets = function () {
                 Plot.AbstractStacked.prototype._updateStackOffsets.call(this);
