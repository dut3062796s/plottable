--- conflicted
+++ resolved
@@ -8212,14 +8212,9 @@
             };
             StackedBar.prototype._generateAttrToProjector = function () {
                 var _this = this;
-<<<<<<< HEAD
-                var attrToProjector = Plot.AbstractBarPlot.prototype._generateAttrToProjector.apply(this);
+                var attrToProjector = _super.prototype._generateAttrToProjector.call(this);
                 var valueAttr = this._isVertical ? "y" : "x";
                 var keyAttr = this._isVertical ? "x" : "y";
-=======
-                var attrToProjector = _super.prototype._generateAttrToProjector.call(this);
-                var primaryAttr = this._isVertical ? "y" : "x";
->>>>>>> 0986d3a5
                 var primaryScale = this._isVertical ? this._yScale : this._xScale;
                 var primaryAccessor = this._projections[valueAttr].accessor;
                 var keyAccessor = this._projections[keyAttr].accessor;
