/*!
Plottable 0.33.1 (https://github.com/palantir/plottable)
Copyright 2014 Palantir Technologies
Licensed under MIT (https://github.com/palantir/plottable/blob/master/LICENSE)
*/

///<reference path="../reference.ts" />
var Plottable;
(function (Plottable) {
    (function (_Util) {
        (function (Methods) {
            /**
             * Checks if x is between a and b.
             *
             * @param {number} x The value to test if in range
             * @param {number} a The beginning of the (inclusive) range
             * @param {number} b The ending of the (inclusive) range
             * @return {boolean} Whether x is in [a, b]
             */
            function inRange(x, a, b) {
                return (Math.min(a, b) <= x && x <= Math.max(a, b));
            }
            Methods.inRange = inRange;
            /** Print a warning message to the console, if it is available.
             *
             * @param {string} The warnings to print
             */
            function warn(warning) {
                /* tslint:disable:no-console */
                if (window.console != null) {
                    if (window.console.warn != null) {
                        console.warn(warning);
                    }
                    else if (window.console.log != null) {
                        console.log(warning);
                    }
                }
                /* tslint:enable:no-console */
            }
            Methods.warn = warn;
            /**
             * Takes two arrays of numbers and adds them together
             *
             * @param {number[]} alist The first array of numbers
             * @param {number[]} blist The second array of numbers
             * @return {number[]} An array of numbers where x[i] = alist[i] + blist[i]
             */
            function addArrays(alist, blist) {
                if (alist.length !== blist.length) {
                    throw new Error("attempted to add arrays of unequal length");
                }
                return alist.map(function (_, i) { return alist[i] + blist[i]; });
            }
            Methods.addArrays = addArrays;
            /**
             * Takes two sets and returns the intersection
             *
             * Due to the fact that D3.Sets store strings internally, return type is always a string set
             *
             * @param {D3.Set<T>} set1 The first set
             * @param {D3.Set<T>} set2 The second set
             * @return {D3.Set<string>} A set that contains elements that appear in both set1 and set2
             */
            function intersection(set1, set2) {
                var set = d3.set();
                set1.forEach(function (v) {
                    if (set2.has(v)) {
                        set.add(v);
                    }
                });
                return set;
            }
            Methods.intersection = intersection;
            /**
             * Take an accessor object (may be a string to be made into a key, or a value, or a color code)
             * and "activate" it by turning it into a function in (datum, index, metadata)
             */
            function accessorize(accessor) {
                if (typeof (accessor) === "function") {
                    return accessor;
                }
                else if (typeof (accessor) === "string" && accessor[0] !== "#") {
                    return function (d, i, s) { return d[accessor]; };
                }
                else {
                    return function (d, i, s) { return accessor; };
                }
                ;
            }
            Methods.accessorize = accessorize;
            /**
             * Take an accessor object, activate it, and partially apply it to a Plot's datasource's metadata.
             * Temporarily always grabs the metadata of the first dataset.
             * HACKHACK #1089 - The accessor currently only grabs the first dataset's metadata
             */
            function _applyAccessor(accessor, plot) {
                var activatedAccessor = accessorize(accessor);
                return function (d, i) {
                    var datasets = plot.datasets();
                    var dataset = datasets.length > 0 ? datasets[0] : null;
                    var metadata = dataset ? dataset.metadata() : null;
                    return activatedAccessor(d, i, metadata);
                };
            }
            Methods._applyAccessor = _applyAccessor;
            /**
             * Takes two sets and returns the union
             *
             * Due to the fact that D3.Sets store strings internally, return type is always a string set
             *
             * @param {D3.Set<T>} set1 The first set
             * @param {D3.Set<T>} set2 The second set
             * @return {D3.Set<string>} A set that contains elements that appear in either set1 or set2
             */
            function union(set1, set2) {
                var set = d3.set();
                set1.forEach(function (v) { return set.add(v); });
                set2.forEach(function (v) { return set.add(v); });
                return set;
            }
            Methods.union = union;
            /**
             * Populates a map from an array of keys and a transformation function.
             *
             * @param {string[]} keys The array of keys.
             * @param {(string, number) => T} transform A transformation function to apply to the keys.
             * @return {D3.Map<T>} A map mapping keys to their transformed values.
             */
            function populateMap(keys, transform) {
                var map = d3.map();
                keys.forEach(function (key, i) {
                    map.set(key, transform(key, i));
                });
                return map;
            }
            Methods.populateMap = populateMap;
            /**
             * Take an array of values, and return the unique values.
             * Will work iff ∀ a, b, a.toString() == b.toString() => a == b; will break on Object inputs
             *
             * @param {T[]} values The values to find uniqueness for
             * @return {T[]} The unique values
             */
            function uniq(arr) {
                var seen = d3.set();
                var result = [];
                arr.forEach(function (x) {
                    if (!seen.has(x)) {
                        seen.add(x);
                        result.push(x);
                    }
                });
                return result;
            }
            Methods.uniq = uniq;
            function createFilledArray(value, count) {
                var out = [];
                for (var i = 0; i < count; i++) {
                    out[i] = typeof (value) === "function" ? value(i) : value;
                }
                return out;
            }
            Methods.createFilledArray = createFilledArray;
            /**
             * @param {T[][]} a The 2D array that will have its elements joined together.
             * @return {T[]} Every array in a, concatenated together in the order they appear.
             */
            function flatten(a) {
                return Array.prototype.concat.apply([], a);
            }
            Methods.flatten = flatten;
            /**
             * Check if two arrays are equal by strict equality.
             */
            function arrayEq(a, b) {
                // Technically, null and undefined are arrays too
                if (a == null || b == null) {
                    return a === b;
                }
                if (a.length !== b.length) {
                    return false;
                }
                for (var i = 0; i < a.length; i++) {
                    if (a[i] !== b[i]) {
                        return false;
                    }
                }
                return true;
            }
            Methods.arrayEq = arrayEq;
            /**
             * @param {any} a Object to check against b for equality.
             * @param {any} b Object to check against a for equality.
             *
             * @returns {boolean} whether or not two objects share the same keys, and
             *          values associated with those keys. Values will be compared
             *          with ===.
             */
            function objEq(a, b) {
                if (a == null || b == null) {
                    return a === b;
                }
                var keysA = Object.keys(a).sort();
                var keysB = Object.keys(b).sort();
                var valuesA = keysA.map(function (k) { return a[k]; });
                var valuesB = keysB.map(function (k) { return b[k]; });
                return arrayEq(keysA, keysB) && arrayEq(valuesA, valuesB);
            }
            Methods.objEq = objEq;
            function max(arr, one, two) {
                if (arr.length === 0) {
                    if (typeof (one) !== "function") {
                        return one;
                    }
                    else {
                        return two;
                    }
                }
                /* tslint:disable:ban */
                var acc = typeof (one) === "function" ? one : typeof (two) === "function" ? two : undefined;
                return acc === undefined ? d3.max(arr) : d3.max(arr, acc);
                /* tslint:enable:ban */
            }
            Methods.max = max;
            function min(arr, one, two) {
                if (arr.length === 0) {
                    if (typeof (one) !== "function") {
                        return one;
                    }
                    else {
                        return two;
                    }
                }
                /* tslint:disable:ban */
                var acc = typeof (one) === "function" ? one : typeof (two) === "function" ? two : undefined;
                return acc === undefined ? d3.min(arr) : d3.min(arr, acc);
                /* tslint:enable:ban */
            }
            Methods.min = min;
            /**
             * Creates shallow copy of map.
             * @param {{ [key: string]: any }} oldMap Map to copy
             *
             * @returns {[{ [key: string]: any }} coppied map.
             */
            function copyMap(oldMap) {
                var newMap = {};
                d3.keys(oldMap).forEach(function (key) { return newMap[key] = oldMap[key]; });
                return newMap;
            }
            Methods.copyMap = copyMap;
            function range(start, stop, step) {
                if (step === void 0) { step = 1; }
                if (step === 0) {
                    throw new Error("step cannot be 0");
                }
                var length = Math.max(Math.ceil((stop - start) / step), 0);
                var range = [];
                for (var i = 0; i < length; i++, start += step) {
                    range[i] = start;
                }
                return range;
            }
            Methods.range = range;
        })(_Util.Methods || (_Util.Methods = {}));
        var Methods = _Util.Methods;
    })(Plottable._Util || (Plottable._Util = {}));
    var _Util = Plottable._Util;
})(Plottable || (Plottable = {}));

///<reference path="../reference.ts" />
// This file contains open source utilities, along with their copyright notices
var Plottable;
(function (Plottable) {
    (function (_Util) {
        (function (OpenSource) {
            function sortedIndex(val, arr, accessor) {
                var low = 0;
                var high = arr.length;
                while (low < high) {
                    /* tslint:disable:no-bitwise */
                    var mid = (low + high) >>> 1;
                    /* tslint:enable:no-bitwise */
                    var x = accessor == null ? arr[mid] : accessor(arr[mid]);
                    if (x < val) {
                        low = mid + 1;
                    }
                    else {
                        high = mid;
                    }
                }
                return low;
            }
            OpenSource.sortedIndex = sortedIndex;
            ;
        })(_Util.OpenSource || (_Util.OpenSource = {}));
        var OpenSource = _Util.OpenSource;
    })(Plottable._Util || (Plottable._Util = {}));
    var _Util = Plottable._Util;
})(Plottable || (Plottable = {}));

///<reference path="../reference.ts" />
var Plottable;
(function (Plottable) {
    (function (_Util) {
        var IDCounter = (function () {
            function IDCounter() {
                this.counter = {};
            }
            IDCounter.prototype.setDefault = function (id) {
                if (this.counter[id] == null) {
                    this.counter[id] = 0;
                }
            };
            IDCounter.prototype.increment = function (id) {
                this.setDefault(id);
                return ++this.counter[id];
            };
            IDCounter.prototype.decrement = function (id) {
                this.setDefault(id);
                return --this.counter[id];
            };
            IDCounter.prototype.get = function (id) {
                this.setDefault(id);
                return this.counter[id];
            };
            return IDCounter;
        })();
        _Util.IDCounter = IDCounter;
    })(Plottable._Util || (Plottable._Util = {}));
    var _Util = Plottable._Util;
})(Plottable || (Plottable = {}));

///<reference path="../reference.ts" />
var Plottable;
(function (Plottable) {
    (function (_Util) {
        /**
         * An associative array that can be keyed by anything (inc objects).
         * Uses pointer equality checks which is why this works.
         * This power has a price: everything is linear time since it is actually backed by an array...
         */
        var StrictEqualityAssociativeArray = (function () {
            function StrictEqualityAssociativeArray() {
                this.keyValuePairs = [];
            }
            /**
             * Set a new key/value pair in the store.
             *
             * @param {any} key Key to set in the store
             * @param {any} value Value to set in the store
             * @return {boolean} True if key already in store, false otherwise
             */
            StrictEqualityAssociativeArray.prototype.set = function (key, value) {
                if (key !== key) {
                    throw new Error("NaN may not be used as a key to the StrictEqualityAssociativeArray");
                }
                for (var i = 0; i < this.keyValuePairs.length; i++) {
                    if (this.keyValuePairs[i][0] === key) {
                        this.keyValuePairs[i][1] = value;
                        return true;
                    }
                }
                this.keyValuePairs.push([key, value]);
                return false;
            };
            /**
             * Get a value from the store, given a key.
             *
             * @param {any} key Key associated with value to retrieve
             * @return {any} Value if found, undefined otherwise
             */
            StrictEqualityAssociativeArray.prototype.get = function (key) {
                for (var i = 0; i < this.keyValuePairs.length; i++) {
                    if (this.keyValuePairs[i][0] === key) {
                        return this.keyValuePairs[i][1];
                    }
                }
                return undefined;
            };
            /**
             * Test whether store has a value associated with given key.
             *
             * Will return true if there is a key/value entry,
             * even if the value is explicitly `undefined`.
             *
             * @param {any} key Key to test for presence of an entry
             * @return {boolean} Whether there was a matching entry for that key
             */
            StrictEqualityAssociativeArray.prototype.has = function (key) {
                for (var i = 0; i < this.keyValuePairs.length; i++) {
                    if (this.keyValuePairs[i][0] === key) {
                        return true;
                    }
                }
                return false;
            };
            /**
             * Return an array of the values in the key-value store
             *
             * @return {any[]} The values in the store
             */
            StrictEqualityAssociativeArray.prototype.values = function () {
                return this.keyValuePairs.map(function (x) { return x[1]; });
            };
            /**
             * Return an array of keys in the key-value store
             *
             * @return {any[]} The keys in the store
             */
            StrictEqualityAssociativeArray.prototype.keys = function () {
                return this.keyValuePairs.map(function (x) { return x[0]; });
            };
            /**
             * Execute a callback for each entry in the array.
             *
             * @param {(key: any, val?: any, index?: number) => any} callback The callback to eecute
             * @return {any[]} The results of mapping the callback over the entries
             */
            StrictEqualityAssociativeArray.prototype.map = function (cb) {
                return this.keyValuePairs.map(function (kv, index) {
                    return cb(kv[0], kv[1], index);
                });
            };
            /**
             * Delete a key from the key-value store. Return whether the key was present.
             *
             * @param {any} The key to remove
             * @return {boolean} Whether a matching entry was found and removed
             */
            StrictEqualityAssociativeArray.prototype.delete = function (key) {
                for (var i = 0; i < this.keyValuePairs.length; i++) {
                    if (this.keyValuePairs[i][0] === key) {
                        this.keyValuePairs.splice(i, 1);
                        return true;
                    }
                }
                return false;
            };
            return StrictEqualityAssociativeArray;
        })();
        _Util.StrictEqualityAssociativeArray = StrictEqualityAssociativeArray;
    })(Plottable._Util || (Plottable._Util = {}));
    var _Util = Plottable._Util;
})(Plottable || (Plottable = {}));

///<reference path="../reference.ts" />
var Plottable;
(function (Plottable) {
    (function (_Util) {
        var Cache = (function () {
            /**
             * @constructor
             *
             * @param {string} compute The function whose results will be cached.
             * @param {string} [canonicalKey] If present, when clear() is called,
             *        this key will be re-computed. If its result hasn't been changed,
             *        the cache will not be cleared.
             * @param {(v: T, w: T) => boolean} [valueEq]
             *        Used to determine if the value of canonicalKey has changed.
             *        If omitted, defaults to === comparision.
             */
            function Cache(compute, canonicalKey, valueEq) {
                if (valueEq === void 0) { valueEq = function (v, w) { return v === w; }; }
                this.cache = d3.map();
                this.canonicalKey = null;
                this.compute = compute;
                this.canonicalKey = canonicalKey;
                this.valueEq = valueEq;
                if (canonicalKey !== undefined) {
                    this.cache.set(this.canonicalKey, this.compute(this.canonicalKey));
                }
            }
            /**
             * Attempt to look up k in the cache, computing the result if it isn't
             * found.
             *
             * @param {string} k The key to look up in the cache.
             * @return {T} The value associated with k; the result of compute(k).
             */
            Cache.prototype.get = function (k) {
                if (!this.cache.has(k)) {
                    this.cache.set(k, this.compute(k));
                }
                return this.cache.get(k);
            };
            /**
             * Reset the cache empty.
             *
             * If canonicalKey was provided at construction, compute(canonicalKey)
             * will be re-run. If the result matches what is already in the cache,
             * it will not clear the cache.
             *
             * @return {Cache<T>} The calling Cache.
             */
            Cache.prototype.clear = function () {
                if (this.canonicalKey === undefined || !this.valueEq(this.cache.get(this.canonicalKey), this.compute(this.canonicalKey))) {
                    this.cache = d3.map();
                }
                return this;
            };
            return Cache;
        })();
        _Util.Cache = Cache;
    })(Plottable._Util || (Plottable._Util = {}));
    var _Util = Plottable._Util;
})(Plottable || (Plottable = {}));

///<reference path="../reference.ts" />
var Plottable;
(function (Plottable) {
    (function (_Util) {
        (function (Text) {
            Text.HEIGHT_TEXT = "bqpdl";
            ;
            ;
            /**
             * Returns a quasi-pure function of typesignature (t: string) => Dimensions which measures height and width of text
             * in the given text selection
             *
             * @param {D3.Selection} selection: A temporary text selection that the string will be placed into for measurement.
             *                                  Will be removed on function creation and appended only for measurement.
             * @returns {Dimensions} width and height of the text
             */
            function getTextMeasurer(selection) {
                var parentNode = selection.node().parentNode;
                selection.remove();
                return function (s) {
                    if (s.trim() === "") {
                        return { width: 0, height: 0 };
                    }
                    parentNode.appendChild(selection.node());
                    selection.text(s);
                    var bb = _Util.DOM.getBBox(selection);
                    selection.remove();
                    return { width: bb.width, height: bb.height };
                };
            }
            Text.getTextMeasurer = getTextMeasurer;
            /**
             * @return {TextMeasurer} A test measurer that will treat all sequences
             *         of consecutive whitespace as a single " ".
             */
            function combineWhitespace(tm) {
                return function (s) { return tm(s.replace(/\s+/g, " ")); };
            }
            /**
             * Returns a text measure that measures each individual character of the
             * string with tm, then combines all the individual measurements.
             */
            function measureByCharacter(tm) {
                return function (s) {
                    var whs = s.trim().split("").map(tm);
                    return {
                        width: d3.sum(whs, function (wh) { return wh.width; }),
                        height: _Util.Methods.max(whs, function (wh) { return wh.height; }, 0)
                    };
                };
            }
            var CANONICAL_CHR = "a";
            /**
             * Some TextMeasurers get confused when measuring something that's only
             * whitespace: only whitespace in a dom node takes up 0 x 0 space.
             *
             * @return {TextMeasurer} A function that if its argument is all
             *         whitespace, it will wrap its argument in CANONICAL_CHR before
             *         measuring in order to get a non-zero size of the whitespace.
             */
            function wrapWhitespace(tm) {
                return function (s) {
                    if (/^\s*$/.test(s)) {
                        var whs = s.split("").map(function (c) {
                            var wh = tm(CANONICAL_CHR + c + CANONICAL_CHR);
                            var whWrapping = tm(CANONICAL_CHR);
                            return {
                                width: wh.width - 2 * whWrapping.width,
                                height: wh.height
                            };
                        });
                        return {
                            width: d3.sum(whs, function (x) { return x.width; }),
                            height: _Util.Methods.max(whs, function (x) { return x.height; }, 0)
                        };
                    }
                    else {
                        return tm(s);
                    }
                };
            }
            /**
             * This class will measure text by measuring each character individually,
             * then adding up the dimensions. It will also cache the dimensions of each
             * letter.
             */
            var CachingCharacterMeasurer = (function () {
                /**
                 * @param {D3.Selection} textSelection The element that will have text inserted into
                 *        it in order to measure text. The styles present for text in
                 *        this element will to the text being measured.
                 */
                function CachingCharacterMeasurer(textSelection) {
                    var _this = this;
                    this.cache = new _Util.Cache(getTextMeasurer(textSelection), CANONICAL_CHR, _Util.Methods.objEq);
                    this.measure = combineWhitespace(measureByCharacter(wrapWhitespace(function (s) { return _this.cache.get(s); })));
                }
                /**
                 * Clear the cache, if it seems that the text has changed size.
                 */
                CachingCharacterMeasurer.prototype.clear = function () {
                    this.cache.clear();
                    return this;
                };
                return CachingCharacterMeasurer;
            })();
            Text.CachingCharacterMeasurer = CachingCharacterMeasurer;
            /**
             * Gets a truncated version of a sting that fits in the available space, given the element in which to draw the text
             *
             * @param {string} text: The string to be truncated
             * @param {number} availableWidth: The available width, in pixels
             * @param {D3.Selection} element: The text element used to measure the text
             * @returns {string} text - the shortened text
             */
            function getTruncatedText(text, availableWidth, measurer) {
                if (measurer(text).width <= availableWidth) {
                    return text;
                }
                else {
                    return addEllipsesToLine(text, availableWidth, measurer);
                }
            }
            Text.getTruncatedText = getTruncatedText;
            /**
             * Takes a line, a width to fit it in, and a text measurer. Will attempt to add ellipses to the end of the line,
             * shortening the line as required to ensure that it fits within width.
             */
            function addEllipsesToLine(line, width, measureText) {
                var mutatedLine = line.trim(); // Leave original around for debugging utility
                var widthMeasure = function (s) { return measureText(s).width; };
                var lineWidth = widthMeasure(line);
                var ellipsesWidth = widthMeasure("...");
                if (width < ellipsesWidth) {
                    var periodWidth = widthMeasure(".");
                    var numPeriodsThatFit = Math.floor(width / periodWidth);
                    return "...".substr(0, numPeriodsThatFit);
                }
                while (lineWidth + ellipsesWidth > width) {
                    mutatedLine = mutatedLine.substr(0, mutatedLine.length - 1).trim();
                    lineWidth = widthMeasure(mutatedLine);
                }
                if (widthMeasure(mutatedLine + "...") > width) {
                    throw new Error("addEllipsesToLine failed :(");
                }
                return mutatedLine + "...";
            }
            Text.addEllipsesToLine = addEllipsesToLine;
            function writeLineHorizontally(line, g, width, height, xAlign, yAlign) {
                if (xAlign === void 0) { xAlign = "left"; }
                if (yAlign === void 0) { yAlign = "top"; }
                var xOffsetFactor = { left: 0, center: 0.5, right: 1 };
                var yOffsetFactor = { top: 0, center: 0.5, bottom: 1 };
                if (xOffsetFactor[xAlign] === undefined || yOffsetFactor[yAlign] === undefined) {
                    throw new Error("unrecognized alignment x:" + xAlign + ", y:" + yAlign);
                }
                var innerG = g.append("g");
                var textEl = innerG.append("text");
                textEl.text(line);
                var bb = _Util.DOM.getBBox(textEl);
                var h = bb.height;
                var w = bb.width;
                if (w > width || h > height) {
                    _Util.Methods.warn("Insufficient space to fit text: " + line);
                    textEl.text("");
                    return { width: 0, height: 0 };
                }
                var anchorConverter = { left: "start", center: "middle", right: "end" };
                var anchor = anchorConverter[xAlign];
                var xOff = width * xOffsetFactor[xAlign];
                var yOff = height * yOffsetFactor[yAlign];
                var ems = 0.85 - yOffsetFactor[yAlign];
                textEl.attr("text-anchor", anchor).attr("y", ems + "em");
                _Util.DOM.translate(innerG, xOff, yOff);
                return { width: w, height: h };
            }
            Text.writeLineHorizontally = writeLineHorizontally;
            function writeLineVertically(line, g, width, height, xAlign, yAlign, rotation) {
                if (xAlign === void 0) { xAlign = "left"; }
                if (yAlign === void 0) { yAlign = "top"; }
                if (rotation === void 0) { rotation = "right"; }
                if (rotation !== "right" && rotation !== "left") {
                    throw new Error("unrecognized rotation: " + rotation);
                }
                var isRight = rotation === "right";
                var rightTranslator = { left: "bottom", right: "top", center: "center", top: "left", bottom: "right" };
                var leftTranslator = { left: "top", right: "bottom", center: "center", top: "right", bottom: "left" };
                var alignTranslator = isRight ? rightTranslator : leftTranslator;
                var innerG = g.append("g");
                var wh = writeLineHorizontally(line, innerG, height, width, alignTranslator[yAlign], alignTranslator[xAlign]);
                var xForm = d3.transform("");
                xForm.rotate = rotation === "right" ? 90 : -90;
                xForm.translate = [isRight ? width : 0, isRight ? 0 : height];
                innerG.attr("transform", xForm.toString());
                innerG.classed("rotated-" + rotation, true);
                return wh;
            }
            Text.writeLineVertically = writeLineVertically;
            function writeTextHorizontally(brokenText, g, width, height, xAlign, yAlign) {
                if (xAlign === void 0) { xAlign = "left"; }
                if (yAlign === void 0) { yAlign = "top"; }
                var h = getTextMeasurer(g.append("text"))(Text.HEIGHT_TEXT).height;
                var maxWidth = 0;
                var blockG = g.append("g");
                brokenText.forEach(function (line, i) {
                    var innerG = blockG.append("g");
                    _Util.DOM.translate(innerG, 0, i * h);
                    var wh = writeLineHorizontally(line, innerG, width, h, xAlign, yAlign);
                    if (wh.width > maxWidth) {
                        maxWidth = wh.width;
                    }
                });
                var usedSpace = h * brokenText.length;
                var freeSpace = height - usedSpace;
                var translator = { center: 0.5, top: 0, bottom: 1 };
                _Util.DOM.translate(blockG, 0, freeSpace * translator[yAlign]);
                return { width: maxWidth, height: usedSpace };
            }
            function writeTextVertically(brokenText, g, width, height, xAlign, yAlign, rotation) {
                if (xAlign === void 0) { xAlign = "left"; }
                if (yAlign === void 0) { yAlign = "top"; }
                if (rotation === void 0) { rotation = "left"; }
                var h = getTextMeasurer(g.append("text"))(Text.HEIGHT_TEXT).height;
                var maxHeight = 0;
                var blockG = g.append("g");
                brokenText.forEach(function (line, i) {
                    var innerG = blockG.append("g");
                    _Util.DOM.translate(innerG, i * h, 0);
                    var wh = writeLineVertically(line, innerG, h, height, xAlign, yAlign, rotation);
                    if (wh.height > maxHeight) {
                        maxHeight = wh.height;
                    }
                });
                var usedSpace = h * brokenText.length;
                var freeSpace = width - usedSpace;
                var translator = { center: 0.5, left: 0, right: 1 };
                _Util.DOM.translate(blockG, freeSpace * translator[xAlign], 0);
                return { width: usedSpace, height: maxHeight };
            }
            ;
            /**
             * @param {write} [IWriteOptions] If supplied, the text will be written
             *        To the given g. Will align the text vertically if it seems like
             *        that is appropriate.
             * Returns an IWriteTextResult with info on whether the text fit, and how much width/height was used.
             */
            function writeText(text, width, height, tm, orientation, write) {
                if (orientation === void 0) { orientation = "horizontal"; }
                if (["left", "right", "horizontal"].indexOf(orientation) === -1) {
                    throw new Error("Unrecognized orientation to writeText: " + orientation);
                }
                var orientHorizontally = orientation === "horizontal";
                var primaryDimension = orientHorizontally ? width : height;
                var secondaryDimension = orientHorizontally ? height : width;
                var wrappedText = _Util.WordWrap.breakTextToFitRect(text, primaryDimension, secondaryDimension, tm);
                if (wrappedText.lines.length === 0) {
                    return { textFits: wrappedText.textFits, usedWidth: 0, usedHeight: 0 };
                }
                var usedWidth, usedHeight;
                if (write == null) {
                    var widthFn = orientHorizontally ? _Util.Methods.max : d3.sum;
                    var heightFn = orientHorizontally ? d3.sum : _Util.Methods.max;
                    usedWidth = widthFn(wrappedText.lines, function (line) { return tm(line).width; }, 0);
                    usedHeight = heightFn(wrappedText.lines, function (line) { return tm(line).height; }, 0);
                }
                else {
                    var innerG = write.g.append("g").classed("writeText-inner-g", true); // unleash your inner G
                    // the outerG contains general transforms for positining the whole block, the inner g
                    // will contain transforms specific to orienting the text properly within the block.
                    var writeTextFn = orientHorizontally ? writeTextHorizontally : writeTextVertically;
                    var wh = writeTextFn.call(this, wrappedText.lines, innerG, width, height, write.xAlign, write.yAlign, orientation);
                    usedWidth = wh.width;
                    usedHeight = wh.height;
                }
                return { textFits: wrappedText.textFits, usedWidth: usedWidth, usedHeight: usedHeight };
            }
            Text.writeText = writeText;
        })(_Util.Text || (_Util.Text = {}));
        var Text = _Util.Text;
    })(Plottable._Util || (Plottable._Util = {}));
    var _Util = Plottable._Util;
})(Plottable || (Plottable = {}));

///<reference path="../reference.ts" />
var Plottable;
(function (Plottable) {
    (function (_Util) {
        (function (WordWrap) {
            var LINE_BREAKS_BEFORE = /[{\[]/;
            var LINE_BREAKS_AFTER = /[!"%),-.:;?\]}]/;
            var SPACES = /^\s+$/;
            ;
            /**
             * Takes a block of text, a width and height to fit it in, and a 2-d text measurement function.
             * Wraps words and fits as much of the text as possible into the given width and height.
             */
            function breakTextToFitRect(text, width, height, measureText) {
                var widthMeasure = function (s) { return measureText(s).width; };
                var lines = breakTextToFitWidth(text, width, widthMeasure);
                var textHeight = measureText("hello world").height;
                var nLinesThatFit = Math.floor(height / textHeight);
                var textFit = nLinesThatFit >= lines.length;
                if (!textFit) {
                    lines = lines.splice(0, nLinesThatFit);
                    if (nLinesThatFit > 0) {
                        // Overwrite the last line to one that has had a ... appended to the end
                        lines[nLinesThatFit - 1] = _Util.Text.addEllipsesToLine(lines[nLinesThatFit - 1], width, measureText);
                    }
                }
                return { originalText: text, lines: lines, textFits: textFit };
            }
            WordWrap.breakTextToFitRect = breakTextToFitRect;
            /**
             * Splits up the text so that it will fit in width (or splits into a list of single characters if it is impossible
             * to fit in width). Tries to avoid breaking words on non-linebreak-or-space characters, and will only break a word if
             * the word is too big to fit within width on its own.
             */
            function breakTextToFitWidth(text, width, widthMeasure) {
                var ret = [];
                var paragraphs = text.split("\n");
                for (var i = 0, len = paragraphs.length; i < len; i++) {
                    var paragraph = paragraphs[i];
                    if (paragraph !== null) {
                        ret = ret.concat(breakParagraphToFitWidth(paragraph, width, widthMeasure));
                    }
                    else {
                        ret.push("");
                    }
                }
                return ret;
            }
            /**
             * Determines if it is possible to fit a given text within width without breaking any of the words.
             * Simple algorithm, split the text up into tokens, and make sure that the widest token doesn't exceed
             * allowed width.
             */
            function canWrapWithoutBreakingWords(text, width, widthMeasure) {
                var tokens = tokenize(text);
                var widths = tokens.map(widthMeasure);
                var maxWidth = _Util.Methods.max(widths, 0);
                return maxWidth <= width;
            }
            WordWrap.canWrapWithoutBreakingWords = canWrapWithoutBreakingWords;
            /**
             * A paragraph is a string of text containing no newlines.
             * Given a paragraph, break it up into lines that are no
             * wider than width.  widthMeasure is a function that takes
             * text as input, and returns the width of the text in pixels.
             */
            function breakParagraphToFitWidth(text, width, widthMeasure) {
                var lines = [];
                var tokens = tokenize(text);
                var curLine = "";
                var i = 0;
                var nextToken;
                while (nextToken || i < tokens.length) {
                    if (typeof nextToken === "undefined" || nextToken === null) {
                        nextToken = tokens[i++];
                    }
                    var brokenToken = breakNextTokenToFitInWidth(curLine, nextToken, width, widthMeasure);
                    var canAdd = brokenToken[0];
                    var leftOver = brokenToken[1];
                    if (canAdd !== null) {
                        curLine += canAdd;
                    }
                    nextToken = leftOver;
                    if (leftOver) {
                        lines.push(curLine);
                        curLine = "";
                    }
                }
                if (curLine) {
                    lines.push(curLine);
                }
                return lines;
            }
            /**
             * Breaks up the next token and so that some part of it can be
             * added to curLine and fits in the width. the return value
             * is an array with 2 elements, the part that can be added
             * and the left over part of the token
             * widthMeasure is a function that takes text as input,
             * and returns the width of the text in pixels.
             */
            function breakNextTokenToFitInWidth(curLine, nextToken, width, widthMeasure) {
                if (isBlank(nextToken)) {
                    return [nextToken, null];
                }
                if (widthMeasure(curLine + nextToken) <= width) {
                    return [nextToken, null];
                }
                if (!isBlank(curLine)) {
                    return [null, nextToken];
                }
                var i = 0;
                while (i < nextToken.length) {
                    if (widthMeasure(curLine + nextToken[i] + "-") <= width) {
                        curLine += nextToken[i++];
                    }
                    else {
                        break;
                    }
                }
                var append = "-";
                if (isBlank(curLine) && i === 0) {
                    i = 1;
                    append = "";
                }
                return [nextToken.substring(0, i) + append, nextToken.substring(i)];
            }
            /**
             * Breaks up into tokens for word wrapping
             * Each token is comprised of either:
             *  1) Only word and non line break characters
             *  2) Only spaces characters
             *  3) Line break characters such as ":" or ";" or ","
             *  (will be single character token, unless there is a repeated linebreak character)
             */
            function tokenize(text) {
                var ret = [];
                var token = "";
                var lastChar = "";
                for (var i = 0, len = text.length; i < len; i++) {
                    var curChar = text[i];
                    if (token === "" || isTokenizedTogether(token[0], curChar, lastChar)) {
                        token += curChar;
                    }
                    else {
                        ret.push(token);
                        token = curChar;
                    }
                    lastChar = curChar;
                }
                if (token) {
                    ret.push(token);
                }
                return ret;
            }
            /**
             * Returns whether a string is blank.
             *
             * @param {string} str: The string to test for blank-ness
             * @returns {boolean} Whether the string is blank
             */
            function isBlank(text) {
                return text == null ? true : text.trim() === "";
            }
            /**
             * Given a token (ie a string of characters that are similar and shouldn't be broken up) and a character, determine
             * whether that character should be added to the token. Groups of characters that don't match the space or line break
             * regex are always tokenzied together. Spaces are always tokenized together. Line break characters are almost always
             * split into their own token, except that two subsequent identical line break characters are put into the same token.
             * For isTokenizedTogether(":", ",") == False but isTokenizedTogether("::") == True.
             */
            function isTokenizedTogether(text, nextChar, lastChar) {
                if (!(text && nextChar)) {
                    false;
                }
                if (SPACES.test(text) && SPACES.test(nextChar)) {
                    return true;
                }
                else if (SPACES.test(text) || SPACES.test(nextChar)) {
                    return false;
                }
                if (LINE_BREAKS_AFTER.test(lastChar) || LINE_BREAKS_BEFORE.test(nextChar)) {
                    return false;
                }
                return true;
            }
        })(_Util.WordWrap || (_Util.WordWrap = {}));
        var WordWrap = _Util.WordWrap;
    })(Plottable._Util || (Plottable._Util = {}));
    var _Util = Plottable._Util;
})(Plottable || (Plottable = {}));

var Plottable;
(function (Plottable) {
    (function (_Util) {
        (function (DOM) {
            /**
             * Gets the bounding box of an element.
             * @param {D3.Selection} element
             * @returns {SVGRed} The bounding box.
             */
            function getBBox(element) {
                var bbox;
                try {
                    bbox = element.node().getBBox();
                }
                catch (err) {
                    bbox = {
                        x: 0,
                        y: 0,
                        width: 0,
                        height: 0
                    };
                }
                return bbox;
            }
            DOM.getBBox = getBBox;
            DOM.POLYFILL_TIMEOUT_MSEC = 1000 / 60; // 60 fps
            function requestAnimationFramePolyfill(fn) {
                if (window.requestAnimationFrame != null) {
                    window.requestAnimationFrame(fn);
                }
                else {
                    setTimeout(fn, DOM.POLYFILL_TIMEOUT_MSEC);
                }
            }
            DOM.requestAnimationFramePolyfill = requestAnimationFramePolyfill;
            function getParsedStyleValue(style, prop) {
                var value = style.getPropertyValue(prop);
                var parsedValue = parseFloat(value);
                if (parsedValue !== parsedValue) {
                    return 0;
                }
                return parsedValue;
            }
            function isSelectionRemovedFromSVG(selection) {
                var n = selection.node();
                while (n !== null && n.nodeName !== "svg") {
                    n = n.parentNode;
                }
                return (n == null);
            }
            DOM.isSelectionRemovedFromSVG = isSelectionRemovedFromSVG;
            function getElementWidth(elem) {
                var style = window.getComputedStyle(elem);
                return getParsedStyleValue(style, "width") + getParsedStyleValue(style, "padding-left") + getParsedStyleValue(style, "padding-right") + getParsedStyleValue(style, "border-left-width") + getParsedStyleValue(style, "border-right-width");
            }
            DOM.getElementWidth = getElementWidth;
            function getElementHeight(elem) {
                var style = window.getComputedStyle(elem);
                return getParsedStyleValue(style, "height") + getParsedStyleValue(style, "padding-top") + getParsedStyleValue(style, "padding-bottom") + getParsedStyleValue(style, "border-top-width") + getParsedStyleValue(style, "border-bottom-width");
            }
            DOM.getElementHeight = getElementHeight;
            function getSVGPixelWidth(svg) {
                var width = svg.node().clientWidth;
                if (width === 0) {
                    var widthAttr = svg.attr("width");
                    if (widthAttr.indexOf("%") !== -1) {
                        var ancestorNode = svg.node().parentNode;
                        while (ancestorNode != null && ancestorNode.clientWidth === 0) {
                            ancestorNode = ancestorNode.parentNode;
                        }
                        if (ancestorNode == null) {
                            throw new Error("Could not compute width of element");
                        }
                        width = ancestorNode.clientWidth * parseFloat(widthAttr) / 100;
                    }
                    else {
                        width = parseFloat(widthAttr);
                    }
                }
                return width;
            }
            DOM.getSVGPixelWidth = getSVGPixelWidth;
            function translate(s, x, y) {
                var xform = d3.transform(s.attr("transform"));
                if (x == null) {
                    return xform.translate;
                }
                else {
                    y = (y == null) ? 0 : y;
                    xform.translate[0] = x;
                    xform.translate[1] = y;
                    s.attr("transform", xform.toString());
                    return s;
                }
            }
            DOM.translate = translate;
            function boxesOverlap(boxA, boxB) {
                if (boxA.right < boxB.left) {
                    return false;
                }
                if (boxA.left > boxB.right) {
                    return false;
                }
                if (boxA.bottom < boxB.top) {
                    return false;
                }
                if (boxA.top > boxB.bottom) {
                    return false;
                }
                return true;
            }
            DOM.boxesOverlap = boxesOverlap;
        })(_Util.DOM || (_Util.DOM = {}));
        var DOM = _Util.DOM;
    })(Plottable._Util || (Plottable._Util = {}));
    var _Util = Plottable._Util;
})(Plottable || (Plottable = {}));

///<reference path="../reference.ts" />
var Plottable;
(function (Plottable) {
    Plottable.MILLISECONDS_IN_ONE_DAY = 24 * 60 * 60 * 1000;
    (function (Formatters) {
        /**
         * Creates a formatter for currency values.
         *
         * @param {number} [precision] The number of decimal places to show (default 2).
         * @param {string} [symbol] The currency symbol to use (default "$").
         * @param {boolean} [prefix] Whether to prepend or append the currency symbol (default true).
         * @param {boolean} [onlyShowUnchanged] Whether to return a value if value changes after formatting (default true).
         *
         * @returns {Formatter} A formatter for currency values.
         */
        function currency(precision, symbol, prefix, onlyShowUnchanged) {
            if (precision === void 0) { precision = 2; }
            if (symbol === void 0) { symbol = "$"; }
            if (prefix === void 0) { prefix = true; }
            if (onlyShowUnchanged === void 0) { onlyShowUnchanged = true; }
            var fixedFormatter = Formatters.fixed(precision);
            return function (d) {
                var formattedValue = fixedFormatter(Math.abs(d));
                if (onlyShowUnchanged && valueChanged(Math.abs(d), formattedValue)) {
                    return "";
                }
                if (formattedValue !== "") {
                    if (prefix) {
                        formattedValue = symbol + formattedValue;
                    }
                    else {
                        formattedValue += symbol;
                    }
                    if (d < 0) {
                        formattedValue = "-" + formattedValue;
                    }
                }
                return formattedValue;
            };
        }
        Formatters.currency = currency;
        /**
         * Creates a formatter that displays exactly [precision] decimal places.
         *
         * @param {number} [precision] The number of decimal places to show (default 3).
         * @param {boolean} [onlyShowUnchanged] Whether to return a value if value changes after formatting (default true).
         *
         * @returns {Formatter} A formatter that displays exactly [precision] decimal places.
         */
        function fixed(precision, onlyShowUnchanged) {
            if (precision === void 0) { precision = 3; }
            if (onlyShowUnchanged === void 0) { onlyShowUnchanged = true; }
            verifyPrecision(precision);
            return function (d) {
                var formattedValue = d.toFixed(precision);
                if (onlyShowUnchanged && valueChanged(d, formattedValue)) {
                    return "";
                }
                return formattedValue;
            };
        }
        Formatters.fixed = fixed;
        /**
         * Creates a formatter that formats numbers to show no more than
         * [precision] decimal places. All other values are stringified.
         *
         * @param {number} [precision] The number of decimal places to show (default 3).
         * @param {boolean} [onlyShowUnchanged] Whether to return a value if value changes after formatting (default true).
         *
         * @returns {Formatter} A formatter for general values.
         */
        function general(precision, onlyShowUnchanged) {
            if (precision === void 0) { precision = 3; }
            if (onlyShowUnchanged === void 0) { onlyShowUnchanged = true; }
            verifyPrecision(precision);
            return function (d) {
                if (typeof d === "number") {
                    var multiplier = Math.pow(10, precision);
                    var formattedValue = String(Math.round(d * multiplier) / multiplier);
                    if (onlyShowUnchanged && valueChanged(d, formattedValue)) {
                        return "";
                    }
                    return formattedValue;
                }
                else {
                    return String(d);
                }
            };
        }
        Formatters.general = general;
        /**
         * Creates a formatter that stringifies its input.
         *
         * @returns {Formatter} A formatter that stringifies its input.
         */
        function identity() {
            return function (d) {
                return String(d);
            };
        }
        Formatters.identity = identity;
        /**
         * Creates a formatter for percentage values.
         * Multiplies the input by 100 and appends "%".
         *
         * @param {number} [precision] The number of decimal places to show (default 0).
         * @param {boolean} [onlyShowUnchanged] Whether to return a value if value changes after formatting (default true).
         *
         * @returns {Formatter} A formatter for percentage values.
         */
        function percentage(precision, onlyShowUnchanged) {
            if (precision === void 0) { precision = 0; }
            if (onlyShowUnchanged === void 0) { onlyShowUnchanged = true; }
            var fixedFormatter = Formatters.fixed(precision, onlyShowUnchanged);
            return function (d) {
                var valToFormat = d * 100;
                // Account for float imprecision
                var valString = d.toString();
                var integerPowerTen = Math.pow(10, valString.length - (valString.indexOf(".") + 1));
                valToFormat = parseInt((valToFormat * integerPowerTen).toString(), 10) / integerPowerTen;
                var formattedValue = fixedFormatter(valToFormat);
                if (onlyShowUnchanged && valueChanged(valToFormat, formattedValue)) {
                    return "";
                }
                if (formattedValue !== "") {
                    formattedValue += "%";
                }
                return formattedValue;
            };
        }
        Formatters.percentage = percentage;
        /**
         * Creates a formatter for values that displays [precision] significant figures
         * and puts SI notation.
         *
         * @param {number} [precision] The number of significant figures to show (default 3).
         *
         * @returns {Formatter} A formatter for SI values.
         */
        function siSuffix(precision) {
            if (precision === void 0) { precision = 3; }
            verifyPrecision(precision);
            return function (d) {
                return d3.format("." + precision + "s")(d);
            };
        }
        Formatters.siSuffix = siSuffix;
        /**
         * Creates a formatter that displays dates.
         *
         * @returns {Formatter} A formatter for time/date values.
         */
        function time() {
            var numFormats = 8;
            // these defaults were taken from d3
            // https://github.com/mbostock/d3/wiki/Time-Formatting#format_multi
            var timeFormat = {};
            timeFormat[0] = {
                format: ".%L",
                filter: function (d) { return d.getMilliseconds() !== 0; }
            };
            timeFormat[1] = {
                format: ":%S",
                filter: function (d) { return d.getSeconds() !== 0; }
            };
            timeFormat[2] = {
                format: "%I:%M",
                filter: function (d) { return d.getMinutes() !== 0; }
            };
            timeFormat[3] = {
                format: "%I %p",
                filter: function (d) { return d.getHours() !== 0; }
            };
            timeFormat[4] = {
                format: "%a %d",
                filter: function (d) { return d.getDay() !== 0 && d.getDate() !== 1; }
            };
            timeFormat[5] = {
                format: "%b %d",
                filter: function (d) { return d.getDate() !== 1; }
            };
            timeFormat[6] = {
                format: "%b",
                filter: function (d) { return d.getMonth() !== 0; }
            };
            timeFormat[7] = {
                format: "%Y",
                filter: function () { return true; }
            };
            return function (d) {
                for (var i = 0; i < numFormats; i++) {
                    if (timeFormat[i].filter(d)) {
                        return d3.time.format(timeFormat[i].format)(d);
                    }
                }
            };
        }
        Formatters.time = time;
        /**
         * Creates a formatter for relative dates.
         *
         * @param {number} baseValue The start date (as epoch time) used in computing relative dates (default 0)
         * @param {number} increment The unit used in calculating relative date values (default MILLISECONDS_IN_ONE_DAY)
         * @param {string} label The label to append to the formatted string (default "")
         *
         * @returns {Formatter} A formatter for time/date values.
         */
        function relativeDate(baseValue, increment, label) {
            if (baseValue === void 0) { baseValue = 0; }
            if (increment === void 0) { increment = Plottable.MILLISECONDS_IN_ONE_DAY; }
            if (label === void 0) { label = ""; }
            return function (d) {
                var relativeDate = Math.round((d.valueOf() - baseValue) / increment);
                return relativeDate.toString() + label;
            };
        }
        Formatters.relativeDate = relativeDate;
        function verifyPrecision(precision) {
            if (precision < 0 || precision > 20) {
                throw new RangeError("Formatter precision must be between 0 and 20");
            }
        }
        function valueChanged(d, formattedValue) {
            return d !== parseFloat(formattedValue);
        }
    })(Plottable.Formatters || (Plottable.Formatters = {}));
    var Formatters = Plottable.Formatters;
})(Plottable || (Plottable = {}));

///<reference path="../reference.ts" />
var Plottable;
(function (Plottable) {
    Plottable.version = "0.33.1";
})(Plottable || (Plottable = {}));

///<reference path="../reference.ts" />
var Plottable;
(function (Plottable) {
    (function (Core) {
        /**
         * Colors we use as defaults on a number of graphs.
         */
        var Colors = (function () {
            function Colors() {
            }
            Colors.CORAL_RED = "#fd373e";
            Colors.INDIGO = "#5279c7";
            Colors.ROBINS_EGG_BLUE = "#06cccc";
            Colors.FERN = "#63c261";
            Colors.BURNING_ORANGE = "#ff7939";
            Colors.ROYAL_HEATH = "#962565";
            Colors.CONIFER = "#99ce50";
            Colors.CERISE_RED = "#db2e65";
            Colors.BRIGHT_SUN = "#fad419";
            Colors.JACARTA = "#2c2b6f";
            Colors.PLOTTABLE_COLORS = [
                Colors.INDIGO,
                Colors.CORAL_RED,
                Colors.FERN,
                Colors.BRIGHT_SUN,
                Colors.JACARTA,
                Colors.BURNING_ORANGE,
                Colors.CERISE_RED,
                Colors.CONIFER,
                Colors.ROYAL_HEATH,
                Colors.ROBINS_EGG_BLUE,
            ];
            return Colors;
        })();
        Core.Colors = Colors;
    })(Plottable.Core || (Plottable.Core = {}));
    var Core = Plottable.Core;
})(Plottable || (Plottable = {}));

///<reference path="../reference.ts" />
var Plottable;
(function (Plottable) {
    (function (Core) {
        /**
         * A class most other Plottable classes inherit from, in order to have a
         * unique ID.
         */
        var PlottableObject = (function () {
            function PlottableObject() {
                this._plottableID = PlottableObject.nextID++;
            }
            PlottableObject.nextID = 0;
            return PlottableObject;
        })();
        Core.PlottableObject = PlottableObject;
    })(Plottable.Core || (Plottable.Core = {}));
    var Core = Plottable.Core;
})(Plottable || (Plottable = {}));

///<reference path="../reference.ts" />
var __extends = this.__extends || function (d, b) {
    for (var p in b) if (b.hasOwnProperty(p)) d[p] = b[p];
    function __() { this.constructor = d; }
    __.prototype = b.prototype;
    d.prototype = new __();
};
var Plottable;
(function (Plottable) {
    (function (Core) {
        /**
         * The Broadcaster class is owned by an Listenable. Third parties can register and deregister listeners
         * from the broadcaster. When the broadcaster.broadcast method is activated, all registered callbacks are
         * called. The registered callbacks are called with the registered Listenable that the broadcaster is attached
         * to, along with optional arguments passed to the `broadcast` method.
         *
         * The listeners are called synchronously.
         */
        var Broadcaster = (function (_super) {
            __extends(Broadcaster, _super);
            /**
             * Constructs a broadcaster, taking the Listenable that the broadcaster will be attached to.
             *
             * @constructor
             * @param {Listenable} listenable The Listenable-object that this broadcaster is attached to.
             */
            function Broadcaster(listenable) {
                _super.call(this);
                this.key2callback = new Plottable._Util.StrictEqualityAssociativeArray();
                this.listenable = listenable;
            }
            /**
             * Registers a callback to be called when the broadcast method is called. Also takes a key which
             * is used to support deregistering the same callback later, by passing in the same key.
             * If there is already a callback associated with that key, then the callback will be replaced.
             *
             * @param key The key associated with the callback. Key uniqueness is determined by deep equality.
             * @param {BroadcasterCallback} callback A callback to be called when the Scale's domain changes.
             * @returns {Broadcaster} this object
             */
            Broadcaster.prototype.registerListener = function (key, callback) {
                this.key2callback.set(key, callback);
                return this;
            };
            /**
             * Call all listening callbacks, optionally with arguments passed through.
             *
             * @param ...args A variable number of optional arguments
             * @returns {Broadcaster} this object
             */
            Broadcaster.prototype.broadcast = function () {
                var _this = this;
                var args = [];
                for (var _i = 0; _i < arguments.length; _i++) {
                    args[_i - 0] = arguments[_i];
                }
                this.key2callback.values().forEach(function (callback) { return callback(_this.listenable, args); });
                return this;
            };
            /**
             * Deregisters the callback associated with a key.
             *
             * @param key The key to deregister.
             * @returns {Broadcaster} this object
             */
            Broadcaster.prototype.deregisterListener = function (key) {
                this.key2callback.delete(key);
                return this;
            };
            /**
             * Deregisters all listeners and callbacks associated with the broadcaster.
             *
             * @returns {Broadcaster} this object
             */
            Broadcaster.prototype.deregisterAllListeners = function () {
                this.key2callback = new Plottable._Util.StrictEqualityAssociativeArray();
            };
            return Broadcaster;
        })(Core.PlottableObject);
        Core.Broadcaster = Broadcaster;
    })(Plottable.Core || (Plottable.Core = {}));
    var Core = Plottable.Core;
})(Plottable || (Plottable = {}));

///<reference path="../reference.ts" />
var __extends = this.__extends || function (d, b) {
    for (var p in b) if (b.hasOwnProperty(p)) d[p] = b[p];
    function __() { this.constructor = d; }
    __.prototype = b.prototype;
    d.prototype = new __();
};
var Plottable;
(function (Plottable) {
    var Dataset = (function (_super) {
        __extends(Dataset, _super);
        /**
         * Constructs a new set.
         *
         * A Dataset is mostly just a wrapper around an any[], Dataset is the
         * data you're going to plot.
         *
         * @constructor
         * @param {any[]} data The data for this DataSource (default = []).
         * @param {any} metadata An object containing additional information (default = {}).
         */
        function Dataset(data, metadata) {
            if (data === void 0) { data = []; }
            if (metadata === void 0) { metadata = {}; }
            _super.call(this);
            this.broadcaster = new Plottable.Core.Broadcaster(this);
            this._data = data;
            this._metadata = metadata;
            this.accessor2cachedExtent = new Plottable._Util.StrictEqualityAssociativeArray();
        }
        Dataset.prototype.data = function (data) {
            if (data == null) {
                return this._data;
            }
            else {
                this._data = data;
                this.accessor2cachedExtent = new Plottable._Util.StrictEqualityAssociativeArray();
                this.broadcaster.broadcast();
                return this;
            }
        };
        Dataset.prototype.metadata = function (metadata) {
            if (metadata == null) {
                return this._metadata;
            }
            else {
                this._metadata = metadata;
                this.accessor2cachedExtent = new Plottable._Util.StrictEqualityAssociativeArray();
                this.broadcaster.broadcast();
                return this;
            }
        };
        Dataset.prototype._getExtent = function (accessor, typeCoercer) {
            var cachedExtent = this.accessor2cachedExtent.get(accessor);
            if (cachedExtent === undefined) {
                cachedExtent = this.computeExtent(accessor, typeCoercer);
                this.accessor2cachedExtent.set(accessor, cachedExtent);
            }
            return cachedExtent;
        };
        Dataset.prototype.computeExtent = function (accessor, typeCoercer) {
            var mappedData = this._data.map(accessor).map(typeCoercer);
            if (mappedData.length === 0) {
                return [];
            }
            else if (typeof (mappedData[0]) === "string") {
                return Plottable._Util.Methods.uniq(mappedData);
            }
            else {
                var extent = d3.extent(mappedData);
                if (extent[0] == null || extent[1] == null) {
                    return [];
                }
                else {
                    return extent;
                }
            }
        };
        return Dataset;
    })(Plottable.Core.PlottableObject);
    Plottable.Dataset = Dataset;
})(Plottable || (Plottable = {}));

///<reference path="../reference.ts" />
var Plottable;
(function (Plottable) {
    (function (Core) {
        (function (RenderController) {
            (function (RenderPolicy) {
                /**
                 * Never queue anything, render everything immediately. Useful for
                 * debugging, horrible for performance.
                 */
                var Immediate = (function () {
                    function Immediate() {
                    }
                    Immediate.prototype.render = function () {
                        RenderController.flush();
                    };
                    return Immediate;
                })();
                RenderPolicy.Immediate = Immediate;
                /**
                 * The default way to render, which only tries to render every frame
                 * (usually, 1/60th of a second).
                 */
                var AnimationFrame = (function () {
                    function AnimationFrame() {
                    }
                    AnimationFrame.prototype.render = function () {
                        Plottable._Util.DOM.requestAnimationFramePolyfill(RenderController.flush);
                    };
                    return AnimationFrame;
                })();
                RenderPolicy.AnimationFrame = AnimationFrame;
                /**
                 * Renders with `setTimeout`. This is generally an inferior way to render
                 * compared to `requestAnimationFrame`, but it's still there if you want
                 * it.
                 */
                var Timeout = (function () {
                    function Timeout() {
                        this._timeoutMsec = Plottable._Util.DOM.POLYFILL_TIMEOUT_MSEC;
                    }
                    Timeout.prototype.render = function () {
                        setTimeout(RenderController.flush, this._timeoutMsec);
                    };
                    return Timeout;
                })();
                RenderPolicy.Timeout = Timeout;
            })(RenderController.RenderPolicy || (RenderController.RenderPolicy = {}));
            var RenderPolicy = RenderController.RenderPolicy;
        })(Core.RenderController || (Core.RenderController = {}));
        var RenderController = Core.RenderController;
    })(Plottable.Core || (Plottable.Core = {}));
    var Core = Plottable.Core;
})(Plottable || (Plottable = {}));

///<reference path="../reference.ts" />
var Plottable;
(function (Plottable) {
    (function (Core) {
        /**
         * The RenderController is responsible for enqueueing and synchronizing
         * layout and render calls for Plottable components.
         *
         * Layouts and renders occur inside an animation callback
         * (window.requestAnimationFrame if available).
         *
         * If you require immediate rendering, call RenderController.flush() to
         * perform enqueued layout and rendering serially.
         *
         * If you want to always have immediate rendering (useful for debugging),
         * call
         * ```typescript
         * Plottable.Core.RenderController.setRenderPolicy(
         *   new Plottable.Core.RenderController.RenderPolicy.Immediate()
         * );
         * ```
         */
        (function (RenderController) {
            var _componentsNeedingRender = {};
            var _componentsNeedingComputeLayout = {};
            var _animationRequested = false;
            var _isCurrentlyFlushing = false;
            RenderController._renderPolicy = new RenderController.RenderPolicy.AnimationFrame();
            function setRenderPolicy(policy) {
                if (typeof (policy) === "string") {
                    switch (policy.toLowerCase()) {
                        case "immediate":
                            policy = new RenderController.RenderPolicy.Immediate();
                            break;
                        case "animationframe":
                            policy = new RenderController.RenderPolicy.AnimationFrame();
                            break;
                        case "timeout":
                            policy = new RenderController.RenderPolicy.Timeout();
                            break;
                        default:
                            Plottable._Util.Methods.warn("Unrecognized renderPolicy: " + policy);
                            return;
                    }
                }
                RenderController._renderPolicy = policy;
            }
            RenderController.setRenderPolicy = setRenderPolicy;
            /**
             * If the RenderController is enabled, we enqueue the component for
             * render. Otherwise, it is rendered immediately.
             *
             * @param {AbstractComponent} component Any Plottable component.
             */
            function registerToRender(c) {
                if (_isCurrentlyFlushing) {
                    Plottable._Util.Methods.warn("Registered to render while other components are flushing: request may be ignored");
                }
                _componentsNeedingRender[c._plottableID] = c;
                requestRender();
            }
            RenderController.registerToRender = registerToRender;
            /**
             * If the RenderController is enabled, we enqueue the component for
             * layout and render. Otherwise, it is rendered immediately.
             *
             * @param {AbstractComponent} component Any Plottable component.
             */
            function registerToComputeLayout(c) {
                _componentsNeedingComputeLayout[c._plottableID] = c;
                _componentsNeedingRender[c._plottableID] = c;
                requestRender();
            }
            RenderController.registerToComputeLayout = registerToComputeLayout;
            function requestRender() {
                // Only run or enqueue flush on first request.
                if (!_animationRequested) {
                    _animationRequested = true;
                    RenderController._renderPolicy.render();
                }
            }
            /**
             * Render everything that is waiting to be rendered right now, instead of
             * waiting until the next frame.
             *
             * Useful to call when debugging.
             */
            function flush() {
                if (_animationRequested) {
                    // Layout
                    var toCompute = d3.values(_componentsNeedingComputeLayout);
                    toCompute.forEach(function (c) { return c._computeLayout(); });
                    // Top level render.
                    // Containers will put their children in the toRender queue
                    var toRender = d3.values(_componentsNeedingRender);
                    toRender.forEach(function (c) { return c._render(); });
                    // now we are flushing
                    _isCurrentlyFlushing = true;
                    // Finally, perform render of all components
                    var failed = {};
                    Object.keys(_componentsNeedingRender).forEach(function (k) {
                        try {
                            _componentsNeedingRender[k]._doRender();
                        }
                        catch (err) {
                            // using setTimeout instead of console.log, we get the familiar red
                            // stack trace
                            setTimeout(function () {
                                throw err;
                            }, 0);
                            failed[k] = _componentsNeedingRender[k];
                        }
                    });
                    // Reset queues
                    _componentsNeedingComputeLayout = {};
                    _componentsNeedingRender = failed;
                    _animationRequested = false;
                    _isCurrentlyFlushing = false;
                }
                // Reset resize flag regardless of queue'd components
                Core.ResizeBroadcaster.clearResizing();
            }
            RenderController.flush = flush;
        })(Core.RenderController || (Core.RenderController = {}));
        var RenderController = Core.RenderController;
    })(Plottable.Core || (Plottable.Core = {}));
    var Core = Plottable.Core;
})(Plottable || (Plottable = {}));

///<reference path="../reference.ts" />
var Plottable;
(function (Plottable) {
    (function (Core) {
        /**
         * The ResizeBroadcaster will broadcast a notification to any registered
         * components when the window is resized.
         *
         * The broadcaster and single event listener are lazily constructed.
         *
         * Upon resize, the _resized flag will be set to true until after the next
         * flush of the RenderController. This is used, for example, to disable
         * animations during resize.
         */
        (function (ResizeBroadcaster) {
            var broadcaster;
            var _resizing = false;
            function _lazyInitialize() {
                if (broadcaster === undefined) {
                    broadcaster = new Core.Broadcaster(ResizeBroadcaster);
                    window.addEventListener("resize", _onResize);
                }
            }
            function _onResize() {
                _resizing = true;
                broadcaster.broadcast();
            }
            /**
             * Checks if the window has been resized and the RenderController
             * has not yet been flushed.
             *
             * @returns {boolean} If the window has been resized/RenderController
             * has not yet been flushed.
             */
            function resizing() {
                return _resizing;
            }
            ResizeBroadcaster.resizing = resizing;
            /**
             * Sets that it is not resizing anymore. Good if it stubbornly thinks
             * it is still resizing, or for cancelling the effects of resizing
             * prematurely.
             */
            function clearResizing() {
                _resizing = false;
            }
            ResizeBroadcaster.clearResizing = clearResizing;
            /**
             * Registers a component.
             *
             * When the window is resized, ._invalidateLayout() is invoked on the
             * component, which will enqueue the component for layout and rendering
             * with the RenderController.
             *
             * @param {Component} component Any Plottable component.
             */
            function register(c) {
                _lazyInitialize();
                broadcaster.registerListener(c._plottableID, function () { return c._invalidateLayout(); });
            }
            ResizeBroadcaster.register = register;
            /**
             * Deregisters the components.
             *
             * The component will no longer receive updates on window resize.
             *
             * @param {Component} component Any Plottable component.
             */
            function deregister(c) {
                if (broadcaster) {
                    broadcaster.deregisterListener(c._plottableID);
                }
            }
            ResizeBroadcaster.deregister = deregister;
        })(Core.ResizeBroadcaster || (Core.ResizeBroadcaster = {}));
        var ResizeBroadcaster = Core.ResizeBroadcaster;
    })(Plottable.Core || (Plottable.Core = {}));
    var Core = Plottable.Core;
})(Plottable || (Plottable = {}));

var Plottable;
(function (Plottable) {
    ;
})(Plottable || (Plottable = {}));

///<reference path="../reference.ts" />
var Plottable;
(function (Plottable) {
    var Domainer = (function () {
        /**
         * Constructs a new Domainer.
         *
         * @constructor
         * @param {(extents: any[][]) => any[]} combineExtents
         *        If present, this function will be used by the Domainer to merge
         *        all the extents that are present on a scale.
         *
         *        A plot may draw multiple things relative to a scale, e.g.
         *        different stocks over time. The plot computes their extents,
         *        which are a [min, max] pair. combineExtents is responsible for
         *        merging them all into one [min, max] pair. It defaults to taking
         *        the min of the first elements and the max of the second arguments.
         */
        function Domainer(combineExtents) {
            this.doNice = false;
            this.padProportion = 0.0;
            this.paddingExceptions = d3.map();
            this.unregisteredPaddingExceptions = d3.set();
            this.includedValues = d3.map();
            // includedValues needs to be a map, even unregistered, to support getting un-stringified values back out
            this.unregisteredIncludedValues = d3.map();
            this.combineExtents = combineExtents;
        }
        /**
         * @param {any[][]} extents The list of extents to be reduced to a single
         *        extent.
         * @param {QuantitativeScale} scale
         *        Since nice() must do different things depending on Linear, Log,
         *        or Time scale, the scale must be passed in for nice() to work.
         * @returns {any[]} The domain, as a merging of all exents, as a [min, max]
         *                 pair.
         */
        Domainer.prototype.computeDomain = function (extents, scale) {
            var domain;
            if (this.combineExtents != null) {
                domain = this.combineExtents(extents);
            }
            else if (extents.length === 0) {
                domain = scale._defaultExtent();
            }
            else {
                domain = [Plottable._Util.Methods.min(extents, function (e) { return e[0]; }, 0), Plottable._Util.Methods.max(extents, function (e) { return e[1]; }, 0)];
            }
            domain = this.includeDomain(domain);
            domain = this.padDomain(scale, domain);
            domain = this.niceDomain(scale, domain);
            return domain;
        };
        /**
         * Sets the Domainer to pad by a given ratio.
         *
         * @param {number} padProportion Proportionally how much bigger the
         *         new domain should be (0.05 = 5% larger).
         *
         *         A domainer will pad equal visual amounts on each side.
         *         On a linear scale, this means both sides are padded the same
         *         amount: [10, 20] will be padded to [5, 25].
         *         On a log scale, the top will be padded more than the bottom, so
         *         [10, 100] will be padded to [1, 1000].
         *
         * @returns {Domainer} The calling Domainer.
         */
        Domainer.prototype.pad = function (padProportion) {
            if (padProportion === void 0) { padProportion = 0.05; }
            this.padProportion = padProportion;
            return this;
        };
        /**
         * Adds a padding exception, a value that will not be padded at either end of the domain.
         *
         * Eg, if a padding exception is added at x=0, then [0, 100] will pad to [0, 105] instead of [-2.5, 102.5].
         * If a key is provided, it will be registered under that key with standard map semantics. (Overwrite / remove by key)
         * If a key is not provided, it will be added with set semantics (Can be removed by value)
         *
         * @param {any} exception The padding exception to add.
         * @param {string} key The key to register the exception under.
         * @returns {Domainer} The calling domainer
         */
        Domainer.prototype.addPaddingException = function (exception, key) {
            if (key != null) {
                this.paddingExceptions.set(key, exception);
            }
            else {
                this.unregisteredPaddingExceptions.add(exception);
            }
            return this;
        };
        /**
         * Removes a padding exception, allowing the domain to pad out that value again.
         *
         * If a string is provided, it is assumed to be a key and the exception associated with that key is removed.
         * If a non-string is provdied, it is assumed to be an unkeyed exception and that exception is removed.
         *
         * @param {any} keyOrException The key for the value to remove, or the value to remove
         * @return {Domainer} The calling domainer
         */
        Domainer.prototype.removePaddingException = function (keyOrException) {
            if (typeof (keyOrException) === "string") {
                this.paddingExceptions.remove(keyOrException);
            }
            else {
                this.unregisteredPaddingExceptions.remove(keyOrException);
            }
            return this;
        };
        /**
         * Adds an included value, a value that must be included inside the domain.
         *
         * Eg, if a value exception is added at x=0, then [50, 100] will expand to [0, 100] rather than [50, 100].
         * If a key is provided, it will be registered under that key with standard map semantics. (Overwrite / remove by key)
         * If a key is not provided, it will be added with set semantics (Can be removed by value)
         *
         * @param {any} value The included value to add.
         * @param {string} key The key to register the value under.
         * @returns {Domainer} The calling domainer
         */
        Domainer.prototype.addIncludedValue = function (value, key) {
            if (key != null) {
                this.includedValues.set(key, value);
            }
            else {
                this.unregisteredIncludedValues.set(value, value);
            }
            return this;
        };
        /**
         * Remove an included value, allowing the domain to not include that value gain again.
         *
         * If a string is provided, it is assumed to be a key and the value associated with that key is removed.
         * If a non-string is provdied, it is assumed to be an unkeyed value and that value is removed.
         *
         * @param {any} keyOrException The key for the value to remove, or the value to remove
         * @return {Domainer} The calling domainer
         */
        Domainer.prototype.removeIncludedValue = function (valueOrKey) {
            if (typeof (valueOrKey) === "string") {
                this.includedValues.remove(valueOrKey);
            }
            else {
                this.unregisteredIncludedValues.remove(valueOrKey);
            }
            return this;
        };
        /**
         * Extends the scale's domain so it starts and ends with "nice" values.
         *
         * @param {number} count The number of ticks that should fit inside the new domain.
         * @return {Domainer} The calling Domainer.
         */
        Domainer.prototype.nice = function (count) {
            this.doNice = true;
            this.niceCount = count;
            return this;
        };
        Domainer.defaultCombineExtents = function (extents) {
            return [Plottable._Util.Methods.min(extents, function (e) { return e[0]; }, 0), Plottable._Util.Methods.max(extents, function (e) { return e[1]; }, 1)];
        };
        Domainer.prototype.padDomain = function (scale, domain) {
            var min = domain[0];
            var max = domain[1];
            if (min === max && this.padProportion > 0.0) {
                var d = min.valueOf(); // valueOf accounts for dates properly
                if (min instanceof Date) {
                    return [d - Domainer.ONE_DAY, d + Domainer.ONE_DAY];
                }
                else {
                    return [d - Domainer.PADDING_FOR_IDENTICAL_DOMAIN, d + Domainer.PADDING_FOR_IDENTICAL_DOMAIN];
                }
            }
            if (scale.domain()[0] === scale.domain()[1]) {
                return domain;
            }
            var p = this.padProportion / 2;
            // This scaling is done to account for log scales and other non-linear
            // scales. A log scale should be padded more on the max than on the min.
            var newMin = scale.invert(scale.scale(min) - (scale.scale(max) - scale.scale(min)) * p);
            var newMax = scale.invert(scale.scale(max) + (scale.scale(max) - scale.scale(min)) * p);
            var exceptionValues = this.paddingExceptions.values().concat(this.unregisteredPaddingExceptions.values());
            var exceptionSet = d3.set(exceptionValues);
            if (exceptionSet.has(min)) {
                newMin = min;
            }
            if (exceptionSet.has(max)) {
                newMax = max;
            }
            return [newMin, newMax];
        };
        Domainer.prototype.niceDomain = function (scale, domain) {
            if (this.doNice) {
                return scale._niceDomain(domain, this.niceCount);
            }
            else {
                return domain;
            }
        };
        Domainer.prototype.includeDomain = function (domain) {
            var includedValues = this.includedValues.values().concat(this.unregisteredIncludedValues.values());
            return includedValues.reduce(function (domain, value) { return [Math.min(domain[0], value), Math.max(domain[1], value)]; }, domain);
        };
        Domainer.PADDING_FOR_IDENTICAL_DOMAIN = 1;
        Domainer.ONE_DAY = 1000 * 60 * 60 * 24;
        return Domainer;
    })();
    Plottable.Domainer = Domainer;
})(Plottable || (Plottable = {}));

///<reference path="../reference.ts" />
var __extends = this.__extends || function (d, b) {
    for (var p in b) if (b.hasOwnProperty(p)) d[p] = b[p];
    function __() { this.constructor = d; }
    __.prototype = b.prototype;
    d.prototype = new __();
};
var Plottable;
(function (Plottable) {
    (function (Scale) {
        var AbstractScale = (function (_super) {
            __extends(AbstractScale, _super);
            /**
             * Constructs a new Scale.
             *
             * A Scale is a wrapper around a D3.Scale.Scale. A Scale is really just a
             * function. Scales have a domain (input), a range (output), and a function
             * from domain to range.
             *
             * @constructor
             * @param {D3.Scale.Scale} scale The D3 scale backing the Scale.
             */
            function AbstractScale(scale) {
                _super.call(this);
                this._autoDomainAutomatically = true;
                this.broadcaster = new Plottable.Core.Broadcaster(this);
                this._rendererAttrID2Extent = {};
                this._typeCoercer = function (d) { return d; };
                this._d3Scale = scale;
            }
            AbstractScale.prototype._getAllExtents = function () {
                return d3.values(this._rendererAttrID2Extent);
            };
            AbstractScale.prototype._getExtent = function () {
                return []; // this should be overwritten
            };
            /**
             * Modifies the domain on the scale so that it includes the extent of all
             * perspectives it depends on. This will normally happen automatically, but
             * if you set domain explicitly with `plot.domain(x)`, you will need to
             * call this function if you want the domain to neccessarily include all
             * the data.
             *
             * Extent: The [min, max] pair for a Scale.Quantitative, all covered
             * strings for a Scale.Ordinal.
             *
             * Perspective: A combination of a Dataset and an Accessor that
             * represents a view in to the data.
             *
             * @returns {Scale} The calling Scale.
             */
            AbstractScale.prototype.autoDomain = function () {
                this._autoDomainAutomatically = true;
                this._setDomain(this._getExtent());
                return this;
            };
            AbstractScale.prototype._autoDomainIfAutomaticMode = function () {
                if (this._autoDomainAutomatically) {
                    this.autoDomain();
                }
            };
            /**
             * Computes the range value corresponding to a given domain value. In other
             * words, apply the function to value.
             *
             * @param {R} value A domain value to be scaled.
             * @returns {R} The range value corresponding to the supplied domain value.
             */
            AbstractScale.prototype.scale = function (value) {
                return this._d3Scale(value);
            };
            AbstractScale.prototype.domain = function (values) {
                if (values == null) {
                    return this._getDomain();
                }
                else {
                    this._autoDomainAutomatically = false;
                    this._setDomain(values);
                    return this;
                }
            };
            AbstractScale.prototype._getDomain = function () {
                return this._d3Scale.domain();
            };
            AbstractScale.prototype._setDomain = function (values) {
                this._d3Scale.domain(values);
                this.broadcaster.broadcast();
            };
            AbstractScale.prototype.range = function (values) {
                if (values == null) {
                    return this._d3Scale.range();
                }
                else {
                    this._d3Scale.range(values);
                    return this;
                }
            };
            /**
             * Constructs a copy of the Scale with the same domain and range but without
             * any registered listeners.
             *
             * @returns {Scale} A copy of the calling Scale.
             */
            AbstractScale.prototype.copy = function () {
                return new AbstractScale(this._d3Scale.copy());
            };
            /**
             * When a renderer determines that the extent of a projector has changed,
             * it will call this function. This function should ensure that
             * the scale has a domain at least large enough to include extent.
             *
             * @param {number} rendererID A unique indentifier of the renderer sending
             *                 the new extent.
             * @param {string} attr The attribute being projected, e.g. "x", "y0", "r"
             * @param {D[]} extent The new extent to be included in the scale.
             */
            AbstractScale.prototype._updateExtent = function (plotProvidedKey, attr, extent) {
                this._rendererAttrID2Extent[plotProvidedKey + attr] = extent;
                this._autoDomainIfAutomaticMode();
                return this;
            };
            AbstractScale.prototype._removeExtent = function (plotProvidedKey, attr) {
                delete this._rendererAttrID2Extent[plotProvidedKey + attr];
                this._autoDomainIfAutomaticMode();
                return this;
            };
            return AbstractScale;
        })(Plottable.Core.PlottableObject);
        Scale.AbstractScale = AbstractScale;
    })(Plottable.Scale || (Plottable.Scale = {}));
    var Scale = Plottable.Scale;
})(Plottable || (Plottable = {}));

///<reference path="../reference.ts" />
var __extends = this.__extends || function (d, b) {
    for (var p in b) if (b.hasOwnProperty(p)) d[p] = b[p];
    function __() { this.constructor = d; }
    __.prototype = b.prototype;
    d.prototype = new __();
};
var Plottable;
(function (Plottable) {
    (function (Scale) {
        var AbstractQuantitative = (function (_super) {
            __extends(AbstractQuantitative, _super);
            /**
             * Constructs a new QuantitativeScale.
             *
             * A QuantitativeScale is a Scale that maps anys to numbers. It
             * is invertible and continuous.
             *
             * @constructor
             * @param {D3.Scale.QuantitativeScale} scale The D3 QuantitativeScale
             * backing the QuantitativeScale.
             */
            function AbstractQuantitative(scale) {
                _super.call(this, scale);
                this._numTicks = 10;
                this._PADDING_FOR_IDENTICAL_DOMAIN = 1;
                this._userSetDomainer = false;
                this._domainer = new Plottable.Domainer();
                this._typeCoercer = function (d) { return +d; };
                this._tickGenerator = function (scale) { return scale.getDefaultTicks(); };
            }
            AbstractQuantitative.prototype._getExtent = function () {
                return this._domainer.computeDomain(this._getAllExtents(), this);
            };
            /**
             * Retrieves the domain value corresponding to a supplied range value.
             *
             * @param {number} value: A value from the Scale's range.
             * @returns {D} The domain value corresponding to the supplied range value.
             */
            AbstractQuantitative.prototype.invert = function (value) {
                return this._d3Scale.invert(value);
            };
            /**
             * Creates a copy of the QuantitativeScale with the same domain and range but without any registered list.
             *
             * @returns {AbstractQuantitative} A copy of the calling QuantitativeScale.
             */
            AbstractQuantitative.prototype.copy = function () {
                return new AbstractQuantitative(this._d3Scale.copy());
            };
            AbstractQuantitative.prototype.domain = function (values) {
                return _super.prototype.domain.call(this, values); // need to override type sig to enable method chaining :/
            };
            AbstractQuantitative.prototype._setDomain = function (values) {
                var isNaNOrInfinity = function (x) { return x !== x || x === Infinity || x === -Infinity; };
                if (isNaNOrInfinity(values[0]) || isNaNOrInfinity(values[1])) {
                    Plottable._Util.Methods.warn("Warning: QuantitativeScales cannot take NaN or Infinity as a domain value. Ignoring.");
                    return;
                }
                _super.prototype._setDomain.call(this, values);
            };
            AbstractQuantitative.prototype.interpolate = function (factory) {
                if (factory == null) {
                    return this._d3Scale.interpolate();
                }
                this._d3Scale.interpolate(factory);
                return this;
            };
            /**
             * Sets the range of the QuantitativeScale and sets the interpolator to d3.interpolateRound.
             *
             * @param {number[]} values The new range value for the range.
             */
            AbstractQuantitative.prototype.rangeRound = function (values) {
                this._d3Scale.rangeRound(values);
                return this;
            };
            /**
             * Gets ticks generated by the default algorithm.
             */
            AbstractQuantitative.prototype.getDefaultTicks = function () {
                return this._d3Scale.ticks(this.numTicks());
            };
            AbstractQuantitative.prototype.clamp = function (clamp) {
                if (clamp == null) {
                    return this._d3Scale.clamp();
                }
                this._d3Scale.clamp(clamp);
                return this;
            };
            /**
             * Gets a set of tick values spanning the domain.
             *
             * @returns {any[]} The generated ticks.
             */
            AbstractQuantitative.prototype.ticks = function () {
                return this._tickGenerator(this);
            };
            AbstractQuantitative.prototype.numTicks = function (count) {
                if (count == null) {
                    return this._numTicks;
                }
                this._numTicks = count;
                return this;
            };
            /**
             * Given a domain, expands its domain onto "nice" values, e.g. whole
             * numbers.
             */
            AbstractQuantitative.prototype._niceDomain = function (domain, count) {
                return this._d3Scale.copy().domain(domain).nice(count).domain();
            };
            AbstractQuantitative.prototype.domainer = function (domainer) {
                if (domainer == null) {
                    return this._domainer;
                }
                else {
                    this._domainer = domainer;
                    this._userSetDomainer = true;
                    this._autoDomainIfAutomaticMode();
                    return this;
                }
            };
            AbstractQuantitative.prototype._defaultExtent = function () {
                return [0, 1];
            };
            AbstractQuantitative.prototype.tickGenerator = function (generator) {
                if (generator == null) {
                    return this._tickGenerator;
                }
                else {
                    this._tickGenerator = generator;
                    return this;
                }
            };
            return AbstractQuantitative;
        })(Scale.AbstractScale);
        Scale.AbstractQuantitative = AbstractQuantitative;
    })(Plottable.Scale || (Plottable.Scale = {}));
    var Scale = Plottable.Scale;
})(Plottable || (Plottable = {}));

///<reference path="../reference.ts" />
var __extends = this.__extends || function (d, b) {
    for (var p in b) if (b.hasOwnProperty(p)) d[p] = b[p];
    function __() { this.constructor = d; }
    __.prototype = b.prototype;
    d.prototype = new __();
};
var Plottable;
(function (Plottable) {
    (function (Scale) {
        var Linear = (function (_super) {
            __extends(Linear, _super);
            function Linear(scale) {
                _super.call(this, scale == null ? d3.scale.linear() : scale);
            }
            /**
             * Constructs a copy of the LinearScale with the same domain and range but
             * without any registered listeners.
             *
             * @returns {Linear} A copy of the calling LinearScale.
             */
            Linear.prototype.copy = function () {
                return new Linear(this._d3Scale.copy());
            };
            return Linear;
        })(Scale.AbstractQuantitative);
        Scale.Linear = Linear;
    })(Plottable.Scale || (Plottable.Scale = {}));
    var Scale = Plottable.Scale;
})(Plottable || (Plottable = {}));

///<reference path="../reference.ts" />
var __extends = this.__extends || function (d, b) {
    for (var p in b) if (b.hasOwnProperty(p)) d[p] = b[p];
    function __() { this.constructor = d; }
    __.prototype = b.prototype;
    d.prototype = new __();
};
var Plottable;
(function (Plottable) {
    (function (Scale) {
        var Log = (function (_super) {
            __extends(Log, _super);
            function Log(scale) {
                _super.call(this, scale == null ? d3.scale.log() : scale);
                if (!Log.warned) {
                    Log.warned = true;
                    Plottable._Util.Methods.warn("Plottable.Scale.Log is deprecated. If possible, use Plottable.Scale.ModifiedLog instead.");
                }
            }
            /**
             * Creates a copy of the Scale.Log with the same domain and range but without any registered listeners.
             *
             * @returns {Log} A copy of the calling Log.
             */
            Log.prototype.copy = function () {
                return new Log(this._d3Scale.copy());
            };
            Log.prototype._defaultExtent = function () {
                return [1, 10];
            };
            Log.warned = false;
            return Log;
        })(Scale.AbstractQuantitative);
        Scale.Log = Log;
    })(Plottable.Scale || (Plottable.Scale = {}));
    var Scale = Plottable.Scale;
})(Plottable || (Plottable = {}));

///<reference path="../reference.ts" />
var __extends = this.__extends || function (d, b) {
    for (var p in b) if (b.hasOwnProperty(p)) d[p] = b[p];
    function __() { this.constructor = d; }
    __.prototype = b.prototype;
    d.prototype = new __();
};
var Plottable;
(function (Plottable) {
    (function (Scale) {
        var ModifiedLog = (function (_super) {
            __extends(ModifiedLog, _super);
            /**
             * Creates a new Scale.ModifiedLog.
             *
             * A ModifiedLog scale acts as a regular log scale for large numbers.
             * As it approaches 0, it gradually becomes linear. This means that the
             * scale won't freak out if you give it 0 or a negative number, where an
             * ordinary Log scale would.
             *
             * However, it does mean that scale will be effectively linear as values
             * approach 0. If you want very small values on a log scale, you should use
             * an ordinary Scale.Log instead.
             *
             * @constructor
             * @param {number} [base]
             *        The base of the log. Defaults to 10, and must be > 1.
             *
             *        For base <= x, scale(x) = log(x).
             *
             *        For 0 < x < base, scale(x) will become more and more
             *        linear as it approaches 0.
             *
             *        At x == 0, scale(x) == 0.
             *
             *        For negative values, scale(-x) = -scale(x).
             */
            function ModifiedLog(base) {
                if (base === void 0) { base = 10; }
                _super.call(this, d3.scale.linear());
                this._showIntermediateTicks = false;
                this.base = base;
                this.pivot = this.base;
                this.untransformedDomain = this._defaultExtent();
                this._numTicks = 10;
                if (base <= 1) {
                    throw new Error("ModifiedLogScale: The base must be > 1");
                }
            }
            /**
             * Returns an adjusted log10 value for graphing purposes.  The first
             * adjustment is that negative values are changed to positive during
             * the calculations, and then the answer is negated at the end.  The
             * second is that, for values less than 10, an increasingly large
             * (0 to 1) scaling factor is added such that at 0 the value is
             * adjusted to 1, resulting in a returned result of 0.
             */
            ModifiedLog.prototype.adjustedLog = function (x) {
                var negationFactor = x < 0 ? -1 : 1;
                x *= negationFactor;
                if (x < this.pivot) {
                    x += (this.pivot - x) / this.pivot;
                }
                x = Math.log(x) / Math.log(this.base);
                x *= negationFactor;
                return x;
            };
            ModifiedLog.prototype.invertedAdjustedLog = function (x) {
                var negationFactor = x < 0 ? -1 : 1;
                x *= negationFactor;
                x = Math.pow(this.base, x);
                if (x < this.pivot) {
                    x = (this.pivot * (x - 1)) / (this.pivot - 1);
                }
                x *= negationFactor;
                return x;
            };
            ModifiedLog.prototype.scale = function (x) {
                return this._d3Scale(this.adjustedLog(x));
            };
            ModifiedLog.prototype.invert = function (x) {
                return this.invertedAdjustedLog(this._d3Scale.invert(x));
            };
            ModifiedLog.prototype._getDomain = function () {
                return this.untransformedDomain;
            };
            ModifiedLog.prototype._setDomain = function (values) {
                this.untransformedDomain = values;
                var transformedDomain = [this.adjustedLog(values[0]), this.adjustedLog(values[1])];
                this._d3Scale.domain(transformedDomain);
                this.broadcaster.broadcast();
            };
            ModifiedLog.prototype.ticks = function (count) {
                if (count === void 0) { count = this.numTicks(); }
                // Say your domain is [-100, 100] and your pivot is 10.
                // then we're going to draw negative log ticks from -100 to -10,
                // linear ticks from -10 to 10, and positive log ticks from 10 to 100.
                var middle = function (x, y, z) { return [x, y, z].sort(function (a, b) { return a - b; })[1]; };
                var min = Plottable._Util.Methods.min(this.untransformedDomain, 0);
                var max = Plottable._Util.Methods.max(this.untransformedDomain, 0);
                var negativeLower = min;
                var negativeUpper = middle(min, max, -this.pivot);
                var positiveLower = middle(min, max, this.pivot);
                var positiveUpper = max;
                var negativeLogTicks = this.logTicks(-negativeUpper, -negativeLower).map(function (x) { return -x; }).reverse();
                var positiveLogTicks = this.logTicks(positiveLower, positiveUpper);
                var linearTicks = this._showIntermediateTicks ? d3.scale.linear().domain([negativeUpper, positiveLower]).ticks(this.howManyTicks(negativeUpper, positiveLower)) : [-this.pivot, 0, this.pivot].filter(function (x) { return min <= x && x <= max; });
                var ticks = negativeLogTicks.concat(linearTicks).concat(positiveLogTicks);
                // If you only have 1 tick, you can't tell how big the scale is.
                if (ticks.length <= 1) {
                    ticks = d3.scale.linear().domain([min, max]).ticks(count);
                }
                return ticks;
            };
            /**
             * Return an appropriate number of ticks from lower to upper.
             *
             * This will first try to fit as many powers of this.base as it can from
             * lower to upper.
             *
             * If it still has ticks after that, it will generate ticks in "clusters",
             * e.g. [20, 30, ... 90, 100] would be a cluster, [200, 300, ... 900, 1000]
             * would be another cluster.
             *
             * This function will generate clusters as large as it can while not
             * drastically exceeding its number of ticks.
             */
            ModifiedLog.prototype.logTicks = function (lower, upper) {
                var _this = this;
                var nTicks = this.howManyTicks(lower, upper);
                if (nTicks === 0) {
                    return [];
                }
                var startLogged = Math.floor(Math.log(lower) / Math.log(this.base));
                var endLogged = Math.ceil(Math.log(upper) / Math.log(this.base));
                var bases = d3.range(endLogged, startLogged, -Math.ceil((endLogged - startLogged) / nTicks));
                var nMultiples = this._showIntermediateTicks ? Math.floor(nTicks / bases.length) : 1;
                var multiples = d3.range(this.base, 1, -(this.base - 1) / nMultiples).map(Math.floor);
                var uniqMultiples = Plottable._Util.Methods.uniq(multiples);
                var clusters = bases.map(function (b) { return uniqMultiples.map(function (x) { return Math.pow(_this.base, b - 1) * x; }); });
                var flattened = Plottable._Util.Methods.flatten(clusters);
                var filtered = flattened.filter(function (x) { return lower <= x && x <= upper; });
                var sorted = filtered.sort(function (x, y) { return x - y; });
                return sorted;
            };
            /**
             * How many ticks does the range [lower, upper] deserve?
             *
             * e.g. if your domain was [10, 1000] and I asked howManyTicks(10, 100),
             * I would get 1/2 of the ticks. The range 10, 100 takes up 1/2 of the
             * distance when plotted.
             */
            ModifiedLog.prototype.howManyTicks = function (lower, upper) {
                var adjustedMin = this.adjustedLog(Plottable._Util.Methods.min(this.untransformedDomain, 0));
                var adjustedMax = this.adjustedLog(Plottable._Util.Methods.max(this.untransformedDomain, 0));
                var adjustedLower = this.adjustedLog(lower);
                var adjustedUpper = this.adjustedLog(upper);
                var proportion = (adjustedUpper - adjustedLower) / (adjustedMax - adjustedMin);
                var ticks = Math.ceil(proportion * this._numTicks);
                return ticks;
            };
            ModifiedLog.prototype.copy = function () {
                return new ModifiedLog(this.base);
            };
            ModifiedLog.prototype._niceDomain = function (domain, count) {
                return domain;
            };
            ModifiedLog.prototype.showIntermediateTicks = function (show) {
                if (show == null) {
                    return this._showIntermediateTicks;
                }
                else {
                    this._showIntermediateTicks = show;
                }
            };
            return ModifiedLog;
        })(Scale.AbstractQuantitative);
        Scale.ModifiedLog = ModifiedLog;
    })(Plottable.Scale || (Plottable.Scale = {}));
    var Scale = Plottable.Scale;
})(Plottable || (Plottable = {}));

///<reference path="../reference.ts" />
var __extends = this.__extends || function (d, b) {
    for (var p in b) if (b.hasOwnProperty(p)) d[p] = b[p];
    function __() { this.constructor = d; }
    __.prototype = b.prototype;
    d.prototype = new __();
};
var Plottable;
(function (Plottable) {
    (function (Scale) {
        var Ordinal = (function (_super) {
            __extends(Ordinal, _super);
            /**
             * Creates an OrdinalScale.
             *
             * An OrdinalScale maps strings to numbers. A common use is to map the
             * labels of a bar plot (strings) to their pixel locations (numbers).
             *
             * @constructor
             */
            function Ordinal(scale) {
                _super.call(this, scale == null ? d3.scale.ordinal() : scale);
                this._range = [0, 1];
                this._rangeType = "bands";
                // Padding as a proportion of the spacing between domain values
                this._innerPadding = 0.3;
                this._outerPadding = 0.5;
                this._typeCoercer = function (d) { return d != null && d.toString ? d.toString() : d; };
                if (this._innerPadding > this._outerPadding) {
                    throw new Error("outerPadding must be >= innerPadding so cat axis bands work out reasonably");
                }
            }
            Ordinal.prototype._getExtent = function () {
                var extents = this._getAllExtents();
                return Plottable._Util.Methods.uniq(Plottable._Util.Methods.flatten(extents));
            };
            Ordinal.prototype.domain = function (values) {
                return _super.prototype.domain.call(this, values);
            };
            Ordinal.prototype._setDomain = function (values) {
                _super.prototype._setDomain.call(this, values);
                this.range(this.range()); // update range
            };
            Ordinal.prototype.range = function (values) {
                if (values == null) {
                    return this._range;
                }
                else {
                    this._range = values;
                    if (this._rangeType === "points") {
                        this._d3Scale.rangePoints(values, 2 * this._outerPadding); // d3 scale takes total padding
                    }
                    else if (this._rangeType === "bands") {
                        this._d3Scale.rangeBands(values, this._innerPadding, this._outerPadding);
                    }
                    return this;
                }
            };
            /**
             * Returns the width of the range band. Only valid when rangeType is set to "bands".
             *
             * @returns {number} The range band width or 0 if rangeType isn't "bands".
             */
            Ordinal.prototype.rangeBand = function () {
                return this._d3Scale.rangeBand();
            };
            Ordinal.prototype.innerPadding = function () {
                var d = this.domain();
                if (d.length < 2) {
                    return 0;
                }
                var step = Math.abs(this.scale(d[1]) - this.scale(d[0]));
                return step - this.rangeBand();
            };
            Ordinal.prototype.fullBandStartAndWidth = function (v) {
                var start = this.scale(v) - this.innerPadding() / 2;
                var width = this.rangeBand() + this.innerPadding();
                return [start, width];
            };
            Ordinal.prototype.rangeType = function (rangeType, outerPadding, innerPadding) {
                if (rangeType == null) {
                    return this._rangeType;
                }
                else {
                    if (!(rangeType === "points" || rangeType === "bands")) {
                        throw new Error("Unsupported range type: " + rangeType);
                    }
                    this._rangeType = rangeType;
                    if (outerPadding != null) {
                        this._outerPadding = outerPadding;
                    }
                    if (innerPadding != null) {
                        this._innerPadding = innerPadding;
                    }
                    this.range(this.range());
                    this.broadcaster.broadcast();
                    return this;
                }
            };
            Ordinal.prototype.copy = function () {
                return new Ordinal(this._d3Scale.copy());
            };
            return Ordinal;
        })(Scale.AbstractScale);
        Scale.Ordinal = Ordinal;
    })(Plottable.Scale || (Plottable.Scale = {}));
    var Scale = Plottable.Scale;
})(Plottable || (Plottable = {}));

///<reference path="../reference.ts" />
var __extends = this.__extends || function (d, b) {
    for (var p in b) if (b.hasOwnProperty(p)) d[p] = b[p];
    function __() { this.constructor = d; }
    __.prototype = b.prototype;
    d.prototype = new __();
};
var Plottable;
(function (Plottable) {
    (function (Scale) {
        var Color = (function (_super) {
            __extends(Color, _super);
            /**
             * Constructs a ColorScale.
             *
             * @constructor
             * @param {string} [scaleType] the type of color scale to create
             *     (Category10/Category20/Category20b/Category20c).
             * See https://github.com/mbostock/d3/wiki/Ordinal-Scales#categorical-colors
             */
            function Color(scaleType) {
                var scale;
                switch (scaleType) {
                    case null:
                    case undefined:
                        scale = d3.scale.ordinal().range(Plottable.Core.Colors.PLOTTABLE_COLORS);
                        break;
                    case "Category10":
                    case "category10":
                    case "10":
                        scale = d3.scale.category10();
                        break;
                    case "Category20":
                    case "category20":
                    case "20":
                        scale = d3.scale.category20();
                        break;
                    case "Category20b":
                    case "category20b":
                    case "20b":
                        scale = d3.scale.category20b();
                        break;
                    case "Category20c":
                    case "category20c":
                    case "20c":
                        scale = d3.scale.category20c();
                        break;
                    default:
                        throw new Error("Unsupported ColorScale type");
                }
                _super.call(this, scale);
            }
            // Duplicated from OrdinalScale._getExtent - should be removed in #388
            Color.prototype._getExtent = function () {
                var extents = this._getAllExtents();
                var concatenatedExtents = [];
                extents.forEach(function (e) {
                    concatenatedExtents = concatenatedExtents.concat(e);
                });
                return Plottable._Util.Methods.uniq(concatenatedExtents);
            };
            return Color;
        })(Scale.AbstractScale);
        Scale.Color = Color;
    })(Plottable.Scale || (Plottable.Scale = {}));
    var Scale = Plottable.Scale;
})(Plottable || (Plottable = {}));

///<reference path="../reference.ts" />
var __extends = this.__extends || function (d, b) {
    for (var p in b) if (b.hasOwnProperty(p)) d[p] = b[p];
    function __() { this.constructor = d; }
    __.prototype = b.prototype;
    d.prototype = new __();
};
var Plottable;
(function (Plottable) {
    (function (Scale) {
        var Time = (function (_super) {
            __extends(Time, _super);
            function Time(scale) {
                // need to cast since d3 time scales do not descend from Quantitative scales
                _super.call(this, scale == null ? d3.time.scale() : scale);
                this._typeCoercer = function (d) { return d && d._isAMomentObject || d instanceof Date ? d : new Date(d); };
            }
            Time.prototype._tickInterval = function (interval, step) {
                // temporarily creats a time scale from our linear scale into a time scale so we can get access to its api
                var tempScale = d3.time.scale();
                tempScale.domain(this.domain());
                tempScale.range(this.range());
                return tempScale.ticks(interval.range, step);
            };
            Time.prototype._setDomain = function (values) {
                // attempt to parse dates
                values = values.map(this._typeCoercer);
                return _super.prototype._setDomain.call(this, values);
            };
            Time.prototype.copy = function () {
                return new Time(this._d3Scale.copy());
            };
            Time.prototype._defaultExtent = function () {
                var endTime = new Date().valueOf();
                var startTime = endTime - Plottable.MILLISECONDS_IN_ONE_DAY;
                return [startTime, endTime];
            };
            return Time;
        })(Scale.AbstractQuantitative);
        Scale.Time = Time;
    })(Plottable.Scale || (Plottable.Scale = {}));
    var Scale = Plottable.Scale;
})(Plottable || (Plottable = {}));

///<reference path="../reference.ts" />
var __extends = this.__extends || function (d, b) {
    for (var p in b) if (b.hasOwnProperty(p)) d[p] = b[p];
    function __() { this.constructor = d; }
    __.prototype = b.prototype;
    d.prototype = new __();
};
var Plottable;
(function (Plottable) {
    (function (Scale) {
        ;
        /**
         * This class implements a color scale that takes quantitive input and
         * interpolates between a list of color values. It returns a hex string
         * representing the interpolated color.
         *
         * By default it generates a linear scale internally.
         */
        var InterpolatedColor = (function (_super) {
            __extends(InterpolatedColor, _super);
            /**
             * Constructs an InterpolatedColorScale.
             *
             * An InterpolatedColorScale maps numbers evenly to color strings.
             *
             * @constructor
             * @param {string|string[]} colorRange the type of color scale to
             *     create. Default is "reds". @see {@link colorRange} for further
             *     options.
             * @param {string} scaleType the type of underlying scale to use
             *     (linear/pow/log/sqrt). Default is "linear". @see {@link scaleType}
             *     for further options.
             */
            function InterpolatedColor(colorRange, scaleType) {
                if (colorRange === void 0) { colorRange = "reds"; }
                if (scaleType === void 0) { scaleType = "linear"; }
                this._colorRange = this._resolveColorValues(colorRange);
                this._scaleType = scaleType;
                _super.call(this, InterpolatedColor.getD3InterpolatedScale(this._colorRange, this._scaleType));
            }
            /**
             * Converts the string array into a d3 scale.
             *
             * @param {string[]} colors an array of strings representing color
             *     values in hex ("#FFFFFF") or keywords ("white").
             * @param {string} scaleType a string representing the underlying scale
             *     type ("linear"/"log"/"sqrt"/"pow")
             * @returns {D3.Scale.QuantitativeScale} The converted Quantitative d3 scale.
             */
            InterpolatedColor.getD3InterpolatedScale = function (colors, scaleType) {
                var scale;
                switch (scaleType) {
                    case "linear":
                        scale = d3.scale.linear();
                        break;
                    case "log":
                        scale = d3.scale.log();
                        break;
                    case "sqrt":
                        scale = d3.scale.sqrt();
                        break;
                    case "pow":
                        scale = d3.scale.pow();
                        break;
                }
                if (scale == null) {
                    throw new Error("unknown Quantitative scale type " + scaleType);
                }
                return scale.range([0, 1]).interpolate(InterpolatedColor.interpolateColors(colors));
            };
            /**
             * Creates a d3 interpolator given the color array.
             *
             * This class implements a scale that maps numbers to strings.
             *
             * @param {string[]} colors an array of strings representing color
             *     values in hex ("#FFFFFF") or keywords ("white").
             * @returns {D3.Transition.Interpolate} The d3 interpolator for colors.
             */
            InterpolatedColor.interpolateColors = function (colors) {
                if (colors.length < 2) {
                    throw new Error("Color scale arrays must have at least two elements.");
                }
                ;
                return function (ignored) {
                    return function (t) {
                        // Clamp t parameter to [0,1]
                        t = Math.max(0, Math.min(1, t));
                        // Determine indices for colors
                        var tScaled = t * (colors.length - 1);
                        var i0 = Math.floor(tScaled);
                        var i1 = Math.ceil(tScaled);
                        var frac = (tScaled - i0);
                        // Interpolate in the L*a*b color space
                        return d3.interpolateLab(colors[i0], colors[i1])(frac);
                    };
                };
            };
            InterpolatedColor.prototype.colorRange = function (colorRange) {
                if (colorRange == null) {
                    return this._colorRange;
                }
                this._colorRange = this._resolveColorValues(colorRange);
                this._resetScale();
                return this;
            };
            InterpolatedColor.prototype.scaleType = function (scaleType) {
                if (scaleType == null) {
                    return this._scaleType;
                }
                this._scaleType = scaleType;
                this._resetScale();
                return this;
            };
            InterpolatedColor.prototype._resetScale = function () {
                this._d3Scale = InterpolatedColor.getD3InterpolatedScale(this._colorRange, this._scaleType);
                this._autoDomainIfAutomaticMode();
                this.broadcaster.broadcast();
            };
            InterpolatedColor.prototype._resolveColorValues = function (colorRange) {
                if (colorRange instanceof Array) {
                    return colorRange;
                }
                else if (InterpolatedColor.COLOR_SCALES[colorRange] != null) {
                    return InterpolatedColor.COLOR_SCALES[colorRange];
                }
                else {
                    return InterpolatedColor.COLOR_SCALES["reds"];
                }
            };
            InterpolatedColor.prototype.autoDomain = function () {
                // unlike other QuantitativeScales, interpolatedColorScale ignores its domainer
                var extents = this._getAllExtents();
                if (extents.length > 0) {
                    this._setDomain([Plottable._Util.Methods.min(extents, function (x) { return x[0]; }, 0), Plottable._Util.Methods.max(extents, function (x) { return x[1]; }, 0)]);
                }
                return this;
            };
            InterpolatedColor.COLOR_SCALES = {
                reds: [
                    "#FFFFFF",
                    "#FFF6E1",
                    "#FEF4C0",
                    "#FED976",
                    "#FEB24C",
                    "#FD8D3C",
                    "#FC4E2A",
                    "#E31A1C",
                    "#B10026"
                ],
                blues: [
                    "#FFFFFF",
                    "#CCFFFF",
                    "#A5FFFD",
                    "#85F7FB",
                    "#6ED3EF",
                    "#55A7E0",
                    "#417FD0",
                    "#2545D3",
                    "#0B02E1"
                ],
                posneg: [
                    "#0B02E1",
                    "#2545D3",
                    "#417FD0",
                    "#55A7E0",
                    "#6ED3EF",
                    "#85F7FB",
                    "#A5FFFD",
                    "#CCFFFF",
                    "#FFFFFF",
                    "#FFF6E1",
                    "#FEF4C0",
                    "#FED976",
                    "#FEB24C",
                    "#FD8D3C",
                    "#FC4E2A",
                    "#E31A1C",
                    "#B10026"
                ]
            };
            return InterpolatedColor;
        })(Scale.AbstractScale);
        Scale.InterpolatedColor = InterpolatedColor;
    })(Plottable.Scale || (Plottable.Scale = {}));
    var Scale = Plottable.Scale;
})(Plottable || (Plottable = {}));

///<reference path="../reference.ts" />
var Plottable;
(function (Plottable) {
    (function (_Util) {
        var ScaleDomainCoordinator = (function () {
            /**
             * Constructs a ScaleDomainCoordinator.
             *
             * @constructor
             * @param {Scale[]} scales A list of scales whose domains should be linked.
             */
            function ScaleDomainCoordinator(scales) {
                var _this = this;
                /* This class is responsible for maintaining coordination between linked scales.
                It registers event listeners for when one of its scales changes its domain. When the scale
                does change its domain, it re-propogates the change to every linked scale.
                */
                this.rescaleInProgress = false;
                if (scales == null) {
                    throw new Error("ScaleDomainCoordinator requires scales to coordinate");
                }
                this.scales = scales;
                this.scales.forEach(function (s) { return s.broadcaster.registerListener(_this, function (sx) { return _this.rescale(sx); }); });
            }
            ScaleDomainCoordinator.prototype.rescale = function (scale) {
                if (this.rescaleInProgress) {
                    return;
                }
                this.rescaleInProgress = true;
                var newDomain = scale.domain();
                this.scales.forEach(function (s) { return s.domain(newDomain); });
                this.rescaleInProgress = false;
            };
            return ScaleDomainCoordinator;
        })();
        _Util.ScaleDomainCoordinator = ScaleDomainCoordinator;
    })(Plottable._Util || (Plottable._Util = {}));
    var _Util = Plottable._Util;
})(Plottable || (Plottable = {}));

///<reference path="../reference.ts" />
var Plottable;
(function (Plottable) {
    (function (Scale) {
        (function (TickGenerators) {
            /**
             * Creates a tick generator using the specified interval.
             *
             * Generates ticks at multiples of the interval while also including the domain boundaries.
             *
             * @param {number} interval The interval between two ticks (not including the end ticks).
             *
             * @returns {TickGenerator} A tick generator using the specified interval.
             */
            function intervalTickGenerator(interval) {
                if (interval <= 0) {
                    throw new Error("interval must be positive number");
                }
                return function (s) {
                    var domain = s.domain();
                    var low = Math.min(domain[0], domain[1]);
                    var high = Math.max(domain[0], domain[1]);
                    var firstTick = Math.ceil(low / interval) * interval;
                    var numTicks = Math.floor((high - firstTick) / interval) + 1;
                    var lowTicks = low % interval === 0 ? [] : [low];
                    var middleTicks = Plottable._Util.Methods.range(0, numTicks).map(function (t) { return firstTick + t * interval; });
                    var highTicks = high % interval === 0 ? [] : [high];
                    return lowTicks.concat(middleTicks).concat(highTicks);
                };
            }
            TickGenerators.intervalTickGenerator = intervalTickGenerator;
        })(Scale.TickGenerators || (Scale.TickGenerators = {}));
        var TickGenerators = Scale.TickGenerators;
    })(Plottable.Scale || (Plottable.Scale = {}));
    var Scale = Plottable.Scale;
})(Plottable || (Plottable = {}));

///<reference path="../reference.ts" />
var Plottable;
(function (Plottable) {
    (function (_Drawer) {
        var AbstractDrawer = (function () {
            /**
             * Constructs a Drawer
             *
             * @constructor
             * @param{string} key The key associated with this Drawer
             */
            function AbstractDrawer(key) {
                this.key = key;
            }
            /**
             * Sets the class, which needs to be applied to bound elements.
             *
             * @param{string} className The class name to be applied.
             */
            AbstractDrawer.prototype.setClass = function (className) {
                this._className = className;
                return this;
            };
            AbstractDrawer.prototype.setup = function (area) {
                this._renderArea = area;
            };
            /**
             * Removes the Drawer and its renderArea
             */
            AbstractDrawer.prototype.remove = function () {
                if (this._renderArea != null) {
                    this._renderArea.remove();
                }
            };
            /**
             * Enter new data to render area and creates binding
             *
             * @param{any[]} data The data to be drawn
             */
            AbstractDrawer.prototype._enterData = function (data) {
                // no-op
            };
            /**
             * Draws data using one step
             *
             * @param{DataStep} step The step, how data should be drawn.
             */
            AbstractDrawer.prototype._drawStep = function (step) {
                // no-op
            };
            /**
             * Draws the data into the renderArea using the spefic steps
             *
             * @param{any[]} data The data to be drawn
             * @param{DrawStep[]} drawSteps The list of steps, which needs to be drawn
             */
            AbstractDrawer.prototype.draw = function (data, drawSteps) {
                var _this = this;
                this._enterData(data);
                drawSteps.forEach(function (drawStep) {
                    _this._drawStep(drawStep);
                });
            };
            return AbstractDrawer;
        })();
        _Drawer.AbstractDrawer = AbstractDrawer;
    })(Plottable._Drawer || (Plottable._Drawer = {}));
    var _Drawer = Plottable._Drawer;
})(Plottable || (Plottable = {}));

///<reference path="../reference.ts" />
var __extends = this.__extends || function (d, b) {
    for (var p in b) if (b.hasOwnProperty(p)) d[p] = b[p];
    function __() { this.constructor = d; }
    __.prototype = b.prototype;
    d.prototype = new __();
};
var Plottable;
(function (Plottable) {
    (function (_Drawer) {
        var Line = (function (_super) {
            __extends(Line, _super);
            function Line() {
                _super.apply(this, arguments);
            }
            Line.prototype._enterData = function (data) {
                _super.prototype._enterData.call(this, data);
                this.pathSelection.datum(data);
            };
            Line.prototype.setup = function (area) {
                area.append("path").classed("line", true);
                _super.prototype.setup.call(this, area);
                this.pathSelection = this._renderArea.select(".line");
            };
            Line.prototype.createLine = function (xFunction, yFunction, definedFunction) {
                if (!definedFunction) {
                    definedFunction = function () { return true; };
                }
                return d3.svg.line().x(xFunction).y(yFunction).defined(definedFunction);
            };
            Line.prototype._drawStep = function (step) {
                _super.prototype._drawStep.call(this, step);
                var attrToProjector = Plottable._Util.Methods.copyMap(step.attrToProjector);
                var xFunction = attrToProjector["x"];
                var yFunction = attrToProjector["y"];
                var definedFunction = attrToProjector["defined"];
                delete attrToProjector["x"];
                delete attrToProjector["y"];
                attrToProjector["d"] = this.createLine(xFunction, yFunction, attrToProjector["defined"]);
                if (attrToProjector["defined"]) {
                    delete attrToProjector["defined"];
                }
                if (attrToProjector["fill"]) {
                    this.pathSelection.attr("fill", attrToProjector["fill"]); // so colors don't animate
                }
                step.animator.animate(this.pathSelection, attrToProjector);
            };
            return Line;
        })(_Drawer.AbstractDrawer);
        _Drawer.Line = Line;
    })(Plottable._Drawer || (Plottable._Drawer = {}));
    var _Drawer = Plottable._Drawer;
})(Plottable || (Plottable = {}));

///<reference path="../reference.ts" />
var __extends = this.__extends || function (d, b) {
    for (var p in b) if (b.hasOwnProperty(p)) d[p] = b[p];
    function __() { this.constructor = d; }
    __.prototype = b.prototype;
    d.prototype = new __();
};
var Plottable;
(function (Plottable) {
    (function (_Drawer) {
        var Area = (function (_super) {
            __extends(Area, _super);
            function Area() {
                _super.apply(this, arguments);
                this._drawLine = true;
            }
            Area.prototype._enterData = function (data) {
                if (this._drawLine) {
                    _super.prototype._enterData.call(this, data);
                }
                else {
                    _Drawer.AbstractDrawer.prototype._enterData.call(this, data);
                }
                this.areaSelection.datum(data);
            };
            /**
             * Sets the value determining if line should be drawn.
             *
             * @param{boolean} draw The value determing if line should be drawn.
             */
            Area.prototype.drawLine = function (draw) {
                this._drawLine = draw;
                return this;
            };
            Area.prototype.setup = function (area) {
                area.append("path").classed("area", true);
                if (this._drawLine) {
                    _super.prototype.setup.call(this, area);
                }
                else {
                    _Drawer.AbstractDrawer.prototype.setup.call(this, area);
                }
                this.areaSelection = this._renderArea.select(".area");
            };
            Area.prototype.createArea = function (xFunction, y0Function, y1Function, definedFunction) {
                if (!definedFunction) {
                    definedFunction = function () { return true; };
                }
                return d3.svg.area().x(xFunction).y0(y0Function).y1(y1Function).defined(definedFunction);
            };
            Area.prototype._drawStep = function (step) {
                if (this._drawLine) {
                    _super.prototype._drawStep.call(this, step);
                }
                else {
                    _Drawer.AbstractDrawer.prototype._drawStep.call(this, step);
                }
                var attrToProjector = Plottable._Util.Methods.copyMap(step.attrToProjector);
                var xFunction = attrToProjector["x"];
                var y0Function = attrToProjector["y0"];
                var y1Function = attrToProjector["y"];
                var definedFunction = attrToProjector["defined"];
                delete attrToProjector["x"];
                delete attrToProjector["y0"];
                delete attrToProjector["y"];
                attrToProjector["d"] = this.createArea(xFunction, y0Function, y1Function, attrToProjector["defined"]);
                if (attrToProjector["defined"]) {
                    delete attrToProjector["defined"];
                }
                if (attrToProjector["fill"]) {
                    this.areaSelection.attr("fill", attrToProjector["fill"]); // so colors don't animate
                }
                step.animator.animate(this.areaSelection, attrToProjector);
            };
            return Area;
        })(_Drawer.Line);
        _Drawer.Area = Area;
    })(Plottable._Drawer || (Plottable._Drawer = {}));
    var _Drawer = Plottable._Drawer;
})(Plottable || (Plottable = {}));

///<reference path="../reference.ts" />
var __extends = this.__extends || function (d, b) {
    for (var p in b) if (b.hasOwnProperty(p)) d[p] = b[p];
    function __() { this.constructor = d; }
    __.prototype = b.prototype;
    d.prototype = new __();
};
var Plottable;
(function (Plottable) {
    (function (_Drawer) {
        var Element = (function (_super) {
            __extends(Element, _super);
            function Element() {
                _super.apply(this, arguments);
            }
            /**
             * Sets the svg element, which needs to be bind to data
             *
             * @param{string} tag The svg element to be bind
             */
            Element.prototype.svgElement = function (tag) {
                this._svgElement = tag;
                return this;
            };
            Element.prototype._getDrawSelection = function () {
                return this._renderArea.selectAll(this._svgElement);
            };
            Element.prototype._drawStep = function (step) {
                _super.prototype._drawStep.call(this, step);
                var drawSelection = this._getDrawSelection();
                if (step.attrToProjector["fill"]) {
                    drawSelection.attr("fill", step.attrToProjector["fill"]); // so colors don't animate
                }
                step.animator.animate(drawSelection, step.attrToProjector);
            };
            Element.prototype._enterData = function (data) {
                _super.prototype._enterData.call(this, data);
                var dataElements = this._getDrawSelection().data(data);
                dataElements.enter().append(this._svgElement);
                if (this._className != null) {
                    dataElements.classed(this._className, true);
                }
                dataElements.exit().remove();
            };
            return Element;
        })(_Drawer.AbstractDrawer);
        _Drawer.Element = Element;
    })(Plottable._Drawer || (Plottable._Drawer = {}));
    var _Drawer = Plottable._Drawer;
})(Plottable || (Plottable = {}));

///<reference path="../reference.ts" />
var __extends = this.__extends || function (d, b) {
    for (var p in b) if (b.hasOwnProperty(p)) d[p] = b[p];
    function __() { this.constructor = d; }
    __.prototype = b.prototype;
    d.prototype = new __();
};
var Plottable;
(function (Plottable) {
    (function (_Drawer) {
        var Arc = (function (_super) {
            __extends(Arc, _super);
            function Arc(key) {
                _super.call(this, key);
                this._svgElement = "path";
            }
            Arc.prototype.createArc = function (innerRadiusF, outerRadiusF) {
                return d3.svg.arc().innerRadius(innerRadiusF).outerRadius(outerRadiusF);
            };
            Arc.prototype.retargetProjectors = function (attrToProjector) {
                var retargetedAttrToProjector = {};
                d3.entries(attrToProjector).forEach(function (entry) {
                    retargetedAttrToProjector[entry.key] = function (d, i) { return entry.value(d.data, i); };
                });
                return retargetedAttrToProjector;
            };
            Arc.prototype._drawStep = function (step) {
                var attrToProjector = Plottable._Util.Methods.copyMap(step.attrToProjector);
                attrToProjector = this.retargetProjectors(attrToProjector);
                var innerRadiusF = attrToProjector["inner-radius"];
                var outerRadiusF = attrToProjector["outer-radius"];
                delete attrToProjector["inner-radius"];
                delete attrToProjector["outer-radius"];
                attrToProjector["d"] = this.createArc(innerRadiusF, outerRadiusF);
                _super.prototype._drawStep.call(this, { attrToProjector: attrToProjector, animator: step.animator });
            };
            Arc.prototype.draw = function (data, drawSteps) {
                var valueAccessor = drawSteps[0].attrToProjector["value"];
                var pie = d3.layout.pie().sort(null).value(valueAccessor)(data);
                drawSteps.forEach(function (s) { return delete s.attrToProjector["value"]; });
                _super.prototype.draw.call(this, pie, drawSteps);
            };
            return Arc;
        })(_Drawer.Element);
        _Drawer.Arc = Arc;
    })(Plottable._Drawer || (Plottable._Drawer = {}));
    var _Drawer = Plottable._Drawer;
})(Plottable || (Plottable = {}));

///<reference path="../reference.ts" />
var __extends = this.__extends || function (d, b) {
    for (var p in b) if (b.hasOwnProperty(p)) d[p] = b[p];
    function __() { this.constructor = d; }
    __.prototype = b.prototype;
    d.prototype = new __();
};
var Plottable;
(function (Plottable) {
    (function (Component) {
        var AbstractComponent = (function (_super) {
            __extends(AbstractComponent, _super);
            function AbstractComponent() {
                _super.apply(this, arguments);
                this.clipPathEnabled = false;
                this._xAlignProportion = 0; // What % along the free space do we want to position (0 = left, .5 = center, 1 = right)
                this._yAlignProportion = 0;
                this._fixedHeightFlag = false;
                this._fixedWidthFlag = false;
                this._isSetup = false;
                this._isAnchored = false;
                this.interactionsToRegister = [];
                this.boxes = [];
                this.isTopLevelComponent = false;
                this._width = 0; // Width and height of the component. Used to size the hitbox, bounding box, etc
                this._height = 0;
                this._xOffset = 0; // Offset from Origin, used for alignment and floating positioning
                this._yOffset = 0;
                this.cssClasses = ["component"];
                this.removed = false;
            }
            /**
             * Attaches the Component as a child of a given a DOM element. Usually only directly invoked on root-level Components.
             *
             * @param {D3.Selection} element A D3 selection consisting of the element to anchor under.
             */
            AbstractComponent.prototype._anchor = function (element) {
                if (this.removed) {
                    throw new Error("Can't reuse remove()-ed components!");
                }
                if (element.node().nodeName === "svg") {
                    // svg node gets the "plottable" CSS class
                    this.rootSVG = element;
                    this.rootSVG.classed("plottable", true);
                    // visible overflow for firefox https://stackoverflow.com/questions/5926986/why-does-firefox-appear-to-truncate-embedded-svgs
                    this.rootSVG.style("overflow", "visible");
                    this.isTopLevelComponent = true;
                }
                if (this._element != null) {
                    // reattach existing element
                    element.node().appendChild(this._element.node());
                }
                else {
                    this._element = element.append("g");
                    this._setup();
                }
                this._isAnchored = true;
            };
            /**
             * Creates additional elements as necessary for the Component to function.
             * Called during _anchor() if the Component's element has not been created yet.
             * Override in subclasses to provide additional functionality.
             */
            AbstractComponent.prototype._setup = function () {
                var _this = this;
                if (this._isSetup) {
                    return;
                }
                this.cssClasses.forEach(function (cssClass) {
                    _this._element.classed(cssClass, true);
                });
                this.cssClasses = null;
                this._backgroundContainer = this._element.append("g").classed("background-container", true);
                this._content = this._element.append("g").classed("content", true);
                this._foregroundContainer = this._element.append("g").classed("foreground-container", true);
                this.boxContainer = this._element.append("g").classed("box-container", true);
                if (this.clipPathEnabled) {
                    this.generateClipPath();
                }
                ;
                this.addBox("bounding-box");
                this.interactionsToRegister.forEach(function (r) { return _this.registerInteraction(r); });
                this.interactionsToRegister = null;
                if (this.isTopLevelComponent) {
                    this.autoResize(AbstractComponent.AUTORESIZE_BY_DEFAULT);
                }
                this._isSetup = true;
            };
            AbstractComponent.prototype._requestedSpace = function (availableWidth, availableHeight) {
                return { width: 0, height: 0, wantsWidth: false, wantsHeight: false };
            };
            /**
             * Computes the size, position, and alignment from the specified values.
             * If no parameters are supplied and the component is a root node,
             * they are inferred from the size of the component's element.
             *
             * @param {number} xOrigin x-coordinate of the origin of the component
             * @param {number} yOrigin y-coordinate of the origin of the component
             * @param {number} availableWidth available width for the component to render in
             * @param {number} availableHeight available height for the component to render in
             */
            AbstractComponent.prototype._computeLayout = function (xOrigin, yOrigin, availableWidth, availableHeight) {
                var _this = this;
                if (xOrigin == null || yOrigin == null || availableWidth == null || availableHeight == null) {
                    if (this._element == null) {
                        throw new Error("anchor must be called before computeLayout");
                    }
                    else if (this.isTopLevelComponent) {
                        // we are the root node, retrieve height/width from root SVG
                        xOrigin = 0;
                        yOrigin = 0;
                        // Set width/height to 100% if not specified, to allow accurate size calculation
                        // see http://www.w3.org/TR/CSS21/visudet.html#block-replaced-width
                        // and http://www.w3.org/TR/CSS21/visudet.html#inline-replaced-height
                        if (this.rootSVG.attr("width") == null) {
                            this.rootSVG.attr("width", "100%");
                        }
                        if (this.rootSVG.attr("height") == null) {
                            this.rootSVG.attr("height", "100%");
                        }
                        var elem = this.rootSVG.node();
                        availableWidth = Plottable._Util.DOM.getElementWidth(elem);
                        availableHeight = Plottable._Util.DOM.getElementHeight(elem);
                    }
                    else {
                        throw new Error("null arguments cannot be passed to _computeLayout() on a non-root node");
                    }
                }
                this.xOrigin = xOrigin;
                this.yOrigin = yOrigin;
                var requestedSpace = this._requestedSpace(availableWidth, availableHeight);
                this._width = this._isFixedWidth() ? Math.min(availableWidth, requestedSpace.width) : availableWidth;
                this._height = this._isFixedHeight() ? Math.min(availableHeight, requestedSpace.height) : availableHeight;
                var xPosition = this.xOrigin + this._xOffset;
                var yPosition = this.yOrigin + this._yOffset;
                xPosition += (availableWidth - this.width()) * this._xAlignProportion;
                yPosition += (availableHeight - requestedSpace.height) * this._yAlignProportion;
                this._element.attr("transform", "translate(" + xPosition + "," + yPosition + ")");
                this.boxes.forEach(function (b) { return b.attr("width", _this.width()).attr("height", _this.height()); });
            };
            AbstractComponent.prototype._render = function () {
                if (this._isAnchored && this._isSetup) {
                    Plottable.Core.RenderController.registerToRender(this);
                }
            };
            AbstractComponent.prototype._scheduleComputeLayout = function () {
                if (this._isAnchored && this._isSetup) {
                    Plottable.Core.RenderController.registerToComputeLayout(this);
                }
            };
            AbstractComponent.prototype._doRender = function () {
            };
            AbstractComponent.prototype._invalidateLayout = function () {
                if (this._isAnchored && this._isSetup) {
                    if (this.isTopLevelComponent) {
                        this._scheduleComputeLayout();
                    }
                    else {
                        this._parent._invalidateLayout();
                    }
                }
            };
            AbstractComponent.prototype.renderTo = function (element) {
                if (element != null) {
                    var selection;
                    if (typeof (element.node) === "function") {
                        selection = element;
                    }
                    else {
                        selection = d3.select(element);
                    }
                    if (!selection.node() || selection.node().nodeName !== "svg") {
                        throw new Error("Plottable requires a valid SVG to renderTo");
                    }
                    this._anchor(selection);
                }
                if (this._element == null) {
                    throw new Error("If a component has never been rendered before, then renderTo must be given a node to render to, \
          or a D3.Selection, or a selector string");
                }
                this._computeLayout();
                this._render();
                // flush so that consumers can immediately attach to stuff we create in the DOM
                Plottable.Core.RenderController.flush();
                return this;
            };
            /**
             * Causes the Component to recompute layout and redraw. If passed arguments, will resize the root SVG it lives in.
             *
             * This function should be called when CSS changes could influence the size
             * of the components, e.g. changing the font size.
             *
             * @param {number} [availableWidth]  - the width of the container element
             * @param {number} [availableHeight] - the height of the container element
             * @returns {Component} The calling component.
             */
            AbstractComponent.prototype.resize = function (width, height) {
                if (!this.isTopLevelComponent) {
                    throw new Error("Cannot resize on non top-level component");
                }
                if (width != null && height != null && this._isAnchored) {
                    this.rootSVG.attr({ width: width, height: height });
                }
                this._invalidateLayout();
                return this;
            };
            /**
             * Enables or disables resize on window resizes.
             *
             * If enabled, window resizes will enqueue this component for a re-layout
             * and re-render. Animations are disabled during window resizes when auto-
             * resize is enabled.
             *
             * @param {boolean} flag Enable (true) or disable (false) auto-resize.
             * @returns {Component} The calling component.
             */
            AbstractComponent.prototype.autoResize = function (flag) {
                if (flag) {
                    Plottable.Core.ResizeBroadcaster.register(this);
                }
                else {
                    Plottable.Core.ResizeBroadcaster.deregister(this);
                }
                return this;
            };
            /**
             * Sets the x alignment of the Component. This will be used if the
             * Component is given more space than it needs.
             *
             * For example, you may want to make a Legend postition itself it the top
             * right, so you would call `legend.xAlign("right")` and
             * `legend.yAlign("top")`.
             *
             * @param {string} alignment The x alignment of the Component (one of ["left", "center", "right"]).
             * @returns {Component} The calling Component.
             */
            AbstractComponent.prototype.xAlign = function (alignment) {
                alignment = alignment.toLowerCase();
                if (alignment === "left") {
                    this._xAlignProportion = 0;
                }
                else if (alignment === "center") {
                    this._xAlignProportion = 0.5;
                }
                else if (alignment === "right") {
                    this._xAlignProportion = 1;
                }
                else {
                    throw new Error("Unsupported alignment");
                }
                this._invalidateLayout();
                return this;
            };
            /**
             * Sets the y alignment of the Component. This will be used if the
             * Component is given more space than it needs.
             *
             * For example, you may want to make a Legend postition itself it the top
             * right, so you would call `legend.xAlign("right")` and
             * `legend.yAlign("top")`.
             *
             * @param {string} alignment The x alignment of the Component (one of ["top", "center", "bottom"]).
             * @returns {Component} The calling Component.
             */
            AbstractComponent.prototype.yAlign = function (alignment) {
                alignment = alignment.toLowerCase();
                if (alignment === "top") {
                    this._yAlignProportion = 0;
                }
                else if (alignment === "center") {
                    this._yAlignProportion = 0.5;
                }
                else if (alignment === "bottom") {
                    this._yAlignProportion = 1;
                }
                else {
                    throw new Error("Unsupported alignment");
                }
                this._invalidateLayout();
                return this;
            };
            /**
             * Sets the x offset of the Component. This will be used if the Component
             * is given more space than it needs.
             *
             * @param {number} offset The desired x offset, in pixels, from the left
             * side of the container.
             * @returns {Component} The calling Component.
             */
            AbstractComponent.prototype.xOffset = function (offset) {
                this._xOffset = offset;
                this._invalidateLayout();
                return this;
            };
            /**
             * Sets the y offset of the Component. This will be used if the Component
             * is given more space than it needs.
             *
             * @param {number} offset The desired y offset, in pixels, from the top
             * side of the container.
             * @returns {Component} The calling Component.
             */
            AbstractComponent.prototype.yOffset = function (offset) {
                this._yOffset = offset;
                this._invalidateLayout();
                return this;
            };
            AbstractComponent.prototype.addBox = function (className, parentElement) {
                if (this._element == null) {
                    throw new Error("Adding boxes before anchoring is currently disallowed");
                }
                var parentElement = parentElement == null ? this.boxContainer : parentElement;
                var box = parentElement.append("rect");
                if (className != null) {
                    box.classed(className, true);
                }
                ;
                this.boxes.push(box);
                if (this.width() != null && this.height() != null) {
                    box.attr("width", this.width()).attr("height", this.height());
                }
                return box;
            };
            AbstractComponent.prototype.generateClipPath = function () {
                // The clip path will prevent content from overflowing its component space.
                // HACKHACK: IE <=9 does not respect the HTML base element in SVG.
                // They don't need the current URL in the clip path reference.
                var prefix = /MSIE [5-9]/.test(navigator.userAgent) ? "" : document.location.href;
                this._element.attr("clip-path", "url(" + prefix + "#clipPath" + this._plottableID + ")");
                var clipPathParent = this.boxContainer.append("clipPath").attr("id", "clipPath" + this._plottableID);
                this.addBox("clip-rect", clipPathParent);
            };
            /**
             * Attaches an Interaction to the Component, so that the Interaction will listen for events on the Component.
             *
             * @param {Interaction} interaction The Interaction to attach to the Component.
             * @returns {Component} The calling Component.
             */
            AbstractComponent.prototype.registerInteraction = function (interaction) {
                // Interactions can be registered before or after anchoring. If registered before, they are
                // pushed to this.interactionsToRegister and registered during anchoring. If after, they are
                // registered immediately
                if (this._element) {
                    if (!this.hitBox) {
                        this.hitBox = this.addBox("hit-box");
                        this.hitBox.style("fill", "#ffffff").style("opacity", 0); // We need to set these so Chrome will register events
                    }
                    interaction._anchor(this, this.hitBox);
                }
                else {
                    this.interactionsToRegister.push(interaction);
                }
                return this;
            };
            AbstractComponent.prototype.classed = function (cssClass, addClass) {
                if (addClass == null) {
                    if (cssClass == null) {
                        return false;
                    }
                    else if (this._element == null) {
                        return (this.cssClasses.indexOf(cssClass) !== -1);
                    }
                    else {
                        return this._element.classed(cssClass);
                    }
                }
                else {
                    if (cssClass == null) {
                        return this;
                    }
                    if (this._element == null) {
                        var classIndex = this.cssClasses.indexOf(cssClass);
                        if (addClass && classIndex === -1) {
                            this.cssClasses.push(cssClass);
                        }
                        else if (!addClass && classIndex !== -1) {
                            this.cssClasses.splice(classIndex, 1);
                        }
                    }
                    else {
                        this._element.classed(cssClass, addClass);
                    }
                    return this;
                }
            };
            /**
             * Checks if the Component has a fixed width or false if it grows to fill available space.
             * Returns false by default on the base Component class.
             *
             * @returns {boolean} Whether the component has a fixed width.
             */
            AbstractComponent.prototype._isFixedWidth = function () {
                return this._fixedWidthFlag;
            };
            /**
             * Checks if the Component has a fixed height or false if it grows to fill available space.
             * Returns false by default on the base Component class.
             *
             * @returns {boolean} Whether the component has a fixed height.
             */
            AbstractComponent.prototype._isFixedHeight = function () {
                return this._fixedHeightFlag;
            };
            /**
             * Merges this Component with another Component, returning a
             * ComponentGroup. This is used to layer Components on top of each other.
             *
             * There are four cases:
             * Component + Component: Returns a ComponentGroup with both components inside it.
             * ComponentGroup + Component: Returns the ComponentGroup with the Component appended.
             * Component + ComponentGroup: Returns the ComponentGroup with the Component prepended.
             * ComponentGroup + ComponentGroup: Returns a new ComponentGroup with two ComponentGroups inside it.
             *
             * @param {Component} c The component to merge in.
             * @returns {ComponentGroup} The relevant ComponentGroup out of the above four cases.
             */
            AbstractComponent.prototype.merge = function (c) {
                var cg;
                if (this._isSetup || this._isAnchored) {
                    throw new Error("Can't presently merge a component that's already been anchored");
                }
                if (Plottable.Component.Group.prototype.isPrototypeOf(c)) {
                    cg = c;
                    cg._addComponent(this, true);
                    return cg;
                }
                else {
                    cg = new Plottable.Component.Group([this, c]);
                    return cg;
                }
            };
            /**
             * Detaches a Component from the DOM. The component can be reused.
             *
             * This should only be used if you plan on reusing the calling
             * Components. Otherwise, use remove().
             *
             * @returns The calling Component.
             */
            AbstractComponent.prototype.detach = function () {
                if (this._isAnchored) {
                    this._element.remove();
                }
                if (this._parent != null) {
                    this._parent._removeComponent(this);
                }
                this._isAnchored = false;
                this._parent = null;
                return this;
            };
            /**
             * Removes a Component from the DOM and disconnects it from everything it's
             * listening to (effectively destroying it).
             */
            AbstractComponent.prototype.remove = function () {
                this.removed = true;
                this.detach();
                Plottable.Core.ResizeBroadcaster.deregister(this);
            };
            /**
             * Return the width of the component
             *
             * @return {number} width of the component
             */
            AbstractComponent.prototype.width = function () {
                return this._width;
            };
            /**
             * Return the height of the component
             *
             * @return {number} height of the component
             */
            AbstractComponent.prototype.height = function () {
                return this._height;
            };
            AbstractComponent.AUTORESIZE_BY_DEFAULT = true;
            return AbstractComponent;
        })(Plottable.Core.PlottableObject);
        Component.AbstractComponent = AbstractComponent;
    })(Plottable.Component || (Plottable.Component = {}));
    var Component = Plottable.Component;
})(Plottable || (Plottable = {}));

///<reference path="../reference.ts" />
var __extends = this.__extends || function (d, b) {
    for (var p in b) if (b.hasOwnProperty(p)) d[p] = b[p];
    function __() { this.constructor = d; }
    __.prototype = b.prototype;
    d.prototype = new __();
};
var Plottable;
(function (Plottable) {
    (function (Component) {
        /*
         * An abstract ComponentContainer class to encapsulate Table and ComponentGroup's shared functionality.
         * It will not do anything if instantiated directly.
         */
        var AbstractComponentContainer = (function (_super) {
            __extends(AbstractComponentContainer, _super);
            function AbstractComponentContainer() {
                _super.apply(this, arguments);
                this._components = [];
            }
            AbstractComponentContainer.prototype._anchor = function (element) {
                var _this = this;
                _super.prototype._anchor.call(this, element);
                this._components.forEach(function (c) { return c._anchor(_this._content); });
            };
            AbstractComponentContainer.prototype._render = function () {
                this._components.forEach(function (c) { return c._render(); });
            };
            AbstractComponentContainer.prototype._removeComponent = function (c) {
                var removeIndex = this._components.indexOf(c);
                if (removeIndex >= 0) {
                    this._components.splice(removeIndex, 1);
                    this._invalidateLayout();
                }
            };
            AbstractComponentContainer.prototype._addComponent = function (c, prepend) {
                if (prepend === void 0) { prepend = false; }
                if (!c || this._components.indexOf(c) >= 0) {
                    return false;
                }
                if (prepend) {
                    this._components.unshift(c);
                }
                else {
                    this._components.push(c);
                }
                c._parent = this;
                if (this._isAnchored) {
                    c._anchor(this._content);
                }
                this._invalidateLayout();
                return true;
            };
            /**
             * Returns a list of components in the ComponentContainer.
             *
             * @returns {Component[]} the contained Components
             */
            AbstractComponentContainer.prototype.components = function () {
                return this._components.slice(); // return a shallow copy
            };
            /**
             * Returns true iff the ComponentContainer is empty.
             *
             * @returns {boolean} Whether the calling ComponentContainer is empty.
             */
            AbstractComponentContainer.prototype.empty = function () {
                return this._components.length === 0;
            };
            /**
             * Detaches all components contained in the ComponentContainer, and
             * empties the ComponentContainer.
             *
             * @returns {ComponentContainer} The calling ComponentContainer
             */
            AbstractComponentContainer.prototype.detachAll = function () {
                // Calling c.remove() will mutate this._components because the component will call this._parent._removeComponent(this)
                // Since mutating an array while iterating over it is dangerous, we instead iterate over a copy generated by Arr.slice()
                this._components.slice().forEach(function (c) { return c.detach(); });
                return this;
            };
            AbstractComponentContainer.prototype.remove = function () {
                _super.prototype.remove.call(this);
                this._components.slice().forEach(function (c) { return c.remove(); });
            };
            return AbstractComponentContainer;
        })(Component.AbstractComponent);
        Component.AbstractComponentContainer = AbstractComponentContainer;
    })(Plottable.Component || (Plottable.Component = {}));
    var Component = Plottable.Component;
})(Plottable || (Plottable = {}));

///<reference path="../reference.ts" />
var __extends = this.__extends || function (d, b) {
    for (var p in b) if (b.hasOwnProperty(p)) d[p] = b[p];
    function __() { this.constructor = d; }
    __.prototype = b.prototype;
    d.prototype = new __();
};
var Plottable;
(function (Plottable) {
    (function (Component) {
        var Group = (function (_super) {
            __extends(Group, _super);
            /**
             * Constructs a GroupComponent.
             *
             * A GroupComponent is a set of Components that will be rendered on top of
             * each other. When you call Component.merge(Component), it creates and
             * returns a GroupComponent.
             *
             * @constructor
             * @param {Component[]} components The Components in the Group (default = []).
             */
            function Group(components) {
                var _this = this;
                if (components === void 0) { components = []; }
                _super.call(this);
                this.classed("component-group", true);
                components.forEach(function (c) { return _this._addComponent(c); });
            }
            Group.prototype._requestedSpace = function (offeredWidth, offeredHeight) {
                var requests = this._components.map(function (c) { return c._requestedSpace(offeredWidth, offeredHeight); });
                return {
                    width: Plottable._Util.Methods.max(requests, function (request) { return request.width; }, 0),
                    height: Plottable._Util.Methods.max(requests, function (request) { return request.height; }, 0),
                    wantsWidth: requests.map(function (r) { return r.wantsWidth; }).some(function (x) { return x; }),
                    wantsHeight: requests.map(function (r) { return r.wantsHeight; }).some(function (x) { return x; })
                };
            };
            Group.prototype.merge = function (c) {
                this._addComponent(c);
                return this;
            };
            Group.prototype._computeLayout = function (xOrigin, yOrigin, availableWidth, availableHeight) {
                var _this = this;
                _super.prototype._computeLayout.call(this, xOrigin, yOrigin, availableWidth, availableHeight);
                this._components.forEach(function (c) {
                    c._computeLayout(0, 0, _this.width(), _this.height());
                });
                return this;
            };
            Group.prototype._isFixedWidth = function () {
                return this._components.every(function (c) { return c._isFixedWidth(); });
            };
            Group.prototype._isFixedHeight = function () {
                return this._components.every(function (c) { return c._isFixedHeight(); });
            };
            return Group;
        })(Component.AbstractComponentContainer);
        Component.Group = Group;
    })(Plottable.Component || (Plottable.Component = {}));
    var Component = Plottable.Component;
})(Plottable || (Plottable = {}));

///<reference path="../../reference.ts" />
var __extends = this.__extends || function (d, b) {
    for (var p in b) if (b.hasOwnProperty(p)) d[p] = b[p];
    function __() { this.constructor = d; }
    __.prototype = b.prototype;
    d.prototype = new __();
};
var Plottable;
(function (Plottable) {
    (function (Axis) {
        var AbstractAxis = (function (_super) {
            __extends(AbstractAxis, _super);
            /**
             * Constructs an axis. An axis is a wrapper around a scale for rendering.
             *
             * @constructor
             * @param {Scale} scale The scale for this axis to render.
             * @param {string} orientation One of ["top", "left", "bottom", "right"];
             * on which side the axis will appear. On most axes, this is either "left"
             * or "bottom".
             * @param {Formatter} Data is passed through this formatter before being
             * displayed.
             */
            function AbstractAxis(scale, orientation, formatter) {
                var _this = this;
                if (formatter === void 0) { formatter = Plottable.Formatters.identity(); }
                _super.call(this);
                this._endTickLength = 5;
                this._tickLength = 5;
                this._tickLabelPadding = 10;
                this._gutter = 15;
                this._showEndTickLabels = false;
                if (scale == null || orientation == null) {
                    throw new Error("Axis requires a scale and orientation");
                }
                this._scale = scale;
                this.orient(orientation);
                this._setDefaultAlignment();
                this.classed("axis", true);
                if (this._isHorizontal()) {
                    this.classed("x-axis", true);
                }
                else {
                    this.classed("y-axis", true);
                }
                this.formatter(formatter);
                this._scale.broadcaster.registerListener(this, function () { return _this._rescale(); });
            }
            AbstractAxis.prototype.remove = function () {
                _super.prototype.remove.call(this);
                this._scale.broadcaster.deregisterListener(this);
            };
            AbstractAxis.prototype._isHorizontal = function () {
                return this._orientation === "top" || this._orientation === "bottom";
            };
            AbstractAxis.prototype._computeWidth = function () {
                // to be overridden by subclass logic
                this._computedWidth = this._maxLabelTickLength();
                return this._computedWidth;
            };
            AbstractAxis.prototype._computeHeight = function () {
                // to be overridden by subclass logic
                this._computedHeight = this._maxLabelTickLength();
                return this._computedHeight;
            };
            AbstractAxis.prototype._requestedSpace = function (offeredWidth, offeredHeight) {
                var requestedWidth = 0;
                var requestedHeight = 0;
                if (this._isHorizontal()) {
                    if (this._computedHeight == null) {
                        this._computeHeight();
                    }
                    requestedHeight = this._computedHeight + this._gutter;
                }
                else {
                    if (this._computedWidth == null) {
                        this._computeWidth();
                    }
                    requestedWidth = this._computedWidth + this._gutter;
                }
                return {
                    width: requestedWidth,
                    height: requestedHeight,
                    wantsWidth: !this._isHorizontal() && offeredWidth < requestedWidth,
                    wantsHeight: this._isHorizontal() && offeredHeight < requestedHeight
                };
            };
            AbstractAxis.prototype._isFixedHeight = function () {
                return this._isHorizontal();
            };
            AbstractAxis.prototype._isFixedWidth = function () {
                return !this._isHorizontal();
            };
            AbstractAxis.prototype._rescale = function () {
                // default implementation; subclasses may call _invalidateLayout() here
                this._render();
            };
            AbstractAxis.prototype._computeLayout = function (xOffset, yOffset, availableWidth, availableHeight) {
                _super.prototype._computeLayout.call(this, xOffset, yOffset, availableWidth, availableHeight);
                if (this._isHorizontal()) {
                    this._scale.range([0, this.width()]);
                }
                else {
                    this._scale.range([this.height(), 0]);
                }
            };
            AbstractAxis.prototype._setup = function () {
                _super.prototype._setup.call(this);
                this._tickMarkContainer = this._content.append("g").classed(AbstractAxis.TICK_MARK_CLASS + "-container", true);
                this._tickLabelContainer = this._content.append("g").classed(AbstractAxis.TICK_LABEL_CLASS + "-container", true);
                this._baseline = this._content.append("line").classed("baseline", true);
            };
            /*
             * Function for generating tick values in data-space (as opposed to pixel values).
             * To be implemented by subclasses.
             */
            AbstractAxis.prototype._getTickValues = function () {
                return [];
            };
            AbstractAxis.prototype._doRender = function () {
                var tickMarkValues = this._getTickValues();
                var tickMarks = this._tickMarkContainer.selectAll("." + AbstractAxis.TICK_MARK_CLASS).data(tickMarkValues);
                tickMarks.enter().append("line").classed(AbstractAxis.TICK_MARK_CLASS, true);
                tickMarks.attr(this._generateTickMarkAttrHash());
                d3.select(tickMarks[0][0]).classed(AbstractAxis.END_TICK_MARK_CLASS, true).attr(this._generateTickMarkAttrHash(true));
                d3.select(tickMarks[0][tickMarkValues.length - 1]).classed(AbstractAxis.END_TICK_MARK_CLASS, true).attr(this._generateTickMarkAttrHash(true));
                tickMarks.exit().remove();
                this._baseline.attr(this._generateBaselineAttrHash());
            };
            AbstractAxis.prototype._generateBaselineAttrHash = function () {
                var baselineAttrHash = {
                    x1: 0,
                    y1: 0,
                    x2: 0,
                    y2: 0
                };
                switch (this._orientation) {
                    case "bottom":
                        baselineAttrHash.x2 = this.width();
                        break;
                    case "top":
                        baselineAttrHash.x2 = this.width();
                        baselineAttrHash.y1 = this.height();
                        baselineAttrHash.y2 = this.height();
                        break;
                    case "left":
                        baselineAttrHash.x1 = this.width();
                        baselineAttrHash.x2 = this.width();
                        baselineAttrHash.y2 = this.height();
                        break;
                    case "right":
                        baselineAttrHash.y2 = this.height();
                        break;
                }
                return baselineAttrHash;
            };
            AbstractAxis.prototype._generateTickMarkAttrHash = function (isEndTickMark) {
                var _this = this;
                if (isEndTickMark === void 0) { isEndTickMark = false; }
                var tickMarkAttrHash = {
                    x1: 0,
                    y1: 0,
                    x2: 0,
                    y2: 0
                };
                var scalingFunction = function (d) { return _this._scale.scale(d); };
                if (this._isHorizontal()) {
                    tickMarkAttrHash["x1"] = scalingFunction;
                    tickMarkAttrHash["x2"] = scalingFunction;
                }
                else {
                    tickMarkAttrHash["y1"] = scalingFunction;
                    tickMarkAttrHash["y2"] = scalingFunction;
                }
                var tickLength = isEndTickMark ? this._endTickLength : this._tickLength;
                switch (this._orientation) {
                    case "bottom":
                        tickMarkAttrHash["y2"] = tickLength;
                        break;
                    case "top":
                        tickMarkAttrHash["y1"] = this.height();
                        tickMarkAttrHash["y2"] = this.height() - tickLength;
                        break;
                    case "left":
                        tickMarkAttrHash["x1"] = this.width();
                        tickMarkAttrHash["x2"] = this.width() - tickLength;
                        break;
                    case "right":
                        tickMarkAttrHash["x2"] = tickLength;
                        break;
                }
                return tickMarkAttrHash;
            };
            AbstractAxis.prototype._invalidateLayout = function () {
                this._computedWidth = null;
                this._computedHeight = null;
                _super.prototype._invalidateLayout.call(this);
            };
            AbstractAxis.prototype._setDefaultAlignment = function () {
                switch (this._orientation) {
                    case "bottom":
                        this.yAlign("top");
                        break;
                    case "top":
                        this.yAlign("bottom");
                        break;
                    case "left":
                        this.xAlign("right");
                        break;
                    case "right":
                        this.xAlign("left");
                        break;
                }
            };
            AbstractAxis.prototype.formatter = function (formatter) {
                if (formatter === undefined) {
                    return this._formatter;
                }
                this._formatter = formatter;
                this._invalidateLayout();
                return this;
            };
            AbstractAxis.prototype.tickLength = function (length) {
                if (length == null) {
                    return this._tickLength;
                }
                else {
                    if (length < 0) {
                        throw new Error("tick length must be positive");
                    }
                    this._tickLength = length;
                    this._invalidateLayout();
                    return this;
                }
            };
            AbstractAxis.prototype.endTickLength = function (length) {
                if (length == null) {
                    return this._endTickLength;
                }
                else {
                    if (length < 0) {
                        throw new Error("end tick length must be positive");
                    }
                    this._endTickLength = length;
                    this._invalidateLayout();
                    return this;
                }
            };
            AbstractAxis.prototype._maxLabelTickLength = function () {
                if (this.showEndTickLabels()) {
                    return Math.max(this.tickLength(), this.endTickLength());
                }
                else {
                    return this.tickLength();
                }
            };
            AbstractAxis.prototype.tickLabelPadding = function (padding) {
                if (padding == null) {
                    return this._tickLabelPadding;
                }
                else {
                    if (padding < 0) {
                        throw new Error("tick label padding must be positive");
                    }
                    this._tickLabelPadding = padding;
                    this._invalidateLayout();
                    return this;
                }
            };
            AbstractAxis.prototype.gutter = function (size) {
                if (size == null) {
                    return this._gutter;
                }
                else {
                    if (size < 0) {
                        throw new Error("gutter size must be positive");
                    }
                    this._gutter = size;
                    this._invalidateLayout();
                    return this;
                }
            };
            AbstractAxis.prototype.orient = function (newOrientation) {
                if (newOrientation == null) {
                    return this._orientation;
                }
                else {
                    var newOrientationLC = newOrientation.toLowerCase();
                    if (newOrientationLC !== "top" && newOrientationLC !== "bottom" && newOrientationLC !== "left" && newOrientationLC !== "right") {
                        throw new Error("unsupported orientation");
                    }
                    this._orientation = newOrientationLC;
                    this._invalidateLayout();
                    return this;
                }
            };
            AbstractAxis.prototype.showEndTickLabels = function (show) {
                if (show == null) {
                    return this._showEndTickLabels;
                }
                this._showEndTickLabels = show;
                this._render();
                return this;
            };
            AbstractAxis.prototype._hideEndTickLabels = function () {
                var _this = this;
                var boundingBox = this._element.select(".bounding-box")[0][0].getBoundingClientRect();
                var isInsideBBox = function (tickBox) {
                    return (Math.floor(boundingBox.left) <= Math.ceil(tickBox.left) && Math.floor(boundingBox.top) <= Math.ceil(tickBox.top) && Math.floor(tickBox.right) <= Math.ceil(boundingBox.left + _this.width()) && Math.floor(tickBox.bottom) <= Math.ceil(boundingBox.top + _this.height()));
                };
                var tickLabels = this._tickLabelContainer.selectAll("." + AbstractAxis.TICK_LABEL_CLASS);
                if (tickLabels[0].length === 0) {
                    return;
                }
                var firstTickLabel = tickLabels[0][0];
                if (!isInsideBBox(firstTickLabel.getBoundingClientRect())) {
                    d3.select(firstTickLabel).style("visibility", "hidden");
                }
                var lastTickLabel = tickLabels[0][tickLabels[0].length - 1];
                if (!isInsideBBox(lastTickLabel.getBoundingClientRect())) {
                    d3.select(lastTickLabel).style("visibility", "hidden");
                }
            };
            AbstractAxis.prototype._hideOverlappingTickLabels = function () {
                var visibleTickLabels = this._tickLabelContainer.selectAll("." + AbstractAxis.TICK_LABEL_CLASS).filter(function (d, i) {
                    return d3.select(this).style("visibility") === "visible";
                });
                var lastLabelClientRect;
                visibleTickLabels.each(function (d) {
                    var clientRect = this.getBoundingClientRect();
                    var tickLabel = d3.select(this);
                    if (lastLabelClientRect != null && Plottable._Util.DOM.boxesOverlap(clientRect, lastLabelClientRect)) {
                        tickLabel.style("visibility", "hidden");
                    }
                    else {
                        lastLabelClientRect = clientRect;
                        tickLabel.style("visibility", "visible");
                    }
                });
            };
            /**
             * The css class applied to each end tick mark (the line on the end tick).
             */
            AbstractAxis.END_TICK_MARK_CLASS = "end-tick-mark";
            /**
             * The css class applied to each tick mark (the line on the tick).
             */
            AbstractAxis.TICK_MARK_CLASS = "tick-mark";
            /**
             * The css class applied to each tick label (the text associated with the tick).
             */
            AbstractAxis.TICK_LABEL_CLASS = "tick-label";
            return AbstractAxis;
        })(Plottable.Component.AbstractComponent);
        Axis.AbstractAxis = AbstractAxis;
    })(Plottable.Axis || (Plottable.Axis = {}));
    var Axis = Plottable.Axis;
})(Plottable || (Plottable = {}));

///<reference path="../../reference.ts" />
var __extends = this.__extends || function (d, b) {
    for (var p in b) if (b.hasOwnProperty(p)) d[p] = b[p];
    function __() { this.constructor = d; }
    __.prototype = b.prototype;
    d.prototype = new __();
};
var Plottable;
(function (Plottable) {
    (function (Axis) {
        ;
        var Time = (function (_super) {
            __extends(Time, _super);
            /**
             * Constructs a TimeAxis.
             *
             * A TimeAxis is used for rendering a TimeScale.
             *
             * @constructor
             * @param {TimeScale} scale The scale to base the Axis on.
             * @param {string} orientation The orientation of the Axis (top/bottom)
             */
            function Time(scale, orientation) {
                orientation = orientation.toLowerCase();
                if (orientation !== "top" && orientation !== "bottom") {
                    throw new Error("unsupported orientation: " + orientation);
                }
                _super.call(this, scale, orientation);
                this.classed("time-axis", true);
                this.tickLabelPadding(5);
            }
            Time.prototype._computeHeight = function () {
                if (this._computedHeight !== null) {
                    return this._computedHeight;
                }
                var textHeight = this._measureTextHeight(this._majorTickLabels) + this._measureTextHeight(this._minorTickLabels);
                this.tickLength(textHeight);
                this.endTickLength(textHeight);
                this._computedHeight = this._maxLabelTickLength() + 2 * this.tickLabelPadding();
                return this._computedHeight;
            };
            Time.prototype.calculateWorstWidth = function (container, format) {
                // returns the worst case width for a format
                // September 29, 9999 at 12:59.9999 PM Wednesday
                var longDate = new Date(9999, 8, 29, 12, 59, 9999);
                return this.measurer(d3.time.format(format)(longDate)).width;
            };
            Time.prototype.getIntervalLength = function (interval) {
                var startDate = this._scale.domain()[0];
                var endDate = interval.timeUnit.offset(startDate, interval.step);
                if (endDate > this._scale.domain()[1]) {
                    // this offset is too large, so just return available width
                    return this.width();
                }
                // measure how much space one date can get
                var stepLength = Math.abs(this._scale.scale(endDate) - this._scale.scale(startDate));
                return stepLength;
            };
            Time.prototype.isEnoughSpace = function (container, interval) {
                // compute number of ticks
                // if less than a certain threshold
                var worst = this.calculateWorstWidth(container, interval.formatString) + 2 * this.tickLabelPadding();
                var stepLength = Math.min(this.getIntervalLength(interval), this.width());
                return worst < stepLength;
            };
            Time.prototype._setup = function () {
                _super.prototype._setup.call(this);
                this._majorTickLabels = this._content.append("g").classed(Axis.AbstractAxis.TICK_LABEL_CLASS, true);
                this._minorTickLabels = this._content.append("g").classed(Axis.AbstractAxis.TICK_LABEL_CLASS, true);
                this.measurer = Plottable._Util.Text.getTextMeasurer(this._majorTickLabels.append("text"));
            };
            // returns a number to index into the major/minor intervals
            Time.prototype.getTickLevel = function () {
                for (var i = 0; i < Time._minorIntervals.length; i++) {
                    if (this.isEnoughSpace(this._minorTickLabels, Time._minorIntervals[i]) && this.isEnoughSpace(this._majorTickLabels, Time._majorIntervals[i])) {
                        break;
                    }
                }
                if (i >= Time._minorIntervals.length) {
                    Plottable._Util.Methods.warn("zoomed out too far: could not find suitable interval to display labels");
                    i = Time._minorIntervals.length - 1;
                }
                return i;
            };
            Time.prototype._getTickIntervalValues = function (interval) {
                return this._scale._tickInterval(interval.timeUnit, interval.step);
            };
            Time.prototype._getTickValues = function () {
                var index = this.getTickLevel();
                var minorTicks = this._getTickIntervalValues(Time._minorIntervals[index]);
                var majorTicks = this._getTickIntervalValues(Time._majorIntervals[index]);
                return minorTicks.concat(majorTicks);
            };
            Time.prototype._measureTextHeight = function (container) {
                var fakeTickLabel = container.append("g").classed(Axis.AbstractAxis.TICK_LABEL_CLASS, true);
                var textHeight = this.measurer(Plottable._Util.Text.HEIGHT_TEXT).height;
                fakeTickLabel.remove();
                return textHeight;
            };
            Time.prototype.renderTickLabels = function (container, interval, height) {
                var _this = this;
                container.selectAll("." + Axis.AbstractAxis.TICK_LABEL_CLASS).remove();
                var tickPos = this._scale._tickInterval(interval.timeUnit, interval.step);
                tickPos.splice(0, 0, this._scale.domain()[0]);
                tickPos.push(this._scale.domain()[1]);
                var shouldCenterText = interval.step === 1;
                // only center when the label should span the whole interval
                var labelPos = [];
                if (shouldCenterText) {
                    tickPos.map(function (datum, index) {
                        if (index + 1 >= tickPos.length) {
                            return;
                        }
                        labelPos.push(new Date((tickPos[index + 1].valueOf() - tickPos[index].valueOf()) / 2 + tickPos[index].valueOf()));
                    });
                }
                else {
                    labelPos = tickPos;
                }
                labelPos = labelPos.filter(function (d) { return _this.canFitLabelFilter(container, d, d3.time.format(interval.formatString)(d), shouldCenterText); });
                var tickLabels = container.selectAll("." + Axis.AbstractAxis.TICK_LABEL_CLASS).data(labelPos, function (d) { return d.valueOf(); });
                var tickLabelsEnter = tickLabels.enter().append("g").classed(Axis.AbstractAxis.TICK_LABEL_CLASS, true);
                tickLabelsEnter.append("text");
                var xTranslate = shouldCenterText ? 0 : this.tickLabelPadding();
                var yTranslate = (this._orientation === "bottom" ? (this._maxLabelTickLength() / 2 * height) : (this.height() - this._maxLabelTickLength() / 2 * height + 2 * this.tickLabelPadding()));
                var textSelection = tickLabels.selectAll("text");
                if (textSelection.size() > 0) {
                    Plottable._Util.DOM.translate(textSelection, xTranslate, yTranslate);
                }
                tickLabels.exit().remove();
                tickLabels.attr("transform", function (d) { return "translate(" + _this._scale.scale(d) + ",0)"; });
                var anchor = shouldCenterText ? "middle" : "start";
                tickLabels.selectAll("text").text(function (d) { return d3.time.format(interval.formatString)(d); }).style("text-anchor", anchor);
            };
            Time.prototype.canFitLabelFilter = function (container, position, label, isCentered) {
                var endPosition;
                var startPosition;
                var width = this.measurer(label).width + this.tickLabelPadding();
                if (isCentered) {
                    endPosition = this._scale.scale(position) + width / 2;
                    startPosition = this._scale.scale(position) - width / 2;
                }
                else {
                    endPosition = this._scale.scale(position) + width;
                    startPosition = this._scale.scale(position);
                }
                return endPosition < this.width() && startPosition > 0;
            };
            Time.prototype.adjustTickLength = function (height, interval) {
                var tickValues = this._getTickIntervalValues(interval);
                var selection = this._tickMarkContainer.selectAll("." + Axis.AbstractAxis.TICK_MARK_CLASS).filter(function (d) { return tickValues.map(function (x) { return x.valueOf(); }).indexOf(d.valueOf()) >= 0; });
                if (this._orientation === "top") {
                    height = this.height() - height;
                }
                selection.attr("y2", height);
            };
            Time.prototype.generateLabellessTicks = function (index) {
                if (index < 0) {
                    return;
                }
                var smallTicks = this._getTickIntervalValues(Time._minorIntervals[index]);
                var allTicks = this._getTickValues().concat(smallTicks);
                var tickMarks = this._tickMarkContainer.selectAll("." + Axis.AbstractAxis.TICK_MARK_CLASS).data(allTicks);
                tickMarks.enter().append("line").classed(Axis.AbstractAxis.TICK_MARK_CLASS, true);
                tickMarks.attr(this._generateTickMarkAttrHash());
                tickMarks.exit().remove();
                this.adjustTickLength(this.tickLabelPadding(), Time._minorIntervals[index]);
            };
            Time.prototype._doRender = function () {
                _super.prototype._doRender.call(this);
                var index = this.getTickLevel();
                this.renderTickLabels(this._minorTickLabels, Time._minorIntervals[index], 1);
                this.renderTickLabels(this._majorTickLabels, Time._majorIntervals[index], 2);
                var domain = this._scale.domain();
                var totalLength = this._scale.scale(domain[1]) - this._scale.scale(domain[0]);
                if (this.getIntervalLength(Time._minorIntervals[index]) * 1.5 >= totalLength) {
                    this.generateLabellessTicks(index - 1);
                }
                // make minor ticks shorter
                this.adjustTickLength(this._maxLabelTickLength() / 2, Time._minorIntervals[index]);
                // however, we need to make major ticks longer, since they may have overlapped with some minor ticks
                this.adjustTickLength(this._maxLabelTickLength(), Time._majorIntervals[index]);
                return this;
            };
            // default intervals
            // these are for minor tick labels
            Time._minorIntervals = [
                { timeUnit: d3.time.second, step: 1, formatString: "%I:%M:%S %p" },
                { timeUnit: d3.time.second, step: 5, formatString: "%I:%M:%S %p" },
                { timeUnit: d3.time.second, step: 10, formatString: "%I:%M:%S %p" },
                { timeUnit: d3.time.second, step: 15, formatString: "%I:%M:%S %p" },
                { timeUnit: d3.time.second, step: 30, formatString: "%I:%M:%S %p" },
                { timeUnit: d3.time.minute, step: 1, formatString: "%I:%M %p" },
                { timeUnit: d3.time.minute, step: 5, formatString: "%I:%M %p" },
                { timeUnit: d3.time.minute, step: 10, formatString: "%I:%M %p" },
                { timeUnit: d3.time.minute, step: 15, formatString: "%I:%M %p" },
                { timeUnit: d3.time.minute, step: 30, formatString: "%I:%M %p" },
                { timeUnit: d3.time.hour, step: 1, formatString: "%I %p" },
                { timeUnit: d3.time.hour, step: 3, formatString: "%I %p" },
                { timeUnit: d3.time.hour, step: 6, formatString: "%I %p" },
                { timeUnit: d3.time.hour, step: 12, formatString: "%I %p" },
                { timeUnit: d3.time.day, step: 1, formatString: "%a %e" },
                { timeUnit: d3.time.day, step: 1, formatString: "%e" },
                { timeUnit: d3.time.month, step: 1, formatString: "%B" },
                { timeUnit: d3.time.month, step: 1, formatString: "%b" },
                { timeUnit: d3.time.month, step: 3, formatString: "%B" },
                { timeUnit: d3.time.month, step: 6, formatString: "%B" },
                { timeUnit: d3.time.year, step: 1, formatString: "%Y" },
                { timeUnit: d3.time.year, step: 1, formatString: "%y" },
                { timeUnit: d3.time.year, step: 5, formatString: "%Y" },
                { timeUnit: d3.time.year, step: 25, formatString: "%Y" },
                { timeUnit: d3.time.year, step: 50, formatString: "%Y" },
                { timeUnit: d3.time.year, step: 100, formatString: "%Y" },
                { timeUnit: d3.time.year, step: 200, formatString: "%Y" },
                { timeUnit: d3.time.year, step: 500, formatString: "%Y" },
                { timeUnit: d3.time.year, step: 1000, formatString: "%Y" }
            ];
            // these are for major tick labels
            Time._majorIntervals = [
                { timeUnit: d3.time.day, step: 1, formatString: "%B %e, %Y" },
                { timeUnit: d3.time.day, step: 1, formatString: "%B %e, %Y" },
                { timeUnit: d3.time.day, step: 1, formatString: "%B %e, %Y" },
                { timeUnit: d3.time.day, step: 1, formatString: "%B %e, %Y" },
                { timeUnit: d3.time.day, step: 1, formatString: "%B %e, %Y" },
                { timeUnit: d3.time.day, step: 1, formatString: "%B %e, %Y" },
                { timeUnit: d3.time.day, step: 1, formatString: "%B %e, %Y" },
                { timeUnit: d3.time.day, step: 1, formatString: "%B %e, %Y" },
                { timeUnit: d3.time.day, step: 1, formatString: "%B %e, %Y" },
                { timeUnit: d3.time.day, step: 1, formatString: "%B %e, %Y" },
                { timeUnit: d3.time.day, step: 1, formatString: "%B %e, %Y" },
                { timeUnit: d3.time.day, step: 1, formatString: "%B %e, %Y" },
                { timeUnit: d3.time.day, step: 1, formatString: "%B %e, %Y" },
                { timeUnit: d3.time.day, step: 1, formatString: "%B %e, %Y" },
                { timeUnit: d3.time.month, step: 1, formatString: "%B %Y" },
                { timeUnit: d3.time.month, step: 1, formatString: "%B %Y" },
                { timeUnit: d3.time.year, step: 1, formatString: "%Y" },
                { timeUnit: d3.time.year, step: 1, formatString: "%Y" },
                { timeUnit: d3.time.year, step: 1, formatString: "%Y" },
                { timeUnit: d3.time.year, step: 1, formatString: "%Y" },
                { timeUnit: d3.time.year, step: 100000, formatString: "" },
                { timeUnit: d3.time.year, step: 100000, formatString: "" },
                { timeUnit: d3.time.year, step: 100000, formatString: "" },
                { timeUnit: d3.time.year, step: 100000, formatString: "" },
                { timeUnit: d3.time.year, step: 100000, formatString: "" },
                { timeUnit: d3.time.year, step: 100000, formatString: "" },
                { timeUnit: d3.time.year, step: 100000, formatString: "" },
                { timeUnit: d3.time.year, step: 100000, formatString: "" },
                { timeUnit: d3.time.year, step: 100000, formatString: "" }
            ];
            return Time;
        })(Axis.AbstractAxis);
        Axis.Time = Time;
    })(Plottable.Axis || (Plottable.Axis = {}));
    var Axis = Plottable.Axis;
})(Plottable || (Plottable = {}));

///<reference path="../../reference.ts" />
var __extends = this.__extends || function (d, b) {
    for (var p in b) if (b.hasOwnProperty(p)) d[p] = b[p];
    function __() { this.constructor = d; }
    __.prototype = b.prototype;
    d.prototype = new __();
};
var Plottable;
(function (Plottable) {
    (function (Axis) {
        var Numeric = (function (_super) {
            __extends(Numeric, _super);
            /**
             * Constructs a NumericAxis.
             *
             * Just as an CategoryAxis is for rendering an OrdinalScale, a NumericAxis
             * is for rendering a QuantitativeScale.
             *
             * @constructor
             * @param {QuantitativeScale} scale The QuantitativeScale to base the axis on.
             * @param {string} orientation The orientation of the QuantitativeScale (top/bottom/left/right)
             * @param {Formatter} formatter A function to format tick labels (default Formatters.general(3, false)).
             */
            function Numeric(scale, orientation, formatter) {
                if (formatter === void 0) { formatter = Plottable.Formatters.general(3, false); }
                _super.call(this, scale, orientation, formatter);
                this.tickLabelPositioning = "center";
                // Whether or not first/last tick label will still be displayed even if
                // the label is cut off.
                this.showFirstTickLabel = false;
                this.showLastTickLabel = false;
            }
            Numeric.prototype._setup = function () {
                _super.prototype._setup.call(this);
                this.measurer = Plottable._Util.Text.getTextMeasurer(this._tickLabelContainer.append("text").classed(Axis.AbstractAxis.TICK_LABEL_CLASS, true));
            };
            Numeric.prototype._computeWidth = function () {
                var _this = this;
                var tickValues = this._getTickValues();
                var textLengths = tickValues.map(function (v) {
                    var formattedValue = _this._formatter(v);
                    return _this.measurer(formattedValue).width;
                });
                var maxTextLength = Plottable._Util.Methods.max(textLengths, 0);
                if (this.tickLabelPositioning === "center") {
                    this._computedWidth = this._maxLabelTickLength() + this.tickLabelPadding() + maxTextLength;
                }
                else {
                    this._computedWidth = Math.max(this._maxLabelTickLength(), this.tickLabelPadding() + maxTextLength);
                }
                return this._computedWidth;
            };
            Numeric.prototype._computeHeight = function () {
                var textHeight = this.measurer(Plottable._Util.Text.HEIGHT_TEXT).height;
                if (this.tickLabelPositioning === "center") {
                    this._computedHeight = this._maxLabelTickLength() + this.tickLabelPadding() + textHeight;
                }
                else {
                    this._computedHeight = Math.max(this._maxLabelTickLength(), this.tickLabelPadding() + textHeight);
                }
                return this._computedHeight;
            };
            Numeric.prototype._getTickValues = function () {
                return this._scale.ticks();
            };
            Numeric.prototype._rescale = function () {
                if (!this._isSetup) {
                    return;
                }
                if (!this._isHorizontal()) {
                    var reComputedWidth = this._computeWidth();
                    if (reComputedWidth > this.width() || reComputedWidth < (this.width() - this.gutter())) {
                        this._invalidateLayout();
                        return;
                    }
                }
                this._render();
            };
            Numeric.prototype._doRender = function () {
                _super.prototype._doRender.call(this);
                var tickLabelAttrHash = {
                    x: 0,
                    y: 0,
                    dx: "0em",
                    dy: "0.3em"
                };
                var tickMarkLength = this._maxLabelTickLength();
                var tickLabelPadding = this.tickLabelPadding();
                var tickLabelTextAnchor = "middle";
                var labelGroupTransformX = 0;
                var labelGroupTransformY = 0;
                var labelGroupShiftX = 0;
                var labelGroupShiftY = 0;
                if (this._isHorizontal()) {
                    switch (this.tickLabelPositioning) {
                        case "left":
                            tickLabelTextAnchor = "end";
                            labelGroupTransformX = -tickLabelPadding;
                            labelGroupShiftY = tickLabelPadding;
                            break;
                        case "center":
                            labelGroupShiftY = tickMarkLength + tickLabelPadding;
                            break;
                        case "right":
                            tickLabelTextAnchor = "start";
                            labelGroupTransformX = tickLabelPadding;
                            labelGroupShiftY = tickLabelPadding;
                            break;
                    }
                }
                else {
                    switch (this.tickLabelPositioning) {
                        case "top":
                            tickLabelAttrHash["dy"] = "-0.3em";
                            labelGroupShiftX = tickLabelPadding;
                            labelGroupTransformY = -tickLabelPadding;
                            break;
                        case "center":
                            labelGroupShiftX = tickMarkLength + tickLabelPadding;
                            break;
                        case "bottom":
                            tickLabelAttrHash["dy"] = "1em";
                            labelGroupShiftX = tickLabelPadding;
                            labelGroupTransformY = tickLabelPadding;
                            break;
                    }
                }
                var tickMarkAttrHash = this._generateTickMarkAttrHash();
                switch (this._orientation) {
                    case "bottom":
                        tickLabelAttrHash["x"] = tickMarkAttrHash["x1"];
                        tickLabelAttrHash["dy"] = "0.95em";
                        labelGroupTransformY = tickMarkAttrHash["y1"] + labelGroupShiftY;
                        break;
                    case "top":
                        tickLabelAttrHash["x"] = tickMarkAttrHash["x1"];
                        tickLabelAttrHash["dy"] = "-.25em";
                        labelGroupTransformY = tickMarkAttrHash["y1"] - labelGroupShiftY;
                        break;
                    case "left":
                        tickLabelTextAnchor = "end";
                        labelGroupTransformX = tickMarkAttrHash["x1"] - labelGroupShiftX;
                        tickLabelAttrHash["y"] = tickMarkAttrHash["y1"];
                        break;
                    case "right":
                        tickLabelTextAnchor = "start";
                        labelGroupTransformX = tickMarkAttrHash["x1"] + labelGroupShiftX;
                        tickLabelAttrHash["y"] = tickMarkAttrHash["y1"];
                        break;
                }
                var tickLabelValues = this._getTickValues();
                var tickLabels = this._tickLabelContainer.selectAll("." + Axis.AbstractAxis.TICK_LABEL_CLASS).data(tickLabelValues);
                tickLabels.enter().append("text").classed(Axis.AbstractAxis.TICK_LABEL_CLASS, true);
                tickLabels.exit().remove();
                tickLabels.style("text-anchor", tickLabelTextAnchor).style("visibility", "visible").attr(tickLabelAttrHash).text(this._formatter);
                var labelGroupTransform = "translate(" + labelGroupTransformX + ", " + labelGroupTransformY + ")";
                this._tickLabelContainer.attr("transform", labelGroupTransform);
                if (!this.showEndTickLabels()) {
                    this._hideEndTickLabels();
                }
                this._hideOverlappingTickLabels();
            };
            Numeric.prototype.tickLabelPosition = function (position) {
                if (position == null) {
                    return this.tickLabelPositioning;
                }
                else {
                    var positionLC = position.toLowerCase();
                    if (this._isHorizontal()) {
                        if (!(positionLC === "left" || positionLC === "center" || positionLC === "right")) {
                            throw new Error(positionLC + " is not a valid tick label position for a horizontal NumericAxis");
                        }
                    }
                    else {
                        if (!(positionLC === "top" || positionLC === "center" || positionLC === "bottom")) {
                            throw new Error(positionLC + " is not a valid tick label position for a vertical NumericAxis");
                        }
                    }
                    this.tickLabelPositioning = positionLC;
                    this._invalidateLayout();
                    return this;
                }
            };
            Numeric.prototype.showEndTickLabel = function (orientation, show) {
                if ((this._isHorizontal() && orientation === "left") || (!this._isHorizontal() && orientation === "bottom")) {
                    if (show === undefined) {
                        return this.showFirstTickLabel;
                    }
                    else {
                        this.showFirstTickLabel = show;
                        this._render();
                        return this;
                    }
                }
                else if ((this._isHorizontal() && orientation === "right") || (!this._isHorizontal() && orientation === "top")) {
                    if (show === undefined) {
                        return this.showLastTickLabel;
                    }
                    else {
                        this.showLastTickLabel = show;
                        this._render();
                        return this;
                    }
                }
                else {
                    throw new Error("Attempt to show " + orientation + " tick label on a " + (this._isHorizontal() ? "horizontal" : "vertical") + " axis");
                }
            };
            return Numeric;
        })(Axis.AbstractAxis);
        Axis.Numeric = Numeric;
    })(Plottable.Axis || (Plottable.Axis = {}));
    var Axis = Plottable.Axis;
})(Plottable || (Plottable = {}));

///<reference path="../../reference.ts" />
var __extends = this.__extends || function (d, b) {
    for (var p in b) if (b.hasOwnProperty(p)) d[p] = b[p];
    function __() { this.constructor = d; }
    __.prototype = b.prototype;
    d.prototype = new __();
};
var Plottable;
(function (Plottable) {
    (function (Axis) {
        var Category = (function (_super) {
            __extends(Category, _super);
            /**
             * Constructs a CategoryAxis.
             *
             * A CategoryAxis takes an OrdinalScale and includes word-wrapping
             * algorithms and advanced layout logic to try to display the scale as
             * efficiently as possible.
             *
             * @constructor
             * @param {OrdinalScale} scale The scale to base the Axis on.
             * @param {string} orientation The orientation of the Axis (top/bottom/left/right) (default = "bottom").
             * @param {Formatter} formatter The Formatter for the Axis (default Formatters.identity())
             */
            function Category(scale, orientation, formatter) {
                if (orientation === void 0) { orientation = "bottom"; }
                if (formatter === void 0) { formatter = Plottable.Formatters.identity(); }
                _super.call(this, scale, orientation, formatter);
                this._tickLabelAngle = 0;
                this.classed("category-axis", true);
            }
            Category.prototype._setup = function () {
                _super.prototype._setup.call(this);
                this.measurer = new Plottable._Util.Text.CachingCharacterMeasurer(this._tickLabelContainer.append("text"));
            };
            Category.prototype._rescale = function () {
                return this._invalidateLayout();
            };
            Category.prototype._requestedSpace = function (offeredWidth, offeredHeight) {
                var widthRequiredByTicks = this._isHorizontal() ? 0 : this._maxLabelTickLength() + this.tickLabelPadding() + this.gutter();
                var heightRequiredByTicks = this._isHorizontal() ? this._maxLabelTickLength() + this.tickLabelPadding() + this.gutter() : 0;
                if (this._scale.domain().length === 0) {
                    return { width: 0, height: 0, wantsWidth: false, wantsHeight: false };
                }
                var fakeScale = this._scale.copy();
                if (this._isHorizontal()) {
                    fakeScale.range([0, offeredWidth]);
                }
                else {
                    fakeScale.range([offeredHeight, 0]);
                }
                var textResult = this.measureTicks(offeredWidth, offeredHeight, fakeScale, this._scale.domain());
                return {
                    width: textResult.usedWidth + widthRequiredByTicks,
                    height: textResult.usedHeight + heightRequiredByTicks,
                    wantsWidth: !textResult.textFits,
                    wantsHeight: !textResult.textFits
                };
            };
            Category.prototype._getTickValues = function () {
                return this._scale.domain();
            };
            Category.prototype.tickLabelAngle = function (angle) {
                if (angle == null) {
                    return this._tickLabelAngle;
                }
                if (angle !== 0 && angle !== 90 && angle !== -90) {
                    throw new Error("Angle " + angle + " not supported; only 0, 90, and -90 are valid values");
                }
                this._tickLabelAngle = angle;
                this._invalidateLayout();
                return this;
            };
            Category.prototype.tickLabelOrientation = function () {
                switch (this._tickLabelAngle) {
                    case 0:
                        return "horizontal";
                    case -90:
                        return "left";
                    case 90:
                        return "right";
                    default:
                        throw new Error("bad orientation");
                }
            };
            /**
             * Measures the size of the ticks while also writing them to the DOM.
             * @param {D3.Selection} ticks The tick elements to be written to.
             */
            Category.prototype.drawTicks = function (axisWidth, axisHeight, scale, ticks) {
                return this.drawOrMeasureTicks(axisWidth, axisHeight, scale, ticks, true);
            };
            /**
             * Measures the size of the ticks without making any (permanent) DOM
             * changes.
             *
             * @param {string[]} ticks The strings that will be printed on the ticks.
             */
            Category.prototype.measureTicks = function (axisWidth, axisHeight, scale, ticks) {
                return this.drawOrMeasureTicks(axisWidth, axisHeight, scale, ticks, false);
            };
            Category.prototype.drawOrMeasureTicks = function (axisWidth, axisHeight, scale, dataOrTicks, draw) {
                var self = this;
                var textWriteResults = [];
                var tm = function (s) { return self.measurer.measure(s); };
                var iterator = draw ? function (f) { return dataOrTicks.each(f); } : function (f) { return dataOrTicks.forEach(f); };
                iterator(function (d) {
                    var bandWidth = scale.fullBandStartAndWidth(d)[1];
                    var width = self._isHorizontal() ? bandWidth : axisWidth - self._maxLabelTickLength() - self.tickLabelPadding();
                    var height = self._isHorizontal() ? axisHeight - self._maxLabelTickLength() - self.tickLabelPadding() : bandWidth;
                    var textWriteResult;
                    var formatter = self._formatter;
                    if (draw) {
                        var d3this = d3.select(this);
                        var xAlign = { left: "right", right: "left", top: "center", bottom: "center" };
                        var yAlign = { left: "center", right: "center", top: "bottom", bottom: "top" };
                        textWriteResult = Plottable._Util.Text.writeText(formatter(d), width, height, tm, self.tickLabelOrientation(), {
                            g: d3this,
                            xAlign: xAlign[self._orientation],
                            yAlign: yAlign[self._orientation]
                        });
                    }
                    else {
                        textWriteResult = Plottable._Util.Text.writeText(formatter(d), width, height, tm, self.tickLabelOrientation());
                    }
                    textWriteResults.push(textWriteResult);
                });
                var widthFn = this._isHorizontal() ? d3.sum : Plottable._Util.Methods.max;
                var heightFn = this._isHorizontal() ? Plottable._Util.Methods.max : d3.sum;
                return {
                    textFits: textWriteResults.every(function (t) { return t.textFits; }),
                    usedWidth: widthFn(textWriteResults, function (t) { return t.usedWidth; }, 0),
                    usedHeight: heightFn(textWriteResults, function (t) { return t.usedHeight; }, 0)
                };
            };
            Category.prototype._doRender = function () {
                var _this = this;
                _super.prototype._doRender.call(this);
                var tickLabels = this._tickLabelContainer.selectAll("." + Axis.AbstractAxis.TICK_LABEL_CLASS).data(this._scale.domain(), function (d) { return d; });
                var getTickLabelTransform = function (d, i) {
                    var startAndWidth = _this._scale.fullBandStartAndWidth(d);
                    var bandStartPosition = startAndWidth[0];
                    var x = _this._isHorizontal() ? bandStartPosition : 0;
                    var y = _this._isHorizontal() ? 0 : bandStartPosition;
                    return "translate(" + x + "," + y + ")";
                };
                tickLabels.enter().append("g").classed(Axis.AbstractAxis.TICK_LABEL_CLASS, true);
                tickLabels.exit().remove();
                tickLabels.attr("transform", getTickLabelTransform);
                // erase all text first, then rewrite
                tickLabels.text("");
                this.drawTicks(this.width(), this.height(), this._scale, tickLabels);
                var translate = this._isHorizontal() ? [this._scale.rangeBand() / 2, 0] : [0, this._scale.rangeBand() / 2];
                var xTranslate = this._orientation === "right" ? this._maxLabelTickLength() + this.tickLabelPadding() : 0;
                var yTranslate = this._orientation === "bottom" ? this._maxLabelTickLength() + this.tickLabelPadding() : 0;
                Plottable._Util.DOM.translate(this._tickLabelContainer, xTranslate, yTranslate);
                Plottable._Util.DOM.translate(this._tickMarkContainer, translate[0], translate[1]);
                return this;
            };
            Category.prototype._computeLayout = function (xOrigin, yOrigin, availableWidth, availableHeight) {
                // When anyone calls _invalidateLayout, _computeLayout will be called
                // on everyone, including this. Since CSS or something might have
                // affected the size of the characters, clear the cache.
                this.measurer.clear();
                return _super.prototype._computeLayout.call(this, xOrigin, yOrigin, availableWidth, availableHeight);
            };
            return Category;
        })(Axis.AbstractAxis);
        Axis.Category = Category;
    })(Plottable.Axis || (Plottable.Axis = {}));
    var Axis = Plottable.Axis;
})(Plottable || (Plottable = {}));

///<reference path="../reference.ts" />
var __extends = this.__extends || function (d, b) {
    for (var p in b) if (b.hasOwnProperty(p)) d[p] = b[p];
    function __() { this.constructor = d; }
    __.prototype = b.prototype;
    d.prototype = new __();
};
var Plottable;
(function (Plottable) {
    (function (Component) {
        var Label = (function (_super) {
            __extends(Label, _super);
            /**
             * Creates a Label.
             *
             * A label is component that renders just text. The most common use of
             * labels is to create a title or axis labels.
             *
             * @constructor
             * @param {string} displayText The text of the Label (default = "").
             * @param {string} orientation The orientation of the Label (horizontal/left/right) (default = "horizontal").
             */
            function Label(displayText, orientation) {
                if (displayText === void 0) { displayText = ""; }
                if (orientation === void 0) { orientation = "horizontal"; }
                _super.call(this);
                this.classed("label", true);
                this.text(displayText);
                this.orient(orientation);
                this.xAlign("center").yAlign("center");
                this._fixedHeightFlag = true;
                this._fixedWidthFlag = true;
            }
            /**
             * Sets the horizontal side the label will go to given the label is given more space that it needs
             *
             * @param {string} alignment The new setting, one of `["left", "center",
             * "right"]`. Defaults to `"center"`.
             * @returns {Label} The calling Label.
             */
            Label.prototype.xAlign = function (alignment) {
                var alignmentLC = alignment.toLowerCase();
                _super.prototype.xAlign.call(this, alignmentLC);
                this.xAlignment = alignmentLC;
                return this;
            };
            /**
             * Sets the vertical side the label will go to given the label is given more space that it needs
             *
             * @param {string} alignment The new setting, one of `["top", "center",
             * "bottom"]`. Defaults to `"center"`.
             * @returns {Label} The calling Label.
             */
            Label.prototype.yAlign = function (alignment) {
                var alignmentLC = alignment.toLowerCase();
                _super.prototype.yAlign.call(this, alignmentLC);
                this.yAlignment = alignmentLC;
                return this;
            };
            Label.prototype._requestedSpace = function (offeredWidth, offeredHeight) {
                var desiredWH = this.measurer(this._text);
                var desiredWidth = (this.orientation === "horizontal" ? desiredWH.width : desiredWH.height);
                var desiredHeight = (this.orientation === "horizontal" ? desiredWH.height : desiredWH.width);
                return {
                    width: desiredWidth,
                    height: desiredHeight,
                    wantsWidth: desiredWidth > offeredWidth,
                    wantsHeight: desiredHeight > offeredHeight
                };
            };
            Label.prototype._setup = function () {
                _super.prototype._setup.call(this);
                this.textContainer = this._content.append("g");
                this.measurer = Plottable._Util.Text.getTextMeasurer(this.textContainer.append("text"));
                this.text(this._text);
            };
            Label.prototype.text = function (displayText) {
                if (displayText === undefined) {
                    return this._text;
                }
                else {
                    this._text = displayText;
                    this._invalidateLayout();
                    return this;
                }
            };
            Label.prototype.orient = function (newOrientation) {
                if (newOrientation == null) {
                    return this.orientation;
                }
                else {
                    newOrientation = newOrientation.toLowerCase();
                    if (newOrientation === "horizontal" || newOrientation === "left" || newOrientation === "right") {
                        this.orientation = newOrientation;
                    }
                    else {
                        throw new Error(newOrientation + " is not a valid orientation for LabelComponent");
                    }
                    this._invalidateLayout();
                    return this;
                }
            };
            Label.prototype._doRender = function () {
                _super.prototype._doRender.call(this);
                this.textContainer.text("");
                var dimension = this.orientation === "horizontal" ? this.width() : this.height();
                var truncatedText = Plottable._Util.Text.getTruncatedText(this._text, dimension, this.measurer);
                if (this.orientation === "horizontal") {
                    Plottable._Util.Text.writeLineHorizontally(truncatedText, this.textContainer, this.width(), this.height(), this.xAlignment, this.yAlignment);
                }
                else {
                    Plottable._Util.Text.writeLineVertically(truncatedText, this.textContainer, this.width(), this.height(), this.xAlignment, this.yAlignment, this.orientation);
                }
            };
            Label.prototype._computeLayout = function (xOffset, yOffset, availableWidth, availableHeight) {
                this.measurer = Plottable._Util.Text.getTextMeasurer(this.textContainer.append("text")); // reset it in case fonts have changed
                _super.prototype._computeLayout.call(this, xOffset, yOffset, availableWidth, availableHeight);
                return this;
            };
            return Label;
        })(Component.AbstractComponent);
        Component.Label = Label;
        var TitleLabel = (function (_super) {
            __extends(TitleLabel, _super);
            /**
             * Creates a TitleLabel, a type of label made for rendering titles.
             *
             * @constructor
             */
            function TitleLabel(text, orientation) {
                _super.call(this, text, orientation);
                this.classed("title-label", true);
            }
            return TitleLabel;
        })(Label);
        Component.TitleLabel = TitleLabel;
        var AxisLabel = (function (_super) {
            __extends(AxisLabel, _super);
            /**
             * Creates a AxisLabel, a type of label made for rendering axis labels.
             *
             * @constructor
             */
            function AxisLabel(text, orientation) {
                _super.call(this, text, orientation);
                this.classed("axis-label", true);
            }
            return AxisLabel;
        })(Label);
        Component.AxisLabel = AxisLabel;
    })(Plottable.Component || (Plottable.Component = {}));
    var Component = Plottable.Component;
})(Plottable || (Plottable = {}));

///<reference path="../reference.ts" />
var __extends = this.__extends || function (d, b) {
    for (var p in b) if (b.hasOwnProperty(p)) d[p] = b[p];
    function __() { this.constructor = d; }
    __.prototype = b.prototype;
    d.prototype = new __();
};
var Plottable;
(function (Plottable) {
    (function (Component) {
        var Legend = (function (_super) {
            __extends(Legend, _super);
            /**
             * Constructs a Legend.
             *
             * A legend consists of a series of legend rows, each with a color and label taken from the `colorScale`.
             * The rows will be displayed in the order of the `colorScale` domain.
             * This legend also allows interactions, through the functions `toggleCallback` and `hoverCallback`
             * Setting a callback will also put classes on the individual rows.
             *
             * @constructor
             * @param {ColorScale} colorScale
             */
            function Legend(colorScale) {
                _super.call(this);
                this.classed("legend", true);
                this.scale(colorScale);
                this.xAlign("RIGHT").yAlign("TOP");
                this.xOffset(5).yOffset(5);
                this._fixedWidthFlag = true;
                this._fixedHeightFlag = true;
            }
            Legend.prototype.remove = function () {
                _super.prototype.remove.call(this);
                if (this.colorScale != null) {
                    this.colorScale.broadcaster.deregisterListener(this);
                }
            };
            Legend.prototype.toggleCallback = function (callback) {
                if (callback !== undefined) {
                    this._toggleCallback = callback;
                    this.isOff = d3.set();
                    this.updateListeners();
                    this.updateClasses();
                    return this;
                }
                else {
                    return this._toggleCallback;
                }
            };
            Legend.prototype.hoverCallback = function (callback) {
                if (callback !== undefined) {
                    this._hoverCallback = callback;
                    this.datumCurrentlyFocusedOn = undefined;
                    this.updateListeners();
                    this.updateClasses();
                    return this;
                }
                else {
                    return this._hoverCallback;
                }
            };
            Legend.prototype.scale = function (scale) {
                var _this = this;
                if (scale != null) {
                    if (this.colorScale != null) {
                        this.colorScale.broadcaster.deregisterListener(this);
                    }
                    this.colorScale = scale;
                    this.colorScale.broadcaster.registerListener(this, function () { return _this.updateDomain(); });
                    this.updateDomain();
                    return this;
                }
                else {
                    return this.colorScale;
                }
            };
            Legend.prototype.updateDomain = function () {
                if (this._toggleCallback != null) {
                    this.isOff = Plottable._Util.Methods.intersection(this.isOff, d3.set(this.scale().domain()));
                }
                if (this._hoverCallback != null) {
                    this.datumCurrentlyFocusedOn = this.scale().domain().indexOf(this.datumCurrentlyFocusedOn) >= 0 ? this.datumCurrentlyFocusedOn : undefined;
                }
                this._invalidateLayout();
            };
            Legend.prototype._computeLayout = function (xOrigin, yOrigin, availableWidth, availableHeight) {
                _super.prototype._computeLayout.call(this, xOrigin, yOrigin, availableWidth, availableHeight);
                var textHeight = this.measureTextHeight();
                var totalNumRows = this.colorScale.domain().length;
                this.nRowsDrawn = Math.min(totalNumRows, Math.floor(this.height() / textHeight));
            };
            Legend.prototype._requestedSpace = function (offeredWidth, offeredHeight) {
                var textHeight = this.measureTextHeight();
                var totalNumRows = this.colorScale.domain().length;
                var rowsICanFit = Math.min(totalNumRows, Math.floor((offeredHeight - 2 * Legend.MARGIN) / textHeight));
                var fakeLegendEl = this._content.append("g").classed(Legend.SUBELEMENT_CLASS, true);
                var measure = Plottable._Util.Text.getTextMeasurer(fakeLegendEl.append("text"));
                var maxWidth = Plottable._Util.Methods.max(this.colorScale.domain(), function (d) { return measure(d).width; }, 0);
                fakeLegendEl.remove();
                maxWidth = maxWidth === undefined ? 0 : maxWidth;
                var desiredWidth = rowsICanFit === 0 ? 0 : maxWidth + textHeight + 2 * Legend.MARGIN;
                var desiredHeight = rowsICanFit === 0 ? 0 : totalNumRows * textHeight + 2 * Legend.MARGIN;
                return {
                    width: desiredWidth,
                    height: desiredHeight,
                    wantsWidth: offeredWidth < desiredWidth,
                    wantsHeight: offeredHeight < desiredHeight
                };
            };
            Legend.prototype.measureTextHeight = function () {
                // note: can't be called before anchoring atm
                var fakeLegendEl = this._content.append("g").classed(Legend.SUBELEMENT_CLASS, true);
                var textHeight = Plottable._Util.Text.getTextMeasurer(fakeLegendEl.append("text"))(Plottable._Util.Text.HEIGHT_TEXT).height;
                // HACKHACK
                if (textHeight === 0) {
                    textHeight = 1;
                }
                fakeLegendEl.remove();
                return textHeight;
            };
            Legend.prototype._doRender = function () {
                _super.prototype._doRender.call(this);
                var domain = this.colorScale.domain().slice(0, this.nRowsDrawn);
                var textHeight = this.measureTextHeight();
                var availableWidth = this.width() - textHeight - Legend.MARGIN;
                var r = textHeight * 0.3;
                var legend = this._content.selectAll("." + Legend.SUBELEMENT_CLASS).data(domain, function (d) { return d; });
                var legendEnter = legend.enter().append("g").classed(Legend.SUBELEMENT_CLASS, true);
                legendEnter.append("circle");
                legendEnter.append("g").classed("text-container", true);
                legend.exit().remove();
                legend.selectAll("circle").attr("cx", textHeight / 2).attr("cy", textHeight / 2).attr("r", r).attr("fill", this.colorScale._d3Scale);
                legend.selectAll("g.text-container").text("").attr("transform", "translate(" + textHeight + ", 0)").each(function (d) {
                    var d3this = d3.select(this);
                    var measure = Plottable._Util.Text.getTextMeasurer(d3this.append("text"));
                    var writeLine = Plottable._Util.Text.getTruncatedText(d, availableWidth, measure);
                    var writeLineMeasure = measure(writeLine);
                    Plottable._Util.Text.writeLineHorizontally(writeLine, d3this, writeLineMeasure.width, writeLineMeasure.height);
                });
                legend.attr("transform", function (d) {
                    return "translate(" + Legend.MARGIN + "," + (domain.indexOf(d) * textHeight + Legend.MARGIN) + ")";
                });
                this.updateClasses();
                this.updateListeners();
            };
            Legend.prototype.updateListeners = function () {
                var _this = this;
                if (!this._isSetup) {
                    return;
                }
                var dataSelection = this._content.selectAll("." + Legend.SUBELEMENT_CLASS);
                if (this._hoverCallback != null) {
                    // tag the element that is being hovered over with the class "focus"
                    // this callback will trigger with the specific element being hovered over.
                    var hoverRow = function (mouseover) { return function (datum) {
                        _this.datumCurrentlyFocusedOn = mouseover ? datum : undefined;
                        _this._hoverCallback(_this.datumCurrentlyFocusedOn);
                        _this.updateClasses();
                    }; };
                    dataSelection.on("mouseover", hoverRow(true));
                    dataSelection.on("mouseout", hoverRow(false));
                }
                else {
                    // remove all mouseover/mouseout listeners
                    dataSelection.on("mouseover", null);
                    dataSelection.on("mouseout", null);
                }
                if (this._toggleCallback != null) {
                    dataSelection.on("click", function (datum) {
                        var turningOn = _this.isOff.has(datum);
                        if (turningOn) {
                            _this.isOff.remove(datum);
                        }
                        else {
                            _this.isOff.add(datum);
                        }
                        _this._toggleCallback(datum, turningOn);
                        _this.updateClasses();
                    });
                }
                else {
                    // remove all click listeners
                    dataSelection.on("click", null);
                }
            };
            Legend.prototype.updateClasses = function () {
                var _this = this;
                if (!this._isSetup) {
                    return;
                }
                var dataSelection = this._content.selectAll("." + Legend.SUBELEMENT_CLASS);
                if (this._hoverCallback != null) {
                    dataSelection.classed("focus", function (d) { return _this.datumCurrentlyFocusedOn === d; });
                    dataSelection.classed("hover", this.datumCurrentlyFocusedOn !== undefined);
                }
                else {
                    dataSelection.classed("hover", false);
                    dataSelection.classed("focus", false);
                }
                if (this._toggleCallback != null) {
                    dataSelection.classed("toggled-on", function (d) { return !_this.isOff.has(d); });
                    dataSelection.classed("toggled-off", function (d) { return _this.isOff.has(d); });
                }
                else {
                    dataSelection.classed("toggled-on", false);
                    dataSelection.classed("toggled-off", false);
                }
            };
            /**
             * The css class applied to each legend row
             */
            Legend.SUBELEMENT_CLASS = "legend-row";
            Legend.MARGIN = 5;
            return Legend;
        })(Component.AbstractComponent);
        Component.Legend = Legend;
    })(Plottable.Component || (Plottable.Component = {}));
    var Component = Plottable.Component;
})(Plottable || (Plottable = {}));

///<reference path="../reference.ts" />
var __extends = this.__extends || function (d, b) {
    for (var p in b) if (b.hasOwnProperty(p)) d[p] = b[p];
    function __() { this.constructor = d; }
    __.prototype = b.prototype;
    d.prototype = new __();
};
var Plottable;
(function (Plottable) {
    (function (Component) {
        var HorizontalLegend = (function (_super) {
            __extends(HorizontalLegend, _super);
            /**
             * Creates a Horizontal Legend.
             *
             * The legend consists of a series of legend entries, each with a color and label taken from the `colorScale`.
             * The entries will be displayed in the order of the `colorScale` domain.
             *
             * @constructor
             * @param {Scale.Color} colorScale
             */
            function HorizontalLegend(colorScale) {
                var _this = this;
                _super.call(this);
                this.padding = 5;
                this.classed("legend", true);
                this.scale = colorScale;
                this.scale.broadcaster.registerListener(this, function () { return _this._invalidateLayout(); });
                this.xAlign("left").yAlign("center");
                this._fixedWidthFlag = true;
                this._fixedHeightFlag = true;
            }
            HorizontalLegend.prototype.remove = function () {
                _super.prototype.remove.call(this);
                this.scale.broadcaster.deregisterListener(this);
            };
            HorizontalLegend.prototype.calculateLayoutInfo = function (availableWidth, availableHeight) {
                var _this = this;
                var fakeLegendRow = this._content.append("g").classed(HorizontalLegend.LEGEND_ROW_CLASS, true);
                var fakeLegendEntry = fakeLegendRow.append("g").classed(HorizontalLegend.LEGEND_ENTRY_CLASS, true);
                var measure = Plottable._Util.Text.getTextMeasurer(fakeLegendRow.append("text"));
                var textHeight = measure(Plottable._Util.Text.HEIGHT_TEXT).height;
                var availableWidthForEntries = Math.max(0, (availableWidth - this.padding));
                var measureEntry = function (entryText) {
                    var originalEntryLength = (textHeight + measure(entryText).width + _this.padding);
                    return Math.min(originalEntryLength, availableWidthForEntries);
                };
                var entries = this.scale.domain();
                var entryLengths = Plottable._Util.Methods.populateMap(entries, measureEntry);
                fakeLegendRow.remove();
                var rows = this.packRows(availableWidthForEntries, entries, entryLengths);
                var rowsAvailable = Math.floor((availableHeight - 2 * this.padding) / textHeight);
                if (rowsAvailable !== rowsAvailable) {
                    rowsAvailable = 0;
                }
                return {
                    textHeight: textHeight,
                    entryLengths: entryLengths,
                    rows: rows,
                    numRowsToDraw: Math.max(Math.min(rowsAvailable, rows.length), 0)
                };
            };
            HorizontalLegend.prototype._requestedSpace = function (offeredWidth, offeredHeight) {
                var estimatedLayout = this.calculateLayoutInfo(offeredWidth, offeredHeight);
                var rowLengths = estimatedLayout.rows.map(function (row) {
                    return d3.sum(row, function (entry) { return estimatedLayout.entryLengths.get(entry); });
                });
                var longestRowLength = Plottable._Util.Methods.max(rowLengths, 0);
                longestRowLength = longestRowLength === undefined ? 0 : longestRowLength; // HACKHACK: #843
                var desiredWidth = this.padding + longestRowLength;
                var acceptableHeight = estimatedLayout.numRowsToDraw * estimatedLayout.textHeight + 2 * this.padding;
                var desiredHeight = estimatedLayout.rows.length * estimatedLayout.textHeight + 2 * this.padding;
                return {
                    width: desiredWidth,
                    height: acceptableHeight,
                    wantsWidth: offeredWidth < desiredWidth,
                    wantsHeight: offeredHeight < desiredHeight
                };
            };
            HorizontalLegend.prototype.packRows = function (availableWidth, entries, entryLengths) {
                var rows = [[]];
                var currentRow = rows[0];
                var spaceLeft = availableWidth;
                entries.forEach(function (e) {
                    var entryLength = entryLengths.get(e);
                    if (entryLength > spaceLeft) {
                        currentRow = [];
                        rows.push(currentRow);
                        spaceLeft = availableWidth;
                    }
                    currentRow.push(e);
                    spaceLeft -= entryLength;
                });
                return rows;
            };
            HorizontalLegend.prototype._doRender = function () {
                var _this = this;
                _super.prototype._doRender.call(this);
                var layout = this.calculateLayoutInfo(this.width(), this.height());
                var rowsToDraw = layout.rows.slice(0, layout.numRowsToDraw);
                var rows = this._content.selectAll("g." + HorizontalLegend.LEGEND_ROW_CLASS).data(rowsToDraw);
                rows.enter().append("g").classed(HorizontalLegend.LEGEND_ROW_CLASS, true);
                rows.exit().remove();
                rows.attr("transform", function (d, i) { return "translate(0, " + (i * layout.textHeight + _this.padding) + ")"; });
                var entries = rows.selectAll("g." + HorizontalLegend.LEGEND_ENTRY_CLASS).data(function (d) { return d; });
                var entriesEnter = entries.enter().append("g").classed(HorizontalLegend.LEGEND_ENTRY_CLASS, true);
                entriesEnter.append("circle");
                entriesEnter.append("g").classed("text-container", true);
                entries.exit().remove();
                var legendPadding = this.padding;
                rows.each(function (values) {
                    var xShift = legendPadding;
                    var entriesInRow = d3.select(this).selectAll("g." + HorizontalLegend.LEGEND_ENTRY_CLASS);
                    entriesInRow.attr("transform", function (value, i) {
                        var translateString = "translate(" + xShift + ", 0)";
                        xShift += layout.entryLengths.get(value);
                        return translateString;
                    });
                });
                entries.select("circle").attr("cx", layout.textHeight / 2).attr("cy", layout.textHeight / 2).attr("r", layout.textHeight * 0.3).attr("fill", function (value) { return _this.scale.scale(value); });
                var padding = this.padding;
                var textContainers = entries.select("g.text-container");
                textContainers.text(""); // clear out previous results
                textContainers.append("title").text(function (value) { return value; });
                // HACKHACK (translate vertical shift): #864
                textContainers.attr("transform", "translate(" + layout.textHeight + ", " + (layout.textHeight * 0.1) + ")").each(function (value) {
                    var container = d3.select(this);
                    var measure = Plottable._Util.Text.getTextMeasurer(container.append("text"));
                    var maxTextLength = layout.entryLengths.get(value) - layout.textHeight - padding;
                    var textToWrite = Plottable._Util.Text.getTruncatedText(value, maxTextLength, measure);
                    var textSize = measure(textToWrite);
                    Plottable._Util.Text.writeLineHorizontally(textToWrite, container, textSize.width, textSize.height);
                });
            };
            /**
             * The css class applied to each legend row
             */
            HorizontalLegend.LEGEND_ROW_CLASS = "legend-row";
            /**
             * The css class applied to each legend entry
             */
            HorizontalLegend.LEGEND_ENTRY_CLASS = "legend-entry";
            return HorizontalLegend;
        })(Component.AbstractComponent);
        Component.HorizontalLegend = HorizontalLegend;
    })(Plottable.Component || (Plottable.Component = {}));
    var Component = Plottable.Component;
})(Plottable || (Plottable = {}));

///<reference path="../reference.ts" />
var __extends = this.__extends || function (d, b) {
    for (var p in b) if (b.hasOwnProperty(p)) d[p] = b[p];
    function __() { this.constructor = d; }
    __.prototype = b.prototype;
    d.prototype = new __();
};
var Plottable;
(function (Plottable) {
    (function (Component) {
        var Gridlines = (function (_super) {
            __extends(Gridlines, _super);
            /**
             * Creates a set of Gridlines.
             * @constructor
             *
             * @param {QuantitativeScale} xScale The scale to base the x gridlines on. Pass null if no gridlines are desired.
             * @param {QuantitativeScale} yScale The scale to base the y gridlines on. Pass null if no gridlines are desired.
             */
            function Gridlines(xScale, yScale) {
                var _this = this;
                if (xScale != null && !(Plottable.Scale.AbstractQuantitative.prototype.isPrototypeOf(xScale))) {
                    throw new Error("xScale needs to inherit from Scale.AbstractQuantitative");
                }
                if (yScale != null && !(Plottable.Scale.AbstractQuantitative.prototype.isPrototypeOf(yScale))) {
                    throw new Error("yScale needs to inherit from Scale.AbstractQuantitative");
                }
                _super.call(this);
                this.classed("gridlines", true);
                this.xScale = xScale;
                this.yScale = yScale;
                if (this.xScale) {
                    this.xScale.broadcaster.registerListener(this, function () { return _this._render(); });
                }
                if (this.yScale) {
                    this.yScale.broadcaster.registerListener(this, function () { return _this._render(); });
                }
            }
            Gridlines.prototype.remove = function () {
                _super.prototype.remove.call(this);
                if (this.xScale) {
                    this.xScale.broadcaster.deregisterListener(this);
                }
                if (this.yScale) {
                    this.yScale.broadcaster.deregisterListener(this);
                }
                return this;
            };
            Gridlines.prototype._setup = function () {
                _super.prototype._setup.call(this);
                this.xLinesContainer = this._content.append("g").classed("x-gridlines", true);
                this.yLinesContainer = this._content.append("g").classed("y-gridlines", true);
            };
            Gridlines.prototype._doRender = function () {
                _super.prototype._doRender.call(this);
                this.redrawXLines();
                this.redrawYLines();
            };
            Gridlines.prototype.redrawXLines = function () {
                var _this = this;
                if (this.xScale) {
                    var xTicks = this.xScale.ticks();
                    var getScaledXValue = function (tickVal) { return _this.xScale.scale(tickVal); };
                    var xLines = this.xLinesContainer.selectAll("line").data(xTicks);
                    xLines.enter().append("line");
                    xLines.attr("x1", getScaledXValue).attr("y1", 0).attr("x2", getScaledXValue).attr("y2", this.height()).classed("zeroline", function (t) { return t === 0; });
                    xLines.exit().remove();
                }
            };
            Gridlines.prototype.redrawYLines = function () {
                var _this = this;
                if (this.yScale) {
                    var yTicks = this.yScale.ticks();
                    var getScaledYValue = function (tickVal) { return _this.yScale.scale(tickVal); };
                    var yLines = this.yLinesContainer.selectAll("line").data(yTicks);
                    yLines.enter().append("line");
                    yLines.attr("x1", 0).attr("y1", getScaledYValue).attr("x2", this.width()).attr("y2", getScaledYValue).classed("zeroline", function (t) { return t === 0; });
                    yLines.exit().remove();
                }
            };
            return Gridlines;
        })(Component.AbstractComponent);
        Component.Gridlines = Gridlines;
    })(Plottable.Component || (Plottable.Component = {}));
    var Component = Plottable.Component;
})(Plottable || (Plottable = {}));

///<reference path="../reference.ts" />
var __extends = this.__extends || function (d, b) {
    for (var p in b) if (b.hasOwnProperty(p)) d[p] = b[p];
    function __() { this.constructor = d; }
    __.prototype = b.prototype;
    d.prototype = new __();
};
var Plottable;
(function (Plottable) {
    (function (Component) {
        ;
        var Table = (function (_super) {
            __extends(Table, _super);
            /**
             * Constructs a Table.
             *
             * A Table is used to combine multiple Components in the form of a grid. A
             * common case is combining a y-axis, x-axis, and the plotted data via
             * ```typescript
             * new Table([[yAxis, plot],
             *            [null,  xAxis]]);
             * ```
             *
             * @constructor
             * @param {Component[][]} [rows] A 2-D array of the Components to place in the table.
             * null can be used if a cell is empty. (default = [])
             */
            function Table(rows) {
                var _this = this;
                if (rows === void 0) { rows = []; }
                _super.call(this);
                this.rowPadding = 0;
                this.colPadding = 0;
                this.rows = [];
                this.rowWeights = [];
                this.colWeights = [];
                this.nRows = 0;
                this.nCols = 0;
                this.classed("table", true);
                rows.forEach(function (row, rowIndex) {
                    row.forEach(function (component, colIndex) {
                        _this.addComponent(rowIndex, colIndex, component);
                    });
                });
            }
            /**
             * Adds a Component in the specified cell. The cell must be unoccupied.
             *
             * For example, instead of calling `new Table([[a, b], [null, c]])`, you
             * could call
             * ```typescript
             * var table = new Table();
             * table.addComponent(0, 0, a);
             * table.addComponent(0, 1, b);
             * table.addComponent(1, 1, c);
             * ```
             *
             * @param {number} row The row in which to add the Component.
             * @param {number} col The column in which to add the Component.
             * @param {Component} component The Component to be added.
             * @returns {Table} The calling Table.
             */
            Table.prototype.addComponent = function (row, col, component) {
                if (this._addComponent(component)) {
                    this.nRows = Math.max(row + 1, this.nRows);
                    this.nCols = Math.max(col + 1, this.nCols);
                    this.padTableToSize(this.nRows, this.nCols);
                    var currentComponent = this.rows[row][col];
                    if (currentComponent) {
                        throw new Error("Table.addComponent cannot be called on a cell where a component already exists (for the moment)");
                    }
                    this.rows[row][col] = component;
                }
                return this;
            };
            Table.prototype._removeComponent = function (component) {
                _super.prototype._removeComponent.call(this, component);
                var rowpos;
                var colpos;
                outer: for (var i = 0; i < this.nRows; i++) {
                    for (var j = 0; j < this.nCols; j++) {
                        if (this.rows[i][j] === component) {
                            rowpos = i;
                            colpos = j;
                            break outer;
                        }
                    }
                }
                if (rowpos !== undefined) {
                    this.rows[rowpos][colpos] = null;
                }
            };
            Table.prototype.iterateLayout = function (availableWidth, availableHeight) {
                /*
                 * Given availableWidth and availableHeight, figure out how to allocate it between rows and columns using an iterative algorithm.
                 *
                 * For both dimensions, keeps track of "guaranteedSpace", which the fixed-size components have requested, and
                 * "proportionalSpace", which is being given to proportionally-growing components according to the weights on the table.
                 * Here is how it works (example uses width but it is the same for height). First, columns are guaranteed no width, and
                 * the free width is allocated to columns based on their colWeights. Then, in determineGuarantees, every component is
                 * offered its column's width and may request some amount of it, which increases that column's guaranteed
                 * width. If there are some components that were not satisfied with the width they were offered, and there is free
                 * width that has not already been guaranteed, then the remaining width is allocated to the unsatisfied columns and the
                 * algorithm runs again. If all components are satisfied, then the remaining width is allocated as proportional space
                 * according to the colWeights.
                 *
                 * The guaranteed width for each column is monotonically increasing as the algorithm iterates. Since it is deterministic
                 * and monotonically increasing, if the freeWidth does not change during an iteration it implies that no further progress
                 * is possible, so the algorithm will not continue iterating on that dimension's account.
                 *
                 * If the algorithm runs more than 5 times, we stop and just use whatever we arrived at. It's not clear under what
                 * circumstances this will happen or if it will happen at all. A message will be printed to the console if this occurs.
                 *
                 */
                var cols = d3.transpose(this.rows);
                var availableWidthAfterPadding = availableWidth - this.colPadding * (this.nCols - 1);
                var availableHeightAfterPadding = availableHeight - this.rowPadding * (this.nRows - 1);
                var rowWeights = Table.calcComponentWeights(this.rowWeights, this.rows, function (c) { return (c == null) || c._isFixedHeight(); });
                var colWeights = Table.calcComponentWeights(this.colWeights, cols, function (c) { return (c == null) || c._isFixedWidth(); });
                // To give the table a good starting position to iterate from, we give the fixed-width components half-weight
                // so that they will get some initial space allocated to work with
                var heuristicColWeights = colWeights.map(function (c) { return c === 0 ? 0.5 : c; });
                var heuristicRowWeights = rowWeights.map(function (c) { return c === 0 ? 0.5 : c; });
                var colProportionalSpace = Table.calcProportionalSpace(heuristicColWeights, availableWidthAfterPadding);
                var rowProportionalSpace = Table.calcProportionalSpace(heuristicRowWeights, availableHeightAfterPadding);
                var guaranteedWidths = Plottable._Util.Methods.createFilledArray(0, this.nCols);
                var guaranteedHeights = Plottable._Util.Methods.createFilledArray(0, this.nRows);
                var freeWidth;
                var freeHeight;
                var nIterations = 0;
                while (true) {
                    var offeredHeights = Plottable._Util.Methods.addArrays(guaranteedHeights, rowProportionalSpace);
                    var offeredWidths = Plottable._Util.Methods.addArrays(guaranteedWidths, colProportionalSpace);
                    var guarantees = this.determineGuarantees(offeredWidths, offeredHeights);
                    guaranteedWidths = guarantees.guaranteedWidths;
                    guaranteedHeights = guarantees.guaranteedHeights;
                    var wantsWidth = guarantees.wantsWidthArr.some(function (x) { return x; });
                    var wantsHeight = guarantees.wantsHeightArr.some(function (x) { return x; });
                    var lastFreeWidth = freeWidth;
                    var lastFreeHeight = freeHeight;
                    freeWidth = availableWidthAfterPadding - d3.sum(guarantees.guaranteedWidths);
                    freeHeight = availableHeightAfterPadding - d3.sum(guarantees.guaranteedHeights);
                    var xWeights;
                    if (wantsWidth) {
                        xWeights = guarantees.wantsWidthArr.map(function (x) { return x ? 0.1 : 0; });
                        xWeights = Plottable._Util.Methods.addArrays(xWeights, colWeights);
                    }
                    else {
                        xWeights = colWeights;
                    }
                    var yWeights;
                    if (wantsHeight) {
                        yWeights = guarantees.wantsHeightArr.map(function (x) { return x ? 0.1 : 0; });
                        yWeights = Plottable._Util.Methods.addArrays(yWeights, rowWeights);
                    }
                    else {
                        yWeights = rowWeights;
                    }
                    colProportionalSpace = Table.calcProportionalSpace(xWeights, freeWidth);
                    rowProportionalSpace = Table.calcProportionalSpace(yWeights, freeHeight);
                    nIterations++;
                    var canImproveWidthAllocation = freeWidth > 0 && wantsWidth && freeWidth !== lastFreeWidth;
                    var canImproveHeightAllocation = freeHeight > 0 && wantsHeight && freeHeight !== lastFreeHeight;
                    if (!(canImproveWidthAllocation || canImproveHeightAllocation)) {
                        break;
                    }
                    if (nIterations > 5) {
                        break;
                    }
                }
                // Redo the proportional space one last time, to ensure we use the real weights not the wantsWidth/Height weights
                freeWidth = availableWidthAfterPadding - d3.sum(guarantees.guaranteedWidths);
                freeHeight = availableHeightAfterPadding - d3.sum(guarantees.guaranteedHeights);
                colProportionalSpace = Table.calcProportionalSpace(colWeights, freeWidth);
                rowProportionalSpace = Table.calcProportionalSpace(rowWeights, freeHeight);
                return { colProportionalSpace: colProportionalSpace, rowProportionalSpace: rowProportionalSpace, guaranteedWidths: guarantees.guaranteedWidths, guaranteedHeights: guarantees.guaranteedHeights, wantsWidth: wantsWidth, wantsHeight: wantsHeight };
            };
            Table.prototype.determineGuarantees = function (offeredWidths, offeredHeights) {
                var requestedWidths = Plottable._Util.Methods.createFilledArray(0, this.nCols);
                var requestedHeights = Plottable._Util.Methods.createFilledArray(0, this.nRows);
                var layoutWantsWidth = Plottable._Util.Methods.createFilledArray(false, this.nCols);
                var layoutWantsHeight = Plottable._Util.Methods.createFilledArray(false, this.nRows);
                this.rows.forEach(function (row, rowIndex) {
                    row.forEach(function (component, colIndex) {
                        var spaceRequest;
                        if (component != null) {
                            spaceRequest = component._requestedSpace(offeredWidths[colIndex], offeredHeights[rowIndex]);
                        }
                        else {
                            spaceRequest = { width: 0, height: 0, wantsWidth: false, wantsHeight: false };
                        }
                        var allocatedWidth = Math.min(spaceRequest.width, offeredWidths[colIndex]);
                        var allocatedHeight = Math.min(spaceRequest.height, offeredHeights[rowIndex]);
                        requestedWidths[colIndex] = Math.max(requestedWidths[colIndex], allocatedWidth);
                        requestedHeights[rowIndex] = Math.max(requestedHeights[rowIndex], allocatedHeight);
                        layoutWantsWidth[colIndex] = layoutWantsWidth[colIndex] || spaceRequest.wantsWidth;
                        layoutWantsHeight[rowIndex] = layoutWantsHeight[rowIndex] || spaceRequest.wantsHeight;
                    });
                });
                return { guaranteedWidths: requestedWidths, guaranteedHeights: requestedHeights, wantsWidthArr: layoutWantsWidth, wantsHeightArr: layoutWantsHeight };
            };
            Table.prototype._requestedSpace = function (offeredWidth, offeredHeight) {
                var layout = this.iterateLayout(offeredWidth, offeredHeight);
                return { width: d3.sum(layout.guaranteedWidths), height: d3.sum(layout.guaranteedHeights), wantsWidth: layout.wantsWidth, wantsHeight: layout.wantsHeight };
            };
            // xOffset is relative to parent element, not absolute
            Table.prototype._computeLayout = function (xOffset, yOffset, availableWidth, availableHeight) {
                var _this = this;
                _super.prototype._computeLayout.call(this, xOffset, yOffset, availableWidth, availableHeight);
                var layout = this.iterateLayout(this.width(), this.height());
                var sumPair = function (p) { return p[0] + p[1]; };
                var rowHeights = Plottable._Util.Methods.addArrays(layout.rowProportionalSpace, layout.guaranteedHeights);
                var colWidths = Plottable._Util.Methods.addArrays(layout.colProportionalSpace, layout.guaranteedWidths);
                var childYOffset = 0;
                this.rows.forEach(function (row, rowIndex) {
                    var childXOffset = 0;
                    row.forEach(function (component, colIndex) {
                        // recursively compute layout
                        if (component != null) {
                            component._computeLayout(childXOffset, childYOffset, colWidths[colIndex], rowHeights[rowIndex]);
                        }
                        childXOffset += colWidths[colIndex] + _this.colPadding;
                    });
                    childYOffset += rowHeights[rowIndex] + _this.rowPadding;
                });
            };
            /**
             * Sets the row and column padding on the Table.
             *
             * @param {number} rowPadding The padding above and below each row, in pixels.
             * @param {number} colPadding the padding to the left and right of each column, in pixels.
             * @returns {Table} The calling Table.
             */
            Table.prototype.padding = function (rowPadding, colPadding) {
                this.rowPadding = rowPadding;
                this.colPadding = colPadding;
                this._invalidateLayout();
                return this;
            };
            /**
             * Sets the layout weight of a particular row.
             * Space is allocated to rows based on their weight. Rows with higher weights receive proportionally more space.
             *
             * A common case would be to have one row take up 2/3rds of the space,
             * and the other row take up 1/3rd.
             *
             * Example:
             *
             * ```JavaScript
             * plot = new Plottable.Component.Table([
             *  [row1],
             *  [row2]
             * ]);
             *
             * // assign twice as much space to the first row
             * plot
             *  .rowWeight(0, 2)
             *  .rowWeight(1, 1)
             * ```
             *
             * @param {number} index The index of the row.
             * @param {number} weight The weight to be set on the row.
             * @returns {Table} The calling Table.
             */
            Table.prototype.rowWeight = function (index, weight) {
                this.rowWeights[index] = weight;
                this._invalidateLayout();
                return this;
            };
            /**
             * Sets the layout weight of a particular column.
             * Space is allocated to columns based on their weight. Columns with higher weights receive proportionally more space.
             *
             * Please see `rowWeight` docs for an example.
             *
             * @param {number} index The index of the column.
             * @param {number} weight The weight to be set on the column.
             * @returns {Table} The calling Table.
             */
            Table.prototype.colWeight = function (index, weight) {
                this.colWeights[index] = weight;
                this._invalidateLayout();
                return this;
            };
            Table.prototype._isFixedWidth = function () {
                var cols = d3.transpose(this.rows);
                return Table.fixedSpace(cols, function (c) { return (c == null) || c._isFixedWidth(); });
            };
            Table.prototype._isFixedHeight = function () {
                return Table.fixedSpace(this.rows, function (c) { return (c == null) || c._isFixedHeight(); });
            };
            Table.prototype.padTableToSize = function (nRows, nCols) {
                for (var i = 0; i < nRows; i++) {
                    if (this.rows[i] === undefined) {
                        this.rows[i] = [];
                        this.rowWeights[i] = null;
                    }
                    for (var j = 0; j < nCols; j++) {
                        if (this.rows[i][j] === undefined) {
                            this.rows[i][j] = null;
                        }
                    }
                }
                for (j = 0; j < nCols; j++) {
                    if (this.colWeights[j] === undefined) {
                        this.colWeights[j] = null;
                    }
                }
            };
            Table.calcComponentWeights = function (setWeights, componentGroups, fixityAccessor) {
                // If the row/col weight was explicitly set, then return it outright
                // If the weight was not explicitly set, then guess it using the heuristic that if all components are fixed-space
                // then weight is 0, otherwise weight is 1
                return setWeights.map(function (w, i) {
                    if (w != null) {
                        return w;
                    }
                    var fixities = componentGroups[i].map(fixityAccessor);
                    var allFixed = fixities.reduce(function (a, b) { return a && b; }, true);
                    return allFixed ? 0 : 1;
                });
            };
            Table.calcProportionalSpace = function (weights, freeSpace) {
                var weightSum = d3.sum(weights);
                if (weightSum === 0) {
                    return Plottable._Util.Methods.createFilledArray(0, weights.length);
                }
                else {
                    return weights.map(function (w) { return freeSpace * w / weightSum; });
                }
            };
            Table.fixedSpace = function (componentGroup, fixityAccessor) {
                var all = function (bools) { return bools.reduce(function (a, b) { return a && b; }, true); };
                var group_isFixed = function (components) { return all(components.map(fixityAccessor)); };
                return all(componentGroup.map(group_isFixed));
            };
            return Table;
        })(Component.AbstractComponentContainer);
        Component.Table = Table;
    })(Plottable.Component || (Plottable.Component = {}));
    var Component = Plottable.Component;
})(Plottable || (Plottable = {}));

///<reference path="../../reference.ts" />
var __extends = this.__extends || function (d, b) {
    for (var p in b) if (b.hasOwnProperty(p)) d[p] = b[p];
    function __() { this.constructor = d; }
    __.prototype = b.prototype;
    d.prototype = new __();
};
var Plottable;
(function (Plottable) {
    (function (Plot) {
        var AbstractPlot = (function (_super) {
            __extends(AbstractPlot, _super);
            /**
             * Constructs a Plot.
             *
             * Plots render data. Common example include Plot.Scatter, Plot.Bar, and Plot.Line.
             *
             * A bare Plot has a DataSource and any number of projectors, which take
             * data and "project" it onto the Plot, such as "x", "y", "fill", "r".
             *
             * @constructor
             * @param {any[]|Dataset} [dataset] If provided, the data or Dataset to be associated with this Plot.
             */
            function AbstractPlot() {
                _super.call(this);
                this._dataChanged = false;
                this._projectors = {};
                this._animate = false;
                this._animators = {};
                this._ANIMATION_DURATION = 250; // milliseconds
                this._animateOnNextRender = true;
                this.clipPathEnabled = true;
                this.classed("plot", true);
                this._key2DatasetDrawerKey = d3.map();
                this._datasetKeysInOrder = [];
                this.nextSeriesIndex = 0;
            }
            AbstractPlot.prototype._anchor = function (element) {
                _super.prototype._anchor.call(this, element);
                this._animateOnNextRender = true;
                this._dataChanged = true;
                this._updateScaleExtents();
            };
            AbstractPlot.prototype._setup = function () {
                var _this = this;
                _super.prototype._setup.call(this);
                this._renderArea = this._content.append("g").classed("render-area", true);
                // HACKHACK on 591
                this._getDrawersInOrder().forEach(function (d) { return d.setup(_this._renderArea.append("g")); });
            };
            AbstractPlot.prototype.remove = function () {
                var _this = this;
                _super.prototype.remove.call(this);
                this._datasetKeysInOrder.forEach(function (k) { return _this.removeDataset(k); });
                // deregister from all scales
                var properties = Object.keys(this._projectors);
                properties.forEach(function (property) {
                    var projector = _this._projectors[property];
                    if (projector.scale) {
                        projector.scale.broadcaster.deregisterListener(_this);
                    }
                });
            };
            AbstractPlot.prototype.addDataset = function (keyOrDataset, dataset) {
                if (typeof (keyOrDataset) !== "string" && dataset !== undefined) {
                    throw new Error("invalid input to addDataset");
                }
                if (typeof (keyOrDataset) === "string" && keyOrDataset[0] === "_") {
                    Plottable._Util.Methods.warn("Warning: Using _named series keys may produce collisions with unlabeled data sources");
                }
                var key = typeof (keyOrDataset) === "string" ? keyOrDataset : "_" + this.nextSeriesIndex++;
                var data = typeof (keyOrDataset) !== "string" ? keyOrDataset : dataset;
                var dataset = (data instanceof Plottable.Dataset) ? data : new Plottable.Dataset(data);
                this._addDataset(key, dataset);
                return this;
            };
            AbstractPlot.prototype._addDataset = function (key, dataset) {
                var _this = this;
                if (this._key2DatasetDrawerKey.has(key)) {
                    this.removeDataset(key);
                }
                ;
                var drawer = this._getDrawer(key);
                var ddk = { drawer: drawer, dataset: dataset, key: key };
                this._datasetKeysInOrder.push(key);
                this._key2DatasetDrawerKey.set(key, ddk);
                if (this._isSetup) {
                    drawer.setup(this._renderArea.append("g"));
                }
                dataset.broadcaster.registerListener(this, function () { return _this._onDatasetUpdate(); });
                this._onDatasetUpdate();
            };
            AbstractPlot.prototype._getDrawer = function (key) {
                return new Plottable._Drawer.AbstractDrawer(key);
            };
            AbstractPlot.prototype._getAnimator = function (key) {
                if (this._animate && this._animateOnNextRender) {
                    return this._animators[key] || new Plottable.Animator.Null();
                }
                else {
                    return new Plottable.Animator.Null();
                }
            };
            AbstractPlot.prototype._onDatasetUpdate = function () {
                this._updateScaleExtents();
                this._animateOnNextRender = true;
                this._dataChanged = true;
                this._render();
            };
            /**
             * Sets an attribute of every data point.
             *
             * Here's a common use case:
             * ```typescript
             * plot.attr("r", function(d) { return d.foo; });
             * ```
             * This will set the radius of each datum `d` to be `d.foo`.
             *
             * @param {string} attrToSet The attribute to set across each data
             * point. Popular examples include "x", "y", "r". Scales that inherit from
             * Plot define their meaning.
             *
             * @param {Function|string|any} accessor Function to apply to each element
             * of the dataSource. If a Function, use `accessor(d, i)`. If a string,
             * `d[accessor]` is used. If anything else, use `accessor` as a constant
             * across all data points.
             *
             * @param {Scale.AbstractScale} scale If provided, the result of the accessor
             * is passed through the scale, such as `scale.scale(accessor(d, i))`.
             *
             * @returns {Plot} The calling Plot.
             */
            AbstractPlot.prototype.attr = function (attrToSet, accessor, scale) {
                return this.project(attrToSet, accessor, scale);
            };
            /**
             * Identical to plot.attr
             */
            AbstractPlot.prototype.project = function (attrToSet, accessor, scale) {
                var _this = this;
                attrToSet = attrToSet.toLowerCase();
                var currentProjection = this._projectors[attrToSet];
                var existingScale = currentProjection && currentProjection.scale;
                if (existingScale) {
                    this._datasetKeysInOrder.forEach(function (key) {
                        existingScale._removeExtent(_this._plottableID.toString() + "_" + key, attrToSet);
                        existingScale.broadcaster.deregisterListener(_this);
                    });
                }
                if (scale) {
                    scale.broadcaster.registerListener(this, function () { return _this._render(); });
                }
                var activatedAccessor = Plottable._Util.Methods._applyAccessor(accessor, this);
                this._projectors[attrToSet] = { accessor: activatedAccessor, scale: scale, attribute: attrToSet };
                this._updateScaleExtent(attrToSet);
                this._render(); // queue a re-render upon changing projector
                return this;
            };
            AbstractPlot.prototype._generateAttrToProjector = function () {
                var _this = this;
                var h = {};
                d3.keys(this._projectors).forEach(function (a) {
                    var projector = _this._projectors[a];
                    var accessor = projector.accessor;
                    var scale = projector.scale;
                    var fn = scale ? function (d, i) { return scale.scale(accessor(d, i)); } : accessor;
                    h[a] = fn;
                });
                return h;
            };
            AbstractPlot.prototype._doRender = function () {
                if (this._isAnchored) {
                    this.paint();
                    this._dataChanged = false;
                    this._animateOnNextRender = false;
                }
            };
            /**
             * Enables or disables animation.
             *
             * @param {boolean} enabled Whether or not to animate.
             */
            AbstractPlot.prototype.animate = function (enabled) {
                this._animate = enabled;
                return this;
            };
            AbstractPlot.prototype.detach = function () {
                _super.prototype.detach.call(this);
                // make the domain resize
                this._updateScaleExtents();
                return this;
            };
            /**
             * This function makes sure that all of the scales in this._projectors
             * have an extent that includes all the data that is projected onto them.
             */
            AbstractPlot.prototype._updateScaleExtents = function () {
                var _this = this;
                d3.keys(this._projectors).forEach(function (attr) { return _this._updateScaleExtent(attr); });
            };
            AbstractPlot.prototype._updateScaleExtent = function (attr) {
                var _this = this;
                var projector = this._projectors[attr];
                if (projector.scale) {
                    this._key2DatasetDrawerKey.forEach(function (key, ddk) {
                        var extent = ddk.dataset._getExtent(projector.accessor, projector.scale._typeCoercer);
                        var scaleKey = _this._plottableID.toString() + "_" + key;
                        if (extent.length === 0 || !_this._isAnchored) {
                            projector.scale._removeExtent(scaleKey, attr);
                        }
                        else {
                            projector.scale._updateExtent(scaleKey, attr, extent);
                        }
                    });
                }
            };
            AbstractPlot.prototype.animator = function (animatorKey, animator) {
                if (animator === undefined) {
                    return this._animators[animatorKey];
                }
                else {
                    this._animators[animatorKey] = animator;
                    return this;
                }
            };
            AbstractPlot.prototype.datasetOrder = function (order) {
                if (order === undefined) {
                    return this._datasetKeysInOrder;
                }
                function isPermutation(l1, l2) {
                    var intersection = Plottable._Util.Methods.intersection(d3.set(l1), d3.set(l2));
                    var size = intersection.size(); // HACKHACK pending on borisyankov/definitelytyped/ pr #2653
                    return size === l1.length && size === l2.length;
                }
                if (isPermutation(order, this._datasetKeysInOrder)) {
                    this._datasetKeysInOrder = order;
                    this._onDatasetUpdate();
                }
                else {
                    Plottable._Util.Methods.warn("Attempted to change datasetOrder, but new order is not permutation of old. Ignoring.");
                }
                return this;
            };
            AbstractPlot.prototype.removeDataset = function (datasetOrKeyOrArray) {
                var key;
                if (typeof (datasetOrKeyOrArray) === "string") {
                    key = datasetOrKeyOrArray;
                }
                else if (datasetOrKeyOrArray instanceof Plottable.Dataset || datasetOrKeyOrArray instanceof Array) {
                    var array = (datasetOrKeyOrArray instanceof Plottable.Dataset) ? this.datasets() : this.datasets().map(function (d) { return d.data(); });
                    var idx = array.indexOf(datasetOrKeyOrArray);
                    if (idx !== -1) {
                        key = this._datasetKeysInOrder[idx];
                    }
                }
                return this._removeDataset(key);
            };
            AbstractPlot.prototype._removeDataset = function (key) {
                if (key != null && this._key2DatasetDrawerKey.has(key)) {
                    var ddk = this._key2DatasetDrawerKey.get(key);
                    ddk.drawer.remove();
                    var projectors = d3.values(this._projectors);
                    var scaleKey = this._plottableID.toString() + "_" + key;
                    projectors.forEach(function (p) {
                        if (p.scale != null) {
                            p.scale._removeExtent(scaleKey, p.attribute);
                        }
                    });
                    ddk.dataset.broadcaster.deregisterListener(this);
                    this._datasetKeysInOrder.splice(this._datasetKeysInOrder.indexOf(key), 1);
                    this._key2DatasetDrawerKey.remove(key);
                    this._onDatasetUpdate();
                }
                return this;
            };
            AbstractPlot.prototype.datasets = function () {
                var _this = this;
                return this._datasetKeysInOrder.map(function (k) { return _this._key2DatasetDrawerKey.get(k).dataset; });
            };
            AbstractPlot.prototype._getDrawersInOrder = function () {
                var _this = this;
                return this._datasetKeysInOrder.map(function (k) { return _this._key2DatasetDrawerKey.get(k).drawer; });
            };
            AbstractPlot.prototype._generateDrawSteps = function () {
                return [{ attrToProjector: this._generateAttrToProjector(), animator: new Plottable.Animator.Null() }];
            };
            AbstractPlot.prototype._additionalPaint = function () {
                // no-op
            };
            AbstractPlot.prototype._getDataToDraw = function () {
                var _this = this;
                var datasets = d3.map();
                this._datasetKeysInOrder.forEach(function (key) {
                    datasets.set(key, _this._key2DatasetDrawerKey.get(key).dataset.data());
                });
                return datasets;
            };
            AbstractPlot.prototype.paint = function () {
                var drawSteps = this._generateDrawSteps();
                var dataToDraw = this._getDataToDraw();
                var drawers = this._getDrawersInOrder();
                this._datasetKeysInOrder.forEach(function (k, i) { return drawers[i].draw(dataToDraw.get(k), drawSteps); });
                this._additionalPaint();
            };
            return AbstractPlot;
        })(Plottable.Component.AbstractComponent);
        Plot.AbstractPlot = AbstractPlot;
    })(Plottable.Plot || (Plottable.Plot = {}));
    var Plot = Plottable.Plot;
})(Plottable || (Plottable = {}));

///<reference path="../../reference.ts" />
var __extends = this.__extends || function (d, b) {
    for (var p in b) if (b.hasOwnProperty(p)) d[p] = b[p];
    function __() { this.constructor = d; }
    __.prototype = b.prototype;
    d.prototype = new __();
};
var Plottable;
(function (Plottable) {
    (function (Plot) {
        /*
         * A PiePlot is a plot meant to show how much out of a total an attribute's value is.
         * One usecase is to show how much funding departments are given out of a total budget.
         *
         * Primary projection attributes:
         *   "fill" - Accessor determining the color of each sector
         *   "inner-radius" - Accessor determining the distance from the center to the inner edge of the sector
         *   "outer-radius" - Accessor determining the distance from the center to the outer edge of the sector
         *   "value" - Accessor to extract the value determining the proportion of each slice to the total
         */
        var Pie = (function (_super) {
            __extends(Pie, _super);
            /**
             * Constructs a PiePlot.
             *
             * @constructor
             */
            function Pie() {
                _super.call(this);
                this.classed("pie-plot", true);
            }
            Pie.prototype._computeLayout = function (xOffset, yOffset, availableWidth, availableHeight) {
                _super.prototype._computeLayout.call(this, xOffset, yOffset, availableWidth, availableHeight);
                this._renderArea.attr("transform", "translate(" + this.width() / 2 + "," + this.height() / 2 + ")");
            };
            Pie.prototype._addDataset = function (key, dataset) {
                if (this._datasetKeysInOrder.length === 1) {
                    Plottable._Util.Methods.warn("Only one dataset is supported in Pie plots");
                    return;
                }
                _super.prototype._addDataset.call(this, key, dataset);
            };
            Pie.prototype._generateAttrToProjector = function () {
                var attrToProjector = _super.prototype._generateAttrToProjector.call(this);
                attrToProjector["inner-radius"] = attrToProjector["inner-radius"] || d3.functor(0);
                attrToProjector["outer-radius"] = attrToProjector["outer-radius"] || d3.functor(Math.min(this.width(), this.height()) / 2);
                if (attrToProjector["fill"] == null) {
                    attrToProjector["fill"] = function (d, i) { return Pie.DEFAULT_COLOR_SCALE.scale(String(i)); };
                }
                var defaultAccessor = function (d) { return d.value; };
                var valueProjector = this._projectors["value"];
                attrToProjector["value"] = valueProjector ? valueProjector.accessor : defaultAccessor;
                return attrToProjector;
            };
            Pie.prototype._getDrawer = function (key) {
                return new Plottable._Drawer.Arc(key).setClass("arc");
            };
            Pie.DEFAULT_COLOR_SCALE = new Plottable.Scale.Color();
            return Pie;
        })(Plot.AbstractPlot);
        Plot.Pie = Pie;
    })(Plottable.Plot || (Plottable.Plot = {}));
    var Plot = Plottable.Plot;
})(Plottable || (Plottable = {}));

///<reference path="../../reference.ts" />
var __extends = this.__extends || function (d, b) {
    for (var p in b) if (b.hasOwnProperty(p)) d[p] = b[p];
    function __() { this.constructor = d; }
    __.prototype = b.prototype;
    d.prototype = new __();
};
var Plottable;
(function (Plottable) {
    (function (Plot) {
        var AbstractXYPlot = (function (_super) {
            __extends(AbstractXYPlot, _super);
            /**
             * Constructs an XYPlot.
             *
             * An XYPlot is a plot from drawing 2-dimensional data. Common examples
             * include Scale.Line and Scale.Bar.
             *
             * @constructor
             * @param {any[]|Dataset} [dataset] The data or Dataset to be associated with this Renderer.
             * @param {Scale} xScale The x scale to use.
             * @param {Scale} yScale The y scale to use.
             */
            function AbstractXYPlot(xScale, yScale) {
                _super.call(this);
                if (xScale == null || yScale == null) {
                    throw new Error("XYPlots require an xScale and yScale");
                }
                this.classed("xy-plot", true);
                this.project("x", "x", xScale); // default accessor
                this.project("y", "y", yScale); // default accessor
            }
            /**
             * @param {string} attrToSet One of ["x", "y"] which determines the point's
             * x and y position in the Plot.
             */
            AbstractXYPlot.prototype.project = function (attrToSet, accessor, scale) {
                // We only want padding and nice-ing on scales that will correspond to axes / pixel layout.
                // So when we get an "x" or "y" scale, enable autoNiceing and autoPadding.
                if (attrToSet === "x" && scale) {
                    this._xScale = scale;
                    this._updateXDomainer();
                }
                if (attrToSet === "y" && scale) {
                    this._yScale = scale;
                    this._updateYDomainer();
                }
                _super.prototype.project.call(this, attrToSet, accessor, scale);
                return this;
            };
            AbstractXYPlot.prototype._computeLayout = function (xOffset, yOffset, availableWidth, availableHeight) {
                _super.prototype._computeLayout.call(this, xOffset, yOffset, availableWidth, availableHeight);
                this._xScale.range([0, this.width()]);
                this._yScale.range([this.height(), 0]);
            };
            AbstractXYPlot.prototype._updateXDomainer = function () {
                if (this._xScale instanceof Plottable.Scale.AbstractQuantitative) {
                    var scale = this._xScale;
                    if (!scale._userSetDomainer) {
                        scale.domainer().pad().nice();
                    }
                }
            };
            AbstractXYPlot.prototype._updateYDomainer = function () {
                if (this._yScale instanceof Plottable.Scale.AbstractQuantitative) {
                    var scale = this._yScale;
                    if (!scale._userSetDomainer) {
                        scale.domainer().pad().nice();
                    }
                }
            };
            return AbstractXYPlot;
        })(Plot.AbstractPlot);
        Plot.AbstractXYPlot = AbstractXYPlot;
    })(Plottable.Plot || (Plottable.Plot = {}));
    var Plot = Plottable.Plot;
})(Plottable || (Plottable = {}));

///<reference path="../../reference.ts" />
var __extends = this.__extends || function (d, b) {
    for (var p in b) if (b.hasOwnProperty(p)) d[p] = b[p];
    function __() { this.constructor = d; }
    __.prototype = b.prototype;
    d.prototype = new __();
};
var Plottable;
(function (Plottable) {
    (function (Plot) {
        var Scatter = (function (_super) {
            __extends(Scatter, _super);
            /**
             * Constructs a ScatterPlot.
             *
             * @constructor
             * @param {Scale} xScale The x scale to use.
             * @param {Scale} yScale The y scale to use.
             */
            function Scatter(xScale, yScale) {
                _super.call(this, xScale, yScale);
                this.classed("scatter-plot", true);
                this.project("r", 3); // default
                this.project("opacity", 0.6); // default
                this.project("fill", function () { return Plottable.Core.Colors.INDIGO; }); // default
                this._animators["circles-reset"] = new Plottable.Animator.Null();
                this._animators["circles"] = new Plottable.Animator.Base().duration(250).delay(5);
            }
            /**
             * @param {string} attrToSet One of ["x", "y", "cx", "cy", "r",
             * "fill"]. "cx" and "cy" are aliases for "x" and "y". "r" is the datum's
             * radius, and "fill" is the CSS color of the datum.
             */
            Scatter.prototype.project = function (attrToSet, accessor, scale) {
                attrToSet = attrToSet === "cx" ? "x" : attrToSet;
                attrToSet = attrToSet === "cy" ? "y" : attrToSet;
                _super.prototype.project.call(this, attrToSet, accessor, scale);
                return this;
            };
            Scatter.prototype._getDrawer = function (key) {
                return new Plottable._Drawer.Element(key).svgElement("circle");
            };
            Scatter.prototype._generateAttrToProjector = function () {
                var attrToProjector = _super.prototype._generateAttrToProjector.call(this);
                attrToProjector["cx"] = attrToProjector["x"];
                delete attrToProjector["x"];
                attrToProjector["cy"] = attrToProjector["y"];
                delete attrToProjector["y"];
                return attrToProjector;
            };
            Scatter.prototype._generateDrawSteps = function () {
                var drawSteps = [];
                if (this._dataChanged) {
                    var resetAttrToProjector = this._generateAttrToProjector();
                    resetAttrToProjector["r"] = function () { return 0; };
                    drawSteps.push({ attrToProjector: resetAttrToProjector, animator: this._getAnimator("circles-reset") });
                }
                drawSteps.push({ attrToProjector: this._generateAttrToProjector(), animator: this._getAnimator("circles") });
                return drawSteps;
            };
            return Scatter;
        })(Plot.AbstractXYPlot);
        Plot.Scatter = Scatter;
    })(Plottable.Plot || (Plottable.Plot = {}));
    var Plot = Plottable.Plot;
})(Plottable || (Plottable = {}));

///<reference path="../../reference.ts" />
var __extends = this.__extends || function (d, b) {
    for (var p in b) if (b.hasOwnProperty(p)) d[p] = b[p];
    function __() { this.constructor = d; }
    __.prototype = b.prototype;
    d.prototype = new __();
};
var Plottable;
(function (Plottable) {
    (function (Plot) {
        var Grid = (function (_super) {
            __extends(Grid, _super);
            /**
             * Constructs a GridPlot.
             *
             * A GridPlot is used to shade a grid of data. Each datum is a cell on the
             * grid, and the datum can control what color it is.
             *
             * @constructor
             * @param {Scale.Ordinal} xScale The x scale to use.
             * @param {Scale.Ordinal} yScale The y scale to use.
             * @param {Scale.Color|Scale.InterpolatedColor} colorScale The color scale
             * to use for each grid cell.
             */
            function Grid(xScale, yScale, colorScale) {
                _super.call(this, xScale, yScale);
                this._animators = {
                    "cells": new Plottable.Animator.Null()
                };
                this.classed("grid-plot", true);
                // The x and y scales should render in bands with no padding
                this._xScale.rangeType("bands", 0, 0);
                this._yScale.rangeType("bands", 0, 0);
                this._colorScale = colorScale;
                this.project("fill", "value", colorScale); // default
                this._animators["cells"] = new Plottable.Animator.Null();
            }
            Grid.prototype._addDataset = function (key, dataset) {
                if (this._datasetKeysInOrder.length === 1) {
                    Plottable._Util.Methods.warn("Only one dataset is supported in Grid plots");
                    return;
                }
                _super.prototype._addDataset.call(this, key, dataset);
            };
            Grid.prototype._getDrawer = function (key) {
                return new Plottable._Drawer.Element(key).svgElement("rect");
            };
            /**
             * @param {string} attrToSet One of ["x", "y", "fill"]. If "fill" is used,
             * the data should return a valid CSS color.
             */
            Grid.prototype.project = function (attrToSet, accessor, scale) {
                _super.prototype.project.call(this, attrToSet, accessor, scale);
                if (attrToSet === "fill") {
                    this._colorScale = this._projectors["fill"].scale;
                }
                return this;
            };
            Grid.prototype._generateAttrToProjector = function () {
                var attrToProjector = _super.prototype._generateAttrToProjector.call(this);
                var xStep = this._xScale.rangeBand();
                var yStep = this._yScale.rangeBand();
                attrToProjector["width"] = function () { return xStep; };
                attrToProjector["height"] = function () { return yStep; };
                return attrToProjector;
            };
            Grid.prototype._generateDrawSteps = function () {
                return [{ attrToProjector: this._generateAttrToProjector(), animator: this._getAnimator("cells") }];
            };
            return Grid;
        })(Plot.AbstractXYPlot);
        Plot.Grid = Grid;
    })(Plottable.Plot || (Plottable.Plot = {}));
    var Plot = Plottable.Plot;
})(Plottable || (Plottable = {}));

///<reference path="../../reference.ts" />
var __extends = this.__extends || function (d, b) {
    for (var p in b) if (b.hasOwnProperty(p)) d[p] = b[p];
    function __() { this.constructor = d; }
    __.prototype = b.prototype;
    d.prototype = new __();
};
var Plottable;
(function (Plottable) {
    (function (Plot) {
        var AbstractBarPlot = (function (_super) {
            __extends(AbstractBarPlot, _super);
            /**
             * Constructs a BarPlot.
             *
             * @constructor
             * @param {Scale} xScale The x scale to use.
             * @param {Scale} yScale The y scale to use.
             */
            function AbstractBarPlot(xScale, yScale) {
                _super.call(this, xScale, yScale);
                this._baselineValue = 0;
                this._barAlignmentFactor = 0;
                this._hoverMode = "point";
                this.classed("bar-plot", true);
                this.project("fill", function () { return Plottable.Core.Colors.INDIGO; });
                this._animators["bars-reset"] = new Plottable.Animator.Null();
                this._animators["bars"] = new Plottable.Animator.Base();
                this._animators["baseline"] = new Plottable.Animator.Null();
                this.baseline(this._baselineValue);
            }
            AbstractBarPlot.prototype._getDrawer = function (key) {
                return new Plottable._Drawer.Element(key).svgElement("rect");
            };
            AbstractBarPlot.prototype._setup = function () {
                _super.prototype._setup.call(this);
                this._baseline = this._renderArea.append("line").classed("baseline", true);
            };
            /**
             * Sets the baseline for the bars to the specified value.
             *
             * The baseline is the line that the bars are drawn from, defaulting to 0.
             *
             * @param {number} value The value to position the baseline at.
             * @returns {AbstractBarPlot} The calling AbstractBarPlot.
             */
            AbstractBarPlot.prototype.baseline = function (value) {
                this._baselineValue = value;
                this._updateXDomainer();
                this._updateYDomainer();
                this._render();
                return this;
            };
            /**
             * Sets the bar alignment relative to the independent axis.
             * VerticalBarPlot supports "left", "center", "right"
             * HorizontalBarPlot supports "top", "center", "bottom"
             *
             * @param {string} alignment The desired alignment.
             * @returns {AbstractBarPlot} The calling AbstractBarPlot.
             */
            AbstractBarPlot.prototype.barAlignment = function (alignment) {
                var alignmentLC = alignment.toLowerCase();
                var align2factor = this.constructor._BarAlignmentToFactor;
                if (align2factor[alignmentLC] === undefined) {
                    throw new Error("unsupported bar alignment");
                }
                this._barAlignmentFactor = align2factor[alignmentLC];
                this._render();
                return this;
            };
            AbstractBarPlot.prototype.parseExtent = function (input) {
                if (typeof (input) === "number") {
                    return { min: input, max: input };
                }
                else if (input instanceof Object && "min" in input && "max" in input) {
                    return input;
                }
                else {
                    throw new Error("input '" + input + "' can't be parsed as an Extent");
                }
            };
            AbstractBarPlot.prototype.selectBar = function (xValOrExtent, yValOrExtent, select) {
                if (select === void 0) { select = true; }
                if (!this._isSetup) {
                    return null;
                }
                var selectedBars = [];
                var xExtent = this.parseExtent(xValOrExtent);
                var yExtent = this.parseExtent(yValOrExtent);
                // the SVGRects are positioned with sub-pixel accuracy (the default unit
                // for the x, y, height & width attributes), but user selections (e.g. via
                // mouse events) usually have pixel accuracy. A tolerance of half-a-pixel
                // seems appropriate:
                var tolerance = 0.5;
                // currently, linear scan the bars. If inversion is implemented on non-numeric scales we might be able to do better.
                this._getDrawersInOrder().forEach(function (d) {
                    d._renderArea.selectAll("rect").each(function (d) {
                        var bbox = this.getBBox();
                        if (bbox.x + bbox.width >= xExtent.min - tolerance && bbox.x <= xExtent.max + tolerance && bbox.y + bbox.height >= yExtent.min - tolerance && bbox.y <= yExtent.max + tolerance) {
                            selectedBars.push(this);
                        }
                    });
                });
                if (selectedBars.length > 0) {
                    var selection = d3.selectAll(selectedBars);
                    selection.classed("selected", select);
                    return selection;
                }
                else {
                    return null;
                }
            };
            /**
             * Deselects all bars.
             * @returns {AbstractBarPlot} The calling AbstractBarPlot.
             */
            AbstractBarPlot.prototype.deselectAll = function () {
                if (this._isSetup) {
                    this._getDrawersInOrder().forEach(function (d) { return d._renderArea.selectAll("rect").classed("selected", false); });
                }
                return this;
            };
            AbstractBarPlot.prototype._updateDomainer = function (scale) {
                if (scale instanceof Plottable.Scale.AbstractQuantitative) {
                    var qscale = scale;
                    if (!qscale._userSetDomainer) {
                        if (this._baselineValue != null) {
                            qscale.domainer().addPaddingException(this._baselineValue, "BAR_PLOT+" + this._plottableID).addIncludedValue(this._baselineValue, "BAR_PLOT+" + this._plottableID);
                        }
                        else {
                            qscale.domainer().removePaddingException("BAR_PLOT+" + this._plottableID).removeIncludedValue("BAR_PLOT+" + this._plottableID);
                        }
                        qscale.domainer().pad();
                    }
                    // prepending "BAR_PLOT" is unnecessary but reduces likely of user accidentally creating collisions
                    qscale._autoDomainIfAutomaticMode();
                }
            };
            AbstractBarPlot.prototype._updateYDomainer = function () {
                if (this._isVertical) {
                    this._updateDomainer(this._yScale);
                }
                else {
                    _super.prototype._updateYDomainer.call(this);
                }
            };
            AbstractBarPlot.prototype._updateXDomainer = function () {
                if (!this._isVertical) {
                    this._updateDomainer(this._xScale);
                }
                else {
                    _super.prototype._updateXDomainer.call(this);
                }
            };
            AbstractBarPlot.prototype._additionalPaint = function () {
                var primaryScale = this._isVertical ? this._yScale : this._xScale;
                var scaledBaseline = primaryScale.scale(this._baselineValue);
                var baselineAttr = {
                    "x1": this._isVertical ? 0 : scaledBaseline,
                    "y1": this._isVertical ? scaledBaseline : 0,
                    "x2": this._isVertical ? this.width() : scaledBaseline,
                    "y2": this._isVertical ? scaledBaseline : this.height()
                };
                this._getAnimator("baseline").animate(this._baseline, baselineAttr);
            };
            AbstractBarPlot.prototype._generateDrawSteps = function () {
                var drawSteps = [];
                if (this._dataChanged && this._animate) {
                    var resetAttrToProjector = this._generateAttrToProjector();
                    var primaryScale = this._isVertical ? this._yScale : this._xScale;
                    var scaledBaseline = primaryScale.scale(this._baselineValue);
                    var positionAttr = this._isVertical ? "y" : "x";
                    var dimensionAttr = this._isVertical ? "height" : "width";
                    resetAttrToProjector[positionAttr] = function () { return scaledBaseline; };
                    resetAttrToProjector[dimensionAttr] = function () { return 0; };
                    drawSteps.push({ attrToProjector: resetAttrToProjector, animator: this._getAnimator("bars-reset") });
                }
                drawSteps.push({ attrToProjector: this._generateAttrToProjector(), animator: this._getAnimator("bars") });
                return drawSteps;
            };
            AbstractBarPlot.prototype._generateAttrToProjector = function () {
                var _this = this;
                // Primary scale/direction: the "length" of the bars
                // Secondary scale/direction: the "width" of the bars
                var attrToProjector = _super.prototype._generateAttrToProjector.call(this);
                var primaryScale = this._isVertical ? this._yScale : this._xScale;
                var secondaryScale = this._isVertical ? this._xScale : this._yScale;
                var primaryAttr = this._isVertical ? "y" : "x";
                var secondaryAttr = this._isVertical ? "x" : "y";
                var bandsMode = (secondaryScale instanceof Plottable.Scale.Ordinal) && secondaryScale.rangeType() === "bands";
                var scaledBaseline = primaryScale.scale(this._baselineValue);
                if (!attrToProjector["width"]) {
                    var constantWidth = bandsMode ? secondaryScale.rangeBand() : AbstractBarPlot.DEFAULT_WIDTH;
                    attrToProjector["width"] = function (d, i) { return constantWidth; };
                }
                var positionF = attrToProjector[secondaryAttr];
                var widthF = attrToProjector["width"];
                if (!bandsMode) {
                    attrToProjector[secondaryAttr] = function (d, i) { return positionF(d, i) - widthF(d, i) * _this._barAlignmentFactor; };
                }
                else {
                    var bandWidth = secondaryScale.rangeBand();
                    attrToProjector[secondaryAttr] = function (d, i) { return positionF(d, i) - widthF(d, i) / 2 + bandWidth / 2; };
                }
                var originalPositionFn = attrToProjector[primaryAttr];
                attrToProjector[primaryAttr] = function (d, i) {
                    var originalPos = originalPositionFn(d, i);
                    // If it is past the baseline, it should start at the baselin then width/height
                    // carries it over. If it's not past the baseline, leave it at original position and
                    // then width/height carries it to baseline
                    return (originalPos > scaledBaseline) ? scaledBaseline : originalPos;
                };
                attrToProjector["height"] = function (d, i) {
                    return Math.abs(scaledBaseline - originalPositionFn(d, i));
                };
                return attrToProjector;
            };
            AbstractBarPlot.prototype.hoverMode = function (mode) {
                if (mode == null) {
                    return this._hoverMode;
                }
                var modeLC = mode.toLowerCase();
                if (modeLC !== "point" && modeLC !== "line") {
                    throw new Error(mode + " is not a valid hover mode");
                }
                this._hoverMode = modeLC;
                return this;
            };
            AbstractBarPlot.prototype.clearHoverSelection = function () {
                this._getDrawersInOrder().forEach(function (d, i) {
                    d._renderArea.selectAll("rect").classed("not-hovered hovered", false);
                });
            };
            //===== Hover logic =====
            AbstractBarPlot.prototype._hoverOverComponent = function (p) {
                // no-op
            };
            AbstractBarPlot.prototype._hoverOutComponent = function (p) {
                this.clearHoverSelection();
            };
            AbstractBarPlot.prototype._doHover = function (p) {
                var xPositionOrExtent = p.x;
                var yPositionOrExtent = p.y;
                if (this._hoverMode === "line") {
                    var maxExtent = { min: -Infinity, max: Infinity };
                    if (this._isVertical) {
                        yPositionOrExtent = maxExtent;
                    }
                    else {
                        xPositionOrExtent = maxExtent;
                    }
                }
                var selectedBars = this.selectBar(xPositionOrExtent, yPositionOrExtent, false);
                if (selectedBars) {
                    this._getDrawersInOrder().forEach(function (d, i) {
                        d._renderArea.selectAll("rect").classed({ "hovered": false, "not-hovered": true });
                    });
                    selectedBars.classed({ "hovered": true, "not-hovered": false });
                }
                else {
                    this.clearHoverSelection();
                }
                return {
                    data: selectedBars ? selectedBars.data() : null,
                    selection: selectedBars
                };
            };
            AbstractBarPlot._BarAlignmentToFactor = {};
            AbstractBarPlot.DEFAULT_WIDTH = 10;
            return AbstractBarPlot;
        })(Plot.AbstractXYPlot);
        Plot.AbstractBarPlot = AbstractBarPlot;
    })(Plottable.Plot || (Plottable.Plot = {}));
    var Plot = Plottable.Plot;
})(Plottable || (Plottable = {}));

///<reference path="../../reference.ts" />
var __extends = this.__extends || function (d, b) {
    for (var p in b) if (b.hasOwnProperty(p)) d[p] = b[p];
    function __() { this.constructor = d; }
    __.prototype = b.prototype;
    d.prototype = new __();
};
var Plottable;
(function (Plottable) {
    (function (Plot) {
        /**
         * A VerticalBarPlot draws bars vertically.
         * Key projected attributes:
         *  - "width" - the horizontal width of a bar.
         *      - if an ordinal scale is attached, this defaults to ordinalScale.rangeBand()
         *      - if a quantitative scale is attached, this defaults to 10
         *  - "x" - the horizontal position of a bar
         *  - "y" - the vertical height of a bar
         */
        var VerticalBar = (function (_super) {
            __extends(VerticalBar, _super);
            /**
             * Constructs a VerticalBarPlot.
             *
             * @constructor
             * @param {Scale} xScale The x scale to use.
             * @param {QuantitativeScale} yScale The y scale to use.
             */
            function VerticalBar(xScale, yScale) {
                this._isVertical = true; // Has to be set before super()
                _super.call(this, xScale, yScale);
            }
            VerticalBar.prototype._updateYDomainer = function () {
                this._updateDomainer(this._yScale);
            };
            VerticalBar._BarAlignmentToFactor = { "left": 0, "center": 0.5, "right": 1 };
            return VerticalBar;
        })(Plot.AbstractBarPlot);
        Plot.VerticalBar = VerticalBar;
    })(Plottable.Plot || (Plottable.Plot = {}));
    var Plot = Plottable.Plot;
})(Plottable || (Plottable = {}));

///<reference path="../../reference.ts" />
var __extends = this.__extends || function (d, b) {
    for (var p in b) if (b.hasOwnProperty(p)) d[p] = b[p];
    function __() { this.constructor = d; }
    __.prototype = b.prototype;
    d.prototype = new __();
};
var Plottable;
(function (Plottable) {
    (function (Plot) {
        /**
         * A HorizontalBarPlot draws bars horizontally.
         * Key projected attributes:
         *  - "width" - the vertical height of a bar (since the bar is rotated horizontally)
         *      - if an ordinal scale is attached, this defaults to ordinalScale.rangeBand()
         *      - if a quantitative scale is attached, this defaults to 10
         *  - "x" - the horizontal length of a bar
         *  - "y" - the vertical position of a bar
         */
        var HorizontalBar = (function (_super) {
            __extends(HorizontalBar, _super);
            /**
             * Constructs a HorizontalBarPlot.
             *
             * @constructor
             * @param {QuantitativeScale} xScale The x scale to use.
             * @param {Scale} yScale The y scale to use.
             */
            function HorizontalBar(xScale, yScale) {
                _super.call(this, xScale, yScale);
            }
            HorizontalBar.prototype._updateXDomainer = function () {
                this._updateDomainer(this._xScale);
            };
            HorizontalBar.prototype._generateAttrToProjector = function () {
                var attrToProjector = _super.prototype._generateAttrToProjector.call(this);
                // by convention, for API users the 2ndary dimension of a bar is always called its "width", so
                // the "width" of a horziontal bar plot is actually its "height" from the perspective of a svg rect
                var widthF = attrToProjector["width"];
                attrToProjector["width"] = attrToProjector["height"];
                attrToProjector["height"] = widthF;
                return attrToProjector;
            };
            HorizontalBar._BarAlignmentToFactor = { "top": 0, "center": 0.5, "bottom": 1 };
            return HorizontalBar;
        })(Plot.AbstractBarPlot);
        Plot.HorizontalBar = HorizontalBar;
    })(Plottable.Plot || (Plottable.Plot = {}));
    var Plot = Plottable.Plot;
})(Plottable || (Plottable = {}));

///<reference path="../../reference.ts" />
var __extends = this.__extends || function (d, b) {
    for (var p in b) if (b.hasOwnProperty(p)) d[p] = b[p];
    function __() { this.constructor = d; }
    __.prototype = b.prototype;
    d.prototype = new __();
};
var Plottable;
(function (Plottable) {
    (function (Plot) {
        var Line = (function (_super) {
            __extends(Line, _super);
            /**
             * Constructs a LinePlot.
             *
             * @constructor
             * @param {QuantitativeScale} xScale The x scale to use.
             * @param {QuantitativeScale} yScale The y scale to use.
             */
            function Line(xScale, yScale) {
                _super.call(this, xScale, yScale);
                this.classed("line-plot", true);
                this.project("stroke", function () { return Plottable.Core.Colors.INDIGO; }); // default
                this.project("stroke-width", function () { return "2px"; }); // default
                this._animators["reset"] = new Plottable.Animator.Null();
                this._animators["main"] = new Plottable.Animator.Base().duration(600).easing("exp-in-out");
            }
            Line.prototype._rejectNullsAndNaNs = function (d, i, projector) {
                var value = projector(d, i);
                return value != null && value === value;
            };
            Line.prototype._getDrawer = function (key) {
                return new Plottable._Drawer.Line(key);
            };
            Line.prototype._getResetYFunction = function () {
                // gets the y-value generator for the animation start point
                var yDomain = this._yScale.domain();
                var domainMax = Math.max(yDomain[0], yDomain[1]);
                var domainMin = Math.min(yDomain[0], yDomain[1]);
                // start from zero, or the closest domain value to zero
                // avoids lines zooming on from offscreen.
                var startValue = (domainMax < 0 && domainMax) || (domainMin > 0 && domainMin) || 0;
                var scaledStartValue = this._yScale.scale(startValue);
                return function (d, i) { return scaledStartValue; };
            };
            Line.prototype._generateDrawSteps = function () {
                var drawSteps = [];
                if (this._dataChanged) {
                    var attrToProjector = this._generateAttrToProjector();
                    attrToProjector["y"] = this._getResetYFunction();
                    drawSteps.push({ attrToProjector: attrToProjector, animator: this._getAnimator("reset") });
                }
                drawSteps.push({ attrToProjector: this._generateAttrToProjector(), animator: this._getAnimator("main") });
                return drawSteps;
            };
            Line.prototype._generateAttrToProjector = function () {
                var _this = this;
                var attrToProjector = _super.prototype._generateAttrToProjector.call(this);
                var wholeDatumAttributes = this._wholeDatumAttributes();
                var isSingleDatumAttr = function (attr) { return wholeDatumAttributes.indexOf(attr) === -1; };
                var singleDatumAttributes = d3.keys(attrToProjector).filter(isSingleDatumAttr);
                singleDatumAttributes.forEach(function (attribute) {
                    var projector = attrToProjector[attribute];
                    attrToProjector[attribute] = function (data, i) { return data.length > 0 ? projector(data[0], i) : null; };
                });
                var xFunction = attrToProjector["x"];
                var yFunction = attrToProjector["y"];
                attrToProjector["defined"] = function (d, i) { return _this._rejectNullsAndNaNs(d, i, xFunction) && _this._rejectNullsAndNaNs(d, i, yFunction); };
                return attrToProjector;
            };
            Line.prototype._wholeDatumAttributes = function () {
                return ["x", "y"];
            };
            return Line;
        })(Plot.AbstractXYPlot);
        Plot.Line = Line;
    })(Plottable.Plot || (Plottable.Plot = {}));
    var Plot = Plottable.Plot;
})(Plottable || (Plottable = {}));

///<reference path="../../reference.ts" />
var __extends = this.__extends || function (d, b) {
    for (var p in b) if (b.hasOwnProperty(p)) d[p] = b[p];
    function __() { this.constructor = d; }
    __.prototype = b.prototype;
    d.prototype = new __();
};
var Plottable;
(function (Plottable) {
    (function (Plot) {
        /**
         * An AreaPlot draws a filled region (area) between the plot's projected "y" and projected "y0" values.
         */
        var Area = (function (_super) {
            __extends(Area, _super);
            /**
             * Constructs an AreaPlot.
             *
             * @constructor
             * @param {QuantitativeScale} xScale The x scale to use.
             * @param {QuantitativeScale} yScale The y scale to use.
             */
            function Area(xScale, yScale) {
                _super.call(this, xScale, yScale);
                this.classed("area-plot", true);
                this.project("y0", 0, yScale); // default
                this.project("fill", function () { return Plottable.Core.Colors.INDIGO; }); // default
                this.project("fill-opacity", function () { return 0.25; }); // default
                this.project("stroke", function () { return Plottable.Core.Colors.INDIGO; }); // default
                this._animators["reset"] = new Plottable.Animator.Null();
                this._animators["main"] = new Plottable.Animator.Base().duration(600).easing("exp-in-out");
            }
            Area.prototype._onDatasetUpdate = function () {
                _super.prototype._onDatasetUpdate.call(this);
                if (this._yScale != null) {
                    this._updateYDomainer();
                }
            };
            Area.prototype._getDrawer = function (key) {
                return new Plottable._Drawer.Area(key);
            };
            Area.prototype._updateYDomainer = function () {
                var _this = this;
                _super.prototype._updateYDomainer.call(this);
                var constantBaseline;
                var y0Projector = this._projectors["y0"];
                var y0Accessor = y0Projector && y0Projector.accessor;
                if (y0Accessor != null) {
                    var extents = this.datasets().map(function (d) { return d._getExtent(y0Accessor, _this._yScale._typeCoercer); });
                    var extent = Plottable._Util.Methods.flatten(extents);
                    var uniqExtentVals = Plottable._Util.Methods.uniq(extent);
                    if (uniqExtentVals.length === 1) {
                        constantBaseline = uniqExtentVals[0];
                    }
                }
                if (!this._yScale._userSetDomainer) {
                    if (constantBaseline != null) {
                        this._yScale.domainer().addPaddingException(constantBaseline, "AREA_PLOT+" + this._plottableID);
                    }
                    else {
                        this._yScale.domainer().removePaddingException("AREA_PLOT+" + this._plottableID);
                    }
                    // prepending "AREA_PLOT" is unnecessary but reduces likely of user accidentally creating collisions
                    this._yScale._autoDomainIfAutomaticMode();
                }
            };
            Area.prototype.project = function (attrToSet, accessor, scale) {
                _super.prototype.project.call(this, attrToSet, accessor, scale);
                if (attrToSet === "y0") {
                    this._updateYDomainer();
                }
                return this;
            };
            Area.prototype._getResetYFunction = function () {
                return this._generateAttrToProjector()["y0"];
            };
            Area.prototype._wholeDatumAttributes = function () {
                var wholeDatumAttributes = _super.prototype._wholeDatumAttributes.call(this);
                wholeDatumAttributes.push("y0");
                return wholeDatumAttributes;
            };
            return Area;
        })(Plot.Line);
        Plot.Area = Area;
    })(Plottable.Plot || (Plottable.Plot = {}));
    var Plot = Plottable.Plot;
})(Plottable || (Plottable = {}));

///<reference path="../../reference.ts" />
var __extends = this.__extends || function (d, b) {
    for (var p in b) if (b.hasOwnProperty(p)) d[p] = b[p];
    function __() { this.constructor = d; }
    __.prototype = b.prototype;
    d.prototype = new __();
};
var Plottable;
(function (Plottable) {
    (function (Plot) {
        var ClusteredBar = (function (_super) {
            __extends(ClusteredBar, _super);
            /**
             * Creates a ClusteredBarPlot.
             *
             * A ClusteredBarPlot is a plot that plots several bar plots next to each
             * other. For example, when plotting life expectancy across each country,
             * you would want each country to have a "male" and "female" bar.
             *
             * @constructor
             * @param {Scale} xScale The x scale to use.
             * @param {Scale} yScale The y scale to use.
             */
            function ClusteredBar(xScale, yScale, isVertical) {
                if (isVertical === void 0) { isVertical = true; }
                this._isVertical = isVertical; // Has to be set before super()
                _super.call(this, xScale, yScale);
                this.innerScale = new Plottable.Scale.Ordinal();
            }
            ClusteredBar.prototype._generateAttrToProjector = function () {
                var _this = this;
                var attrToProjector = _super.prototype._generateAttrToProjector.call(this);
                // the width is constant, so set the inner scale range to that
                var widthF = attrToProjector["width"];
                this.innerScale.range([0, widthF(null, 0)]);
                var innerWidthF = function (d, i) { return _this.innerScale.rangeBand(); };
                var heightF = attrToProjector["height"];
                attrToProjector["width"] = this._isVertical ? innerWidthF : heightF;
                attrToProjector["height"] = this._isVertical ? heightF : innerWidthF;
                var positionF = function (d) { return d._PLOTTABLE_PROTECTED_FIELD_POSITION; };
                attrToProjector["x"] = this._isVertical ? positionF : attrToProjector["x"];
                attrToProjector["y"] = this._isVertical ? attrToProjector["y"] : positionF;
                return attrToProjector;
            };
            ClusteredBar.prototype._getDataToDraw = function () {
                var _this = this;
                var accessor = this._isVertical ? this._projectors["x"].accessor : this._projectors["y"].accessor;
                this.innerScale.domain(this._datasetKeysInOrder);
                var clusters = d3.map();
                this._datasetKeysInOrder.forEach(function (key) {
                    var data = _this._key2DatasetDrawerKey.get(key).dataset.data();
                    clusters.set(key, data.map(function (d, i) {
                        var val = accessor(d, i);
                        var primaryScale = _this._isVertical ? _this._xScale : _this._yScale;
                        d["_PLOTTABLE_PROTECTED_FIELD_POSITION"] = primaryScale.scale(val) + _this.innerScale.scale(key);
                        return d;
                    }));
                });
                return clusters;
            };
            return ClusteredBar;
        })(Plot.AbstractBarPlot);
        Plot.ClusteredBar = ClusteredBar;
    })(Plottable.Plot || (Plottable.Plot = {}));
    var Plot = Plottable.Plot;
})(Plottable || (Plottable = {}));

///<reference path="../../reference.ts" />
var __extends = this.__extends || function (d, b) {
    for (var p in b) if (b.hasOwnProperty(p)) d[p] = b[p];
    function __() { this.constructor = d; }
    __.prototype = b.prototype;
    d.prototype = new __();
};
var Plottable;
(function (Plottable) {
    (function (Plot) {
        var AbstractStacked = (function (_super) {
            __extends(AbstractStacked, _super);
            function AbstractStacked() {
                _super.apply(this, arguments);
                this.stackedExtent = [0, 0];
            }
            AbstractStacked.prototype.project = function (attrToSet, accessor, scale) {
                _super.prototype.project.call(this, attrToSet, accessor, scale);
                if (this._projectors["x"] && this._projectors["y"] && (attrToSet === "x" || attrToSet === "y")) {
                    this._updateStackOffsets();
                }
                return this;
            };
            AbstractStacked.prototype._onDatasetUpdate = function () {
                _super.prototype._onDatasetUpdate.call(this);
                // HACKHACK Caused since onDataSource is called before projectors are set up.  Should be fixed by #803
                if (this._datasetKeysInOrder && this._projectors["x"] && this._projectors["y"]) {
                    this._updateStackOffsets();
                }
            };
            AbstractStacked.prototype._updateStackOffsets = function () {
<<<<<<< HEAD
                var dataMapArray = this.generateDefaultMapArray();
=======
                var dataMapArray = this._generateDefaultMapArray();
>>>>>>> 10932f37
                var domainKeys = this._getDomainKeys();
                var positiveDataMapArray = dataMapArray.map(function (dataMap) {
                    return Plottable._Util.Methods.populateMap(domainKeys, function (domainKey) {
                        return { key: domainKey, value: Math.max(0, dataMap.get(domainKey).value) };
                    });
                });
                var negativeDataMapArray = dataMapArray.map(function (dataMap) {
                    return Plottable._Util.Methods.populateMap(domainKeys, function (domainKey) {
                        return { key: domainKey, value: Math.min(dataMap.get(domainKey).value, 0) };
                    });
                });
                this._setDatasetStackOffsets(this._stack(positiveDataMapArray), this._stack(negativeDataMapArray));
                this._updateStackExtents();
            };
            AbstractStacked.prototype._updateStackExtents = function () {
                var datasets = this.datasets();
                var valueAccessor = this._valueAccessor();
                var maxStackExtent = Plottable._Util.Methods.max(datasets, function (dataset) {
                    return Plottable._Util.Methods.max(dataset.data(), function (datum) {
                        return +valueAccessor(datum) + datum["_PLOTTABLE_PROTECTED_FIELD_STACK_OFFSET"];
                    }, 0);
                }, 0);
                var minStackExtent = Plottable._Util.Methods.min(datasets, function (dataset) {
                    return Plottable._Util.Methods.min(dataset.data(), function (datum) {
                        return +valueAccessor(datum) + datum["_PLOTTABLE_PROTECTED_FIELD_STACK_OFFSET"];
                    }, 0);
                }, 0);
                this.stackedExtent = [Math.min(minStackExtent, 0), Math.max(0, maxStackExtent)];
            };
            /**
             * Feeds the data through d3's stack layout function which will calculate
             * the stack offsets and use the the function declared in .out to set the offsets on the data.
             */
            AbstractStacked.prototype._stack = function (dataArray) {
                var _this = this;
                // HACKHACK d3's stack layout logic crashes on 0-length dataArray https://github.com/mbostock/d3/issues/2004
                if (dataArray.length === 0) {
                    return dataArray;
                }
                var outFunction = function (d, y0, y) {
                    d.offset = y0;
                };
                d3.layout.stack().x(function (d) { return d.key; }).y(function (d) { return +d.value; }).values(function (d) { return _this._getDomainKeys().map(function (domainKey) { return d.get(domainKey); }); }).out(outFunction)(dataArray);
                return dataArray;
            };
            /**
             * After the stack offsets have been determined on each separate dataset, the offsets need
             * to be determined correctly on the overall datasets
             */
            AbstractStacked.prototype._setDatasetStackOffsets = function (positiveDataMapArray, negativeDataMapArray) {
                var keyAccessor = this._keyAccessor();
                var valueAccessor = this._valueAccessor();
                this.datasets().forEach(function (dataset, datasetIndex) {
                    var positiveDataMap = positiveDataMapArray[datasetIndex];
                    var negativeDataMap = negativeDataMapArray[datasetIndex];
                    var isAllNegativeValues = dataset.data().every(function (datum) { return valueAccessor(datum) <= 0; });
                    dataset.data().forEach(function (datum, datumIndex) {
                        var positiveOffset = positiveDataMap.get(keyAccessor(datum)).offset;
                        var negativeOffset = negativeDataMap.get(keyAccessor(datum)).offset;
                        var value = valueAccessor(datum);
                        if (value === 0) {
                            datum["_PLOTTABLE_PROTECTED_FIELD_STACK_OFFSET"] = isAllNegativeValues ? negativeOffset : positiveOffset;
                        }
                        else {
                            datum["_PLOTTABLE_PROTECTED_FIELD_STACK_OFFSET"] = value > 0 ? positiveOffset : negativeOffset;
                        }
                    });
                });
            };
            AbstractStacked.prototype._getDomainKeys = function () {
<<<<<<< HEAD
                var keyAccessor = this.keyAccessor();
=======
                var keyAccessor = this._keyAccessor();
>>>>>>> 10932f37
                var domainKeys = d3.set();
                var datasets = this.datasets();
                datasets.forEach(function (dataset) {
                    dataset.data().forEach(function (datum) {
                        domainKeys.add(keyAccessor(datum));
                    });
                });
                return domainKeys.values();
            };
            AbstractStacked.prototype._generateDefaultMapArray = function () {
                var keyAccessor = this._keyAccessor();
                var valueAccessor = this._valueAccessor();
                var datasets = this.datasets();
                var domainKeys = this._getDomainKeys();
                var dataMapArray = datasets.map(function () {
                    return Plottable._Util.Methods.populateMap(domainKeys, function (domainKey) {
                        return { key: domainKey, value: 0 };
                    });
                });
                datasets.forEach(function (dataset, datasetIndex) {
                    dataset.data().forEach(function (datum) {
                        var key = keyAccessor(datum);
                        var value = valueAccessor(datum);
                        dataMapArray[datasetIndex].set(key, { key: key, value: value });
                    });
                });
                return dataMapArray;
            };
            AbstractStacked.prototype._updateScaleExtents = function () {
                _super.prototype._updateScaleExtents.call(this);
                var primaryScale = this._isVertical ? this._yScale : this._xScale;
                if (!primaryScale) {
                    return;
                }
                if (this._isAnchored && this.stackedExtent.length > 0) {
                    primaryScale._updateExtent(this._plottableID.toString(), "_PLOTTABLE_PROTECTED_FIELD_STACK_EXTENT", this.stackedExtent);
                }
                else {
                    primaryScale._removeExtent(this._plottableID.toString(), "_PLOTTABLE_PROTECTED_FIELD_STACK_EXTENT");
                }
            };
            AbstractStacked.prototype._keyAccessor = function () {
                return this._isVertical ? this._projectors["x"].accessor : this._projectors["y"].accessor;
            };
            AbstractStacked.prototype._valueAccessor = function () {
                return this._isVertical ? this._projectors["y"].accessor : this._projectors["x"].accessor;
            };
            return AbstractStacked;
        })(Plot.AbstractXYPlot);
        Plot.AbstractStacked = AbstractStacked;
    })(Plottable.Plot || (Plottable.Plot = {}));
    var Plot = Plottable.Plot;
})(Plottable || (Plottable = {}));

///<reference path="../../reference.ts" />
var __extends = this.__extends || function (d, b) {
    for (var p in b) if (b.hasOwnProperty(p)) d[p] = b[p];
    function __() { this.constructor = d; }
    __.prototype = b.prototype;
    d.prototype = new __();
};
var Plottable;
(function (Plottable) {
    (function (Plot) {
        var StackedArea = (function (_super) {
            __extends(StackedArea, _super);
            /**
             * Constructs a StackedArea plot.
             *
             * @constructor
             * @param {QuantitativeScale} xScale The x scale to use.
             * @param {QuantitativeScale} yScale The y scale to use.
             */
            function StackedArea(xScale, yScale) {
                _super.call(this, xScale, yScale);
                this._baselineValue = 0;
                this.classed("area-plot", true);
                this.project("fill", function () { return Plottable.Core.Colors.INDIGO; });
                this._isVertical = true;
            }
            StackedArea.prototype._getDrawer = function (key) {
                return new Plottable._Drawer.Area(key).drawLine(false);
            };
            StackedArea.prototype._setup = function () {
                _super.prototype._setup.call(this);
                this._baseline = this._renderArea.append("line").classed("baseline", true);
            };
            StackedArea.prototype._updateStackOffsets = function () {
                var domainKeys = this._getDomainKeys();
                var keyAccessor = this._isVertical ? this._projectors["x"].accessor : this._projectors["y"].accessor;
                var keySets = this.datasets().map(function (dataset) { return d3.set(dataset.data().map(function (datum, i) { return keyAccessor(datum, i).toString(); })).values(); });
                if (keySets.some(function (keySet) { return keySet.length !== domainKeys.length; })) {
                    Plottable._Util.Methods.warn("the domains across the datasets are not the same.  Plot may produce unintended behavior.");
                }
                _super.prototype._updateStackOffsets.call(this);
            };
            StackedArea.prototype._additionalPaint = function () {
                var scaledBaseline = this._yScale.scale(this._baselineValue);
                var baselineAttr = {
                    "x1": 0,
                    "y1": scaledBaseline,
                    "x2": this.width(),
                    "y2": scaledBaseline
                };
                this._getAnimator("baseline").animate(this._baseline, baselineAttr);
            };
            StackedArea.prototype._updateYDomainer = function () {
                _super.prototype._updateYDomainer.call(this);
                var scale = this._yScale;
                if (!scale._userSetDomainer) {
                    scale.domainer().addPaddingException(0, "STACKED_AREA_PLOT+" + this._plottableID);
                    // prepending "AREA_PLOT" is unnecessary but reduces likely of user accidentally creating collisions
                    scale._autoDomainIfAutomaticMode();
                }
            };
            StackedArea.prototype._onDatasetUpdate = function () {
                _super.prototype._onDatasetUpdate.call(this);
                Plot.Area.prototype._onDatasetUpdate.apply(this);
            };
            StackedArea.prototype._generateAttrToProjector = function () {
                var _this = this;
                var attrToProjector = _super.prototype._generateAttrToProjector.call(this);
                var yAccessor = this._projectors["y"].accessor;
                attrToProjector["y"] = function (d) { return _this._yScale.scale(+yAccessor(d) + d["_PLOTTABLE_PROTECTED_FIELD_STACK_OFFSET"]); };
                attrToProjector["y0"] = function (d) { return _this._yScale.scale(d["_PLOTTABLE_PROTECTED_FIELD_STACK_OFFSET"]); };
                // Align fill with first index
                var fillProjector = attrToProjector["fill"];
                attrToProjector["fill"] = function (d, i) { return (d && d[0]) ? fillProjector(d[0], i) : null; };
                return attrToProjector;
            };
            return StackedArea;
        })(Plot.AbstractStacked);
        Plot.StackedArea = StackedArea;
    })(Plottable.Plot || (Plottable.Plot = {}));
    var Plot = Plottable.Plot;
})(Plottable || (Plottable = {}));

///<reference path="../../reference.ts" />
var __extends = this.__extends || function (d, b) {
    for (var p in b) if (b.hasOwnProperty(p)) d[p] = b[p];
    function __() { this.constructor = d; }
    __.prototype = b.prototype;
    d.prototype = new __();
};
var Plottable;
(function (Plottable) {
    (function (Plot) {
        var StackedBar = (function (_super) {
            __extends(StackedBar, _super);
            /**
             * Constructs a StackedBar plot.
             * A StackedBarPlot is a plot that plots several bar plots stacking on top of each
             * other.
             * @constructor
             * @param {Scale} xScale the x scale of the plot.
             * @param {Scale} yScale the y scale of the plot.
             * @param {boolean} isVertical if the plot if vertical.
             */
            function StackedBar(xScale, yScale, isVertical) {
                if (isVertical === void 0) { isVertical = true; }
                this._isVertical = isVertical; // Has to be set before super()
                this._baselineValue = 0;
                this._barAlignmentFactor = 0.5;
                _super.call(this, xScale, yScale);
                this.classed("bar-plot", true);
                this.project("fill", function () { return Plottable.Core.Colors.INDIGO; });
                this.baseline(this._baselineValue);
                this._isVertical = isVertical;
            }
            StackedBar.prototype._getAnimator = function (key) {
                if (this._animate && this._animateOnNextRender) {
                    var primaryScale = this._isVertical ? this._yScale : this._xScale;
                    var scaledBaseline = primaryScale.scale(this._baselineValue);
                    return new Plottable.Animator.MovingRect(scaledBaseline, this._isVertical);
                }
                else {
                    return new Plottable.Animator.Null();
                }
            };
            StackedBar.prototype._generateAttrToProjector = function () {
                var _this = this;
                var attrToProjector = Plot.AbstractBarPlot.prototype._generateAttrToProjector.apply(this);
                var primaryAttr = this._isVertical ? "y" : "x";
                var primaryScale = this._isVertical ? this._yScale : this._xScale;
                var primaryAccessor = this._projectors[primaryAttr].accessor;
                var getStart = function (d) { return primaryScale.scale(d["_PLOTTABLE_PROTECTED_FIELD_STACK_OFFSET"]); };
                var getEnd = function (d) { return primaryScale.scale(+primaryAccessor(d) + d["_PLOTTABLE_PROTECTED_FIELD_STACK_OFFSET"]); };
                var heightF = function (d) { return Math.abs(getEnd(d) - getStart(d)); };
                var widthF = attrToProjector["width"];
                attrToProjector["height"] = this._isVertical ? heightF : widthF;
                attrToProjector["width"] = this._isVertical ? widthF : heightF;
                var attrFunction = function (d) { return +primaryAccessor(d) < 0 ? getStart(d) : getEnd(d); };
                attrToProjector[primaryAttr] = function (d) { return _this._isVertical ? attrFunction(d) : attrFunction(d) - heightF(d); };
                return attrToProjector;
            };
            StackedBar.prototype.project = function (attrToSet, accessor, scale) {
                _super.prototype.project.call(this, attrToSet, accessor, scale);
                Plot.AbstractStacked.prototype.project.apply(this, [attrToSet, accessor, scale]);
                return this;
            };
            StackedBar.prototype._onDatasetUpdate = function () {
                _super.prototype._onDatasetUpdate.call(this);
                Plot.AbstractStacked.prototype._onDatasetUpdate.apply(this);
                return this;
            };
            //===== Stack logic from AbstractStackedPlot =====
            StackedBar.prototype._updateStackOffsets = function () {
                Plot.AbstractStacked.prototype._updateStackOffsets.call(this);
            };
            StackedBar.prototype._updateStackExtents = function () {
                Plot.AbstractStacked.prototype._updateStackExtents.call(this);
            };
            StackedBar.prototype._stack = function (dataArray) {
                return Plot.AbstractStacked.prototype._stack.call(this, dataArray);
            };
            StackedBar.prototype._setDatasetStackOffsets = function (positiveDataMapArray, negativeDataMapArray) {
                Plot.AbstractStacked.prototype._setDatasetStackOffsets.call(this, positiveDataMapArray, negativeDataMapArray);
            };
            StackedBar.prototype._getDomainKeys = function () {
                return Plot.AbstractStacked.prototype._getDomainKeys.call(this);
            };
            StackedBar.prototype._generateDefaultMapArray = function () {
                return Plot.AbstractStacked.prototype._generateDefaultMapArray.call(this);
            };
            StackedBar.prototype._updateScaleExtents = function () {
                Plot.AbstractStacked.prototype._updateScaleExtents.call(this);
            };
            StackedBar.prototype._keyAccessor = function () {
                return Plot.AbstractStacked.prototype._keyAccessor.call(this);
            };
            StackedBar.prototype._valueAccessor = function () {
                return Plot.AbstractStacked.prototype._valueAccessor.call(this);
            };
            return StackedBar;
        })(Plot.AbstractBarPlot);
        Plot.StackedBar = StackedBar;
    })(Plottable.Plot || (Plottable.Plot = {}));
    var Plot = Plottable.Plot;
})(Plottable || (Plottable = {}));

///<reference path="../reference.ts" />

///<reference path="../reference.ts" />
var Plottable;
(function (Plottable) {
    (function (Animator) {
        /**
         * An animator implementation with no animation. The attributes are
         * immediately set on the selection.
         */
        var Null = (function () {
            function Null() {
            }
            Null.prototype.animate = function (selection, attrToProjector) {
                return selection.attr(attrToProjector);
            };
            return Null;
        })();
        Animator.Null = Null;
    })(Plottable.Animator || (Plottable.Animator = {}));
    var Animator = Plottable.Animator;
})(Plottable || (Plottable = {}));

///<reference path="../reference.ts" />
var Plottable;
(function (Plottable) {
    (function (Animator) {
        /**
         * The base animator implementation with easing, duration, and delay.
         *
         * The maximum delay between animations can be configured with maxIterativeDelay.
         *
         * The maximum total animation duration can be configured with maxTotalDuration.
         * maxTotalDuration does not set actual total animation duration.
         *
         * The actual interval delay is calculated by following formula:
         * min(maxIterativeDelay(),
         *   max(maxTotalDuration() - duration(), 0) / <number of iterations>)
         */
        var Base = (function () {
            /**
             * Constructs the default animator
             *
             * @constructor
             */
            function Base() {
                this._duration = Base.DEFAULT_DURATION_MILLISECONDS;
                this._delay = Base.DEFAULT_DELAY_MILLISECONDS;
                this._easing = Base.DEFAULT_EASING;
                this._maxIterativeDelay = Base.DEFAULT_MAX_ITERATIVE_DELAY_MILLISECONDS;
                this._maxTotalDuration = Base.DEFAULT_MAX_TOTAL_DURATION_MILLISECONDS;
            }
            Base.prototype.animate = function (selection, attrToProjector) {
                var _this = this;
                var numberOfIterations = selection[0].length;
                var maxDelayForLastIteration = Math.max(this.maxTotalDuration() - this.duration(), 0);
                var adjustedIterativeDelay = Math.min(this.maxIterativeDelay(), maxDelayForLastIteration / Math.max(numberOfIterations - 1, 1));
                return selection.transition().ease(this.easing()).duration(this.duration()).delay(function (d, i) { return _this.delay() + adjustedIterativeDelay * i; }).attr(attrToProjector);
            };
            Base.prototype.duration = function (duration) {
                if (duration == null) {
                    return this._duration;
                }
                else {
                    this._duration = duration;
                    return this;
                }
            };
            Base.prototype.delay = function (delay) {
                if (delay == null) {
                    return this._delay;
                }
                else {
                    this._delay = delay;
                    return this;
                }
            };
            Base.prototype.easing = function (easing) {
                if (easing == null) {
                    return this._easing;
                }
                else {
                    this._easing = easing;
                    return this;
                }
            };
            Base.prototype.maxIterativeDelay = function (maxIterDelay) {
                if (maxIterDelay == null) {
                    return this._maxIterativeDelay;
                }
                else {
                    this._maxIterativeDelay = maxIterDelay;
                    return this;
                }
            };
            Base.prototype.maxTotalDuration = function (maxDuration) {
                if (maxDuration == null) {
                    return this._maxTotalDuration;
                }
                else {
                    this._maxTotalDuration = maxDuration;
                    return this;
                }
            };
            /**
             * The default duration of the animation in milliseconds
             */
            Base.DEFAULT_DURATION_MILLISECONDS = 300;
            /**
             * The default starting delay of the animation in milliseconds
             */
            Base.DEFAULT_DELAY_MILLISECONDS = 0;
            /**
             * The default maximum start delay between each start of an animation
             */
            Base.DEFAULT_MAX_ITERATIVE_DELAY_MILLISECONDS = 15;
            /**
             * The default maximum total animation duration
             */
            Base.DEFAULT_MAX_TOTAL_DURATION_MILLISECONDS = 600;
            /**
             * The default easing of the animation
             */
            Base.DEFAULT_EASING = "exp-out";
            return Base;
        })();
        Animator.Base = Base;
    })(Plottable.Animator || (Plottable.Animator = {}));
    var Animator = Plottable.Animator;
})(Plottable || (Plottable = {}));

///<reference path="../reference.ts" />
var __extends = this.__extends || function (d, b) {
    for (var p in b) if (b.hasOwnProperty(p)) d[p] = b[p];
    function __() { this.constructor = d; }
    __.prototype = b.prototype;
    d.prototype = new __();
};
var Plottable;
(function (Plottable) {
    (function (Animator) {
        /**
         * The default animator implementation with easing, duration, and delay.
         */
        var Rect = (function (_super) {
            __extends(Rect, _super);
            function Rect(isVertical, isReverse) {
                if (isVertical === void 0) { isVertical = true; }
                if (isReverse === void 0) { isReverse = false; }
                _super.call(this);
                this.isVertical = isVertical;
                this.isReverse = isReverse;
            }
            Rect.prototype.animate = function (selection, attrToProjector) {
                var startAttrToProjector = {};
                Rect.ANIMATED_ATTRIBUTES.forEach(function (attr) { return startAttrToProjector[attr] = attrToProjector[attr]; });
                startAttrToProjector[this.getMovingAttr()] = this._startMovingProjector(attrToProjector);
                startAttrToProjector[this.getGrowingAttr()] = function () { return 0; };
                selection.attr(startAttrToProjector);
                return _super.prototype.animate.call(this, selection, attrToProjector);
            };
            Rect.prototype._startMovingProjector = function (attrToProjector) {
                if (this.isVertical === this.isReverse) {
                    return attrToProjector[this.getMovingAttr()];
                }
                var movingAttrProjector = attrToProjector[this.getMovingAttr()];
                var growingAttrProjector = attrToProjector[this.getGrowingAttr()];
                return function (d, i) { return movingAttrProjector(d, i) + growingAttrProjector(d, i); };
            };
            Rect.prototype.getGrowingAttr = function () {
                return this.isVertical ? "height" : "width";
            };
            Rect.prototype.getMovingAttr = function () {
                return this.isVertical ? "y" : "x";
            };
            Rect.ANIMATED_ATTRIBUTES = ["height", "width", "x", "y", "fill"];
            return Rect;
        })(Animator.Base);
        Animator.Rect = Rect;
    })(Plottable.Animator || (Plottable.Animator = {}));
    var Animator = Plottable.Animator;
})(Plottable || (Plottable = {}));

///<reference path="../reference.ts" />
var __extends = this.__extends || function (d, b) {
    for (var p in b) if (b.hasOwnProperty(p)) d[p] = b[p];
    function __() { this.constructor = d; }
    __.prototype = b.prototype;
    d.prototype = new __();
};
var Plottable;
(function (Plottable) {
    (function (Animator) {
        /**
         * A child class of RectAnimator that will move the rectangle
         * as well as animate its growth.
         */
        var MovingRect = (function (_super) {
            __extends(MovingRect, _super);
            /**
             * Constructs a MovingRectAnimator
             *
             * @param {number} basePixel The pixel value to start moving from
             * @param {boolean} isVertical If the movement/animation is vertical
             */
            function MovingRect(startPixelValue, isVertical) {
                if (isVertical === void 0) { isVertical = true; }
                _super.call(this, isVertical);
                this.startPixelValue = startPixelValue;
            }
            MovingRect.prototype._startMovingProjector = function (attrToProjector) {
                return d3.functor(this.startPixelValue);
            };
            return MovingRect;
        })(Animator.Rect);
        Animator.MovingRect = MovingRect;
    })(Plottable.Animator || (Plottable.Animator = {}));
    var Animator = Plottable.Animator;
})(Plottable || (Plottable = {}));

///<reference path="../reference.ts" />
var Plottable;
(function (Plottable) {
    (function (Core) {
        /**
         * A module for listening to keypresses on the document.
         */
        (function (KeyEventListener) {
            var _initialized = false;
            var _callbacks = [];
            /**
             * Turns on key listening.
             */
            function initialize() {
                if (_initialized) {
                    return;
                }
                d3.select(document).on("keydown", processEvent);
                _initialized = true;
            }
            KeyEventListener.initialize = initialize;
            /**
             * When a key event occurs with the key corresponding te keyCod, call cb.
             *
             * @param {number} keyCode The javascript key code to call cb on.
             * @param {IKeyEventListener} cb Will be called when keyCode key event
             * occurs.
             */
            function addCallback(keyCode, cb) {
                if (!_initialized) {
                    initialize();
                }
                if (_callbacks[keyCode] == null) {
                    _callbacks[keyCode] = [];
                }
                _callbacks[keyCode].push(cb);
            }
            KeyEventListener.addCallback = addCallback;
            function processEvent() {
                if (_callbacks[d3.event.keyCode] == null) {
                    return;
                }
                _callbacks[d3.event.keyCode].forEach(function (cb) {
                    cb(d3.event);
                });
            }
        })(Core.KeyEventListener || (Core.KeyEventListener = {}));
        var KeyEventListener = Core.KeyEventListener;
    })(Plottable.Core || (Plottable.Core = {}));
    var Core = Plottable.Core;
})(Plottable || (Plottable = {}));

///<reference path="../reference.ts" />
var __extends = this.__extends || function (d, b) {
    for (var p in b) if (b.hasOwnProperty(p)) d[p] = b[p];
    function __() { this.constructor = d; }
    __.prototype = b.prototype;
    d.prototype = new __();
};
var Plottable;
(function (Plottable) {
    (function (Interaction) {
        var AbstractInteraction = (function (_super) {
            __extends(AbstractInteraction, _super);
            function AbstractInteraction() {
                _super.apply(this, arguments);
            }
            AbstractInteraction.prototype._anchor = function (component, hitBox) {
                this._componentToListenTo = component;
                this._hitBox = hitBox;
            };
            return AbstractInteraction;
        })(Plottable.Core.PlottableObject);
        Interaction.AbstractInteraction = AbstractInteraction;
    })(Plottable.Interaction || (Plottable.Interaction = {}));
    var Interaction = Plottable.Interaction;
})(Plottable || (Plottable = {}));

///<reference path="../reference.ts" />
var __extends = this.__extends || function (d, b) {
    for (var p in b) if (b.hasOwnProperty(p)) d[p] = b[p];
    function __() { this.constructor = d; }
    __.prototype = b.prototype;
    d.prototype = new __();
};
var Plottable;
(function (Plottable) {
    (function (Interaction) {
        var Click = (function (_super) {
            __extends(Click, _super);
            function Click() {
                _super.apply(this, arguments);
            }
            Click.prototype._anchor = function (component, hitBox) {
                var _this = this;
                _super.prototype._anchor.call(this, component, hitBox);
                hitBox.on(this._listenTo(), function () {
                    var xy = d3.mouse(hitBox.node());
                    var x = xy[0];
                    var y = xy[1];
                    _this._callback({ x: x, y: y });
                });
            };
            Click.prototype._listenTo = function () {
                return "click";
            };
            /**
             * Sets a callback to be called when a click is received.
             *
             * @param {(p: Point) => any} cb Callback that takes the pixel position of the click event.
             */
            Click.prototype.callback = function (cb) {
                this._callback = cb;
                return this;
            };
            return Click;
        })(Interaction.AbstractInteraction);
        Interaction.Click = Click;
        var DoubleClick = (function (_super) {
            __extends(DoubleClick, _super);
            function DoubleClick() {
                _super.apply(this, arguments);
            }
            DoubleClick.prototype._listenTo = function () {
                return "dblclick";
            };
            return DoubleClick;
        })(Click);
        Interaction.DoubleClick = DoubleClick;
    })(Plottable.Interaction || (Plottable.Interaction = {}));
    var Interaction = Plottable.Interaction;
})(Plottable || (Plottable = {}));

///<reference path="../reference.ts" />
var __extends = this.__extends || function (d, b) {
    for (var p in b) if (b.hasOwnProperty(p)) d[p] = b[p];
    function __() { this.constructor = d; }
    __.prototype = b.prototype;
    d.prototype = new __();
};
var Plottable;
(function (Plottable) {
    (function (Interaction) {
        var Key = (function (_super) {
            __extends(Key, _super);
            /**
             * Creates a KeyInteraction.
             *
             * KeyInteraction listens to key events that occur while the component is
             * moused over.
             *
             * @constructor
             * @param {number} keyCode The key code to listen for.
             */
            function Key(keyCode) {
                _super.call(this);
                this.activated = false;
                this.keyCode = keyCode;
            }
            Key.prototype._anchor = function (component, hitBox) {
                var _this = this;
                _super.prototype._anchor.call(this, component, hitBox);
                hitBox.on("mouseover", function () {
                    _this.activated = true;
                });
                hitBox.on("mouseout", function () {
                    _this.activated = false;
                });
                Plottable.Core.KeyEventListener.addCallback(this.keyCode, function (e) {
                    if (_this.activated && _this._callback != null) {
                        _this._callback();
                    }
                });
            };
            /**
             * Sets a callback to be called when the designated key is pressed and the
             * user is moused over the component.
             *
             * @param {() => any} cb Callback to be called.
             * @returns The calling Key.
             */
            Key.prototype.callback = function (cb) {
                this._callback = cb;
                return this;
            };
            return Key;
        })(Interaction.AbstractInteraction);
        Interaction.Key = Key;
    })(Plottable.Interaction || (Plottable.Interaction = {}));
    var Interaction = Plottable.Interaction;
})(Plottable || (Plottable = {}));

///<reference path="../reference.ts" />
var __extends = this.__extends || function (d, b) {
    for (var p in b) if (b.hasOwnProperty(p)) d[p] = b[p];
    function __() { this.constructor = d; }
    __.prototype = b.prototype;
    d.prototype = new __();
};
var Plottable;
(function (Plottable) {
    (function (Interaction) {
        var PanZoom = (function (_super) {
            __extends(PanZoom, _super);
            /**
             * Creates a PanZoomInteraction.
             *
             * The allows you to move around and zoom in on a plot, interactively. It
             * does so by changing the xScale and yScales' domains repeatedly.
             *
             * @constructor
             * @param {QuantitativeScale} [xScale] The X scale to update on panning/zooming.
             * @param {QuantitativeScale} [yScale] The Y scale to update on panning/zooming.
             */
            function PanZoom(xScale, yScale) {
                var _this = this;
                _super.call(this);
                if (xScale == null) {
                    xScale = new Plottable.Scale.Linear();
                }
                if (yScale == null) {
                    yScale = new Plottable.Scale.Linear();
                }
                this._xScale = xScale;
                this._yScale = yScale;
                this.zoom = d3.behavior.zoom();
                this.zoom.x(this._xScale._d3Scale);
                this.zoom.y(this._yScale._d3Scale);
                this.zoom.on("zoom", function () { return _this.rerenderZoomed(); });
            }
            /**
             * Sets the scales back to their original domains.
             */
            PanZoom.prototype.resetZoom = function () {
                var _this = this;
                // HACKHACK #254
                this.zoom = d3.behavior.zoom();
                this.zoom.x(this._xScale._d3Scale);
                this.zoom.y(this._yScale._d3Scale);
                this.zoom.on("zoom", function () { return _this.rerenderZoomed(); });
                this.zoom(this._hitBox);
            };
            PanZoom.prototype._anchor = function (component, hitBox) {
                _super.prototype._anchor.call(this, component, hitBox);
                this.zoom(hitBox);
            };
            PanZoom.prototype.rerenderZoomed = function () {
                // HACKHACK since the d3.zoom.x modifies d3 scales and not our TS scales, and the TS scales have the
                // event listener machinery, let's grab the domain out of the d3 scale and pipe it back into the TS scale
                var xDomain = this._xScale._d3Scale.domain();
                var yDomain = this._yScale._d3Scale.domain();
                this._xScale.domain(xDomain);
                this._yScale.domain(yDomain);
            };
            return PanZoom;
        })(Interaction.AbstractInteraction);
        Interaction.PanZoom = PanZoom;
    })(Plottable.Interaction || (Plottable.Interaction = {}));
    var Interaction = Plottable.Interaction;
})(Plottable || (Plottable = {}));

///<reference path="../reference.ts" />
var __extends = this.__extends || function (d, b) {
    for (var p in b) if (b.hasOwnProperty(p)) d[p] = b[p];
    function __() { this.constructor = d; }
    __.prototype = b.prototype;
    d.prototype = new __();
};
var Plottable;
(function (Plottable) {
    (function (Interaction) {
        var BarHover = (function (_super) {
            __extends(BarHover, _super);
            function BarHover() {
                _super.apply(this, arguments);
                this.currentBar = null;
                this._hoverMode = "point";
            }
            BarHover.prototype._anchor = function (barPlot, hitBox) {
                var _this = this;
                _super.prototype._anchor.call(this, barPlot, hitBox);
                this.plotIsVertical = this._componentToListenTo._isVertical;
                this.dispatcher = new Plottable.Dispatcher.Mouse(this._hitBox);
                this.dispatcher.mousemove(function (p) {
                    var selectedBar = _this.getHoveredBar(p);
                    if (selectedBar == null) {
                        _this._hoverOut();
                    }
                    else {
                        if (_this.currentBar != null) {
                            if (_this.currentBar.node() === selectedBar.node()) {
                                return; // no message if bar is the same
                            }
                            else {
                                _this._hoverOut();
                            }
                        }
                        _this.getBars().classed("not-hovered", true).classed("hovered", false);
                        selectedBar.classed("not-hovered", false).classed("hovered", true);
                        if (_this.hoverCallback != null) {
                            _this.hoverCallback(selectedBar.data()[0], selectedBar);
                        }
                    }
                    _this.currentBar = selectedBar;
                });
                this.dispatcher.mouseout(function (p) { return _this._hoverOut(); });
                this.dispatcher.connect();
            };
            BarHover.prototype.getBars = function () {
                return this._componentToListenTo._renderArea.selectAll("rect");
            };
            BarHover.prototype._hoverOut = function () {
                this.getBars().classed("not-hovered hovered", false);
                if (this.unhoverCallback != null && this.currentBar != null) {
                    this.unhoverCallback(this.currentBar.data()[0], this.currentBar); // last known information
                }
                this.currentBar = null;
            };
            BarHover.prototype.getHoveredBar = function (p) {
                if (this._hoverMode === "point") {
                    return this._componentToListenTo.selectBar(p.x, p.y, false);
                }
                var maxExtent = { min: -Infinity, max: Infinity };
                if (this.plotIsVertical) {
                    return this._componentToListenTo.selectBar(p.x, maxExtent, false);
                }
                else {
                    return this._componentToListenTo.selectBar(maxExtent, p.y, false);
                }
            };
            BarHover.prototype.hoverMode = function (mode) {
                if (mode == null) {
                    return this._hoverMode;
                }
                var modeLC = mode.toLowerCase();
                if (modeLC !== "point" && modeLC !== "line") {
                    throw new Error(mode + " is not a valid hover mode for Interaction.BarHover");
                }
                this._hoverMode = modeLC;
                return this;
            };
            /**
             * Attaches an callback to be called when the user mouses over a bar.
             *
             * @param {(datum: any, bar: D3.Selection) => any} callback The callback to be called.
             *      The callback will be passed the data from the hovered-over bar.
             * @return {BarHover} The calling BarHover.
             */
            BarHover.prototype.onHover = function (callback) {
                this.hoverCallback = callback;
                return this;
            };
            /**
             * Attaches a callback to be called when the user mouses off of a bar.
             *
             * @param {(datum: any, bar: D3.Selection) => any} callback The callback to be called.
             *      The callback will be passed the data from the last-hovered bar.
             * @return {BarHover} The calling BarHover.
             */
            BarHover.prototype.onUnhover = function (callback) {
                this.unhoverCallback = callback;
                return this;
            };
            return BarHover;
        })(Interaction.AbstractInteraction);
        Interaction.BarHover = BarHover;
    })(Plottable.Interaction || (Plottable.Interaction = {}));
    var Interaction = Plottable.Interaction;
})(Plottable || (Plottable = {}));

///<reference path="../../reference.ts" />
var __extends = this.__extends || function (d, b) {
    for (var p in b) if (b.hasOwnProperty(p)) d[p] = b[p];
    function __() { this.constructor = d; }
    __.prototype = b.prototype;
    d.prototype = new __();
};
var Plottable;
(function (Plottable) {
    (function (Interaction) {
        var Drag = (function (_super) {
            __extends(Drag, _super);
            /**
             * Constructs a Drag. A Drag will signal its callbacks on mouse drag.
             */
            function Drag() {
                var _this = this;
                _super.call(this);
                this.dragInitialized = false;
                this._origin = [0, 0];
                this._location = [0, 0];
                this.dragBehavior = d3.behavior.drag();
                this.dragBehavior.on("dragstart", function () { return _this._dragstart(); });
                this.dragBehavior.on("drag", function () { return _this._drag(); });
                this.dragBehavior.on("dragend", function () { return _this._dragend(); });
            }
            Drag.prototype.dragstart = function (cb) {
                if (cb === undefined) {
                    return this.ondragstart;
                }
                else {
                    this.ondragstart = cb;
                    return this;
                }
            };
            Drag.prototype.drag = function (cb) {
                if (cb === undefined) {
                    return this.ondrag;
                }
                else {
                    this.ondrag = cb;
                    return this;
                }
            };
            Drag.prototype.dragend = function (cb) {
                if (cb === undefined) {
                    return this.ondragend;
                }
                else {
                    this.ondragend = cb;
                    return this;
                }
            };
            Drag.prototype._dragstart = function () {
                var width = this._componentToListenTo.width();
                var height = this._componentToListenTo.height();
                // the constraint functions ensure that the selection rectangle will not exceed the hit box
                var constraintFunction = function (min, max) { return function (x) { return Math.min(Math.max(x, min), max); }; };
                this.constrainX = constraintFunction(0, width);
                this.constrainY = constraintFunction(0, height);
            };
            Drag.prototype._doDragstart = function () {
                if (this.ondragstart != null) {
                    this.ondragstart({ x: this._origin[0], y: this._origin[1] });
                }
            };
            Drag.prototype._drag = function () {
                if (!this.dragInitialized) {
                    this._origin = [d3.event.x, d3.event.y];
                    this.dragInitialized = true;
                    this._doDragstart();
                }
                this._location = [this.constrainX(d3.event.x), this.constrainY(d3.event.y)];
                this._doDrag();
            };
            Drag.prototype._doDrag = function () {
                if (this.ondrag != null) {
                    var startLocation = { x: this._origin[0], y: this._origin[1] };
                    var endLocation = { x: this._location[0], y: this._location[1] };
                    this.ondrag(startLocation, endLocation);
                }
            };
            Drag.prototype._dragend = function () {
                if (!this.dragInitialized) {
                    return;
                }
                this.dragInitialized = false;
                this._doDragend();
            };
            Drag.prototype._doDragend = function () {
                if (this.ondragend != null) {
                    var startLocation = { x: this._origin[0], y: this._origin[1] };
                    var endLocation = { x: this._location[0], y: this._location[1] };
                    this.ondragend(startLocation, endLocation);
                }
            };
            Drag.prototype._anchor = function (component, hitBox) {
                _super.prototype._anchor.call(this, component, hitBox);
                hitBox.call(this.dragBehavior);
                return this;
            };
            /**
             * Sets up so that the xScale and yScale that are passed have their
             * domains automatically changed as you zoom.
             *
             * @param {QuantitativeScale} xScale The scale along the x-axis.
             * @param {QuantitativeScale} yScale The scale along the y-axis.
             * @returns {Drag} The calling Drag.
             */
            Drag.prototype.setupZoomCallback = function (xScale, yScale) {
                var xDomainOriginal = xScale != null ? xScale.domain() : null;
                var yDomainOriginal = yScale != null ? yScale.domain() : null;
                var resetOnNextClick = false;
                function callback(upperLeft, lowerRight) {
                    if (upperLeft == null || lowerRight == null) {
                        if (resetOnNextClick) {
                            if (xScale != null) {
                                xScale.domain(xDomainOriginal);
                            }
                            if (yScale != null) {
                                yScale.domain(yDomainOriginal);
                            }
                        }
                        resetOnNextClick = !resetOnNextClick;
                        return;
                    }
                    resetOnNextClick = false;
                    if (xScale != null) {
                        xScale.domain([xScale.invert(upperLeft.x), xScale.invert(lowerRight.x)]);
                    }
                    if (yScale != null) {
                        yScale.domain([yScale.invert(lowerRight.y), yScale.invert(upperLeft.y)]);
                    }
                    this.clearBox();
                    return;
                }
                this.drag(callback);
                this.dragend(callback);
                return this;
            };
            return Drag;
        })(Interaction.AbstractInteraction);
        Interaction.Drag = Drag;
    })(Plottable.Interaction || (Plottable.Interaction = {}));
    var Interaction = Plottable.Interaction;
})(Plottable || (Plottable = {}));

///<reference path="../../reference.ts" />
var __extends = this.__extends || function (d, b) {
    for (var p in b) if (b.hasOwnProperty(p)) d[p] = b[p];
    function __() { this.constructor = d; }
    __.prototype = b.prototype;
    d.prototype = new __();
};
var Plottable;
(function (Plottable) {
    (function (Interaction) {
        /**
         * A DragBox is an interaction that automatically draws a box across the
         * element you attach it to when you drag.
         */
        var DragBox = (function (_super) {
            __extends(DragBox, _super);
            function DragBox() {
                _super.apply(this, arguments);
                /**
                 * Whether or not dragBox has been rendered in a visible area.
                 */
                this.boxIsDrawn = false;
            }
            DragBox.prototype._dragstart = function () {
                _super.prototype._dragstart.call(this);
                this.clearBox();
            };
            /**
             * Clears the highlighted drag-selection box drawn by the DragBox.
             *
             * @returns {DragBox} The calling DragBox.
             */
            DragBox.prototype.clearBox = function () {
                if (this.dragBox == null) {
                    return;
                } // HACKHACK #593
                this.dragBox.attr("height", 0).attr("width", 0);
                this.boxIsDrawn = false;
                return this;
            };
            /**
             * Set where the box is draw explicitly.
             *
             * @param {number} x0 Left.
             * @param {number} x1 Right.
             * @param {number} y0 Top.
             * @param {number} y1 Bottom.
             *
             * @returns {DragBox} The calling DragBox.
             */
            DragBox.prototype.setBox = function (x0, x1, y0, y1) {
                if (this.dragBox == null) {
                    return;
                } // HACKHACK #593
                var w = Math.abs(x0 - x1);
                var h = Math.abs(y0 - y1);
                var xo = Math.min(x0, x1);
                var yo = Math.min(y0, y1);
                this.dragBox.attr({ x: xo, y: yo, width: w, height: h });
                this.boxIsDrawn = (w > 0 && h > 0);
                return this;
            };
            DragBox.prototype._anchor = function (component, hitBox) {
                _super.prototype._anchor.call(this, component, hitBox);
                var cname = DragBox.CLASS_DRAG_BOX;
                var background = this._componentToListenTo._backgroundContainer;
                this.dragBox = background.append("rect").classed(cname, true).attr("x", 0).attr("y", 0);
                return this;
            };
            DragBox.CLASS_DRAG_BOX = "drag-box";
            return DragBox;
        })(Interaction.Drag);
        Interaction.DragBox = DragBox;
    })(Plottable.Interaction || (Plottable.Interaction = {}));
    var Interaction = Plottable.Interaction;
})(Plottable || (Plottable = {}));

///<reference path="../../reference.ts" />
var __extends = this.__extends || function (d, b) {
    for (var p in b) if (b.hasOwnProperty(p)) d[p] = b[p];
    function __() { this.constructor = d; }
    __.prototype = b.prototype;
    d.prototype = new __();
};
var Plottable;
(function (Plottable) {
    (function (Interaction) {
        var XDragBox = (function (_super) {
            __extends(XDragBox, _super);
            function XDragBox() {
                _super.apply(this, arguments);
            }
            XDragBox.prototype._drag = function () {
                _super.prototype._drag.call(this);
                this.setBox(this._origin[0], this._location[0]);
            };
            XDragBox.prototype.setBox = function (x0, x1) {
                _super.prototype.setBox.call(this, x0, x1, 0, this._componentToListenTo.height());
                return this;
            };
            return XDragBox;
        })(Interaction.DragBox);
        Interaction.XDragBox = XDragBox;
    })(Plottable.Interaction || (Plottable.Interaction = {}));
    var Interaction = Plottable.Interaction;
})(Plottable || (Plottable = {}));

///<reference path="../../reference.ts" />
var __extends = this.__extends || function (d, b) {
    for (var p in b) if (b.hasOwnProperty(p)) d[p] = b[p];
    function __() { this.constructor = d; }
    __.prototype = b.prototype;
    d.prototype = new __();
};
var Plottable;
(function (Plottable) {
    (function (Interaction) {
        var XYDragBox = (function (_super) {
            __extends(XYDragBox, _super);
            function XYDragBox() {
                _super.apply(this, arguments);
            }
            XYDragBox.prototype._drag = function () {
                _super.prototype._drag.call(this);
                this.setBox(this._origin[0], this._location[0], this._origin[1], this._location[1]);
            };
            return XYDragBox;
        })(Interaction.DragBox);
        Interaction.XYDragBox = XYDragBox;
    })(Plottable.Interaction || (Plottable.Interaction = {}));
    var Interaction = Plottable.Interaction;
})(Plottable || (Plottable = {}));

///<reference path="../../reference.ts" />
var __extends = this.__extends || function (d, b) {
    for (var p in b) if (b.hasOwnProperty(p)) d[p] = b[p];
    function __() { this.constructor = d; }
    __.prototype = b.prototype;
    d.prototype = new __();
};
var Plottable;
(function (Plottable) {
    (function (Interaction) {
        var YDragBox = (function (_super) {
            __extends(YDragBox, _super);
            function YDragBox() {
                _super.apply(this, arguments);
            }
            YDragBox.prototype._drag = function () {
                _super.prototype._drag.call(this);
                this.setBox(this._origin[1], this._location[1]);
            };
            YDragBox.prototype.setBox = function (y0, y1) {
                _super.prototype.setBox.call(this, 0, this._componentToListenTo.width(), y0, y1);
                return this;
            };
            return YDragBox;
        })(Interaction.DragBox);
        Interaction.YDragBox = YDragBox;
    })(Plottable.Interaction || (Plottable.Interaction = {}));
    var Interaction = Plottable.Interaction;
})(Plottable || (Plottable = {}));

///<reference path="../reference.ts" />
var __extends = this.__extends || function (d, b) {
    for (var p in b) if (b.hasOwnProperty(p)) d[p] = b[p];
    function __() { this.constructor = d; }
    __.prototype = b.prototype;
    d.prototype = new __();
};
var Plottable;
(function (Plottable) {
    (function (Interaction) {
        var Hover = (function (_super) {
            __extends(Hover, _super);
            function Hover() {
                _super.apply(this, arguments);
                this.currentHoverData = {
                    data: null,
                    selection: null
                };
            }
            Hover.prototype._anchor = function (component, hitBox) {
                var _this = this;
                _super.prototype._anchor.call(this, component, hitBox);
                this.dispatcher = new Plottable.Dispatcher.Mouse(this._hitBox);
                this.dispatcher.mouseover(function (p) {
                    _this._componentToListenTo._hoverOverComponent(p);
                    _this.handleHoverOver(p);
                });
                this.dispatcher.mouseout(function (p) {
                    _this._componentToListenTo._hoverOutComponent(p);
                    _this.safeHoverOut(_this.currentHoverData);
                    _this.currentHoverData = {
                        data: null,
                        selection: null
                    };
                });
                this.dispatcher.mousemove(function (p) { return _this.handleHoverOver(p); });
                this.dispatcher.connect();
            };
            /**
             * Returns a HoverData consisting of all data and selections in a but not in b.
             */
            Hover.diffHoverData = function (a, b) {
                if (a.data == null || b.data == null) {
                    return a;
                }
                var notInB = function (d) { return b.data.indexOf(d) === -1; };
                var diffData = a.data.filter(notInB);
                if (diffData.length === 0) {
                    return {
                        data: null,
                        selection: null
                    };
                }
                var diffSelection = a.selection.filter(notInB);
                return {
                    data: diffData,
                    selection: diffSelection
                };
            };
            Hover.prototype.handleHoverOver = function (p) {
                var lastHoverData = this.currentHoverData;
                var newHoverData = this._componentToListenTo._doHover(p);
                var outData = Hover.diffHoverData(lastHoverData, newHoverData);
                this.safeHoverOut(outData);
                var overData = Hover.diffHoverData(newHoverData, lastHoverData);
                this.safeHoverOver(overData);
                this.currentHoverData = newHoverData;
            };
            Hover.prototype.safeHoverOut = function (outData) {
                if (this.hoverOutCallback && outData.data) {
                    this.hoverOutCallback(outData);
                }
            };
            Hover.prototype.safeHoverOver = function (overData) {
                if (this.hoverOverCallback && overData.data) {
                    this.hoverOverCallback(overData);
                }
            };
            /**
             * Attaches an callback to be called when the user mouses over an element.
             *
             * @param {(hoverData: HoverData) => any} callback The callback to be called.
             *      The callback will be passed data for newly hovered-over elements.
             * @return {Interaction.Hover} The calling Interaction.Hover.
             */
            Hover.prototype.onHoverOver = function (callback) {
                this.hoverOverCallback = callback;
                return this;
            };
            /**
             * Attaches a callback to be called when the user mouses off of an element.
             *
             * @param {(hoverData: HoverData) => any} callback The callback to be called.
             *      The callback will be passed data from the hovered-out elements.
             * @return {Interaction.Hover} The calling Interaction.Hover.
             */
            Hover.prototype.onHoverOut = function (callback) {
                this.hoverOutCallback = callback;
                return this;
            };
            /**
             * Retrieves the HoverData associated with the elements the user is currently hovering over.
             *
             * @return {HoverData} The data and selection corresponding to the elements
             *                     the user is currently hovering over.
             */
            Hover.prototype.getCurrentHoverData = function () {
                return this.currentHoverData;
            };
            return Hover;
        })(Interaction.AbstractInteraction);
        Interaction.Hover = Hover;
    })(Plottable.Interaction || (Plottable.Interaction = {}));
    var Interaction = Plottable.Interaction;
})(Plottable || (Plottable = {}));

///<reference path="../reference.ts" />
var __extends = this.__extends || function (d, b) {
    for (var p in b) if (b.hasOwnProperty(p)) d[p] = b[p];
    function __() { this.constructor = d; }
    __.prototype = b.prototype;
    d.prototype = new __();
};
var Plottable;
(function (Plottable) {
    (function (Dispatcher) {
        var AbstractDispatcher = (function (_super) {
            __extends(AbstractDispatcher, _super);
            /**
             * Constructs a Dispatcher with the specified target.
             *
             * @param {D3.Selection} target The selection to listen for events on.
             */
            function AbstractDispatcher(target) {
                _super.call(this);
                this._event2Callback = {};
                this.connected = false;
                this._target = target;
            }
            AbstractDispatcher.prototype.target = function (targetElement) {
                if (targetElement == null) {
                    return this._target;
                }
                var wasConnected = this.connected;
                this.disconnect();
                this._target = targetElement;
                if (wasConnected) {
                    // re-connect to the new target
                    this.connect();
                }
                return this;
            };
            /**
             * Gets a namespaced version of the event name.
             */
            AbstractDispatcher.prototype.getEventString = function (eventName) {
                return eventName + ".dispatcher" + this._plottableID;
            };
            /**
             * Attaches the Dispatcher's listeners to the Dispatcher's target element.
             *
             * @returns {Dispatcher} The calling Dispatcher.
             */
            AbstractDispatcher.prototype.connect = function () {
                var _this = this;
                if (this.connected) {
                    throw new Error("Can't connect dispatcher twice!");
                }
                this.connected = true;
                Object.keys(this._event2Callback).forEach(function (event) {
                    var callback = _this._event2Callback[event];
                    _this._target.on(_this.getEventString(event), callback);
                });
                return this;
            };
            /**
             * Detaches the Dispatcher's listeners from the Dispatchers' target element.
             *
             * @returns {Dispatcher} The calling Dispatcher.
             */
            AbstractDispatcher.prototype.disconnect = function () {
                var _this = this;
                this.connected = false;
                Object.keys(this._event2Callback).forEach(function (event) {
                    _this._target.on(_this.getEventString(event), null);
                });
                return this;
            };
            return AbstractDispatcher;
        })(Plottable.Core.PlottableObject);
        Dispatcher.AbstractDispatcher = AbstractDispatcher;
    })(Plottable.Dispatcher || (Plottable.Dispatcher = {}));
    var Dispatcher = Plottable.Dispatcher;
})(Plottable || (Plottable = {}));

///<reference path="../reference.ts" />
var __extends = this.__extends || function (d, b) {
    for (var p in b) if (b.hasOwnProperty(p)) d[p] = b[p];
    function __() { this.constructor = d; }
    __.prototype = b.prototype;
    d.prototype = new __();
};
var Plottable;
(function (Plottable) {
    (function (Dispatcher) {
        var Mouse = (function (_super) {
            __extends(Mouse, _super);
            /**
             * Constructs a Mouse Dispatcher with the specified target.
             *
             * @param {D3.Selection} target The selection to listen for events on.
             */
            function Mouse(target) {
                var _this = this;
                _super.call(this, target);
                this._event2Callback["mouseover"] = function () {
                    if (_this._mouseover != null) {
                        _this._mouseover(_this.getMousePosition());
                    }
                };
                this._event2Callback["mousemove"] = function () {
                    if (_this._mousemove != null) {
                        _this._mousemove(_this.getMousePosition());
                    }
                };
                this._event2Callback["mouseout"] = function () {
                    if (_this._mouseout != null) {
                        _this._mouseout(_this.getMousePosition());
                    }
                };
            }
            Mouse.prototype.getMousePosition = function () {
                var xy = d3.mouse(this._target.node());
                return {
                    x: xy[0],
                    y: xy[1]
                };
            };
            Mouse.prototype.mouseover = function (callback) {
                if (callback === undefined) {
                    return this._mouseover;
                }
                this._mouseover = callback;
                return this;
            };
            Mouse.prototype.mousemove = function (callback) {
                if (callback === undefined) {
                    return this._mousemove;
                }
                this._mousemove = callback;
                return this;
            };
            Mouse.prototype.mouseout = function (callback) {
                if (callback === undefined) {
                    return this._mouseout;
                }
                this._mouseout = callback;
                return this;
            };
            return Mouse;
        })(Dispatcher.AbstractDispatcher);
        Dispatcher.Mouse = Mouse;
    })(Plottable.Dispatcher || (Plottable.Dispatcher = {}));
    var Dispatcher = Plottable.Dispatcher;
})(Plottable || (Plottable = {}));<|MERGE_RESOLUTION|>--- conflicted
+++ resolved
@@ -7187,11 +7187,7 @@
                 }
             };
             AbstractStacked.prototype._updateStackOffsets = function () {
-<<<<<<< HEAD
-                var dataMapArray = this.generateDefaultMapArray();
-=======
                 var dataMapArray = this._generateDefaultMapArray();
->>>>>>> 10932f37
                 var domainKeys = this._getDomainKeys();
                 var positiveDataMapArray = dataMapArray.map(function (dataMap) {
                     return Plottable._Util.Methods.populateMap(domainKeys, function (domainKey) {
@@ -7262,11 +7258,7 @@
                 });
             };
             AbstractStacked.prototype._getDomainKeys = function () {
-<<<<<<< HEAD
-                var keyAccessor = this.keyAccessor();
-=======
                 var keyAccessor = this._keyAccessor();
->>>>>>> 10932f37
                 var domainKeys = d3.set();
                 var datasets = this.datasets();
                 datasets.forEach(function (dataset) {
