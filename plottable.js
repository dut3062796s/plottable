--- conflicted
+++ resolved
@@ -1,9 +1,5 @@
 /*!
-<<<<<<< HEAD
-Plottable 0.13.0 (https://github.com/palantir/plottable)
-=======
 Plottable 0.13.1 (https://github.com/palantir/plottable)
->>>>>>> 0ffb667f
 Copyright 2014 Palantir Technologies
 Licensed under MIT (https://github.com/palantir/plottable/blob/master/LICENSE)
 */
@@ -4056,11 +4052,8 @@
                 throw new Error(orientation + " is not a valid orientation for XAxis");
             }
             this.tickLabelPosition("center");
-<<<<<<< HEAD
             var desiredAlignment = this.orientToAlign[orientation];
             this.yAlign(desiredAlignment);
-=======
->>>>>>> 0ffb667f
         }
         XAxis.prototype.height = function (h) {
             this._height = h;
@@ -4197,11 +4190,8 @@
                 throw new Error(orientation + " is not a valid orientation for YAxis");
             }
             this.tickLabelPosition("middle");
-<<<<<<< HEAD
             var desiredAlignment = this.orientToAlign[orientation];
             this.xAlign(desiredAlignment);
-=======
->>>>>>> 0ffb667f
         }
         YAxis.prototype._setup = function () {
             _super.prototype._setup.call(this);
