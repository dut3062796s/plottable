--- conflicted
+++ resolved
@@ -3490,6 +3490,8 @@
                 _super.call(this, d3.time.scale());
                 this._PADDING_FOR_IDENTICAL_DOMAIN = 1000 * 60 * 60 * 24;
                 this.lastRequestedTickCount = 10;
+                this._userSetDomainer = false;
+                this._domainer = new Plottable.Domainer();
             }
             Time.prototype._setDomain = function (values) {
                 _super.prototype._setDomain.call(this, values.map(function (d) {
@@ -3510,14 +3512,6 @@
                 }
             };
 
-            Time.prototype.autoDomain = function () {
-                _super.prototype.autoDomain.call(this);
-                if (this._autoPad) {
-                    this.padDomain();
-                }
-                return this;
-            };
-
             /**
             * Sets the range of the Time and sets the interpolator to d3.interpolateRound.
             *
@@ -3557,27 +3551,17 @@
                 return _super.prototype.domain.call(this, values);
             };
 
-            /**
-            * Pads out the domain of the scale by a specified ratio.
-            *
-            * @param {number} [padProportion] Proportionally how much bigger the new domain should be (0.05 = 5% larger)
-            * @returns {Time} The calling Time.
-            */
-            Time.prototype.padDomain = function (padProportion) {
-                if (typeof padProportion === "undefined") { padProportion = 0.05; }
-                var currentDomain = this.domain();
-                if (currentDomain[0] === currentDomain[1]) {
-                    var d = currentDomain[0].valueOf();
-                    this._setDomain([d - this._PADDING_FOR_IDENTICAL_DOMAIN, d + this._PADDING_FOR_IDENTICAL_DOMAIN]);
+            Time.prototype.domainer = function (domainer) {
+                if (domainer == null) {
+                    return this._domainer;
+                } else {
+                    this._domainer = domainer;
+                    this._userSetDomainer = true;
+                    if (this._autoDomainAutomatically) {
+                        this.autoDomain();
+                    }
                     return this;
                 }
-
-                var extent = currentDomain[1] - currentDomain[0];
-
-                // currentDomain[1].valueOf() converts date to miliseconds, leaves numbers unchanged. else + attemps string concat.
-                var newDomain = [currentDomain[0] - padProportion / 2 * extent, currentDomain[1].valueOf() + padProportion / 2 * extent];
-                this._setDomain(newDomain);
-                return this;
             };
             return Time;
         })(Plottable.Abstract.Scale);
@@ -4461,38 +4445,11 @@
             };
 
             Axis.prototype._doRender = function () {
-<<<<<<< HEAD
-                var _this = this;
-                var tickValues = this._getTickValues();
-                this._ticks = this._ticksContainer.selectAll(".tick").data(tickValues, function (d) {
-                    return d;
-                });
-                var tickEnterSelection = this._ticks.enter().append("g").classed("tick", true);
-                tickEnterSelection.append("line").classed("tick-mark", true);
-                this._ticks.exit().remove();
-
-                var tickXTransformFunction = this._isHorizontal() ? function (d) {
-                    return _this._scale.scale(d);
-                } : function (d) {
-                    return 0;
-                };
-                var tickYTransformFunction = this._isHorizontal() ? function (d) {
-                    return 0;
-                } : function (d) {
-                    return _this._scale.scale(d);
-                };
-
-                var tickTransformGenerator = function (d, i) {
-                    return "translate(" + tickXTransformFunction(d) + ", " + tickYTransformFunction(d) + ")";
-                };
-=======
                 var tickMarkValues = this._getTickValues();
                 var tickMarks = this._tickMarkContainer.selectAll("." + Axis.TICK_MARK_CLASS).data(tickMarkValues);
                 tickMarks.enter().append("line").classed(Axis.TICK_MARK_CLASS, true);
                 tickMarks.attr(this._generateTickMarkAttrHash());
                 tickMarks.exit().remove();
->>>>>>> d5869f5f
-
                 this._baseline.attr(this._generateBaselineAttrHash());
 
                 return this;
@@ -4695,7 +4652,6 @@
 var Plottable;
 (function (Plottable) {
     (function (Axis) {
-<<<<<<< HEAD
         var Time = (function (_super) {
             __extends(Time, _super);
             /**
@@ -4781,12 +4737,8 @@
 var Plottable;
 (function (Plottable) {
     (function (Axis) {
-        var Number = (function (_super) {
-            __extends(Number, _super);
-=======
         var Numeric = (function (_super) {
             __extends(Numeric, _super);
->>>>>>> d5869f5f
             /**
             * Creates a NumericAxis.
             *
